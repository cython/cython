#
#   Parse tree nodes
#

from __future__ import absolute_import

import cython
cython.declare(sys=object, os=object, copy=object,
               Builtin=object, error=object, warning=object, Naming=object, PyrexTypes=object,
               py_object_type=object, ModuleScope=object, LocalScope=object, ClosureScope=object,
               StructOrUnionScope=object, PyClassScope=object,
               CppClassScope=object, UtilityCode=object, EncodedString=object,
               error_type=object, _py_int_types=object)

import sys, os, copy
from itertools import chain

from . import Builtin
from .Errors import error, warning, InternalError, CompileError
from . import Naming
from . import PyrexTypes
from . import TypeSlots
from .PyrexTypes import py_object_type, error_type
<<<<<<< HEAD
from .Symtab import (ModuleScope, LocalScope, ClosureScope,
                     StructOrUnionScope, PyClassScope, CppClassScope, TemplateScope, ScopedEnumScope,
=======
from .Symtab import (ModuleScope, LocalScope, ClosureScope, PropertyScope,
                     StructOrUnionScope, PyClassScope, CppClassScope, TemplateScope,
>>>>>>> c74381f2
                     punycodify_name)
from .Code import UtilityCode
from .StringEncoding import EncodedString
from . import Future
from . import Options
from . import DebugFlags
from .Pythran import has_np_pythran, pythran_type, is_pythran_buffer
from ..Utils import add_metaclass


if sys.version_info[0] >= 3:
    _py_int_types = int
else:
    _py_int_types = (int, long)


IMPLICIT_CLASSMETHODS = {"__init_subclass__", "__class_getitem__"}


def relative_position(pos):
    return (pos[0].get_filenametable_entry(), pos[1])


def embed_position(pos, docstring):
    if not Options.embed_pos_in_docstring:
        return docstring
    pos_line = u'File: %s (starting at line %s)' % relative_position(pos)
    if docstring is None:
        # unicode string
        return EncodedString(pos_line)

    # make sure we can encode the filename in the docstring encoding
    # otherwise make the docstring a unicode string
    encoding = docstring.encoding
    if encoding is not None:
        try:
            pos_line.encode(encoding)
        except UnicodeEncodeError:
            encoding = None

    if not docstring:
        # reuse the string encoding of the original docstring
        doc = EncodedString(pos_line)
    else:
        doc = EncodedString(pos_line + u'\n' + docstring)
    doc.encoding = encoding
    return doc


def write_func_call(func, codewriter_class):
    def f(*args, **kwds):
        if len(args) > 1 and isinstance(args[1], codewriter_class):
            # here we annotate the code with this function call
            # but only if new code is generated
            node, code = args[:2]
            marker = '                    /* %s -> %s.%s %s */' % (
                ' ' * code.call_level,
                node.__class__.__name__,
                func.__name__,
                node.pos[1:],
            )
            insertion_point = code.insertion_point()
            start = code.buffer.stream.tell()
            code.call_level += 4
            res = func(*args, **kwds)
            code.call_level -= 4
            if start != code.buffer.stream.tell():
                code.putln(marker.replace('->', '<-', 1))
                insertion_point.putln(marker)
            return res
        else:
            return func(*args, **kwds)
    return f


class VerboseCodeWriter(type):
    # Set this as a metaclass to trace function calls in code.
    # This slows down code generation and makes much larger files.
    def __new__(cls, name, bases, attrs):
        from types import FunctionType
        from .Code import CCodeWriter
        attrs = dict(attrs)
        for mname, m in attrs.items():
            if isinstance(m, FunctionType):
                attrs[mname] = write_func_call(m, CCodeWriter)
        return super(VerboseCodeWriter, cls).__new__(cls, name, bases, attrs)


class CheckAnalysers(type):
    """Metaclass to check that type analysis functions return a node.
    """
    methods = set(['analyse_types',
                   'analyse_expressions',
                   'analyse_target_types'])

    def __new__(cls, name, bases, attrs):
        from types import FunctionType
        def check(name, func):
            def call(*args, **kwargs):
                retval = func(*args, **kwargs)
                if retval is None:
                    print('%s %s %s' % (name, args, kwargs))
                return retval
            return call

        attrs = dict(attrs)
        for mname, m in attrs.items():
            if isinstance(m, FunctionType) and mname in cls.methods:
                attrs[mname] = check(mname, m)
        return super(CheckAnalysers, cls).__new__(cls, name, bases, attrs)


def _with_metaclass(cls):
    if DebugFlags.debug_trace_code_generation:
        return add_metaclass(VerboseCodeWriter)(cls)
    #return add_metaclass(CheckAnalysers)(cls)
    return cls


@_with_metaclass
class Node(object):
    #  pos         (string, int, int)   Source file position
    #  is_name     boolean              Is a NameNode
    #  is_literal  boolean              Is a ConstNode

    is_name = 0
    is_none = 0
    is_nonecheck = 0
    is_literal = 0
    is_terminator = 0
    is_wrapper = False  # is a DefNode wrapper for a C function
    is_cproperty = False
    temps = None

    # All descendants should set child_attrs to a list of the attributes
    # containing nodes considered "children" in the tree. Each such attribute
    # can either contain a single node or a list of nodes. See Visitor.py.
    child_attrs = None

    # Subset of attributes that are evaluated in the outer scope (e.g. function default arguments).
    outer_attrs = None

    cf_state = None

    # This may be an additional (or 'actual') type that will be checked when
    # this node is coerced to another type. This could be useful to set when
    # the actual type to which it can coerce is known, but you want to leave
    # the type a py_object_type
    coercion_type = None

    def __init__(self, pos, **kw):
        self.pos = pos
        self.__dict__.update(kw)

    gil_message = "Operation"

    nogil_check = None
    in_nogil_context = False  # For use only during code generation.

    def gil_error(self, env=None):
        error(self.pos, "%s not allowed without gil" % self.gil_message)

    cpp_message = "Operation"

    def cpp_check(self, env):
        if not env.is_cpp():
            self.cpp_error()

    def cpp_error(self):
        error(self.pos, "%s only allowed in c++" % self.cpp_message)

    def clone_node(self):
        """Clone the node. This is defined as a shallow copy, except for member lists
           amongst the child attributes (from get_child_accessors) which are also
           copied. Lists containing child nodes are thus seen as a way for the node
           to hold multiple children directly; the list is not treated as a separate
           level in the tree."""
        result = copy.copy(self)
        for attrname in result.child_attrs:
            value = getattr(result, attrname)
            if isinstance(value, list):
                setattr(result, attrname, [x for x in value])
        return result


    #
    #  There are 3 main phases of parse tree processing, applied in order to
    #  all the statements in a given scope-block:
    #
    #  (0) analyse_declarations
    #        Make symbol table entries for all declarations at the current
    #        level, both explicit (def, cdef, etc.) and implicit (assignment
    #        to an otherwise undeclared name).
    #
    #  (1) analyse_expressions
    #         Determine the result types of expressions and fill in the
    #         'type' attribute of each ExprNode. Insert coercion nodes into the
    #         tree where needed to convert to and from Python objects.
    #         Replace tree nodes with more appropriate implementations found by
    #         the type analysis.
    #
    #  (2) generate_code
    #         Emit C code for all declarations, statements and expressions.
    #
    #  These phases are triggered by tree transformations.
    #  See the full pipeline in Pipeline.py.
    #

    def analyse_declarations(self, env):
        pass

    def analyse_expressions(self, env):
        raise InternalError("analyse_expressions not implemented for %s" % \
            self.__class__.__name__)

    def generate_code(self, code):
        raise InternalError("generate_code not implemented for %s" % \
            self.__class__.__name__)

    def annotate(self, code):
        # mro does the wrong thing
        if isinstance(self, BlockNode):
            self.body.annotate(code)

    def end_pos(self):
        try:
            return self._end_pos
        except AttributeError:
            pos = self.pos
            if not self.child_attrs:
                self._end_pos = pos
                return pos
            for attr in self.child_attrs:
                child = getattr(self, attr)
                # Sometimes lists, sometimes nodes
                if child is None:
                    pass
                elif isinstance(child, list):
                    for c in child:
                        pos = max(pos, c.end_pos())
                else:
                    pos = max(pos, child.end_pos())
            self._end_pos = pos
            return pos

    def dump(self, level=0, filter_out=("pos",), cutoff=100, encountered=None):
        """Debug helper method that returns a recursive string representation of this node.
        """
        if cutoff == 0:
            return "<...nesting level cutoff...>"
        if encountered is None:
            encountered = set()
        if id(self) in encountered:
            return "<%s (0x%x) -- already output>" % (self.__class__.__name__, id(self))
        encountered.add(id(self))

        def dump_child(x, level):
            if isinstance(x, Node):
                return x.dump(level, filter_out, cutoff-1, encountered)
            elif isinstance(x, list):
                return "[%s]" % ", ".join([dump_child(item, level) for item in x])
            else:
                return repr(x)

        attrs = [(key, value) for key, value in self.__dict__.items() if key not in filter_out]
        if len(attrs) == 0:
            return "<%s (0x%x)>" % (self.__class__.__name__, id(self))
        else:
            indent = "  " * level
            res = "<%s (0x%x)\n" % (self.__class__.__name__, id(self))
            for key, value in attrs:
                res += "%s  %s: %s\n" % (indent, key, dump_child(value, level + 1))
            res += "%s>" % indent
            return res

    def dump_pos(self, mark_column=False, marker='(#)'):
        """Debug helper method that returns the source code context of this node as a string.
        """
        if not self.pos:
            return u''
        source_desc, line, col = self.pos
        contents = source_desc.get_lines(encoding='ASCII', error_handling='ignore')
        # line numbers start at 1
        lines = contents[max(0, line-3):line]
        current = lines[-1]
        if mark_column:
            current = current[:col] + marker + current[col:]
        lines[-1] = current.rstrip() + u'             # <<<<<<<<<<<<<<\n'
        lines += contents[line:line+2]
        return u'"%s":%d:%d\n%s\n' % (
            source_desc.get_escaped_description(), line, col, u''.join(lines))

class CompilerDirectivesNode(Node):
    """
    Sets compiler directives for the children nodes
    """
    #  directives     {string:value}  A dictionary holding the right value for
    #                                 *all* possible directives.
    #  body           Node
    child_attrs = ["body"]

    def analyse_declarations(self, env):
        old = env.directives
        env.directives = self.directives
        self.body.analyse_declarations(env)
        env.directives = old

    def analyse_expressions(self, env):
        old = env.directives
        env.directives = self.directives
        self.body = self.body.analyse_expressions(env)
        env.directives = old
        return self

    def generate_function_definitions(self, env, code):
        env_old = env.directives
        code_old = code.globalstate.directives
        code.globalstate.directives = self.directives
        self.body.generate_function_definitions(env, code)
        env.directives = env_old
        code.globalstate.directives = code_old

    def generate_execution_code(self, code):
        old = code.globalstate.directives
        code.globalstate.directives = self.directives
        self.body.generate_execution_code(code)
        code.globalstate.directives = old

    def annotate(self, code):
        old = code.globalstate.directives
        code.globalstate.directives = self.directives
        self.body.annotate(code)
        code.globalstate.directives = old

class BlockNode(object):
    #  Mixin class for nodes representing a declaration block.

    def generate_cached_builtins_decls(self, env, code):
        entries = env.global_scope().undeclared_cached_builtins
        for entry in entries:
            code.globalstate.add_cached_builtin_decl(entry)
        del entries[:]

    def generate_lambda_definitions(self, env, code):
        for node in env.lambda_defs:
            node.generate_function_definitions(env, code)

class StatListNode(Node):
    # stats     a list of StatNode

    child_attrs = ["stats"]

    @staticmethod
    def create_analysed(pos, env, *args, **kw):
        node = StatListNode(pos, *args, **kw)
        return node  # No node-specific analysis needed

    def analyse_declarations(self, env):
        #print "StatListNode.analyse_declarations" ###
        for stat in self.stats:
            stat.analyse_declarations(env)

    def analyse_expressions(self, env):
        #print "StatListNode.analyse_expressions" ###
        self.stats = [stat.analyse_expressions(env)
                      for stat in self.stats]
        return self

    def generate_function_definitions(self, env, code):
        #print "StatListNode.generate_function_definitions" ###
        for stat in self.stats:
            stat.generate_function_definitions(env, code)

    def generate_execution_code(self, code):
        #print "StatListNode.generate_execution_code" ###
        for stat in self.stats:
            code.mark_pos(stat.pos)
            stat.generate_execution_code(code)

    def annotate(self, code):
        for stat in self.stats:
            stat.annotate(code)


class StatNode(Node):
    #
    #  Code generation for statements is split into the following subphases:
    #
    #  (1) generate_function_definitions
    #        Emit C code for the definitions of any structs,
    #        unions, enums and functions defined in the current
    #        scope-block.
    #
    #  (2) generate_execution_code
    #        Emit C code for executable statements.
    #

    def generate_function_definitions(self, env, code):
        pass

    def generate_execution_code(self, code):
        raise InternalError("generate_execution_code not implemented for %s" % \
            self.__class__.__name__)


class CDefExternNode(StatNode):
    #  include_file       string or None
    #  verbatim_include   string or None
    #  body               StatListNode

    child_attrs = ["body"]

    def analyse_declarations(self, env):
        old_cinclude_flag = env.in_cinclude
        env.in_cinclude = 1
        self.body.analyse_declarations(env)
        env.in_cinclude = old_cinclude_flag

        if self.include_file or self.verbatim_include:
            # Determine whether include should be late
            stats = self.body.stats
            if not env.directives['preliminary_late_includes_cy28']:
                late = False
            elif not stats:
                # Special case: empty 'cdef extern' blocks are early
                late = False
            else:
                late = all(isinstance(node, CVarDefNode) for node in stats)
            env.add_include_file(self.include_file, self.verbatim_include, late)

    def analyse_expressions(self, env):
        # Allow C properties, inline methods, etc. also in external types.
        self.body = self.body.analyse_expressions(env)
        return self

    def generate_function_definitions(self, env, code):
        self.body.generate_function_definitions(env, code)

    def generate_execution_code(self, code):
        pass

    def annotate(self, code):
        self.body.annotate(code)


class CDeclaratorNode(Node):
    # Part of a C declaration.
    #
    # Processing during analyse_declarations phase:
    #
    #   analyse
    #      Returns (name, type) pair where name is the
    #      CNameDeclaratorNode of the name being declared
    #      and type is the type it is being declared as.
    #
    #  calling_convention  string   Calling convention of CFuncDeclaratorNode
    #                               for which this is a base

    child_attrs = []

    calling_convention = ""

    def declared_name(self):
        return None

    def analyse_templates(self):
        # Only C++ functions have templates.
        return None


class CNameDeclaratorNode(CDeclaratorNode):
    #  name    string             The Cython name being declared
    #  cname   string or None     C name, if specified
    #  default ExprNode or None   the value assigned on declaration

    child_attrs = ['default']

    default = None

    def declared_name(self):
        return self.name

    def analyse(self, base_type, env, nonempty=0, visibility=None, in_pxd=False):
        if nonempty and self.name == '':
            # May have mistaken the name for the type.
            if base_type.is_ptr or base_type.is_array or base_type.is_buffer:
                error(self.pos, "Missing argument name")
            elif base_type.is_void:
                error(self.pos, "Use spam() rather than spam(void) to declare a function with no arguments.")
            else:
                self.name = base_type.declaration_code("", for_display=1, pyrex=1)
                base_type = py_object_type

        if base_type.is_fused and env.fused_to_specific:
            base_type = base_type.specialize(env.fused_to_specific)

        self.type = base_type
        return self, base_type


class CPtrDeclaratorNode(CDeclaratorNode):
    # base     CDeclaratorNode

    child_attrs = ["base"]

    def declared_name(self):
        return self.base.declared_name()

    def analyse_templates(self):
        return self.base.analyse_templates()

    def analyse(self, base_type, env, nonempty=0, visibility=None, in_pxd=False):
        if base_type.is_pyobject:
            error(self.pos, "Pointer base type cannot be a Python object")
        ptr_type = PyrexTypes.c_ptr_type(base_type)
        return self.base.analyse(ptr_type, env, nonempty=nonempty, visibility=visibility, in_pxd=in_pxd)


class CReferenceDeclaratorNode(CDeclaratorNode):
    # base     CDeclaratorNode

    child_attrs = ["base"]

    def declared_name(self):
        return self.base.declared_name()

    def analyse_templates(self):
        return self.base.analyse_templates()

    def analyse(self, base_type, env, nonempty=0, visibility=None, in_pxd=False):
        if base_type.is_pyobject:
            error(self.pos, "Reference base type cannot be a Python object")
        ref_type = PyrexTypes.c_ref_type(base_type)
        return self.base.analyse(ref_type, env, nonempty=nonempty, visibility=visibility, in_pxd=in_pxd)


class CArrayDeclaratorNode(CDeclaratorNode):
    # base        CDeclaratorNode
    # dimension   ExprNode

    child_attrs = ["base", "dimension"]

    def analyse(self, base_type, env, nonempty=0, visibility=None, in_pxd=False):
        if (base_type.is_cpp_class and base_type.is_template_type()) or base_type.is_cfunction:
            from .ExprNodes import TupleNode
            if isinstance(self.dimension, TupleNode):
                args = self.dimension.args
            else:
                args = self.dimension,
            values = [v.analyse_as_type(env) for v in args]
            if None in values:
                ix = values.index(None)
                error(args[ix].pos, "Template parameter not a type")
                base_type = error_type
            else:
                base_type = base_type.specialize_here(self.pos, values)
            return self.base.analyse(base_type, env, nonempty=nonempty, visibility=visibility, in_pxd=in_pxd)
        if self.dimension:
            self.dimension = self.dimension.analyse_const_expression(env)
            if not self.dimension.type.is_int:
                error(self.dimension.pos, "Array dimension not integer")
            size = self.dimension.get_constant_c_result_code()
            if size is not None:
                try:
                    size = int(size)
                except ValueError:
                    # runtime constant?
                    pass
        else:
            size = None
        if not base_type.is_complete():
            error(self.pos, "Array element type '%s' is incomplete" % base_type)
        if base_type.is_pyobject:
            error(self.pos, "Array element cannot be a Python object")
        if base_type.is_cfunction:
            error(self.pos, "Array element cannot be a function")
        array_type = PyrexTypes.c_array_type(base_type, size)
        return self.base.analyse(array_type, env, nonempty=nonempty, visibility=visibility, in_pxd=in_pxd)


class CFuncDeclaratorNode(CDeclaratorNode):
    # base             CDeclaratorNode
    # args             [CArgDeclNode]
    # templates        [TemplatePlaceholderType]
    # has_varargs      boolean
    # exception_value  ConstNode
    # exception_check  boolean    True if PyErr_Occurred check needed
    # nogil            boolean    Can be called without gil
    # with_gil         boolean    Acquire gil around function body
    # is_const_method  boolean    Whether this is a const method

    child_attrs = ["base", "args", "exception_value"]

    overridable = 0
    optional_arg_count = 0
    is_const_method = 0
    templates = None

    def declared_name(self):
        return self.base.declared_name()

    def analyse_templates(self):
        if isinstance(self.base, CArrayDeclaratorNode):
            from .ExprNodes import TupleNode, NameNode
            template_node = self.base.dimension
            if isinstance(template_node, TupleNode):
                template_nodes = template_node.args
            elif isinstance(template_node, NameNode):
                template_nodes = [template_node]
            else:
                error(template_node.pos, "Template arguments must be a list of names")
                return None
            self.templates = []
            for template in template_nodes:
                if isinstance(template, NameNode):
                    self.templates.append(PyrexTypes.TemplatePlaceholderType(template.name))
                else:
                    error(template.pos, "Template arguments must be a list of names")
            self.base = self.base.base
            return self.templates
        else:
            return None

    def analyse(self, return_type, env, nonempty=0, directive_locals=None, visibility=None, in_pxd=False):
        if directive_locals is None:
            directive_locals = {}
        if nonempty:
            nonempty -= 1
        func_type_args = []
        for i, arg_node in enumerate(self.args):
            name_declarator, type = arg_node.analyse(
                env, nonempty=nonempty,
                is_self_arg=(i == 0 and env.is_c_class_scope and 'staticmethod' not in env.directives))
            name = name_declarator.name
            if name in directive_locals:
                type_node = directive_locals[name]
                other_type = type_node.analyse_as_type(env)
                if other_type is None:
                    error(type_node.pos, "Not a type")
                elif (type is not PyrexTypes.py_object_type
                      and not type.same_as(other_type)):
                    error(self.base.pos, "Signature does not agree with previous declaration")
                    error(type_node.pos, "Previous declaration here")
                else:
                    type = other_type
            if name_declarator.cname:
                error(self.pos, "Function argument cannot have C name specification")
            if i == 0 and env.is_c_class_scope and type.is_unspecified:
                # fix the type of self
                type = env.parent_type
            # Turn *[] argument into **
            if type.is_array:
                type = PyrexTypes.c_ptr_type(type.base_type)
            # Catch attempted C-style func(void) decl
            if type.is_void:
                error(arg_node.pos, "Use spam() rather than spam(void) to declare a function with no arguments.")
            func_type_args.append(
                PyrexTypes.CFuncTypeArg(name, type, arg_node.pos))
            if arg_node.default:
                self.optional_arg_count += 1
            elif self.optional_arg_count:
                error(self.pos, "Non-default argument follows default argument")

        exc_val = None
        exc_check = 0
        if self.exception_check == '+':
            env.add_include_file('ios')         # for std::ios_base::failure
            env.add_include_file('new')         # for std::bad_alloc
            env.add_include_file('stdexcept')
            env.add_include_file('typeinfo')    # for std::bad_cast
        if (return_type.is_pyobject
                and (self.exception_value or self.exception_check)
                and self.exception_check != '+'):
            error(self.pos, "Exception clause not allowed for function returning Python object")
        else:
            if self.exception_value is None and self.exception_check and self.exception_check != '+':
                # Use an explicit exception return value to speed up exception checks.
                # Even if it is not declared, we can use the default exception value of the return type,
                # unless the function is some kind of external function that we do not control.
                if return_type.exception_value is not None and (visibility != 'extern' and not in_pxd):
                    # Extension types are more difficult because the signature must match the base type signature.
                    if not env.is_c_class_scope:
                        from .ExprNodes import ConstNode
                        self.exception_value = ConstNode(
                            self.pos, value=return_type.exception_value, type=return_type)
            if self.exception_value:
                if self.exception_check == '+':
                    self.exception_value = self.exception_value.analyse_const_expression(env)
                    exc_val_type = self.exception_value.type
                    if (not exc_val_type.is_error
                            and not exc_val_type.is_pyobject
                            and not (exc_val_type.is_cfunction
                                     and not exc_val_type.return_type.is_pyobject
                                     and not exc_val_type.args)
                            and not (exc_val_type == PyrexTypes.c_char_type
                                     and self.exception_value.value == '*')):
                        error(self.exception_value.pos,
                              "Exception value must be a Python exception or cdef function with no arguments or *.")
                    exc_val = self.exception_value
                else:
                    self.exception_value = self.exception_value.analyse_types(env).coerce_to(
                        return_type, env).analyse_const_expression(env)
                    exc_val = self.exception_value.get_constant_c_result_code()
                    if exc_val is None:
                        error(self.exception_value.pos, "Exception value must be constant")
                    if not return_type.assignable_from(self.exception_value.type):
                        error(self.exception_value.pos,
                              "Exception value incompatible with function return type")
                    if (visibility != 'extern'
                            and (return_type.is_int or return_type.is_float)
                            and self.exception_value.has_constant_result()):
                        try:
                            type_default_value = float(return_type.default_value)
                        except ValueError:
                            pass
                        else:
                            if self.exception_value.constant_result == type_default_value:
                                warning(self.pos, "Ambiguous exception value, same as default return value: %r" %
                                        self.exception_value.constant_result)
            exc_check = self.exception_check
        if return_type.is_cfunction:
            error(self.pos, "Function cannot return a function")
        func_type = PyrexTypes.CFuncType(
            return_type, func_type_args, self.has_varargs,
            optional_arg_count=self.optional_arg_count,
            exception_value=exc_val, exception_check=exc_check,
            calling_convention=self.base.calling_convention,
            nogil=self.nogil, with_gil=self.with_gil, is_overridable=self.overridable,
            is_const_method=self.is_const_method,
            templates=self.templates)

        if self.optional_arg_count:
            if func_type.is_fused:
                # This is a bit of a hack... When we need to create specialized CFuncTypes
                # on the fly because the cdef is defined in a pxd, we need to declare the specialized optional arg
                # struct
                def declare_opt_arg_struct(func_type, fused_cname):
                    self.declare_optional_arg_struct(func_type, env, fused_cname)

                func_type.declare_opt_arg_struct = declare_opt_arg_struct
            else:
                self.declare_optional_arg_struct(func_type, env)

        callspec = env.directives['callspec']
        if callspec:
            current = func_type.calling_convention
            if current and current != callspec:
                error(self.pos, "cannot have both '%s' and '%s' "
                      "calling conventions" % (current, callspec))
            func_type.calling_convention = callspec
        return self.base.analyse(func_type, env, visibility=visibility, in_pxd=in_pxd)

    def declare_optional_arg_struct(self, func_type, env, fused_cname=None):
        """
        Declares the optional argument struct (the struct used to hold the
        values for optional arguments). For fused cdef functions, this is
        deferred as analyse_declarations is called only once (on the fused
        cdef function).
        """
        scope = StructOrUnionScope()
        arg_count_member = '%sn' % Naming.pyrex_prefix
        scope.declare_var(arg_count_member, PyrexTypes.c_int_type, self.pos)

        for arg in func_type.args[len(func_type.args) - self.optional_arg_count:]:
            scope.declare_var(arg.name, arg.type, arg.pos, allow_pyobject=True, allow_memoryview=True)

        struct_cname = env.mangle(Naming.opt_arg_prefix, self.base.name)

        if fused_cname is not None:
            struct_cname = PyrexTypes.get_fused_cname(fused_cname, struct_cname)

        op_args_struct = env.global_scope().declare_struct_or_union(
            name=struct_cname,
            kind='struct',
            scope=scope,
            typedef_flag=0,
            pos=self.pos,
            cname=struct_cname)

        op_args_struct.defined_in_pxd = 1
        op_args_struct.used = 1

        func_type.op_arg_struct = PyrexTypes.c_ptr_type(op_args_struct.type)


class CConstDeclaratorNode(CDeclaratorNode):
    # base     CDeclaratorNode

    child_attrs = ["base"]

    def analyse(self, base_type, env, nonempty=0, visibility=None, in_pxd=False):
        if base_type.is_pyobject:
            error(self.pos,
                  "Const base type cannot be a Python object")
        const = PyrexTypes.c_const_type(base_type)
        return self.base.analyse(const, env, nonempty=nonempty, visibility=visibility, in_pxd=in_pxd)


class CArgDeclNode(Node):
    # Item in a function declaration argument list.
    #
    # base_type      CBaseTypeNode
    # declarator     CDeclaratorNode
    # not_none       boolean            Tagged with 'not None'
    # or_none        boolean            Tagged with 'or None'
    # accept_none    boolean            Resolved boolean for not_none/or_none
    # default        ExprNode or None
    # default_value  PyObjectConst      constant for default value
    # annotation     ExprNode or None   Py3 function arg annotation
    # is_self_arg    boolean            Is the "self" arg of an extension type method
    # is_type_arg    boolean            Is the "class" arg of an extension type classmethod
    # kw_only        boolean            Is a keyword-only argument
    # is_dynamic     boolean            Non-literal arg stored inside CyFunction
    # pos_only       boolean            Is a positional-only argument
    #
    # name_cstring                         property that converts the name to a cstring taking care of unicode
    #                                      and quoting it

    child_attrs = ["base_type", "declarator", "default", "annotation"]
    outer_attrs = ["default", "annotation"]

    is_self_arg = 0
    is_type_arg = 0
    is_generic = 1
    kw_only = 0
    pos_only = 0
    not_none = 0
    or_none = 0
    type = None
    name_declarator = None
    default_value = None
    annotation = None
    is_dynamic = 0

    def declared_name(self):
        return self.declarator.declared_name()

    @property
    def name_cstring(self):
        return self.name.as_c_string_literal()

    @property
    def hdr_cname(self):
        # done lazily - needs self.entry to be set to get the class-mangled
        # name, which means it has to be generated relatively late
        if self.needs_conversion:
            return punycodify_name(Naming.arg_prefix + self.entry.name)
        else:
            return punycodify_name(Naming.var_prefix + self.entry.name)


    def analyse(self, env, nonempty=0, is_self_arg=False):
        if is_self_arg:
            self.base_type.is_self_arg = self.is_self_arg = True
        if self.type is None:
            # The parser may misinterpret names as types. We fix that here.
            if isinstance(self.declarator, CNameDeclaratorNode) and self.declarator.name == '':
                if nonempty:
                    if self.base_type.is_basic_c_type:
                        # char, short, long called "int"
                        type = self.base_type.analyse(env, could_be_name=True)
                        arg_name = type.empty_declaration_code()
                    else:
                        arg_name = self.base_type.name
                    self.declarator.name = EncodedString(arg_name)
                    self.base_type.name = None
                    self.base_type.is_basic_c_type = False
                could_be_name = True
            else:
                could_be_name = False
            self.base_type.is_arg = True
            base_type = self.base_type.analyse(env, could_be_name=could_be_name)
            base_arg_name = getattr(self.base_type, 'arg_name', None)
            if base_arg_name:
                self.declarator.name = base_arg_name

            # The parser is unable to resolve the ambiguity of [] as part of the
            # type (e.g. in buffers) or empty declarator (as with arrays).
            # This is only arises for empty multi-dimensional arrays.
            if (base_type.is_array
                    and isinstance(self.base_type, TemplatedTypeNode)
                    and isinstance(self.declarator, CArrayDeclaratorNode)):
                declarator = self.declarator
                while isinstance(declarator.base, CArrayDeclaratorNode):
                    declarator = declarator.base
                declarator.base = self.base_type.array_declarator
                base_type = base_type.base_type

            # inject type declaration from annotations
            # this is called without 'env' by AdjustDefByDirectives transform before declaration analysis
            if (self.annotation and env and env.directives['annotation_typing']
                    # CSimpleBaseTypeNode has a name attribute; CAnalysedBaseTypeNode
                    # (and maybe other options) doesn't
                    and getattr(self.base_type, "name", None) is None):
                arg_type = self.inject_type_from_annotations(env)
                if arg_type is not None:
                    base_type = arg_type
            return self.declarator.analyse(base_type, env, nonempty=nonempty)
        else:
            return self.name_declarator, self.type

    def inject_type_from_annotations(self, env):
        annotation = self.annotation
        if not annotation:
            return None
        base_type, arg_type = annotation.analyse_type_annotation(env, assigned_value=self.default)
        if base_type is not None:
            self.base_type = base_type
        return arg_type

    def calculate_default_value_code(self, code):
        if self.default_value is None:
            if self.default:
                if self.default.is_literal:
                    # will not output any code, just assign the result_code
                    self.default.generate_evaluation_code(code)
                    return self.type.cast_code(self.default.result())
                self.default_value = code.get_argument_default_const(self.type)
        return self.default_value

    def annotate(self, code):
        if self.default:
            self.default.annotate(code)

    def generate_assignment_code(self, code, target=None, overloaded_assignment=False):
        default = self.default
        if default is None or default.is_literal:
            return
        if target is None:
            target = self.calculate_default_value_code(code)
        default.generate_evaluation_code(code)
        default.make_owned_reference(code)
        result = default.result() if overloaded_assignment else default.result_as(self.type)
        code.putln("%s = %s;" % (target, result))
        code.put_giveref(default.result(), self.type)
        default.generate_post_assignment_code(code)
        default.free_temps(code)


class CBaseTypeNode(Node):
    # Abstract base class for C base type nodes.
    #
    # Processing during analyse_declarations phase:
    #
    #   analyse
    #     Returns the type.

    def analyse_as_type(self, env):
        return self.analyse(env)


class CAnalysedBaseTypeNode(Node):
    # type            type

    child_attrs = []

    def analyse(self, env, could_be_name=False):
        return self.type


class CSimpleBaseTypeNode(CBaseTypeNode):
    # name             string
    # module_path      [string]     Qualifying name components
    # is_basic_c_type  boolean
    # signed           boolean
    # longness         integer
    # complex          boolean
    # is_self_arg      boolean      Is self argument of C method
    # ##is_type_arg      boolean      Is type argument of class method

    child_attrs = []
    arg_name = None   # in case the argument name was interpreted as a type
    module_path = []
    is_basic_c_type = False
    complex = False

    def analyse(self, env, could_be_name=False):
        # Return type descriptor.
        #print "CSimpleBaseTypeNode.analyse: is_self_arg =", self.is_self_arg ###
        type = None
        if self.is_basic_c_type:
            type = PyrexTypes.simple_c_type(self.signed, self.longness, self.name)
            if not type:
                error(self.pos, "Unrecognised type modifier combination")
        elif self.name == "object" and not self.module_path:
            type = py_object_type
        elif self.name is None:
            if self.is_self_arg and env.is_c_class_scope:
                #print "CSimpleBaseTypeNode.analyse: defaulting to parent type" ###
                type = env.parent_type
            ## elif self.is_type_arg and env.is_c_class_scope:
            ##     type = Builtin.type_type
            else:
                type = py_object_type
        else:
            if self.module_path:
                # Maybe it's a nested C++ class.
                scope = env
                for item in self.module_path:
                    entry = scope.lookup(item)
                    if entry is not None and entry.is_cpp_class:
                        scope = entry.type.scope
                    else:
                        scope = None
                        break

                if scope is None:
                    # Maybe it's a cimport.
                    scope = env.find_imported_module(self.module_path, self.pos)
            else:
                scope = env

            if scope:
                if scope.is_c_class_scope:
                    scope = scope.global_scope()

                type = scope.lookup_type(self.name)
                if type is not None:
                    pass
                elif could_be_name:
                    if self.is_self_arg and env.is_c_class_scope:
                        type = env.parent_type
                    ## elif self.is_type_arg and env.is_c_class_scope:
                    ##     type = Builtin.type_type
                    else:
                        type = py_object_type
                    self.arg_name = EncodedString(self.name)
                else:
                    if self.templates:
                        if not self.name in self.templates:
                            error(self.pos, "'%s' is not a type identifier" % self.name)
                        type = PyrexTypes.TemplatePlaceholderType(self.name)
                    else:
                        error(self.pos, "'%s' is not a type identifier" % self.name)
        if self.complex:
            if not type.is_numeric or type.is_complex:
                error(self.pos, "can only complexify c numeric types")
            type = PyrexTypes.CComplexType(type)
            type.create_declaration_utility_code(env)
        elif type is Builtin.complex_type:
            # Special case: optimise builtin complex type into C's
            # double complex.  The parser cannot do this (as for the
            # normal scalar types) as the user may have redeclared the
            # 'complex' type.  Testing for the exact type here works.
            type = PyrexTypes.c_double_complex_type
            type.create_declaration_utility_code(env)
            self.complex = True
        if type:
            return type
        else:
            return PyrexTypes.error_type

class MemoryViewSliceTypeNode(CBaseTypeNode):

    name = 'memoryview'
    child_attrs = ['base_type_node', 'axes']

    def analyse(self, env, could_be_name=False):

        base_type = self.base_type_node.analyse(env)
        if base_type.is_error: return base_type

        from . import MemoryView

        try:
            axes_specs = MemoryView.get_axes_specs(env, self.axes)
        except CompileError as e:
            error(e.position, e.message_only)
            self.type = PyrexTypes.ErrorType()
            return self.type

        if not MemoryView.validate_axes(self.pos, axes_specs):
            self.type = error_type
        else:
            self.type = PyrexTypes.MemoryViewSliceType(base_type, axes_specs)
            self.type.validate_memslice_dtype(self.pos)
            self.use_memview_utilities(env)

        return self.type

    def use_memview_utilities(self, env):
        from . import MemoryView
        env.use_utility_code(MemoryView.view_utility_code)


class CNestedBaseTypeNode(CBaseTypeNode):
    # For C++ classes that live inside other C++ classes.

    # name             string
    # base_type        CBaseTypeNode

    child_attrs = ['base_type']

    def analyse(self, env, could_be_name=None):
        base_type = self.base_type.analyse(env)
        if base_type is PyrexTypes.error_type:
            return PyrexTypes.error_type
        if not base_type.is_cpp_class:
            error(self.pos, "'%s' is not a valid type scope" % base_type)
            return PyrexTypes.error_type
        type_entry = base_type.scope.lookup_here(self.name)
        if not type_entry or not type_entry.is_type:
            error(self.pos, "'%s.%s' is not a type identifier" % (base_type, self.name))
            return PyrexTypes.error_type
        return type_entry.type


class TemplatedTypeNode(CBaseTypeNode):
    #  After parsing:
    #  positional_args  [ExprNode]        List of positional arguments
    #  keyword_args     DictNode          Keyword arguments
    #  base_type_node   CBaseTypeNode

    #  After analysis:
    #  type             PyrexTypes.BufferType or PyrexTypes.CppClassType  ...containing the right options

    child_attrs = ["base_type_node", "positional_args",
                   "keyword_args", "dtype_node"]

    dtype_node = None

    name = None

    def analyse(self, env, could_be_name=False, base_type=None):
        if base_type is None:
            base_type = self.base_type_node.analyse(env)
        if base_type.is_error: return base_type

        if base_type.is_cpp_class and base_type.is_template_type():
            # Templated class
            if self.keyword_args and self.keyword_args.key_value_pairs:
                error(self.pos, "c++ templates cannot take keyword arguments")
                self.type = PyrexTypes.error_type
            else:
                template_types = []
                for template_node in self.positional_args:
                    type = template_node.analyse_as_type(env)
                    if type is None:
                        error(template_node.pos, "unknown type in template argument")
                        type = error_type
                    template_types.append(type)
                self.type = base_type.specialize_here(self.pos, template_types)

        elif base_type.is_pyobject:
            # Buffer
            from . import Buffer

            options = Buffer.analyse_buffer_options(
                self.pos,
                env,
                self.positional_args,
                self.keyword_args,
                base_type.buffer_defaults)

            if sys.version_info[0] < 3:
                # Py 2.x enforces byte strings as keyword arguments ...
                options = dict([(name.encode('ASCII'), value)
                                for name, value in options.items()])

            self.type = PyrexTypes.BufferType(base_type, **options)
            if has_np_pythran(env) and is_pythran_buffer(self.type):
                self.type = PyrexTypes.PythranExpr(pythran_type(self.type), self.type)

        else:
            # Array
            empty_declarator = CNameDeclaratorNode(self.pos, name="", cname=None)
            if len(self.positional_args) > 1 or self.keyword_args.key_value_pairs:
                error(self.pos, "invalid array declaration")
                self.type = PyrexTypes.error_type
            else:
                # It would be nice to merge this class with CArrayDeclaratorNode,
                # but arrays are part of the declaration, not the type...
                if not self.positional_args:
                    dimension = None
                else:
                    dimension = self.positional_args[0]
                self.array_declarator = CArrayDeclaratorNode(
                    self.pos,
                    base=empty_declarator,
                    dimension=dimension)
                self.type = self.array_declarator.analyse(base_type, env)[1]

        if self.type.is_fused and env.fused_to_specific:
            self.type = self.type.specialize(env.fused_to_specific)

        return self.type


class CComplexBaseTypeNode(CBaseTypeNode):
    # base_type   CBaseTypeNode
    # declarator  CDeclaratorNode

    child_attrs = ["base_type", "declarator"]

    def analyse(self, env, could_be_name=False):
        base = self.base_type.analyse(env, could_be_name)
        _, type = self.declarator.analyse(base, env)
        return type


class CTupleBaseTypeNode(CBaseTypeNode):
    # components [CBaseTypeNode]

    child_attrs = ["components"]

    def analyse(self, env, could_be_name=False):
        component_types = []
        for c in self.components:
            type = c.analyse(env)
            if type.is_pyobject:
                error(c.pos, "Tuple types can't (yet) contain Python objects.")
                return error_type
            component_types.append(type)
        entry = env.declare_tuple_type(self.pos, component_types)
        entry.used = True
        return entry.type


class FusedTypeNode(CBaseTypeNode):
    """
    Represents a fused type in a ctypedef statement:

        ctypedef cython.fused_type(int, long, long long) integral

    name            str                     name of this fused type
    types           [CSimpleBaseTypeNode]   is the list of types to be fused
    """

    child_attrs = []

    def analyse_declarations(self, env):
        type = self.analyse(env)
        entry = env.declare_typedef(self.name, type, self.pos)

        # Omit the typedef declaration that self.declarator would produce
        entry.in_cinclude = True

    def analyse(self, env, could_be_name=False):
        types = []
        for type_node in self.types:
            type = type_node.analyse_as_type(env)

            if not type:
                error(type_node.pos, "Not a type")
                continue

            if type in types:
                error(type_node.pos, "Type specified multiple times")
            else:
                types.append(type)

        # if len(self.types) == 1:
        #     return types[0]

        return PyrexTypes.FusedType(types, name=self.name)


class CConstOrVolatileTypeNode(CBaseTypeNode):
    # base_type     CBaseTypeNode
    # is_const      boolean
    # is_volatile   boolean

    child_attrs = ["base_type"]

    def analyse(self, env, could_be_name=False):
        base = self.base_type.analyse(env, could_be_name)
        if base.is_pyobject:
            error(self.pos,
                  "Const/volatile base type cannot be a Python object")
        return PyrexTypes.c_const_or_volatile_type(base, self.is_const, self.is_volatile)


class CVarDefNode(StatNode):
    #  C variable definition or forward/extern function declaration.
    #
    #  visibility    'private' or 'public' or 'extern'
    #  base_type     CBaseTypeNode
    #  declarators   [CDeclaratorNode]
    #  in_pxd        boolean
    #  api           boolean
    #  overridable   boolean        whether it is a cpdef
    #  modifiers     ['inline']

    #  decorators    [cython.locals(...)] or None
    #  directive_locals { string : NameNode } locals defined by cython.locals(...)

    child_attrs = ["base_type", "declarators"]

    decorators = None
    directive_locals = None

    def analyse_declarations(self, env, dest_scope=None):
        if self.directive_locals is None:
            self.directive_locals = {}
        if not dest_scope:
            dest_scope = env
        self.dest_scope = dest_scope

        if self.declarators:
            templates = self.declarators[0].analyse_templates()
        else:
            templates = None
        if templates is not None:
            if self.visibility != 'extern':
                error(self.pos, "Only extern functions allowed")
            if len(self.declarators) > 1:
                error(self.declarators[1].pos, "Can't multiply declare template types")
            env = TemplateScope('func_template', env)
            env.directives = env.outer_scope.directives
            for template_param in templates:
                env.declare_type(template_param.name, template_param, self.pos)

        base_type = self.base_type.analyse(env)

        if base_type.is_fused and not self.in_pxd and (env.is_c_class_scope or
                                                       env.is_module_scope):
            error(self.pos, "Fused types not allowed here")
            return error_type

        self.entry = None
        visibility = self.visibility

        for declarator in self.declarators:

            if (len(self.declarators) > 1
                    and not isinstance(declarator, CNameDeclaratorNode)
                    and env.directives['warn.multiple_declarators']):
                warning(
                    declarator.pos,
                    "Non-trivial type declarators in shared declaration (e.g. mix of pointers and values). "
                    "Each pointer declaration should be on its own line.", 1)

            create_extern_wrapper = (self.overridable
                                     and self.visibility == 'extern'
                                     and env.is_module_scope)
            if create_extern_wrapper:
                declarator.overridable = False
            if isinstance(declarator, CFuncDeclaratorNode):
                name_declarator, type = declarator.analyse(
                    base_type, env, directive_locals=self.directive_locals, visibility=visibility, in_pxd=self.in_pxd)
            else:
                name_declarator, type = declarator.analyse(
                    base_type, env, visibility=visibility, in_pxd=self.in_pxd)
            if not type.is_complete():
                if not (self.visibility == 'extern' and type.is_array or type.is_memoryviewslice):
                    error(declarator.pos, "Variable type '%s' is incomplete" % type)
            if self.visibility == 'extern' and type.is_pyobject:
                error(declarator.pos, "Python object cannot be declared extern")
            name = name_declarator.name
            cname = name_declarator.cname
            if name == '':
                error(declarator.pos, "Missing name in declaration.")
                return
            if type.is_reference and self.visibility != 'extern':
                error(declarator.pos, "C++ references cannot be declared; use a pointer instead")
            if type.is_cfunction:
                if 'staticmethod' in env.directives:
                    type.is_static_method = True
                self.entry = dest_scope.declare_cfunction(
                    name, type, declarator.pos,
                    cname=cname, visibility=self.visibility, in_pxd=self.in_pxd,
                    api=self.api, modifiers=self.modifiers, overridable=self.overridable)
                if self.entry is not None:
                    self.entry.directive_locals = copy.copy(self.directive_locals)
                if create_extern_wrapper:
                    self.entry.type.create_to_py_utility_code(env)
                    self.entry.create_wrapper = True
            else:
                if self.directive_locals:
                    error(self.pos, "Decorators can only be followed by functions")
                self.entry = dest_scope.declare_var(
                    name, type, declarator.pos,
                    cname=cname, visibility=visibility, in_pxd=self.in_pxd,
                    api=self.api, is_cdef=1)
                if Options.docstrings:
                    self.entry.doc = embed_position(self.pos, self.doc)


class CStructOrUnionDefNode(StatNode):
    #  name          string
    #  cname         string or None
    #  kind          "struct" or "union"
    #  typedef_flag  boolean
    #  visibility    "public" or "private"
    #  api           boolean
    #  in_pxd        boolean
    #  attributes    [CVarDefNode] or None
    #  entry         Entry
    #  packed        boolean

    child_attrs = ["attributes"]

    def declare(self, env, scope=None):
        self.entry = env.declare_struct_or_union(
            self.name, self.kind, scope, self.typedef_flag, self.pos,
            self.cname, visibility=self.visibility, api=self.api,
            packed=self.packed)

    def analyse_declarations(self, env):
        scope = None
        if self.attributes is not None:
            scope = StructOrUnionScope(self.name)
        self.declare(env, scope)
        if self.attributes is not None:
            if self.in_pxd and not env.in_cinclude:
                self.entry.defined_in_pxd = 1
            for attr in self.attributes:
                attr.analyse_declarations(env, scope)
            if self.visibility != 'extern':
                for attr in scope.var_entries:
                    type = attr.type
                    while type.is_array:
                        type = type.base_type
                    if type == self.entry.type:
                        error(attr.pos, "Struct cannot contain itself as a member.")

    def analyse_expressions(self, env):
        return self

    def generate_execution_code(self, code):
        pass


class CppClassNode(CStructOrUnionDefNode, BlockNode):

    #  name          string
    #  cname         string or None
    #  visibility    "extern"
    #  in_pxd        boolean
    #  attributes    [CVarDefNode] or None
    #  entry         Entry
    #  base_classes  [CBaseTypeNode]
    #  templates     [(string, bool)] or None
    #  decorators    [DecoratorNode] or None

    decorators = None

    def declare(self, env):
        if self.templates is None:
            template_types = None
        else:
            template_types = [PyrexTypes.TemplatePlaceholderType(template_name, not required)
                              for template_name, required in self.templates]
            num_optional_templates = sum(not required for _, required in self.templates)
            if num_optional_templates and not all(required for _, required in self.templates[:-num_optional_templates]):
                error(self.pos, "Required template parameters must precede optional template parameters.")
        self.entry = env.declare_cpp_class(
            self.name, None, self.pos, self.cname,
            base_classes=[], visibility=self.visibility, templates=template_types)

    def analyse_declarations(self, env):
        if self.templates is None:
            template_types = template_names = None
        else:
            template_names = [template_name for template_name, _ in self.templates]
            template_types = [PyrexTypes.TemplatePlaceholderType(template_name, not required)
                              for template_name, required in self.templates]
        scope = None
        if self.attributes is not None:
            scope = CppClassScope(self.name, env, templates=template_names)
        def base_ok(base_class):
            if base_class.is_cpp_class or base_class.is_struct:
                return True
            else:
                error(self.pos, "Base class '%s' not a struct or class." % base_class)
        base_class_types = filter(base_ok, [b.analyse(scope or env) for b in self.base_classes])
        self.entry = env.declare_cpp_class(
            self.name, scope, self.pos,
            self.cname, base_class_types, visibility=self.visibility, templates=template_types)
        if self.entry is None:
            return
        self.entry.is_cpp_class = 1
        if scope is not None:
            scope.type = self.entry.type
        defined_funcs = []
        def func_attributes(attributes):
            for attr in attributes:
                if isinstance(attr, CFuncDefNode):
                    yield attr
                elif isinstance(attr, CompilerDirectivesNode):
                    for sub_attr in func_attributes(attr.body.stats):
                        yield sub_attr
        if self.attributes is not None:
            if self.in_pxd and not env.in_cinclude:
                self.entry.defined_in_pxd = 1
            for attr in self.attributes:
                declare = getattr(attr, 'declare', None)
                if declare:
                    attr.declare(scope)
                attr.analyse_declarations(scope)
            for func in func_attributes(self.attributes):
                defined_funcs.append(func)
                if self.templates is not None:
                    func.template_declaration = "template <typename %s>" % ", typename ".join(template_names)
        self.body = StatListNode(self.pos, stats=defined_funcs)
        self.scope = scope

    def analyse_expressions(self, env):
        self.body = self.body.analyse_expressions(self.entry.type.scope)
        return self

    def generate_function_definitions(self, env, code):
        self.body.generate_function_definitions(self.entry.type.scope, code)

    def generate_execution_code(self, code):
        self.body.generate_execution_code(code)

    def annotate(self, code):
        self.body.annotate(code)


class CEnumDefNode(StatNode):
    #  name           string or None
    #  cname          string or None
    #  items          [CEnumDefItemNode]
    #  typedef_flag   boolean
    #  visibility     "public" or "private" or "extern"
    #  api            boolean
    #  in_pxd         boolean
    #  create_wrapper boolean
    #  entry          Entry

    child_attrs = ["items"]

    def declare(self, env):
         self.entry = env.declare_enum(
             self.name, self.pos,
             cname=self.cname, typedef_flag=self.typedef_flag,
             visibility=self.visibility, api=self.api,
             create_wrapper=self.create_wrapper)

    def analyse_declarations(self, env):
        if self.items is not None:
            if self.in_pxd and not env.in_cinclude:
                self.entry.defined_in_pxd = 1
            for item in self.items:
                item.analyse_declarations(env, self.entry)

    def analyse_expressions(self, env):
        return self

    def generate_execution_code(self, code):
        if self.visibility == 'public' or self.api:
            code.mark_pos(self.pos)
            temp = code.funcstate.allocate_temp(PyrexTypes.py_object_type, manage_ref=True)
            for item in self.entry.enum_values:
                code.putln("%s = PyInt_FromLong(%s); %s" % (
                    temp,
                    item.cname,
                    code.error_goto_if_null(temp, item.pos)))
                code.put_gotref(temp, PyrexTypes.py_object_type)
                code.putln('if (PyDict_SetItemString(%s, "%s", %s) < 0) %s' % (
                    Naming.moddict_cname,
                    item.name,
                    temp,
                    code.error_goto(item.pos)))
                code.put_decref_clear(temp, PyrexTypes.py_object_type)
            code.funcstate.release_temp(temp)


class CEnumDefItemNode(StatNode):
    #  name     string
    #  cname    string or None
    #  value    ExprNode or None

    child_attrs = ["value"]

    def analyse_declarations(self, env, enum_entry):
        if self.value:
            self.value = self.value.analyse_const_expression(env)
            if not self.value.type.is_int:
                self.value = self.value.coerce_to(PyrexTypes.c_int_type, env)
                self.value = self.value.analyse_const_expression(env)
        entry = env.declare_const(
            self.name, enum_entry.type,
            self.value, self.pos, cname=self.cname,
            visibility=enum_entry.visibility, api=enum_entry.api,
            create_wrapper=enum_entry.create_wrapper and enum_entry.name is None)
        enum_entry.enum_values.append(entry)
        if enum_entry.name:
            enum_entry.type.values.append(entry.name)


class ScopedEnumDefNode(StatNode):
    #  name           string or None
    #  cname          string or None
    #  items          [ScopedEnumDefItemNode]
    #  in_pxd         boolean
    #  create_wrapper boolean
    #  entry          Entry

    child_attrs = ["items", "underlying_type"]

    def declare(self, env):
        self.entry = env.declare_scoped_enum(
            self.name, self.pos,
            cname=self.cname,
            create_wrapper=self.create_wrapper
        )

    def analyse_declarations(self, env):
        scope = None
        underlying_type = self.underlying_type.analyse(env)

        if not underlying_type.is_int:
            error(
                self.underlying_type.pos,
                "underlying type is not an integral type"
            )

        if self.items is not None:
            scope = ScopedEnumScope(self.name, env)
        self.entry = env.declare_scoped_enum(
            self.name, self.pos,
            cname=self.cname,
            underlying_type=underlying_type,
            create_wrapper=self.create_wrapper
        )
        if self.entry is None:
            return
        if scope is not None:
            scope.type = self.entry.type
        if self.items is not None:
            if self.in_pxd and not env.in_cinclude:
                self.entry.defined_in_pxd = 1
            for item in self.items:
                item.analyse_declarations(scope, self.entry)
        self.scope = scope

    def analyse_expressions(self, env):
        return self

    def generate_execution_code(self, code):
        pass


class ScopedEnumDefItemNode(StatNode):
    #  name     string
    #  cname    string or None
    #  value    ExprNode or None

    child_attrs = ["value"]

    def analyse_declarations(self, env, enum_entry):
        if self.value:
            self.value = self.value.analyse_const_expression(env)
        entry = env.declare_const(
            self.name, enum_entry.type,
            self.value, self.pos, cname=self.cname,
            visibility=enum_entry.visibility, api=enum_entry.api,
            create_wrapper=enum_entry.create_wrapper and enum_entry.name is None)
        enum_entry.enum_values.append(entry)
        if enum_entry.name:
            enum_entry.type.values.append(entry.name)


class CTypeDefNode(StatNode):
    #  base_type    CBaseTypeNode
    #  declarator   CDeclaratorNode
    #  visibility   "public" or "private"
    #  api          boolean
    #  in_pxd       boolean

    child_attrs = ["base_type", "declarator"]

    def analyse_declarations(self, env):
        base = self.base_type.analyse(env)
        name_declarator, type = self.declarator.analyse(
            base, env, visibility=self.visibility, in_pxd=self.in_pxd)
        name = name_declarator.name
        cname = name_declarator.cname

        entry = env.declare_typedef(
            name, type, self.pos,
            cname=cname, visibility=self.visibility, api=self.api)

        if type.is_fused:
            entry.in_cinclude = True

        if self.in_pxd and not env.in_cinclude:
            entry.defined_in_pxd = 1

    def analyse_expressions(self, env):
        return self

    def generate_execution_code(self, code):
        pass


class FuncDefNode(StatNode, BlockNode):
    #  Base class for function definition nodes.
    #
    #  return_type     PyrexType
    #  #filename        string        C name of filename string const
    #  entry           Symtab.Entry
    #  needs_closure   boolean        Whether or not this function has inner functions/classes/yield
    #  needs_outer_scope boolean      Whether or not this function requires outer scope
    #  pymethdef_required boolean     Force Python method struct generation
    #  directive_locals { string : ExprNode } locals defined by cython.locals(...)
    #  directive_returns [ExprNode] type defined by cython.returns(...)
    #  star_arg      PyArgDeclNode or None  * argument
    #  starstar_arg  PyArgDeclNode or None  ** argument
    #
    #  is_async_def  boolean          is a Coroutine function
    #
    #  has_fused_arguments  boolean
    #       Whether this cdef function has fused parameters. This is needed
    #       by AnalyseDeclarationsTransform, so it can replace CFuncDefNodes
    #       with fused argument types with a FusedCFuncDefNode

    py_func = None
    needs_closure = False
    needs_outer_scope = False
    pymethdef_required = False
    is_generator = False
    is_generator_body = False
    is_async_def = False
    modifiers = []
    has_fused_arguments = False
    star_arg = None
    starstar_arg = None
    is_cyfunction = False
    code_object = None
    return_type_annotation = None

    def analyse_default_values(self, env):
        default_seen = 0
        for arg in self.args:
            if arg.default:
                default_seen = 1
                if arg.is_generic:
                    arg.default = arg.default.analyse_types(env)
                    arg.default = arg.default.coerce_to(arg.type, env)
                else:
                    error(arg.pos, "This argument cannot have a default value")
                    arg.default = None
            elif arg.kw_only:
                default_seen = 1
            elif default_seen:
                error(arg.pos, "Non-default argument following default argument")

    def analyse_annotations(self, env):
        for arg in self.args:
            if arg.annotation:
                arg.annotation = arg.annotation.analyse_types(env)
        if self.return_type_annotation:
            self.return_type_annotation = self.return_type_annotation.analyse_types(env)

    def align_argument_type(self, env, arg):
        # @cython.locals()
        directive_locals = self.directive_locals
        orig_type = arg.type
        if arg.name in directive_locals:
            type_node = directive_locals[arg.name]
            other_type = type_node.analyse_as_type(env)
        elif isinstance(arg, CArgDeclNode) and arg.annotation and env.directives['annotation_typing']:
            type_node = arg.annotation
            other_type = arg.inject_type_from_annotations(env)
            if other_type is None:
                return arg
        else:
            return arg
        if other_type is None:
            error(type_node.pos, "Not a type")
        elif orig_type is not py_object_type and not orig_type.same_as(other_type):
            error(arg.base_type.pos, "Signature does not agree with previous declaration")
            error(type_node.pos, "Previous declaration here")
        else:
            arg.type = other_type
        return arg

    def need_gil_acquisition(self, lenv):
        return 0

    def create_local_scope(self, env):
        genv = env
        while genv.is_py_class_scope or genv.is_c_class_scope:
            genv = genv.outer_scope
        if self.needs_closure:
            lenv = ClosureScope(name=self.entry.name,
                                outer_scope=genv,
                                parent_scope=env,
                                scope_name=self.entry.cname)
        else:
            lenv = LocalScope(name=self.entry.name,
                              outer_scope=genv,
                              parent_scope=env)
        lenv.return_type = self.return_type
        type = self.entry.type
        if type.is_cfunction:
            lenv.nogil = type.nogil and not type.with_gil
        self.local_scope = lenv
        lenv.directives = env.directives
        return lenv

    def generate_function_body(self, env, code):
        self.body.generate_execution_code(code)

    def generate_function_definitions(self, env, code):
        from . import Buffer

        lenv = self.local_scope
        if lenv.is_closure_scope and not lenv.is_passthrough:
            outer_scope_cname = "%s->%s" % (Naming.cur_scope_cname,
                                            Naming.outer_scope_cname)
        else:
            outer_scope_cname = Naming.outer_scope_cname
        lenv.mangle_closure_cnames(outer_scope_cname)
        # Generate closure function definitions
        self.body.generate_function_definitions(lenv, code)
        # generate lambda function definitions
        self.generate_lambda_definitions(lenv, code)

        is_getbuffer_slot = (self.entry.name == "__getbuffer__" and
                             self.entry.scope.is_c_class_scope)
        is_releasebuffer_slot = (self.entry.name == "__releasebuffer__" and
                                 self.entry.scope.is_c_class_scope)
        is_buffer_slot = is_getbuffer_slot or is_releasebuffer_slot
        if is_buffer_slot:
            if 'cython_unused' not in self.modifiers:
                self.modifiers = self.modifiers + ['cython_unused']

        preprocessor_guard = self.get_preprocessor_guard()

        profile = code.globalstate.directives['profile']
        linetrace = code.globalstate.directives['linetrace']
        if profile or linetrace:
            if linetrace:
                code.use_fast_gil_utility_code()
            code.globalstate.use_utility_code(
                UtilityCode.load_cached("Profile", "Profile.c"))

        # Generate C code for header and body of function
        code.enter_cfunc_scope(lenv)
        code.return_from_error_cleanup_label = code.new_label()
        code.funcstate.gil_owned = not lenv.nogil

        # ----- Top-level constants used by this function
        code.mark_pos(self.pos)
        self.generate_cached_builtins_decls(lenv, code)
        # ----- Function header
        code.putln("")

        if preprocessor_guard:
            code.putln(preprocessor_guard)

        with_pymethdef = (self.needs_assignment_synthesis(env, code) or
                          self.pymethdef_required)
        if self.py_func:
            self.py_func.generate_function_header(
                code, with_pymethdef=with_pymethdef, proto_only=True)
        self.generate_function_header(code, with_pymethdef=with_pymethdef)
        # ----- Local variable declarations
        # Find function scope
        cenv = env
        while cenv.is_py_class_scope or cenv.is_c_class_scope:
            cenv = cenv.outer_scope
        if self.needs_closure:
            code.put(lenv.scope_class.type.declaration_code(Naming.cur_scope_cname))
            code.putln(";")
        elif self.needs_outer_scope:
            if lenv.is_passthrough:
                code.put(lenv.scope_class.type.declaration_code(Naming.cur_scope_cname))
                code.putln(";")
            code.put(cenv.scope_class.type.declaration_code(Naming.outer_scope_cname))
            code.putln(";")
        self.generate_argument_declarations(lenv, code)

        for entry in lenv.var_entries:
            if not (entry.in_closure or entry.is_arg):
                code.put_var_declaration(entry)

        # Initialize the return variable __pyx_r
        init = ""
        return_type = self.return_type
        if not return_type.is_void:
            if return_type.is_pyobject:
                init = " = NULL"
            elif return_type.is_memoryviewslice:
                init = ' = ' + return_type.literal_code(return_type.default_value)

            code.putln("%s%s;" % (
                return_type.declaration_code(Naming.retval_cname),
                init))

        tempvardecl_code = code.insertion_point()
        self.generate_keyword_list(code)

        # ----- GIL acquisition
        acquire_gil = self.acquire_gil

        # See if we need to acquire the GIL for variable declarations, or for
        # refnanny only

        # Closures are not currently possible for cdef nogil functions,
        # but check them anyway
        have_object_args = self.needs_closure or self.needs_outer_scope
        for arg in lenv.arg_entries:
            if arg.type.is_pyobject:
                have_object_args = True
                break

        used_buffer_entries = [entry for entry in lenv.buffer_entries if entry.used]

        acquire_gil_for_var_decls_only = (
            lenv.nogil and lenv.has_with_gil_block and
            (have_object_args or used_buffer_entries))

        acquire_gil_for_refnanny_only = (
            lenv.nogil and lenv.has_with_gil_block and not
            acquire_gil_for_var_decls_only)

        use_refnanny = not lenv.nogil or lenv.has_with_gil_block

        gilstate_decl = None
        if acquire_gil or acquire_gil_for_var_decls_only:
            code.put_ensure_gil()
            code.funcstate.gil_owned = True
        else:
            gilstate_decl = code.insertion_point()

        if profile or linetrace:
            if not self.is_generator:
                # generators are traced when iterated, not at creation
                tempvardecl_code.put_trace_declarations()
                code_object = self.code_object.calculate_result_code(code) if self.code_object else None
                code.put_trace_frame_init(code_object)

        # ----- Special check for getbuffer
        if is_getbuffer_slot:
            self.getbuffer_check(code)

        # ----- set up refnanny
        if use_refnanny:
            tempvardecl_code.put_declare_refcount_context()
            code.put_setup_refcount_context(
                self.entry.name, acquire_gil=acquire_gil_for_refnanny_only)

        # ----- Automatic lead-ins for certain special functions
        if is_getbuffer_slot:
            self.getbuffer_init(code)
        # ----- Create closure scope object
        if self.needs_closure:
            tp_slot = TypeSlots.ConstructorSlot("tp_new", '__new__')
            slot_func_cname = TypeSlots.get_slot_function(lenv.scope_class.type.scope, tp_slot)
            if not slot_func_cname:
                slot_func_cname = '%s->tp_new' % lenv.scope_class.type.typeptr_cname
            code.putln("%s = (%s)%s(%s, %s, NULL);" % (
                Naming.cur_scope_cname,
                lenv.scope_class.type.empty_declaration_code(),
                slot_func_cname,
                lenv.scope_class.type.typeptr_cname,
                Naming.empty_tuple))
            code.putln("if (unlikely(!%s)) {" % Naming.cur_scope_cname)
            # Scope unconditionally DECREFed on return.
            code.putln("%s = %s;" % (
                Naming.cur_scope_cname,
                lenv.scope_class.type.cast_code("Py_None")))
            code.put_incref("Py_None", py_object_type)
            code.putln(code.error_goto(self.pos))
            code.putln("} else {")
            code.put_gotref(Naming.cur_scope_cname, lenv.scope_class.type)
            code.putln("}")
            # Note that it is unsafe to decref the scope at this point.
        if self.needs_outer_scope:
            if self.is_cyfunction:
                code.putln("%s = (%s) __Pyx_CyFunction_GetClosure(%s);" % (
                    outer_scope_cname,
                    cenv.scope_class.type.empty_declaration_code(),
                    Naming.self_cname))
            else:
                code.putln("%s = (%s) %s;" % (
                    outer_scope_cname,
                    cenv.scope_class.type.empty_declaration_code(),
                    Naming.self_cname))
            if lenv.is_passthrough:
                code.putln("%s = %s;" % (Naming.cur_scope_cname, outer_scope_cname))
            elif self.needs_closure:
                # inner closures own a reference to their outer parent
                code.put_incref(outer_scope_cname, cenv.scope_class.type)
                code.put_giveref(outer_scope_cname, cenv.scope_class.type)
        # ----- Trace function call
        if profile or linetrace:
            # this looks a bit late, but if we don't get here due to a
            # fatal error before hand, it's not really worth tracing
            if not self.is_generator:
                # generators are traced when iterated, not at creation
                if self.is_wrapper:
                    trace_name = self.entry.name + " (wrapper)"
                else:
                    trace_name = self.entry.name
                code.put_trace_call(
                    trace_name, self.pos, nogil=not code.funcstate.gil_owned)
            code.funcstate.can_trace = True
        # ----- Fetch arguments
        self.generate_argument_parsing_code(env, code)
        # If an argument is assigned to in the body, we must
        # incref it to properly keep track of refcounts.
        is_cdef = isinstance(self, CFuncDefNode)
        for entry in lenv.arg_entries:
            if not entry.type.is_memoryviewslice:
                if (acquire_gil or entry.cf_is_reassigned) and not entry.in_closure:
                    code.put_var_incref(entry)
            # Note: defaults are always incref-ed. For def functions, we
            #       we acquire arguments from object conversion, so we have
            #       new references. If we are a cdef function, we need to
            #       incref our arguments
            elif is_cdef and entry.cf_is_reassigned:
                code.put_var_incref_memoryviewslice(entry,
                                    have_gil=code.funcstate.gil_owned)
        for entry in lenv.var_entries:
            if entry.is_arg and entry.cf_is_reassigned and not entry.in_closure:
                if entry.xdecref_cleanup:
                    code.put_var_xincref(entry)
                else:
                    code.put_var_incref(entry)

        # ----- Initialise local buffer auxiliary variables
        for entry in lenv.var_entries + lenv.arg_entries:
            if entry.type.is_buffer and entry.buffer_aux.buflocal_nd_var.used:
                Buffer.put_init_vars(entry, code)

        # ----- Check and convert arguments
        self.generate_argument_type_tests(code)
        # ----- Acquire buffer arguments
        for entry in lenv.arg_entries:
            if entry.type.is_buffer:
                Buffer.put_acquire_arg_buffer(entry, code, self.pos)

        if acquire_gil_for_var_decls_only:
            code.put_release_ensured_gil()
            code.funcstate.gil_owned = False

        # -------------------------
        # ----- Function body -----
        # -------------------------
        self.generate_function_body(env, code)

        code.mark_pos(self.pos, trace=False)
        code.putln("")
        code.putln("/* function exit code */")

        gil_owned = {
            'success': code.funcstate.gil_owned,
            'error': code.funcstate.gil_owned,
            'gil_state_declared': gilstate_decl is None,
        }
        def assure_gil(code_path, code=code):
            if not gil_owned[code_path]:
                if not gil_owned['gil_state_declared']:
                    gilstate_decl.declare_gilstate()
                    gil_owned['gil_state_declared'] = True
                code.put_ensure_gil(declare_gilstate=False)
                gil_owned[code_path] = True

        # ----- Default return value
        return_type = self.return_type
        if not self.body.is_terminator:
            if return_type.is_pyobject:
                #if return_type.is_extension_type:
                #    lhs = "(PyObject *)%s" % Naming.retval_cname
                #else:
                lhs = Naming.retval_cname
                assure_gil('success')
                code.put_init_to_py_none(lhs, return_type)
            elif not return_type.is_memoryviewslice:
                # memory view structs receive their default value on initialisation
                val = return_type.default_value
                if val:
                    code.putln("%s = %s;" % (Naming.retval_cname, val))
                elif not return_type.is_void:
                    code.putln("__Pyx_pretend_to_initialize(&%s);" % Naming.retval_cname)

        # ----- Error cleanup
        if code.label_used(code.error_label):
            if not self.body.is_terminator:
                code.put_goto(code.return_label)
            code.put_label(code.error_label)
            for cname, type in code.funcstate.all_managed_temps():
                assure_gil('error')
                code.put_xdecref(cname, type, have_gil=gil_owned['error'])

            # Clean up buffers -- this calls a Python function
            # so need to save and restore error state
            buffers_present = len(used_buffer_entries) > 0
            #memslice_entries = [e for e in lenv.entries.values() if e.type.is_memoryviewslice]
            if buffers_present:
                code.globalstate.use_utility_code(restore_exception_utility_code)
                code.putln("{ PyObject *__pyx_type, *__pyx_value, *__pyx_tb;")
                code.putln("__Pyx_PyThreadState_declare")
                assure_gil('error')
                code.putln("__Pyx_PyThreadState_assign")
                code.putln("__Pyx_ErrFetch(&__pyx_type, &__pyx_value, &__pyx_tb);")
                for entry in used_buffer_entries:
                    Buffer.put_release_buffer_code(code, entry)
                    #code.putln("%s = 0;" % entry.cname)
                code.putln("__Pyx_ErrRestore(__pyx_type, __pyx_value, __pyx_tb);}")

            if return_type.is_memoryviewslice:
                from . import MemoryView
                MemoryView.put_init_entry(Naming.retval_cname, code)
                err_val = Naming.retval_cname
            else:
                err_val = self.error_value()

            exc_check = self.caller_will_check_exceptions()
            if err_val is not None or exc_check:
                # TODO: Fix exception tracing (though currently unused by cProfile).
                # code.globalstate.use_utility_code(get_exception_tuple_utility_code)
                # code.put_trace_exception()

                assure_gil('error')
                code.put_add_traceback(self.entry.qualified_name)
            else:
                warning(self.entry.pos,
                        "Unraisable exception in function '%s'." %
                        self.entry.qualified_name, 0)
                assure_gil('error')
                code.put_unraisable(self.entry.qualified_name)
            default_retval = return_type.default_value
            if err_val is None and default_retval:
                err_val = default_retval
            if err_val is not None:
                if err_val != Naming.retval_cname:
                    code.putln("%s = %s;" % (Naming.retval_cname, err_val))
            elif not return_type.is_void:
                code.putln("__Pyx_pretend_to_initialize(&%s);" % Naming.retval_cname)

            if is_getbuffer_slot:
                assure_gil('error')
                self.getbuffer_error_cleanup(code)

            def align_error_path_gil_to_success_path(code=code.insertion_point()):
                # align error and success GIL state when both join
                if gil_owned['success']:
                    assure_gil('error', code=code)
                elif gil_owned['error']:
                    code.put_release_ensured_gil()
                    gil_owned['error'] = False
                assert gil_owned['error'] == gil_owned['success'], "%s: error path %s != success path %s" % (
                    self.pos, gil_owned['error'], gil_owned['success'])

            # If we are using the non-error cleanup section we should
            # jump past it if we have an error. The if-test below determine
            # whether this section is used.
            if buffers_present or is_getbuffer_slot or return_type.is_memoryviewslice:
                # In the buffer cases, we already called assure_gil('error') and own the GIL.
                assert gil_owned['error'] or return_type.is_memoryviewslice
                code.put_goto(code.return_from_error_cleanup_label)
            else:
                # Adapt the GIL state to the success path right now.
                align_error_path_gil_to_success_path()
        else:
            # No error path, no need to adapt the GIL state.
            def align_error_path_gil_to_success_path(): pass

        # ----- Non-error return cleanup
        if code.label_used(code.return_label) or not code.label_used(code.error_label):
            code.put_label(code.return_label)

            for entry in used_buffer_entries:
                assure_gil('success')
                Buffer.put_release_buffer_code(code, entry)
            if is_getbuffer_slot:
                assure_gil('success')
                self.getbuffer_normal_cleanup(code)

            if return_type.is_memoryviewslice:
                # See if our return value is uninitialized on non-error return
                # from . import MemoryView
                # MemoryView.err_if_nogil_initialized_check(self.pos, env)
                cond = code.unlikely(return_type.error_condition(Naming.retval_cname))
                code.putln(
                    'if (%s) {' % cond)
                if not gil_owned['success']:
                    code.put_ensure_gil()
                code.putln(
                    'PyErr_SetString(PyExc_TypeError, "Memoryview return value is not initialized");')
                if not gil_owned['success']:
                    code.put_release_ensured_gil()
                code.putln(
                    '}')

        # ----- Return cleanup for both error and no-error return
        if code.label_used(code.return_from_error_cleanup_label):
            align_error_path_gil_to_success_path()
            code.put_label(code.return_from_error_cleanup_label)

        for entry in lenv.var_entries:
            if not entry.used or entry.in_closure:
                continue

            if entry.type.is_pyobject:
                if entry.is_arg and not entry.cf_is_reassigned:
                    continue
            if entry.type.needs_refcounting:
                assure_gil('success')
            # FIXME ideally use entry.xdecref_cleanup but this currently isn't reliable
            code.put_var_xdecref(entry, have_gil=gil_owned['success'])

        # Decref any increfed args
        for entry in lenv.arg_entries:
            if entry.type.is_memoryviewslice:
                # decref slices of def functions and acquired slices from cdef
                # functions, but not borrowed slices from cdef functions.
                if is_cdef and not entry.cf_is_reassigned:
                    continue
            else:
                if entry.in_closure:
                    continue
                if not acquire_gil and not entry.cf_is_reassigned:
                    continue
                if entry.type.needs_refcounting:
                    assure_gil('success')

            # FIXME use entry.xdecref_cleanup - del arg seems to be the problem
            code.put_var_xdecref(entry, have_gil=gil_owned['success'])
        if self.needs_closure:
            assure_gil('success')
            code.put_decref(Naming.cur_scope_cname, lenv.scope_class.type)

        # ----- Return
        # This code is duplicated in ModuleNode.generate_module_init_func
        if not lenv.nogil:
            default_retval = return_type.default_value
            err_val = self.error_value()
            if err_val is None and default_retval:
                err_val = default_retval  # FIXME: why is err_val not used?
            code.put_xgiveref(Naming.retval_cname, return_type)

        if self.entry.is_special and self.entry.name == "__hash__":
            # Returning -1 for __hash__ is supposed to signal an error
            # We do as Python instances and coerce -1 into -2.
            assure_gil('success')  # in special methods, the GIL is owned anyway
            code.putln("if (unlikely(%s == -1) && !PyErr_Occurred()) %s = -2;" % (
                Naming.retval_cname, Naming.retval_cname))

        if profile or linetrace:
            code.funcstate.can_trace = False
            if not self.is_generator:
                # generators are traced when iterated, not at creation
                if return_type.is_pyobject:
                    code.put_trace_return(
                        Naming.retval_cname, nogil=not gil_owned['success'])
                else:
                    code.put_trace_return(
                        "Py_None", nogil=not gil_owned['success'])

        if use_refnanny:
            code.put_finish_refcount_context(nogil=not gil_owned['success'])

        if acquire_gil or (lenv.nogil and gil_owned['success']):
            # release the GIL (note that with-gil blocks acquire it on exit in their EnsureGILNode)
            code.put_release_ensured_gil()
            code.funcstate.gil_owned = False

        if not return_type.is_void:
            code.putln("return %s;" % Naming.retval_cname)

        code.putln("}")

        if preprocessor_guard:
            code.putln("#endif /*!(%s)*/" % preprocessor_guard)

        # ----- Go back and insert temp variable declarations
        tempvardecl_code.put_temp_declarations(code.funcstate)

        # ----- Python version
        code.exit_cfunc_scope()
        if self.py_func:
            self.py_func.generate_function_definitions(env, code)
        self.generate_wrapper_functions(code)

    def declare_argument(self, env, arg):
        if arg.type.is_void:
            error(arg.pos, "Invalid use of 'void'")
        elif not arg.type.is_complete() and not (arg.type.is_array or arg.type.is_memoryviewslice):
            error(arg.pos, "Argument type '%s' is incomplete" % arg.type)
        entry = env.declare_arg(arg.name, arg.type, arg.pos)
        if arg.annotation:
            entry.annotation = arg.annotation.expr
        return entry

    def generate_arg_type_test(self, arg, code):
        # Generate type test for one argument.
        if arg.type.typeobj_is_available():
            code.globalstate.use_utility_code(
                UtilityCode.load_cached("ArgTypeTest", "FunctionArguments.c"))
            typeptr_cname = arg.type.typeptr_cname
            arg_code = "((PyObject *)%s)" % arg.entry.cname
            code.putln(
                'if (unlikely(!__Pyx_ArgTypeTest(%s, %s, %d, %s, %s))) %s' % (
                    arg_code,
                    typeptr_cname,
                    arg.accept_none,
                    arg.name_cstring,
                    arg.type.is_builtin_type and arg.type.require_exact,
                    code.error_goto(arg.pos)))
        else:
            error(arg.pos, "Cannot test type of extern C class without type object name specification")

    def generate_arg_none_check(self, arg, code):
        # Generate None check for one argument.
        if arg.type.is_memoryviewslice:
            cname = "%s.memview" % arg.entry.cname
        else:
            cname = arg.entry.cname

        code.putln('if (unlikely(((PyObject *)%s) == Py_None)) {' % cname)
        code.putln('''PyErr_Format(PyExc_TypeError, "Argument '%%.%ds' must not be None", %s); %s''' % (
            max(200, len(arg.name_cstring)), arg.name_cstring,
            code.error_goto(arg.pos)))
        code.putln('}')

    def generate_wrapper_functions(self, code):
        pass

    def generate_execution_code(self, code):
        code.mark_pos(self.pos)
        # Evaluate and store argument default values
        for arg in self.args:
            if not arg.is_dynamic:
                arg.generate_assignment_code(code)

    #
    # Special code for the __getbuffer__ function
    #
    def _get_py_buffer_info(self):
        py_buffer = self.local_scope.arg_entries[1]
        try:
            # Check builtin definition of struct Py_buffer
            obj_type = py_buffer.type.base_type.scope.entries['obj'].type
        except (AttributeError, KeyError):
            # User code redeclared struct Py_buffer
            obj_type = None
        return py_buffer, obj_type

    # Old Python 3 used to support write-locks on buffer-like objects by
    # calling PyObject_GetBuffer() with a view==NULL parameter. This obscure
    # feature is obsolete, it was almost never used (only one instance in
    # `Modules/posixmodule.c` in Python 3.1) and it is now officially removed
    # (see bpo-14203). We add an extra check here to prevent legacy code from
    # from trying to use the feature and prevent segmentation faults.
    def getbuffer_check(self, code):
        py_buffer, _ = self._get_py_buffer_info()
        view = py_buffer.cname
        code.putln("if (unlikely(%s == NULL)) {" % view)
        code.putln("PyErr_SetString(PyExc_BufferError, "
                   "\"PyObject_GetBuffer: view==NULL argument is obsolete\");")
        code.putln("return -1;")
        code.putln("}")

    def getbuffer_init(self, code):
        py_buffer, obj_type = self._get_py_buffer_info()
        view = py_buffer.cname
        if obj_type and obj_type.is_pyobject:
            code.put_init_to_py_none("%s->obj" % view, obj_type)
            code.put_giveref("%s->obj" % view, obj_type) # Do not refnanny object within structs
        else:
            code.putln("%s->obj = NULL;" % view)

    def getbuffer_error_cleanup(self, code):
        py_buffer, obj_type = self._get_py_buffer_info()
        view = py_buffer.cname
        if obj_type and obj_type.is_pyobject:
            code.putln("if (%s->obj != NULL) {" % view)
            code.put_gotref("%s->obj" % view, obj_type)
            code.put_decref_clear("%s->obj" % view, obj_type)
            code.putln("}")
        else:
            code.putln("Py_CLEAR(%s->obj);" % view)

    def getbuffer_normal_cleanup(self, code):
        py_buffer, obj_type = self._get_py_buffer_info()
        view = py_buffer.cname
        if obj_type and obj_type.is_pyobject:
            code.putln("if (%s->obj == Py_None) {" % view)
            code.put_gotref("%s->obj" % view, obj_type)
            code.put_decref_clear("%s->obj" % view, obj_type)
            code.putln("}")

    def get_preprocessor_guard(self):
        if not self.entry.is_special:
            return None
        name = self.entry.name
        slot = TypeSlots.method_name_to_slot.get(name)
        if not slot:
            return None
        if name == '__long__' and not self.entry.scope.lookup_here('__int__'):
            return None
        if name in ("__getbuffer__", "__releasebuffer__") and self.entry.scope.is_c_class_scope:
            return None
        return slot.preprocessor_guard_code()


class CFuncDefNode(FuncDefNode):
    #  C function definition.
    #
    #  modifiers     ['inline']
    #  visibility    'private' or 'public' or 'extern'
    #  base_type     CBaseTypeNode
    #  declarator    CDeclaratorNode
    #  cfunc_declarator  the CFuncDeclarator of this function
    #                    (this is also available through declarator or a
    #                     base thereof)
    #  body          StatListNode
    #  api           boolean
    #  decorators    [DecoratorNode]        list of decorators
    #
    #  with_gil      boolean    Acquire GIL around body
    #  type          CFuncType
    #  py_func       wrapper for calling from Python
    #  overridable   whether or not this is a cpdef function
    #  inline_in_pxd whether this is an inline function in a pxd file
    #  template_declaration  String or None   Used for c++ class methods
    #  is_const_method whether this is a const method
    #  is_static_method whether this is a static method
    #  is_c_class_method whether this is a cclass method

    child_attrs = ["base_type", "declarator", "body", "decorators", "py_func_stat"]
    outer_attrs = ["decorators", "py_func_stat"]

    inline_in_pxd = False
    decorators = None
    directive_locals = None
    directive_returns = None
    override = None
    template_declaration = None
    is_const_method = False
    py_func_stat = None

    def unqualified_name(self):
        return self.entry.name

    def declared_name(self):
        return self.declarator.declared_name()

    @property
    def code_object(self):
        # share the CodeObject with the cpdef wrapper (if available)
        return self.py_func.code_object if self.py_func else None

    def analyse_declarations(self, env):
        self.is_c_class_method = env.is_c_class_scope
        if self.directive_locals is None:
            self.directive_locals = {}
        self.directive_locals.update(env.directives.get('locals', {}))
        if self.directive_returns is not None:
            base_type = self.directive_returns.analyse_as_type(env)
            if base_type is None:
                error(self.directive_returns.pos, "Not a type")
                base_type = PyrexTypes.error_type
        else:
            base_type = self.base_type.analyse(env)
        self.is_static_method = 'staticmethod' in env.directives and not env.lookup_here('staticmethod')
        # The 2 here is because we need both function and argument names.
        if isinstance(self.declarator, CFuncDeclaratorNode):
            name_declarator, typ = self.declarator.analyse(
                base_type, env, nonempty=2 * (self.body is not None),
                directive_locals=self.directive_locals, visibility=self.visibility)
        else:
            name_declarator, typ = self.declarator.analyse(
                base_type, env, nonempty=2 * (self.body is not None), visibility=self.visibility)
        if not typ.is_cfunction:
            error(self.pos, "Suite attached to non-function declaration")
        # Remember the actual type according to the function header
        # written here, because the type in the symbol table entry
        # may be different if we're overriding a C method inherited
        # from the base type of an extension type.
        self.type = typ
        typ.is_overridable = self.overridable
        declarator = self.declarator
        while not hasattr(declarator, 'args'):
            declarator = declarator.base

        self.cfunc_declarator = declarator
        self.args = declarator.args

        opt_arg_count = self.cfunc_declarator.optional_arg_count
        if (self.visibility == 'public' or self.api) and opt_arg_count:
            error(self.cfunc_declarator.pos,
                  "Function with optional arguments may not be declared public or api")

        if typ.exception_check == '+' and self.visibility != 'extern':
            warning(self.cfunc_declarator.pos,
                    "Only extern functions can throw C++ exceptions.")

        for formal_arg, type_arg in zip(self.args, typ.args):
            self.align_argument_type(env, type_arg)
            formal_arg.type = type_arg.type
            formal_arg.name = type_arg.name
            formal_arg.cname = type_arg.cname

            self._validate_type_visibility(type_arg.type, type_arg.pos, env)

            if type_arg.type.is_fused:
                self.has_fused_arguments = True

            if type_arg.type.is_buffer and 'inline' in self.modifiers:
                warning(formal_arg.pos, "Buffer unpacking not optimized away.", 1)

            if type_arg.type.is_buffer or type_arg.type.is_pythran_expr:
                if self.type.nogil:
                    error(formal_arg.pos,
                          "Buffer may not be acquired without the GIL. Consider using memoryview slices instead.")
                elif 'inline' in self.modifiers:
                    warning(formal_arg.pos, "Buffer unpacking not optimized away.", 1)

        self._validate_type_visibility(typ.return_type, self.pos, env)

        name = name_declarator.name
        cname = name_declarator.cname

        typ.is_const_method = self.is_const_method
        typ.is_static_method = self.is_static_method

        self.entry = env.declare_cfunction(
            name, typ, self.pos,
            cname=cname, visibility=self.visibility, api=self.api,
            defining=self.body is not None, modifiers=self.modifiers,
            overridable=self.overridable)
        self.entry.inline_func_in_pxd = self.inline_in_pxd
        self.return_type = typ.return_type
        if self.return_type.is_array and self.visibility != 'extern':
            error(self.pos, "Function cannot return an array")
        if self.return_type.is_cpp_class:
            self.return_type.check_nullary_constructor(self.pos, "used as a return value")

        if self.overridable and not env.is_module_scope and not self.is_static_method:
            if len(self.args) < 1 or not self.args[0].type.is_pyobject:
                # An error will be produced in the cdef function
                self.overridable = False

        self.declare_cpdef_wrapper(env)
        self.create_local_scope(env)

    def declare_cpdef_wrapper(self, env):
        if self.overridable:
            if self.is_static_method:
                # TODO(robertwb): Finish this up, perhaps via more function refactoring.
                error(self.pos, "static cpdef methods not yet supported")
            name = self.entry.name
            py_func_body = self.call_self_node(is_module_scope=env.is_module_scope)
            if self.is_static_method:
                from .ExprNodes import NameNode
                decorators = [DecoratorNode(self.pos, decorator=NameNode(self.pos, name=EncodedString('staticmethod')))]
                decorators[0].decorator.analyse_types(env)
            else:
                decorators = []
            self.py_func = DefNode(pos=self.pos,
                                   name=self.entry.name,
                                   args=self.args,
                                   star_arg=None,
                                   starstar_arg=None,
                                   doc=self.doc,
                                   body=py_func_body,
                                   decorators=decorators,
                                   is_wrapper=1)
            self.py_func.is_module_scope = env.is_module_scope
            self.py_func.analyse_declarations(env)
            self.py_func.entry.is_overridable = True
            self.py_func_stat = StatListNode(self.pos, stats=[self.py_func])
            self.py_func.type = PyrexTypes.py_object_type
            self.entry.as_variable = self.py_func.entry
            self.entry.used = self.entry.as_variable.used = True
            # Reset scope entry the above cfunction
            env.entries[name] = self.entry
            if (not self.entry.is_final_cmethod and
                    (not env.is_module_scope or Options.lookup_module_cpdef)):
                self.override = OverrideCheckNode(self.pos, py_func=self.py_func)
                self.body = StatListNode(self.pos, stats=[self.override, self.body])

    def _validate_type_visibility(self, type, pos, env):
        """
        Ensure that types used in cdef functions are public or api, or
        defined in a C header.
        """
        public_or_api = (self.visibility == 'public' or self.api)
        entry = getattr(type, 'entry', None)
        if public_or_api and entry and env.is_module_scope:
            if not (entry.visibility in ('public', 'extern') or
                    entry.api or entry.in_cinclude):
                error(pos, "Function declared public or api may not have private types")

    def call_self_node(self, omit_optional_args=0, is_module_scope=0):
        from . import ExprNodes
        args = self.type.args
        if omit_optional_args:
            args = args[:len(args) - self.type.optional_arg_count]
        arg_names = [arg.name for arg in args]
        if is_module_scope:
            cfunc = ExprNodes.NameNode(self.pos, name=self.entry.name)
            call_arg_names = arg_names
            skip_dispatch = Options.lookup_module_cpdef
        elif self.type.is_static_method:
            class_entry = self.entry.scope.parent_type.entry
            class_node = ExprNodes.NameNode(self.pos, name=class_entry.name)
            class_node.entry = class_entry
            cfunc = ExprNodes.AttributeNode(self.pos, obj=class_node, attribute=self.entry.name)
            # Calling static c(p)def methods on an instance disallowed.
            # TODO(robertwb): Support by passing self to check for override?
            skip_dispatch = True
        else:
            type_entry = self.type.args[0].type.entry
            type_arg = ExprNodes.NameNode(self.pos, name=type_entry.name)
            type_arg.entry = type_entry
            cfunc = ExprNodes.AttributeNode(self.pos, obj=type_arg, attribute=self.entry.name)
        skip_dispatch = not is_module_scope or Options.lookup_module_cpdef
        c_call = ExprNodes.SimpleCallNode(
            self.pos,
            function=cfunc,
            args=[ExprNodes.NameNode(self.pos, name=n) for n in arg_names],
            wrapper_call=skip_dispatch)
        return ReturnStatNode(pos=self.pos, return_type=PyrexTypes.py_object_type, value=c_call)

    def declare_arguments(self, env):
        for arg in self.type.args:
            if not arg.name:
                error(arg.pos, "Missing argument name")
            self.declare_argument(env, arg)

    def need_gil_acquisition(self, lenv):
        return self.type.with_gil

    def nogil_check(self, env):
        type = self.type
        with_gil = type.with_gil
        if type.nogil and not with_gil:
            if type.return_type.is_pyobject:
                error(self.pos,
                      "Function with Python return type cannot be declared nogil")
            for entry in self.local_scope.var_entries:
                if entry.type.is_pyobject and not entry.in_with_gil_block:
                    error(self.pos, "Function declared nogil has Python locals or temporaries")

    def analyse_expressions(self, env):
        self.local_scope.directives = env.directives
        if self.py_func_stat is not None:
            # this will also analyse the default values and the function name assignment
            self.py_func_stat = self.py_func_stat.analyse_expressions(env)
        elif self.py_func is not None:
            # this will also analyse the default values
            self.py_func = self.py_func.analyse_expressions(env)
        else:
            self.analyse_default_values(env)
            self.analyse_annotations(env)
        self.acquire_gil = self.need_gil_acquisition(self.local_scope)
        return self

    def needs_assignment_synthesis(self, env, code=None):
        return False

    def generate_function_header(self, code, with_pymethdef, with_opt_args=1, with_dispatch=1, cname=None):
        scope = self.local_scope
        arg_decls = []
        type = self.type
        for arg in type.args[:len(type.args)-type.optional_arg_count]:
            arg_decl = arg.declaration_code()
            entry = scope.lookup(arg.name)
            if not entry.cf_used:
                arg_decl = 'CYTHON_UNUSED %s' % arg_decl
            arg_decls.append(arg_decl)
        if with_dispatch and self.overridable:
            dispatch_arg = PyrexTypes.c_int_type.declaration_code(
                Naming.skip_dispatch_cname)
            if self.override:
                arg_decls.append(dispatch_arg)
            else:
                arg_decls.append('CYTHON_UNUSED %s' % dispatch_arg)
        if type.optional_arg_count and with_opt_args:
            arg_decls.append(type.op_arg_struct.declaration_code(Naming.optional_args_cname))
        if type.has_varargs:
            arg_decls.append("...")
        if not arg_decls:
            arg_decls = ["void"]
        if cname is None:
            cname = self.entry.func_cname
        entity = type.function_header_code(cname, ', '.join(arg_decls))
        if self.entry.visibility == 'private' and '::' not in cname:
            storage_class = "static "
        else:
            storage_class = ""
        dll_linkage = None
        modifiers = code.build_function_modifiers(self.entry.func_modifiers)

        header = self.return_type.declaration_code(entity, dll_linkage=dll_linkage)
        #print (storage_class, modifiers, header)
        needs_proto = self.is_c_class_method or self.entry.is_cproperty
        if self.template_declaration:
            if needs_proto:
                code.globalstate.parts['module_declarations'].putln(self.template_declaration)
            code.putln(self.template_declaration)
        if needs_proto:
            code.globalstate.parts['module_declarations'].putln(
                "%s%s%s; /* proto*/" % (storage_class, modifiers, header))
        code.putln("%s%s%s {" % (storage_class, modifiers, header))

    def generate_argument_declarations(self, env, code):
        scope = self.local_scope
        for arg in self.args:
            if arg.default:
                entry = scope.lookup(arg.name)
                if self.override or entry.cf_used:
                    result = arg.calculate_default_value_code(code)
                    code.putln('%s = %s;' % (
                        arg.type.declaration_code(arg.cname), result))

    def generate_keyword_list(self, code):
        pass

    def generate_argument_parsing_code(self, env, code):
        i = 0
        used = 0
        scope = self.local_scope
        if self.type.optional_arg_count:
            code.putln('if (%s) {' % Naming.optional_args_cname)
            for arg in self.args:
                if arg.default:
                    entry = scope.lookup(arg.name)
                    if self.override or entry.cf_used:
                        code.putln('if (%s->%sn > %s) {' %
                                   (Naming.optional_args_cname,
                                    Naming.pyrex_prefix, i))
                        declarator = arg.declarator
                        while not hasattr(declarator, 'name'):
                            declarator = declarator.base
                        code.putln('%s = %s->%s;' %
                                   (arg.cname, Naming.optional_args_cname,
                                    self.type.opt_arg_cname(declarator.name)))
                        used += 1
                    i += 1
            for _ in range(used):
                code.putln('}')
            code.putln('}')

        # Move arguments into closure if required
        def put_into_closure(entry):
            if entry.in_closure and not arg.default:
                code.putln('%s = %s;' % (entry.cname, entry.original_cname))
                code.put_var_incref(entry)
                code.put_var_giveref(entry)
        for arg in self.args:
            put_into_closure(scope.lookup_here(arg.name))


    def generate_argument_conversion_code(self, code):
        pass

    def generate_argument_type_tests(self, code):
        # Generate type tests for args whose type in a parent
        # class is a supertype of the declared type.
        for arg in self.type.args:
            if arg.needs_type_test:
                self.generate_arg_type_test(arg, code)
            elif arg.type.is_pyobject and not arg.accept_none:
                self.generate_arg_none_check(arg, code)

    def generate_execution_code(self, code):
        if code.globalstate.directives['linetrace']:
            code.mark_pos(self.pos)
            code.putln("")  # generate line tracing code
        super(CFuncDefNode, self).generate_execution_code(code)
        if self.py_func_stat:
            self.py_func_stat.generate_execution_code(code)

    def error_value(self):
        if self.return_type.is_pyobject:
            return "0"
        else:
            #return None
            return self.entry.type.exception_value

    def caller_will_check_exceptions(self):
        return self.entry.type.exception_check

    def generate_wrapper_functions(self, code):
        # If the C signature of a function has changed, we need to generate
        # wrappers to put in the slots here.
        k = 0
        entry = self.entry
        func_type = entry.type
        while entry.prev_entry is not None:
            k += 1
            entry = entry.prev_entry
            entry.func_cname = "%s%swrap_%s" % (self.entry.func_cname, Naming.pyrex_prefix, k)
            code.putln()
            self.generate_function_header(
                code, 0,
                with_dispatch=entry.type.is_overridable,
                with_opt_args=entry.type.optional_arg_count,
                cname=entry.func_cname)
            if not self.return_type.is_void:
                code.put('return ')
            args = self.type.args
            arglist = [arg.cname for arg in args[:len(args)-self.type.optional_arg_count]]
            if entry.type.is_overridable:
                arglist.append(Naming.skip_dispatch_cname)
            elif func_type.is_overridable:
                arglist.append('0')
            if entry.type.optional_arg_count:
                arglist.append(Naming.optional_args_cname)
            elif func_type.optional_arg_count:
                arglist.append('NULL')
            code.putln('%s(%s);' % (self.entry.func_cname, ', '.join(arglist)))
            code.putln('}')


class PyArgDeclNode(Node):
    # Argument which must be a Python object (used
    # for * and ** arguments).
    #
    # name        string
    # entry       Symtab.Entry
    # annotation  ExprNode or None   Py3 argument annotation
    child_attrs = []
    is_self_arg = False
    is_type_arg = False

    def generate_function_definitions(self, env, code):
        self.entry.generate_function_definitions(env, code)


class DecoratorNode(Node):
    # A decorator
    #
    # decorator    NameNode or CallNode or AttributeNode
    child_attrs = ['decorator']


class DefNode(FuncDefNode):
    # A Python function definition.
    #
    # name          string                 the Python name of the function
    # lambda_name   string                 the internal name of a lambda 'function'
    # decorators    [DecoratorNode]        list of decorators
    # args          [CArgDeclNode]         formal arguments
    # doc           EncodedString or None
    # body          StatListNode
    # return_type_annotation
    #               ExprNode or None       the Py3 return type annotation
    #
    #  The following subnode is constructed internally
    #  when the def statement is inside a Python class definition.
    #
    #  fused_py_func        DefNode     The original fused cpdef DefNode
    #                                   (in case this is a specialization)
    #  specialized_cpdefs   [DefNode]   list of specialized cpdef DefNodes
    #  py_cfunc_node  PyCFunctionNode/InnerFunctionNode   The PyCFunction to create and assign
    #
    # decorator_indirection IndirectionNode Used to remove __Pyx_Method_ClassMethod for fused functions

    child_attrs = ["args", "star_arg", "starstar_arg", "body", "decorators", "return_type_annotation"]
    outer_attrs = ["decorators", "return_type_annotation"]

    is_staticmethod = False
    is_classmethod = False

    lambda_name = None
    reqd_kw_flags_cname = "0"
    is_wrapper = 0
    no_assignment_synthesis = 0
    decorators = None
    return_type_annotation = None
    entry = None
    acquire_gil = 0
    self_in_stararg = 0
    py_cfunc_node = None
    requires_classobj = False
    defaults_struct = None # Dynamic kwrds structure name
    doc = None

    fused_py_func = False
    specialized_cpdefs = None
    py_wrapper = None
    py_wrapper_required = True
    func_cname = None

    defaults_getter = None

    def __init__(self, pos, **kwds):
        FuncDefNode.__init__(self, pos, **kwds)
        p = k = rk = r = 0
        for arg in self.args:
            if arg.pos_only:
                p += 1
            if arg.kw_only:
                k += 1
                if not arg.default:
                    rk += 1
            if not arg.default:
                r += 1
        self.num_posonly_args = p
        self.num_kwonly_args = k
        self.num_required_kw_args = rk
        self.num_required_args = r

    def as_cfunction(self, cfunc=None, scope=None, overridable=True, returns=None, except_val=None, modifiers=None,
                     nogil=False, with_gil=False):
        if self.star_arg:
            error(self.star_arg.pos, "cdef function cannot have star argument")
        if self.starstar_arg:
            error(self.starstar_arg.pos, "cdef function cannot have starstar argument")
        exception_value, exception_check = except_val or (None, False)

        if cfunc is None:
            cfunc_args = []
            for formal_arg in self.args:
                name_declarator, type = formal_arg.analyse(scope, nonempty=1)
                cfunc_args.append(PyrexTypes.CFuncTypeArg(name=name_declarator.name,
                                                          cname=None,
                                                          annotation=formal_arg.annotation,
                                                          type=py_object_type,
                                                          pos=formal_arg.pos))
            cfunc_type = PyrexTypes.CFuncType(return_type=py_object_type,
                                              args=cfunc_args,
                                              has_varargs=False,
                                              exception_value=None,
                                              exception_check=exception_check,
                                              nogil=nogil,
                                              with_gil=with_gil,
                                              is_overridable=overridable)
            cfunc = CVarDefNode(self.pos, type=cfunc_type)
        else:
            if scope is None:
                scope = cfunc.scope
            cfunc_type = cfunc.type
            if len(self.args) != len(cfunc_type.args) or cfunc_type.has_varargs:
                error(self.pos, "wrong number of arguments")
                error(cfunc.pos, "previous declaration here")
            for i, (formal_arg, type_arg) in enumerate(zip(self.args, cfunc_type.args)):
                name_declarator, type = formal_arg.analyse(scope, nonempty=1,
                                                           is_self_arg=(i == 0 and scope.is_c_class_scope))
                if type is None or type is PyrexTypes.py_object_type:
                    formal_arg.type = type_arg.type
                    formal_arg.name_declarator = name_declarator

        if exception_value is None and cfunc_type.exception_value is not None:
            from .ExprNodes import ConstNode
            exception_value = ConstNode(
                self.pos, value=cfunc_type.exception_value, type=cfunc_type.return_type)
        declarator = CFuncDeclaratorNode(self.pos,
                                         base=CNameDeclaratorNode(self.pos, name=self.name, cname=None),
                                         args=self.args,
                                         has_varargs=False,
                                         exception_check=cfunc_type.exception_check,
                                         exception_value=exception_value,
                                         with_gil=cfunc_type.with_gil,
                                         nogil=cfunc_type.nogil)
        return CFuncDefNode(self.pos,
                            modifiers=modifiers or [],
                            base_type=CAnalysedBaseTypeNode(self.pos, type=cfunc_type.return_type),
                            declarator=declarator,
                            body=self.body,
                            doc=self.doc,
                            overridable=cfunc_type.is_overridable,
                            type=cfunc_type,
                            with_gil=cfunc_type.with_gil,
                            nogil=cfunc_type.nogil,
                            visibility='private',
                            api=False,
                            directive_locals=getattr(cfunc, 'directive_locals', {}),
                            directive_returns=returns)

    def is_cdef_func_compatible(self):
        """Determines if the function's signature is compatible with a
        cdef function.  This can be used before calling
        .as_cfunction() to see if that will be successful.
        """
        if self.needs_closure:
            return False
        if self.star_arg or self.starstar_arg:
            return False
        return True

    def analyse_declarations(self, env):
        if self.decorators:
            for decorator in self.decorators:
                func = decorator.decorator
                if func.is_name:
                    self.is_classmethod |= func.name == 'classmethod'
                    self.is_staticmethod |= func.name == 'staticmethod'

        if self.is_classmethod and env.lookup_here('classmethod'):
            # classmethod() was overridden - not much we can do here ...
            self.is_classmethod = False
        if self.is_staticmethod and env.lookup_here('staticmethod'):
            # staticmethod() was overridden - not much we can do here ...
            self.is_staticmethod = False

        if env.is_py_class_scope:
            if self.name == '__new__':
                self.is_staticmethod = True
            elif not self.is_classmethod and self.name in IMPLICIT_CLASSMETHODS:
                self.is_classmethod = True
                # TODO: remove the need to generate a real decorator here, is_classmethod=True should suffice.
                from .ExprNodes import NameNode
                self.decorators = self.decorators or []
                self.decorators.insert(0, DecoratorNode(
                    self.pos, decorator=NameNode(self.pos, name=EncodedString('classmethod'))))

        self.analyse_argument_types(env)
        if self.name == '<lambda>':
            self.declare_lambda_function(env)
        else:
            self.declare_pyfunction(env)

        self.analyse_signature(env)
        self.return_type = self.entry.signature.return_type()
        # if a signature annotation provides a more specific return object type, use it
        if self.return_type is py_object_type and self.return_type_annotation:
            if env.directives['annotation_typing'] and not self.entry.is_special:
                _, return_type = self.return_type_annotation.analyse_type_annotation(env)
                if return_type and return_type.is_pyobject:
                    self.return_type = return_type

        self.create_local_scope(env)

        self.py_wrapper = DefNodeWrapper(
            self.pos,
            target=self,
            name=self.entry.name,
            args=self.args,
            star_arg=self.star_arg,
            starstar_arg=self.starstar_arg,
            return_type=self.return_type)
        self.py_wrapper.analyse_declarations(env)

    def analyse_argument_types(self, env):
        self.directive_locals = env.directives.get('locals', {})
        allow_none_for_extension_args = env.directives['allow_none_for_extension_args']

        f2s = env.fused_to_specific
        env.fused_to_specific = None

        for arg in self.args:
            if hasattr(arg, 'name'):
                name_declarator = None
            else:
                base_type = arg.base_type.analyse(env)
                # If we hare in pythran mode and we got a buffer supported by
                # Pythran, we change this node to a fused type
                if has_np_pythran(env) and base_type.is_pythran_expr:
                    base_type = PyrexTypes.FusedType([
                        base_type,
                        #PyrexTypes.PythranExpr(pythran_type(self.type, "numpy_texpr")),
                        base_type.org_buffer])
                name_declarator, type = \
                    arg.declarator.analyse(base_type, env)
                arg.name = name_declarator.name
                arg.type = type

            self.align_argument_type(env, arg)
            if name_declarator and name_declarator.cname:
                error(self.pos, "Python function argument cannot have C name specification")
            arg.type = arg.type.as_argument_type()
            arg.hdr_type = None
            arg.needs_conversion = 0
            arg.needs_type_test = 0
            arg.is_generic = 1
            if arg.type.is_pyobject or arg.type.is_buffer or arg.type.is_memoryviewslice:
                if arg.or_none:
                    arg.accept_none = True
                elif arg.not_none:
                    arg.accept_none = False
                elif (arg.type.is_extension_type or arg.type.is_builtin_type
                        or arg.type.is_buffer or arg.type.is_memoryviewslice):
                    if arg.default and arg.default.constant_result is None:
                        # special case: def func(MyType obj = None)
                        arg.accept_none = True
                    else:
                        # default depends on compiler directive
                        arg.accept_none = allow_none_for_extension_args
                else:
                    # probably just a plain 'object'
                    arg.accept_none = True
            else:
                arg.accept_none = True # won't be used, but must be there
                if arg.not_none:
                    error(arg.pos, "Only Python type arguments can have 'not None'")
                if arg.or_none:
                    error(arg.pos, "Only Python type arguments can have 'or None'")

            if arg.type.is_fused:
                self.has_fused_arguments = True
        env.fused_to_specific = f2s

        if has_np_pythran(env):
            self.np_args_idx = [i for i,a in enumerate(self.args) if a.type.is_numpy_buffer]
        else:
            self.np_args_idx = []

    def analyse_signature(self, env):
        if self.entry.is_special:
            if self.decorators:
                error(self.pos, "special functions of cdef classes cannot have decorators")
            self.entry.trivial_signature = len(self.args) == 1 and not (self.star_arg or self.starstar_arg)
        elif not (self.star_arg or self.starstar_arg) and (
                not env.directives['always_allow_keywords']
                or all([arg.pos_only for arg in self.args])):
            # Use the simpler calling signature for zero- and one-argument pos-only functions.
            if self.entry.signature is TypeSlots.pyfunction_signature:
                if len(self.args) == 0:
                    self.entry.signature = TypeSlots.pyfunction_noargs
                elif len(self.args) == 1:
                    if self.args[0].default is None and not self.args[0].kw_only:
                        self.entry.signature = TypeSlots.pyfunction_onearg
            elif self.entry.signature is TypeSlots.pymethod_signature:
                if len(self.args) == 1:
                    self.entry.signature = TypeSlots.unaryfunc
                elif len(self.args) == 2:
                    if self.args[1].default is None and not self.args[1].kw_only:
                        self.entry.signature = TypeSlots.ibinaryfunc

        sig = self.entry.signature
        nfixed = sig.num_fixed_args()
        if (sig is TypeSlots.pymethod_signature and nfixed == 1
               and len(self.args) == 0 and self.star_arg):
            # this is the only case where a diverging number of
            # arguments is not an error - when we have no explicit
            # 'self' parameter as in method(*args)
            sig = self.entry.signature = TypeSlots.pyfunction_signature # self is not 'really' used
            self.self_in_stararg = 1
            nfixed = 0

        if self.is_staticmethod and env.is_c_class_scope:
            nfixed = 0
            self.self_in_stararg = True  # FIXME: why for staticmethods?

            self.entry.signature = sig = copy.copy(sig)
            sig.fixed_arg_format = "*"
            sig.is_staticmethod = True
            sig.has_generic_args = True

        if ((self.is_classmethod or self.is_staticmethod) and
                self.has_fused_arguments and env.is_c_class_scope):
            del self.decorator_indirection.stats[:]

        for i in range(min(nfixed, len(self.args))):
            arg = self.args[i]
            arg.is_generic = 0
            if sig.is_self_arg(i) and not self.is_staticmethod:
                if self.is_classmethod:
                    arg.is_type_arg = 1
                    arg.hdr_type = arg.type = Builtin.type_type
                else:
                    arg.is_self_arg = 1
                    arg.hdr_type = arg.type = env.parent_type
                arg.needs_conversion = 0
            else:
                arg.hdr_type = sig.fixed_arg_type(i)
                if not arg.type.same_as(arg.hdr_type):
                    if arg.hdr_type.is_pyobject and arg.type.is_pyobject:
                        arg.needs_type_test = 1
                    else:
                        arg.needs_conversion = 1

        if nfixed > len(self.args):
            self.bad_signature()
            return
        elif nfixed < len(self.args):
            if not sig.has_generic_args:
                self.bad_signature()
            for arg in self.args:
                if arg.is_generic and (arg.type.is_extension_type or arg.type.is_builtin_type):
                    arg.needs_type_test = 1

        # Decide whether to use METH_FASTCALL
        # 1. If we use METH_NOARGS or METH_O, keep that. We can only change
        #    METH_VARARGS to METH_FASTCALL
        # 2. Special methods like __call__ always use the METH_VARGARGS
        #    calling convention
        mf = sig.method_flags()
        if mf and TypeSlots.method_varargs in mf and not self.entry.is_special:
            # 3. If the function uses the full args tuple, it's more
            #    efficient to use METH_VARARGS. This happens when the function
            #    takes *args but no other positional arguments (apart from
            #    possibly self). We don't do the analogous check for keyword
            #    arguments since the kwargs dict is copied anyway.
            if self.star_arg:
                uses_args_tuple = True
                for arg in self.args:
                    if (arg.is_generic and not arg.kw_only and
                            not arg.is_self_arg and not arg.is_type_arg):
                        # Other positional argument
                        uses_args_tuple = False
            else:
                uses_args_tuple = False

            if not uses_args_tuple:
                sig = self.entry.signature = sig.with_fastcall()

    def bad_signature(self):
        sig = self.entry.signature
        expected_str = "%d" % sig.num_fixed_args()
        if sig.has_generic_args:
            expected_str += " or more"
        name = self.name
        if name.startswith("__") and name.endswith("__"):
            desc = "Special method"
        else:
            desc = "Method"
        error(self.pos, "%s %s has wrong number of arguments (%d declared, %s expected)" % (
            desc, self.name, len(self.args), expected_str))

    def declare_pyfunction(self, env):
        #print "DefNode.declare_pyfunction:", self.name, "in", env ###
        name = self.name
        entry = env.lookup_here(name)
        if entry:
            if entry.is_final_cmethod and not env.parent_type.is_final_type:
                error(self.pos, "Only final types can have final Python (def/cpdef) methods")
            if entry.type.is_cfunction and not entry.is_builtin_cmethod and not self.is_wrapper:
                warning(self.pos, "Overriding cdef method with def method.", 5)
        entry = env.declare_pyfunction(name, self.pos, allow_redefine=not self.is_wrapper)
        self.entry = entry
        prefix = env.next_id(env.scope_prefix)
        self.entry.pyfunc_cname = punycodify_name(Naming.pyfunc_prefix + prefix + name)
        if Options.docstrings:
            entry.doc = embed_position(self.pos, self.doc)
            entry.doc_cname = punycodify_name(Naming.funcdoc_prefix + prefix + name)
            if entry.is_special:
                if entry.name in TypeSlots.invisible or not entry.doc or (
                        entry.name in '__getattr__' and env.directives['fast_getattr']):
                    entry.wrapperbase_cname = None
                else:
                    entry.wrapperbase_cname = punycodify_name(Naming.wrapperbase_prefix + prefix + name)
        else:
            entry.doc = None

    def declare_lambda_function(self, env):
        entry = env.declare_lambda_function(self.lambda_name, self.pos)
        entry.doc = None
        self.entry = entry
        self.entry.pyfunc_cname = entry.cname

    def declare_arguments(self, env):
        for arg in self.args:
            if not arg.name:
                error(arg.pos, "Missing argument name")
            if arg.needs_conversion:
                arg.entry = env.declare_var(arg.name, arg.type, arg.pos)
                if arg.type.is_pyobject:
                    arg.entry.init = "0"
            else:
                arg.entry = self.declare_argument(env, arg)
            arg.entry.is_arg = 1
            arg.entry.used = 1
            arg.entry.is_self_arg = arg.is_self_arg
        self.declare_python_arg(env, self.star_arg)
        self.declare_python_arg(env, self.starstar_arg)

    def declare_python_arg(self, env, arg):
        if arg:
            if env.directives['infer_types'] != False:
                type = PyrexTypes.unspecified_type
            else:
                type = py_object_type
            entry = env.declare_var(arg.name, type, arg.pos)
            entry.is_arg = 1
            entry.used = 1
            entry.init = "0"
            entry.xdecref_cleanup = 1
            arg.entry = entry

    def analyse_expressions(self, env):
        self.local_scope.directives = env.directives
        self.analyse_default_values(env)
        self.analyse_annotations(env)

        if not self.needs_assignment_synthesis(env) and self.decorators:
            for decorator in self.decorators[::-1]:
                decorator.decorator = decorator.decorator.analyse_expressions(env)

        self.py_wrapper.prepare_argument_coercion(env)
        return self

    def needs_assignment_synthesis(self, env, code=None):
        if self.is_staticmethod:
            return True
        if self.specialized_cpdefs or self.entry.is_fused_specialized:
            return False
        if self.no_assignment_synthesis:
            return False
        if self.entry.is_special:
            return False
        if self.entry.is_anonymous:
            return True
        if env.is_module_scope or env.is_c_class_scope:
            if code is None:
                return self.local_scope.directives['binding']
            else:
                return code.globalstate.directives['binding']
        return env.is_py_class_scope or env.is_closure_scope

    def error_value(self):
        return self.entry.signature.error_value

    def caller_will_check_exceptions(self):
        return self.entry.signature.exception_check

    def generate_function_definitions(self, env, code):
        if self.defaults_getter:
            # defaults getter must never live in class scopes, it's always a module function
            self.defaults_getter.generate_function_definitions(env.global_scope(), code)

        # Before closure cnames are mangled
        if self.py_wrapper_required:
            # func_cname might be modified by @cname
            self.py_wrapper.func_cname = self.entry.func_cname
            self.py_wrapper.generate_function_definitions(env, code)
        FuncDefNode.generate_function_definitions(self, env, code)

    def generate_function_header(self, code, with_pymethdef, proto_only=0):
        if proto_only:
            if self.py_wrapper_required:
                self.py_wrapper.generate_function_header(
                    code, with_pymethdef, True)
            return
        arg_code_list = []
        if self.entry.signature.has_dummy_arg:
            self_arg = 'PyObject *%s' % Naming.self_cname
            if not self.needs_outer_scope:
                self_arg = 'CYTHON_UNUSED ' + self_arg
            arg_code_list.append(self_arg)

        def arg_decl_code(arg):
            entry = arg.entry
            if entry.in_closure:
                cname = entry.original_cname
            else:
                cname = entry.cname
            decl = entry.type.declaration_code(cname)
            if not entry.cf_used:
                decl = 'CYTHON_UNUSED ' + decl
            return decl

        for arg in self.args:
            arg_code_list.append(arg_decl_code(arg))
        if self.star_arg:
            arg_code_list.append(arg_decl_code(self.star_arg))
        if self.starstar_arg:
            arg_code_list.append(arg_decl_code(self.starstar_arg))
        if arg_code_list:
            arg_code = ', '.join(arg_code_list)
        else:
            arg_code = 'void'  # No arguments
        dc = self.return_type.declaration_code(self.entry.pyfunc_cname)

        decls_code = code.globalstate['decls']
        preprocessor_guard = self.get_preprocessor_guard()
        if preprocessor_guard:
            decls_code.putln(preprocessor_guard)
        decls_code.putln(
            "static %s(%s); /* proto */" % (dc, arg_code))
        if preprocessor_guard:
            decls_code.putln("#endif")
        code.putln("static %s(%s) {" % (dc, arg_code))

    def generate_argument_declarations(self, env, code):
        pass

    def generate_keyword_list(self, code):
        pass

    def generate_argument_parsing_code(self, env, code):
        # Move arguments into closure if required
        def put_into_closure(entry):
            if entry.in_closure:
                code.putln('%s = %s;' % (entry.cname, entry.original_cname))
                if entry.xdecref_cleanup:
                    # mostly applies to the starstar arg - this can sometimes be NULL
                    # so must be xincrefed instead
                    code.put_var_xincref(entry)
                    code.put_var_xgiveref(entry)
                else:
                    code.put_var_incref(entry)
                    code.put_var_giveref(entry)
        for arg in self.args:
            put_into_closure(arg.entry)
        for arg in self.star_arg, self.starstar_arg:
            if arg:
                put_into_closure(arg.entry)

    def generate_argument_type_tests(self, code):
        pass


class DefNodeWrapper(FuncDefNode):
    # DefNode python wrapper code generator

    defnode = None
    target = None # Target DefNode

    def __init__(self, *args, **kwargs):
        FuncDefNode.__init__(self, *args, **kwargs)
        self.num_posonly_args = self.target.num_posonly_args
        self.num_kwonly_args = self.target.num_kwonly_args
        self.num_required_kw_args = self.target.num_required_kw_args
        self.num_required_args = self.target.num_required_args
        self.self_in_stararg = self.target.self_in_stararg
        self.signature = None

    def analyse_declarations(self, env):
        target_entry = self.target.entry
        name = self.name
        prefix = env.next_id(env.scope_prefix)
        target_entry.func_cname = punycodify_name(Naming.pywrap_prefix + prefix + name)
        target_entry.pymethdef_cname = punycodify_name(Naming.pymethdef_prefix + prefix + name)

        self.signature = target_entry.signature

        self.np_args_idx = self.target.np_args_idx

    def prepare_argument_coercion(self, env):
        # This is only really required for Cython utility code at this time,
        # everything else can be done during code generation.  But we expand
        # all utility code here, simply because we cannot easily distinguish
        # different code types.
        for arg in self.args:
            if not arg.type.is_pyobject:
                if not arg.type.create_from_py_utility_code(env):
                    pass # will fail later
            elif arg.hdr_type and not arg.hdr_type.is_pyobject:
                if not arg.hdr_type.create_to_py_utility_code(env):
                    pass # will fail later

        if self.starstar_arg and not self.starstar_arg.entry.cf_used:
            # we will set the kwargs argument to NULL instead of a new dict
            # and must therefore correct the control flow state
            entry = self.starstar_arg.entry
            entry.xdecref_cleanup = 1
            for ass in entry.cf_assignments:
                if not ass.is_arg and ass.lhs.is_name:
                    ass.lhs.cf_maybe_null = True

    def signature_has_nongeneric_args(self):
        argcount = len(self.args)
        if argcount == 0 or (
                argcount == 1 and (self.args[0].is_self_arg or
                                   self.args[0].is_type_arg)):
            return 0
        return 1

    def signature_has_generic_args(self):
        return self.signature.has_generic_args

    def generate_function_body(self, code):
        args = []
        if self.signature.has_dummy_arg:
            args.append(Naming.self_cname)
        for arg in self.args:
            if arg.hdr_type and arg.type.is_cpp_class:
                # it's safe to move converted C++ types because they aren't
                # used again afterwards
                code.globalstate.use_utility_code(
                    UtilityCode.load_cached("MoveIfSupported", "CppSupport.cpp"))
                args.append("__PYX_STD_MOVE_IF_SUPPORTED(%s)" % arg.entry.cname)
            elif arg.hdr_type and not (arg.type.is_memoryviewslice or
                                     arg.type.is_struct or
                                     arg.type.is_complex):
                args.append(arg.type.cast_code(arg.entry.cname))
            else:
                args.append(arg.entry.cname)
        if self.star_arg:
            args.append(self.star_arg.entry.cname)
        if self.starstar_arg:
            args.append(self.starstar_arg.entry.cname)
        args = ', '.join(args)
        if not self.return_type.is_void:
            code.put('%s = ' % Naming.retval_cname)
        code.putln('%s(%s);' % (
            self.target.entry.pyfunc_cname, args))

    def generate_function_definitions(self, env, code):
        lenv = self.target.local_scope
        # Generate C code for header and body of function
        code.mark_pos(self.pos)
        code.putln("")
        code.putln("/* Python wrapper */")
        preprocessor_guard = self.target.get_preprocessor_guard()
        if preprocessor_guard:
            code.putln(preprocessor_guard)

        code.enter_cfunc_scope(lenv)
        code.return_from_error_cleanup_label = code.new_label()

        with_pymethdef = (self.target.needs_assignment_synthesis(env, code) or
                          self.target.pymethdef_required)
        self.generate_function_header(code, with_pymethdef)
        self.generate_argument_declarations(lenv, code)
        tempvardecl_code = code.insertion_point()

        if self.return_type.is_pyobject:
            retval_init = ' = 0'
        else:
            retval_init = ''
        if not self.return_type.is_void:
            code.putln('%s%s;' % (
                self.return_type.declaration_code(Naming.retval_cname),
                retval_init))
        code.put_declare_refcount_context()
        code.put_setup_refcount_context(EncodedString('%s (wrapper)' % self.name))

        self.generate_argument_parsing_code(lenv, code)
        self.generate_argument_type_tests(code)
        self.generate_function_body(code)

        # ----- Go back and insert temp variable declarations
        tempvardecl_code.put_temp_declarations(code.funcstate)

        code.mark_pos(self.pos)
        code.putln("")
        code.putln("/* function exit code */")

        # ----- Error cleanup
        if code.error_label in code.labels_used:
            code.put_goto(code.return_label)
            code.put_label(code.error_label)
            for cname, type in code.funcstate.all_managed_temps():
                code.put_xdecref(cname, type)
            err_val = self.error_value()
            if err_val is not None:
                code.putln("%s = %s;" % (Naming.retval_cname, err_val))

        # ----- Non-error return cleanup
        code.put_label(code.return_label)
        for entry in lenv.var_entries:
            if entry.is_arg and entry.type.is_pyobject:
                if entry.xdecref_cleanup:
                    code.put_var_xdecref(entry)
                else:
                    code.put_var_decref(entry)

        code.put_finish_refcount_context()
        if not self.return_type.is_void:
            code.putln("return %s;" % Naming.retval_cname)
        code.putln('}')
        code.exit_cfunc_scope()
        if preprocessor_guard:
            code.putln("#endif /*!(%s)*/" % preprocessor_guard)

    def generate_function_header(self, code, with_pymethdef, proto_only=0):
        arg_code_list = []
        sig = self.signature

        if sig.has_dummy_arg or self.self_in_stararg:
            arg_code = "PyObject *%s" % Naming.self_cname
            if not sig.has_dummy_arg:
                arg_code = 'CYTHON_UNUSED ' + arg_code
            arg_code_list.append(arg_code)

        for arg in self.args:
            if not arg.is_generic:
                if arg.is_self_arg or arg.is_type_arg:
                    arg_code_list.append("PyObject *%s" % arg.hdr_cname)
                else:
                    arg_code_list.append(
                        arg.hdr_type.declaration_code(arg.hdr_cname))
        entry = self.target.entry
        if not entry.is_special and sig.method_flags() == [TypeSlots.method_noargs]:
            arg_code_list.append("CYTHON_UNUSED PyObject *unused")
        if entry.scope.is_c_class_scope and entry.name == "__ipow__":
            arg_code_list.append("CYTHON_UNUSED PyObject *unused")
        if sig.has_generic_args:
            varargs_args = "PyObject *%s, PyObject *%s" % (
                    Naming.args_cname, Naming.kwds_cname)
            if sig.use_fastcall:
                fastcall_args = "PyObject *const *%s, Py_ssize_t %s, PyObject *%s" % (
                        Naming.args_cname, Naming.nargs_cname, Naming.kwds_cname)
                arg_code_list.append(
                    "\n#if CYTHON_METH_FASTCALL\n%s\n#else\n%s\n#endif\n" % (
                        fastcall_args, varargs_args))
            else:
                arg_code_list.append(varargs_args)
        arg_code = ", ".join(arg_code_list)

        # Prevent warning: unused function '__pyx_pw_5numpy_7ndarray_1__getbuffer__'
        mf = ""
        if (entry.name in ("__getbuffer__", "__releasebuffer__")
                and entry.scope.is_c_class_scope):
            mf = "CYTHON_UNUSED "
            with_pymethdef = False

        dc = self.return_type.declaration_code(entry.func_cname)
        header = "static %s%s(%s)" % (mf, dc, arg_code)
        code.putln("%s; /*proto*/" % header)

        if proto_only:
            if self.target.fused_py_func:
                # If we are the specialized version of the cpdef, we still
                # want the prototype for the "fused cpdef", in case we're
                # checking to see if our method was overridden in Python
                self.target.fused_py_func.generate_function_header(
                    code, with_pymethdef, proto_only=True)
            return

        if (Options.docstrings and entry.doc and
                not self.target.fused_py_func and
                not entry.scope.is_property_scope and
                (not entry.is_special or entry.wrapperbase_cname)):
            # h_code = code.globalstate['h_code']
            docstr = entry.doc

            if docstr.is_unicode:
                docstr = docstr.as_utf8_string()

            if not (entry.is_special and entry.name in ('__getbuffer__', '__releasebuffer__')):
                code.putln('PyDoc_STRVAR(%s, %s);' % (
                    entry.doc_cname,
                    docstr.as_c_string_literal()))

            if entry.is_special:
                code.putln('#if CYTHON_COMPILING_IN_CPYTHON')
                code.putln(
                    "struct wrapperbase %s;" % entry.wrapperbase_cname)
                code.putln('#endif')

        if with_pymethdef or self.target.fused_py_func:
            code.put(
                "static PyMethodDef %s = " % entry.pymethdef_cname)
            code.put_pymethoddef(self.target.entry, ";", allow_skip=False)
        code.putln("%s {" % header)

    def generate_argument_declarations(self, env, code):
        for arg in self.args:
            if arg.is_generic:
                if arg.needs_conversion:
                    code.putln("PyObject *%s = 0;" % arg.hdr_cname)
                else:
                    code.put_var_declaration(arg.entry)
        for entry in env.var_entries:
            if entry.is_arg:
                code.put_var_declaration(entry)

        # Assign nargs variable as len(args), but avoid an "unused" warning in the few cases where we don't need it.
        if self.signature_has_generic_args():
            nargs_code = "CYTHON_UNUSED const Py_ssize_t %s = PyTuple_GET_SIZE(%s);" % (
                        Naming.nargs_cname, Naming.args_cname)
            if self.signature.use_fastcall:
                code.putln("#if !CYTHON_METH_FASTCALL")
                code.putln(nargs_code)
                code.putln("#endif")
            else:
                code.putln(nargs_code)

        # Array containing the values of keyword arguments when using METH_FASTCALL.
        code.globalstate.use_utility_code(
            UtilityCode.load_cached("fastcall", "FunctionArguments.c"))
        code.putln('CYTHON_UNUSED PyObject *const *%s = __Pyx_KwValues_%s(%s, %s);' % (
            Naming.kwvalues_cname, self.signature.fastvar, Naming.args_cname, Naming.nargs_cname))

    def generate_argument_parsing_code(self, env, code):
        # Generate fast equivalent of PyArg_ParseTuple call for
        # generic arguments, if any, including args/kwargs
        old_error_label = code.new_error_label()
        our_error_label = code.error_label
        end_label = code.new_label("argument_unpacking_done")

        has_kwonly_args = self.num_kwonly_args > 0
        has_star_or_kw_args = self.star_arg is not None \
            or self.starstar_arg is not None or has_kwonly_args

        for arg in self.args:
            if not arg.type.is_pyobject:
                if not arg.type.create_from_py_utility_code(env):
                    pass  # will fail later

        if not self.signature_has_generic_args():
            if has_star_or_kw_args:
                error(self.pos, "This method cannot have * or keyword arguments")
            self.generate_argument_conversion_code(code)

        elif not self.signature_has_nongeneric_args():
            # func(*args) or func(**kw) or func(*args, **kw)
            # possibly with a "self" argument but no other non-star
            # arguments
            self.generate_stararg_copy_code(code)

        else:
            self.generate_tuple_and_keyword_parsing_code(self.args, end_label, code)

        code.error_label = old_error_label
        if code.label_used(our_error_label):
            if not code.label_used(end_label):
                code.put_goto(end_label)
            code.put_label(our_error_label)
            if has_star_or_kw_args:
                self.generate_arg_decref(self.star_arg, code)
                if self.starstar_arg:
                    if self.starstar_arg.entry.xdecref_cleanup:
                        code.put_var_xdecref_clear(self.starstar_arg.entry)
                    else:
                        code.put_var_decref_clear(self.starstar_arg.entry)
            code.put_add_traceback(self.target.entry.qualified_name)
            code.put_finish_refcount_context()
            code.putln("return %s;" % self.error_value())
        if code.label_used(end_label):
            code.put_label(end_label)

    def generate_arg_xdecref(self, arg, code):
        if arg:
            code.put_var_xdecref_clear(arg.entry)

    def generate_arg_decref(self, arg, code):
        if arg:
            code.put_var_decref_clear(arg.entry)

    def generate_stararg_copy_code(self, code):
        if not self.star_arg:
            code.globalstate.use_utility_code(
                UtilityCode.load_cached("RaiseArgTupleInvalid", "FunctionArguments.c"))
            code.putln("if (unlikely(%s > 0)) {" % Naming.nargs_cname)
            code.put('__Pyx_RaiseArgtupleInvalid(%s, 1, 0, 0, %s); return %s;' % (
                self.name.as_c_string_literal(), Naming.nargs_cname, self.error_value()))
            code.putln("}")

        if self.starstar_arg:
            if self.star_arg or not self.starstar_arg.entry.cf_used:
                kwarg_check = "unlikely(%s)" % Naming.kwds_cname
            else:
                kwarg_check = "%s" % Naming.kwds_cname
        else:
            kwarg_check = "unlikely(%s) && __Pyx_NumKwargs_%s(%s)" % (
                Naming.kwds_cname, self.signature.fastvar, Naming.kwds_cname)
        code.globalstate.use_utility_code(
            UtilityCode.load_cached("KeywordStringCheck", "FunctionArguments.c"))
        code.putln(
            "if (%s && unlikely(!__Pyx_CheckKeywordStrings(%s, %s, %d))) return %s;" % (
                kwarg_check, Naming.kwds_cname, self.name.as_c_string_literal(),
                bool(self.starstar_arg), self.error_value()))

        if self.starstar_arg and self.starstar_arg.entry.cf_used:
            code.putln("if (%s) {" % kwarg_check)
            code.putln("%s = __Pyx_KwargsAsDict_%s(%s, %s);" % (
                self.starstar_arg.entry.cname,
                self.signature.fastvar,
                Naming.kwds_cname,
                Naming.kwvalues_cname))
            code.putln("if (unlikely(!%s)) return %s;" % (
                self.starstar_arg.entry.cname, self.error_value()))
            code.put_gotref(self.starstar_arg.entry.cname, py_object_type)
            code.putln("} else {")
            allow_null = all(ref.node.allow_null for ref in self.starstar_arg.entry.cf_references)
            if allow_null:
                code.putln("%s = NULL;" % (self.starstar_arg.entry.cname,))
            else:
                code.putln("%s = PyDict_New();" % (self.starstar_arg.entry.cname,))
                code.putln("if (unlikely(!%s)) return %s;" % (
                    self.starstar_arg.entry.cname, self.error_value()))
                code.put_var_gotref(self.starstar_arg.entry)
            self.starstar_arg.entry.xdecref_cleanup = allow_null
            code.putln("}")

        if self.self_in_stararg and not self.target.is_staticmethod:
            assert not self.signature.use_fastcall
            # need to create a new tuple with 'self' inserted as first item
            code.put("%s = PyTuple_New(%s + 1); if (unlikely(!%s)) " % (
                self.star_arg.entry.cname,
                Naming.nargs_cname,
                self.star_arg.entry.cname))
            if self.starstar_arg and self.starstar_arg.entry.cf_used:
                code.putln("{")
                code.put_var_xdecref_clear(self.starstar_arg.entry)
                code.putln("return %s;" % self.error_value())
                code.putln("}")
            else:
                code.putln("return %s;" % self.error_value())
            code.put_var_gotref(self.star_arg.entry)
            code.put_incref(Naming.self_cname, py_object_type)
            code.put_giveref(Naming.self_cname, py_object_type)
            code.putln("PyTuple_SET_ITEM(%s, 0, %s);" % (
                self.star_arg.entry.cname, Naming.self_cname))
            temp = code.funcstate.allocate_temp(PyrexTypes.c_py_ssize_t_type, manage_ref=False)
            code.putln("for (%s=0; %s < %s; %s++) {" % (
                temp, temp, Naming.nargs_cname, temp))
            code.putln("PyObject* item = PyTuple_GET_ITEM(%s, %s);" % (
                Naming.args_cname, temp))
            code.put_incref("item", py_object_type)
            code.put_giveref("item", py_object_type)
            code.putln("PyTuple_SET_ITEM(%s, %s+1, item);" % (
                self.star_arg.entry.cname, temp))
            code.putln("}")
            code.funcstate.release_temp(temp)
            self.star_arg.entry.xdecref_cleanup = 0
        elif self.star_arg:
            assert not self.signature.use_fastcall
            code.put_incref(Naming.args_cname, py_object_type)
            code.putln("%s = %s;" % (
                self.star_arg.entry.cname,
                Naming.args_cname))
            self.star_arg.entry.xdecref_cleanup = 0

    def generate_tuple_and_keyword_parsing_code(self, args, success_label, code):
        code.globalstate.use_utility_code(
            UtilityCode.load_cached("fastcall", "FunctionArguments.c"))

        self_name_csafe = self.name.as_c_string_literal()

        argtuple_error_label = code.new_label("argtuple_error")

        positional_args = []
        required_kw_only_args = []
        optional_kw_only_args = []
        num_pos_only_args = 0
        for arg in args:
            if arg.is_generic:
                if arg.default:
                    if not arg.is_self_arg and not arg.is_type_arg:
                        if arg.kw_only:
                            optional_kw_only_args.append(arg)
                        else:
                            positional_args.append(arg)
                elif arg.kw_only:
                    required_kw_only_args.append(arg)
                elif not arg.is_self_arg and not arg.is_type_arg:
                    positional_args.append(arg)
                if arg.pos_only:
                    num_pos_only_args += 1

        # sort required kw-only args before optional ones to avoid special
        # cases in the unpacking code
        kw_only_args = required_kw_only_args + optional_kw_only_args

        min_positional_args = self.num_required_args - self.num_required_kw_args
        if len(args) > 0 and (args[0].is_self_arg or args[0].is_type_arg):
            min_positional_args -= 1
        max_positional_args = len(positional_args)
        has_fixed_positional_count = not self.star_arg and \
            min_positional_args == max_positional_args
        has_kw_only_args = bool(kw_only_args)

        if self.starstar_arg or self.star_arg:
            self.generate_stararg_init_code(max_positional_args, code)

        code.putln('{')
        all_args = tuple(positional_args) + tuple(kw_only_args)
        non_posonly_args = [arg for arg in all_args if not arg.pos_only]
        non_pos_args_id = ','.join(
            ['&%s' % code.intern_identifier(arg.entry.name) for arg in non_posonly_args] + ['0'])
        code.putln("#if CYTHON_COMPILING_IN_LIMITED_API")
        code.putln("PyObject **%s[] = {%s};" % (
            Naming.pykwdlist_cname,
            non_pos_args_id))
        code.putln("#else")
        code.putln("static PyObject **%s[] = {%s};" % (
            Naming.pykwdlist_cname,
            non_pos_args_id))
        code.putln("#endif")

        # Before being converted and assigned to the target variables,
        # borrowed references to all unpacked argument values are
        # collected into a local PyObject* array called "values",
        # regardless if they were taken from default arguments,
        # positional arguments or keyword arguments.  Note that
        # C-typed default arguments are handled at conversion time,
        # so their array value is NULL in the end if no argument
        # was passed for them.
        self.generate_argument_values_setup_code(all_args, code)

        # If all args are positional-only, we can raise an error
        # straight away if we receive a non-empty kw-dict.
        # This requires a PyDict_Size call.  This call is wasteful
        # for functions which do accept kw-args, so we do not generate
        # the PyDict_Size call unless all args are positional-only.
        accept_kwd_args = non_posonly_args or self.starstar_arg
        if accept_kwd_args:
            kw_unpacking_condition = Naming.kwds_cname
        else:
            kw_unpacking_condition = "%s && __Pyx_NumKwargs_%s(%s) > 0" % (
                Naming.kwds_cname, self.signature.fastvar, Naming.kwds_cname)

        if self.num_required_kw_args > 0:
            kw_unpacking_condition = "likely(%s)" % kw_unpacking_condition

        # --- optimised code when we receive keyword arguments
        code.putln("if (%s) {" % kw_unpacking_condition)

        if accept_kwd_args:
            self.generate_keyword_unpacking_code(
                min_positional_args, max_positional_args,
                has_fixed_positional_count, has_kw_only_args, all_args, argtuple_error_label, code)
        else:
            # Here we do not accept kw-args but we are passed a non-empty kw-dict.
            # We call ParseOptionalKeywords which will raise an appropriate error if
            # the kw-args dict passed is non-empty (which it will be, since kw_unpacking_condition is true)
            code.globalstate.use_utility_code(
                UtilityCode.load_cached("ParseKeywords", "FunctionArguments.c"))
            code.putln('if (likely(__Pyx_ParseOptionalKeywords(%s, %s, %s, %s, %s, %s, %s) < 0)) %s' % (
                Naming.kwds_cname,
                Naming.kwvalues_cname,
                Naming.pykwdlist_cname,
                self.starstar_arg.entry.cname if self.starstar_arg else 0,
                'values',
                0,
                self_name_csafe,
                code.error_goto(self.pos)))

        # --- optimised code when we do not receive any keyword arguments
        if (self.num_required_kw_args and min_positional_args > 0) or min_positional_args == max_positional_args:
            # Python raises arg tuple related errors first, so we must
            # check the length here
            if min_positional_args == max_positional_args and not self.star_arg:
                compare = '!='
            else:
                compare = '<'
            code.putln('} else if (unlikely(%s %s %d)) {' % (
                Naming.nargs_cname, compare, min_positional_args))
            code.put_goto(argtuple_error_label)

        if self.num_required_kw_args:
            # pure error case: keywords required but not passed
            if max_positional_args > min_positional_args and not self.star_arg:
                code.putln('} else if (unlikely(%s > %d)) {' % (
                    Naming.nargs_cname, max_positional_args))
                code.put_goto(argtuple_error_label)
            code.putln('} else {')
            for i, arg in enumerate(kw_only_args):
                if not arg.default:
                    pystring_cname = code.intern_identifier(arg.entry.name)
                    # required keyword-only argument missing
                    code.globalstate.use_utility_code(
                        UtilityCode.load_cached("RaiseKeywordRequired", "FunctionArguments.c"))
                    code.put('__Pyx_RaiseKeywordRequired("%s", %s); ' % (
                        self.name,
                        pystring_cname))
                    code.putln(code.error_goto(self.pos))
                    break

        else:
            # optimised tuple unpacking code
            code.putln('} else {')
            if min_positional_args == max_positional_args:
                # parse the exact number of positional arguments from
                # the args tuple
                for i, arg in enumerate(positional_args):
                    code.putln("values[%d] = __Pyx_Arg_%s(%s, %d);" % (
                            i, self.signature.fastvar, Naming.args_cname, i))
            else:
                # parse the positional arguments from the variable length
                # args tuple and reject illegal argument tuple sizes
                code.putln('switch (%s) {' % Naming.nargs_cname)
                if self.star_arg:
                    code.putln('default:')
                reversed_args = list(enumerate(positional_args))[::-1]
                for i, arg in reversed_args:
                    if i >= min_positional_args-1:
                        if i != reversed_args[0][0]:
                            code.putln('CYTHON_FALLTHROUGH;')
                        code.put('case %2d: ' % (i+1))
                    code.putln("values[%d] = __Pyx_Arg_%s(%s, %d);" % (
                            i, self.signature.fastvar, Naming.args_cname, i))
                if min_positional_args == 0:
                    code.putln('CYTHON_FALLTHROUGH;')
                    code.put('case  0: ')
                code.putln('break;')
                if self.star_arg:
                    if min_positional_args:
                        for i in range(min_positional_args-1, -1, -1):
                            code.putln('case %2d:' % i)
                        code.put_goto(argtuple_error_label)
                else:
                    code.put('default: ')
                    code.put_goto(argtuple_error_label)
                code.putln('}')

        code.putln('}') # end of the conditional unpacking blocks

        # Convert arg values to their final type and assign them.
        # Also inject non-Python default arguments, which do cannot
        # live in the values[] array.
        for i, arg in enumerate(all_args):
            self.generate_arg_assignment(arg, "values[%d]" % i, code)

        code.putln('}') # end of the whole argument unpacking block

        if code.label_used(argtuple_error_label):
            code.put_goto(success_label)
            code.put_label(argtuple_error_label)
            code.globalstate.use_utility_code(
                UtilityCode.load_cached("RaiseArgTupleInvalid", "FunctionArguments.c"))
            code.put('__Pyx_RaiseArgtupleInvalid(%s, %d, %d, %d, %s); ' % (
                self_name_csafe, has_fixed_positional_count,
                min_positional_args, max_positional_args,
                Naming.nargs_cname))
            code.putln(code.error_goto(self.pos))

    def generate_arg_assignment(self, arg, item, code):
        if arg.type.is_pyobject:
            # Python default arguments were already stored in 'item' at the very beginning
            if arg.is_generic:
                item = PyrexTypes.typecast(arg.type, PyrexTypes.py_object_type, item)
            entry = arg.entry
            code.putln("%s = %s;" % (entry.cname, item))
        else:
            if arg.type.from_py_function:
                if arg.default:
                    # C-typed default arguments must be handled here
                    code.putln('if (%s) {' % item)
                code.putln(arg.type.from_py_call_code(
                    item, arg.entry.cname, arg.pos, code))
                if arg.default:
                    code.putln('} else {')
                    code.putln("%s = %s;" % (
                        arg.entry.cname,
                        arg.calculate_default_value_code(code)))
                    if arg.type.is_memoryviewslice:
                        code.put_var_incref_memoryviewslice(arg.entry, have_gil=True)
                    code.putln('}')
            else:
                error(arg.pos, "Cannot convert Python object argument to type '%s'" % arg.type)

    def generate_stararg_init_code(self, max_positional_args, code):
        if self.starstar_arg:
            self.starstar_arg.entry.xdecref_cleanup = 0
            code.putln('%s = PyDict_New(); if (unlikely(!%s)) return %s;' % (
                self.starstar_arg.entry.cname,
                self.starstar_arg.entry.cname,
                self.error_value()))
            code.put_var_gotref(self.starstar_arg.entry)
        if self.star_arg:
            self.star_arg.entry.xdecref_cleanup = 0
            if max_positional_args == 0:
                # If there are no positional arguments, use the args tuple
                # directly
                assert not self.signature.use_fastcall
                code.put_incref(Naming.args_cname, py_object_type)
                code.putln("%s = %s;" % (self.star_arg.entry.cname, Naming.args_cname))
            else:
                # It is possible that this is a slice of "negative" length,
                # as in args[5:3]. That's not a problem, the function below
                # handles that efficiently and returns the empty tuple.
                code.putln('%s = __Pyx_ArgsSlice_%s(%s, %d, %s);' % (
                    self.star_arg.entry.cname, self.signature.fastvar,
                    Naming.args_cname, max_positional_args, Naming.nargs_cname))
                code.putln("if (unlikely(!%s)) {" %
                           self.star_arg.entry.type.nullcheck_string(self.star_arg.entry.cname))
                if self.starstar_arg:
                    code.put_var_decref_clear(self.starstar_arg.entry)
                code.put_finish_refcount_context()
                code.putln('return %s;' % self.error_value())
                code.putln('}')
                code.put_var_gotref(self.star_arg.entry)

    def generate_argument_values_setup_code(self, args, code):
        max_args = len(args)
        # the 'values' array collects borrowed references to arguments
        # before doing any type coercion etc.
        code.putln("PyObject* values[%d] = {%s};" % (
            max_args, ','.join('0'*max_args)))

        if self.target.defaults_struct:
            code.putln('%s *%s = __Pyx_CyFunction_Defaults(%s, %s);' % (
                self.target.defaults_struct, Naming.dynamic_args_cname,
                self.target.defaults_struct, Naming.self_cname))

        # assign borrowed Python default values to the values array,
        # so that they can be overwritten by received arguments below
        for i, arg in enumerate(args):
            if arg.default and arg.type.is_pyobject:
                default_value = arg.calculate_default_value_code(code)
                code.putln('values[%d] = %s;' % (i, arg.type.as_pyobject(default_value)))

    def generate_keyword_unpacking_code(self, min_positional_args, max_positional_args,
                                        has_fixed_positional_count,
                                        has_kw_only_args, all_args, argtuple_error_label, code):
        # First we count how many arguments must be passed as positional
        num_required_posonly_args = num_pos_only_args = 0
        for i, arg in enumerate(all_args):
            if arg.pos_only:
                num_pos_only_args += 1
                if not arg.default:
                    num_required_posonly_args += 1

        code.putln('Py_ssize_t kw_args;')
        # copy the values from the args tuple and check that it's not too long
        code.putln('switch (%s) {' % Naming.nargs_cname)
        if self.star_arg:
            code.putln('default:')

        for i in range(max_positional_args-1, num_required_posonly_args-1, -1):
            code.put('case %2d: ' % (i+1))
            code.putln("values[%d] = __Pyx_Arg_%s(%s, %d);" % (
                i, self.signature.fastvar, Naming.args_cname, i))
            code.putln('CYTHON_FALLTHROUGH;')
        if num_required_posonly_args > 0:
            code.put('case %2d: ' % num_required_posonly_args)
            for i in range(num_required_posonly_args-1, -1, -1):
                code.putln("values[%d] = __Pyx_Arg_%s(%s, %d);" % (
                    i, self.signature.fastvar, Naming.args_cname, i))
            code.putln('break;')
        for i in range(num_required_posonly_args-2, -1, -1):
            code.put('case %2d: ' % (i+1))
            code.putln('CYTHON_FALLTHROUGH;')

        code.put('case  0: ')
        if num_required_posonly_args == 0:
            code.putln('break;')
        else:
            # catch-all for not enough pos-only args passed
            code.put_goto(argtuple_error_label)
        if not self.star_arg:
            code.put('default: ') # more arguments than allowed
            code.put_goto(argtuple_error_label)
        code.putln('}')

        # The code above is very often (but not always) the same as
        # the optimised non-kwargs tuple unpacking code, so we keep
        # the code block above at the very top, before the following
        # 'external' PyDict_Size() call, to make it easy for the C
        # compiler to merge the two separate tuple unpacking
        # implementations into one when they turn out to be identical.

        # If we received kwargs, fill up the positional/required
        # arguments with values from the kw dict
        self_name_csafe = self.name.as_c_string_literal()

        code.putln('kw_args = __Pyx_NumKwargs_%s(%s);' % (
                self.signature.fastvar, Naming.kwds_cname))
        if self.num_required_args or max_positional_args > 0:
            last_required_arg = -1
            for i, arg in enumerate(all_args):
                if not arg.default:
                    last_required_arg = i
            if last_required_arg < max_positional_args:
                last_required_arg = max_positional_args-1
            if max_positional_args > num_pos_only_args:
                code.putln('switch (%s) {' % Naming.nargs_cname)
            for i, arg in enumerate(all_args[num_pos_only_args:last_required_arg+1], num_pos_only_args):
                if max_positional_args > num_pos_only_args and i <= max_positional_args:
                    if i != num_pos_only_args:
                        code.putln('CYTHON_FALLTHROUGH;')
                    if self.star_arg and i == max_positional_args:
                        code.putln('default:')
                    else:
                        code.putln('case %2d:' % i)
                pystring_cname = code.intern_identifier(arg.entry.name)
                if arg.default:
                    if arg.kw_only:
                        # optional kw-only args are handled separately below
                        continue
                    code.putln('if (kw_args > 0) {')
                    # don't overwrite default argument
                    code.putln('PyObject* value = __Pyx_GetKwValue_%s(%s, %s, %s);' % (
                        self.signature.fastvar, Naming.kwds_cname, Naming.kwvalues_cname, pystring_cname))
                    code.putln('if (value) { values[%d] = value; kw_args--; }' % i)
                    code.putln('else if (unlikely(PyErr_Occurred())) %s' % code.error_goto(self.pos))
                    code.putln('}')
                else:
                    code.putln('if (likely((values[%d] = __Pyx_GetKwValue_%s(%s, %s, %s)) != 0)) kw_args--;' % (
                        i, self.signature.fastvar, Naming.kwds_cname, Naming.kwvalues_cname, pystring_cname))
                    code.putln('else if (unlikely(PyErr_Occurred())) %s' % code.error_goto(self.pos))
                    if i < min_positional_args:
                        if i == 0:
                            # special case: we know arg 0 is missing
                            code.put('else ')
                            code.put_goto(argtuple_error_label)
                        else:
                            # print the correct number of values (args or
                            # kwargs) that were passed into positional
                            # arguments up to this point
                            code.putln('else {')
                            code.globalstate.use_utility_code(
                                UtilityCode.load_cached("RaiseArgTupleInvalid", "FunctionArguments.c"))
                            code.put('__Pyx_RaiseArgtupleInvalid(%s, %d, %d, %d, %d); ' % (
                                self_name_csafe, has_fixed_positional_count,
                                min_positional_args, max_positional_args, i))
                            code.putln(code.error_goto(self.pos))
                            code.putln('}')
                    elif arg.kw_only:
                        code.putln('else {')
                        code.globalstate.use_utility_code(
                            UtilityCode.load_cached("RaiseKeywordRequired", "FunctionArguments.c"))
                        code.put('__Pyx_RaiseKeywordRequired(%s, %s); ' % (
                            self_name_csafe, pystring_cname))
                        code.putln(code.error_goto(self.pos))
                        code.putln('}')
            if max_positional_args > num_pos_only_args:
                code.putln('}')

        if has_kw_only_args:
            # unpack optional keyword-only arguments separately because
            # checking for interned strings in a dict is faster than iterating
            self.generate_optional_kwonly_args_unpacking_code(all_args, code)

        code.putln('if (unlikely(kw_args > 0)) {')
        # non-positional/-required kw args left in dict: default args,
        # kw-only args, **kwargs or error
        #
        # This is sort of a catch-all: except for checking required
        # arguments, this will always do the right thing for unpacking
        # keyword arguments, so that we can concentrate on optimising
        # common cases above.
        #
        # ParseOptionalKeywords() needs to know how many of the arguments
        # that could be passed as keywords have in fact been passed as
        # positional args.
        if num_pos_only_args > 0:
            # There are positional-only arguments which we don't want to count,
            # since they cannot be keyword arguments.  Subtract the number of
            # pos-only arguments from the number of positional arguments we got.
            # If we get a negative number then none of the keyword arguments were
            # passed as positional args.
            code.putln('const Py_ssize_t kwd_pos_args = (unlikely(%s < %d)) ? 0 : %s - %d;' % (
                Naming.nargs_cname, num_pos_only_args,
                Naming.nargs_cname, num_pos_only_args,
            ))
        elif max_positional_args > 0:
            code.putln('const Py_ssize_t kwd_pos_args = %s;' % Naming.nargs_cname)

        if max_positional_args == 0:
            pos_arg_count = "0"
        elif self.star_arg:
            # If there is a *arg, the number of used positional args could be larger than
            # the number of possible keyword arguments.  But ParseOptionalKeywords() uses the
            # number of positional args as an index into the keyword argument name array,
            # if this is larger than the number of kwd args we get a segfault.  So round
            # this down to max_positional_args - num_pos_only_args (= num possible kwd args).
            code.putln("const Py_ssize_t used_pos_args = (kwd_pos_args < %d) ? kwd_pos_args : %d;" % (
                max_positional_args - num_pos_only_args, max_positional_args - num_pos_only_args))
            pos_arg_count = "used_pos_args"
        else:
            pos_arg_count = "kwd_pos_args"
        if num_pos_only_args < len(all_args):
            values_array = 'values + %d' % num_pos_only_args
        else:
            values_array = 'values'
        code.globalstate.use_utility_code(
            UtilityCode.load_cached("ParseKeywords", "FunctionArguments.c"))
        code.putln('if (unlikely(__Pyx_ParseOptionalKeywords(%s, %s, %s, %s, %s, %s, %s) < 0)) %s' % (
            Naming.kwds_cname,
            Naming.kwvalues_cname,
            Naming.pykwdlist_cname,
            self.starstar_arg and self.starstar_arg.entry.cname or '0',
            values_array,
            pos_arg_count,
            self_name_csafe,
            code.error_goto(self.pos)))
        code.putln('}')

    def generate_optional_kwonly_args_unpacking_code(self, all_args, code):
        optional_args = []
        first_optional_arg = -1
        num_posonly_args = 0
        for i, arg in enumerate(all_args):
            if arg.pos_only:
                num_posonly_args += 1
            if not arg.kw_only or not arg.default:
                continue
            if not optional_args:
                first_optional_arg = i
            optional_args.append(arg.name)
        if num_posonly_args > 0:
            posonly_correction = '-%d' % num_posonly_args
        else:
            posonly_correction = ''
        if optional_args:
            if len(optional_args) > 1:
                # if we receive more than the named kwargs, we either have **kwargs
                # (in which case we must iterate anyway) or it's an error (which we
                # also handle during iteration) => skip this part if there are more
                code.putln('if (kw_args > 0 && %s(kw_args <= %d)) {' % (
                    not self.starstar_arg and 'likely' or '',
                    len(optional_args)))
                code.putln('Py_ssize_t index;')
                # not unrolling the loop here reduces the C code overhead
                code.putln('for (index = %d; index < %d && kw_args > 0; index++) {' % (
                    first_optional_arg, first_optional_arg + len(optional_args)))
            else:
                code.putln('if (kw_args == 1) {')
                code.putln('const Py_ssize_t index = %d;' % first_optional_arg)
            code.putln('PyObject* value = __Pyx_GetKwValue_%s(%s, %s, *%s[index%s]);' % (
                self.signature.fastvar,
                Naming.kwds_cname,
                Naming.kwvalues_cname,
                Naming.pykwdlist_cname,
                posonly_correction))
            code.putln('if (value) { values[index] = value; kw_args--; }')
            code.putln('else if (unlikely(PyErr_Occurred())) %s' % code.error_goto(self.pos))
            if len(optional_args) > 1:
                code.putln('}')
            code.putln('}')

    def generate_argument_conversion_code(self, code):
        # Generate code to convert arguments from signature type to
        # declared type, if needed.  Also copies signature arguments
        # into closure fields.
        for arg in self.args:
            if arg.needs_conversion:
                self.generate_arg_conversion(arg, code)

    def generate_arg_conversion(self, arg, code):
        # Generate conversion code for one argument.
        old_type = arg.hdr_type
        new_type = arg.type
        if old_type.is_pyobject:
            if arg.default:
                code.putln("if (%s) {" % arg.hdr_cname)
            else:
                code.putln("assert(%s); {" % arg.hdr_cname)
            self.generate_arg_conversion_from_pyobject(arg, code)
            code.putln("}")
        elif new_type.is_pyobject:
            self.generate_arg_conversion_to_pyobject(arg, code)
        else:
            if new_type.assignable_from(old_type):
                code.putln("%s = %s;" % (arg.entry.cname, arg.hdr_cname))
            else:
                error(arg.pos, "Cannot convert 1 argument from '%s' to '%s'" % (old_type, new_type))

    def generate_arg_conversion_from_pyobject(self, arg, code):
        new_type = arg.type
        # copied from CoerceFromPyTypeNode
        if new_type.from_py_function:
            code.putln(new_type.from_py_call_code(
                arg.hdr_cname,
                arg.entry.cname,
                arg.pos,
                code,
            ))
        else:
            error(arg.pos, "Cannot convert Python object argument to type '%s'" % new_type)

    def generate_arg_conversion_to_pyobject(self, arg, code):
        old_type = arg.hdr_type
        func = old_type.to_py_function
        if func:
            code.putln("%s = %s(%s); %s" % (
                arg.entry.cname,
                func,
                arg.hdr_cname,
                code.error_goto_if_null(arg.entry.cname, arg.pos)))
            code.put_var_gotref(arg.entry)
        else:
            error(arg.pos, "Cannot convert argument of type '%s' to Python object" % old_type)

    def generate_argument_type_tests(self, code):
        # Generate type tests for args whose signature
        # type is PyObject * and whose declared type is
        # a subtype thereof.
        for arg in self.args:
            if arg.needs_type_test:
                self.generate_arg_type_test(arg, code)
            elif not arg.accept_none and (arg.type.is_pyobject or
                                          arg.type.is_buffer or
                                          arg.type.is_memoryviewslice):
                self.generate_arg_none_check(arg, code)

    def error_value(self):
        return self.signature.error_value


class GeneratorDefNode(DefNode):
    # Generator function node that creates a new generator instance when called.
    #
    # gbody          GeneratorBodyDefNode   the function implementing the generator
    #

    is_generator = True
    is_coroutine = False
    is_iterable_coroutine = False
    is_asyncgen = False
    gen_type_name = 'Generator'
    needs_closure = True

    child_attrs = DefNode.child_attrs + ["gbody"]

    def __init__(self, pos, **kwargs):
        # XXX: don't actually needs a body
        kwargs['body'] = StatListNode(pos, stats=[], is_terminator=True)
        super(GeneratorDefNode, self).__init__(pos, **kwargs)

    def analyse_declarations(self, env):
        super(GeneratorDefNode, self).analyse_declarations(env)
        self.gbody.local_scope = self.local_scope
        self.gbody.analyse_declarations(env)

    def generate_function_body(self, env, code):
        body_cname = self.gbody.entry.func_cname
        name = code.intern_identifier(self.name)
        qualname = code.intern_identifier(self.qualname)
        module_name = code.intern_identifier(self.module_name)

        code.putln('{')
        code.putln('__pyx_CoroutineObject *gen = __Pyx_%s_New('
                   '(__pyx_coroutine_body_t) %s, %s, (PyObject *) %s, %s, %s, %s); %s' % (
                       self.gen_type_name,
                       body_cname, self.code_object.calculate_result_code(code) if self.code_object else 'NULL',
                       Naming.cur_scope_cname, name, qualname, module_name,
                       code.error_goto_if_null('gen', self.pos)))
        code.put_decref(Naming.cur_scope_cname, py_object_type)
        if self.requires_classobj:
            classobj_cname = 'gen->classobj'
            code.putln('%s = __Pyx_CyFunction_GetClassObj(%s);' % (
                classobj_cname, Naming.self_cname))
            code.put_incref(classobj_cname, py_object_type)
            code.put_giveref(classobj_cname, py_object_type)
        code.put_finish_refcount_context()
        code.putln('return (PyObject *) gen;')
        code.putln('}')

    def generate_function_definitions(self, env, code):
        env.use_utility_code(UtilityCode.load_cached(self.gen_type_name, "Coroutine.c"))
        self.gbody.generate_function_header(code, proto=True)
        super(GeneratorDefNode, self).generate_function_definitions(env, code)
        self.gbody.generate_function_definitions(env, code)


class AsyncDefNode(GeneratorDefNode):
    gen_type_name = 'Coroutine'
    is_coroutine = True


class IterableAsyncDefNode(AsyncDefNode):
    gen_type_name = 'IterableCoroutine'
    is_iterable_coroutine = True


class AsyncGenNode(AsyncDefNode):
    gen_type_name = 'AsyncGen'
    is_asyncgen = True


class GeneratorBodyDefNode(DefNode):
    # Main code body of a generator implemented as a DefNode.
    #

    is_generator_body = True
    is_inlined = False
    is_async_gen_body = False
    inlined_comprehension_type = None  # container type for inlined comprehensions

    def __init__(self, pos=None, name=None, body=None, is_async_gen_body=False):
        super(GeneratorBodyDefNode, self).__init__(
            pos=pos, body=body, name=name, is_async_gen_body=is_async_gen_body,
            doc=None, args=[], star_arg=None, starstar_arg=None)

    def declare_generator_body(self, env):
        prefix = env.next_id(env.scope_prefix)
        name = env.next_id('generator')
        cname = Naming.genbody_prefix + prefix + name
        entry = env.declare_var(None, py_object_type, self.pos,
                                cname=cname, visibility='private')
        entry.func_cname = cname
        entry.qualified_name = EncodedString(self.name)
        self.entry = entry

    def analyse_declarations(self, env):
        self.analyse_argument_types(env)
        self.declare_generator_body(env)

    def generate_function_header(self, code, proto=False):
        header = "static PyObject *%s(__pyx_CoroutineObject *%s, CYTHON_UNUSED PyThreadState *%s, PyObject *%s)" % (
            self.entry.func_cname,
            Naming.generator_cname,
            Naming.local_tstate_cname,
            Naming.sent_value_cname)
        if proto:
            code.putln('%s; /* proto */' % header)
        else:
            code.putln('%s /* generator body */\n{' % header)

    def generate_function_definitions(self, env, code):
        lenv = self.local_scope

        # Generate closure function definitions
        self.body.generate_function_definitions(lenv, code)

        # Generate C code for header and body of function
        code.enter_cfunc_scope(lenv)
        code.return_from_error_cleanup_label = code.new_label()

        # ----- Top-level constants used by this function
        code.mark_pos(self.pos)
        self.generate_cached_builtins_decls(lenv, code)
        # ----- Function header
        code.putln("")
        self.generate_function_header(code)
        closure_init_code = code.insertion_point()
        # ----- Local variables
        code.putln("PyObject *%s = NULL;" % Naming.retval_cname)
        tempvardecl_code = code.insertion_point()
        code.put_declare_refcount_context()
        code.put_setup_refcount_context(self.entry.name or self.entry.qualified_name)
        profile = code.globalstate.directives['profile']
        linetrace = code.globalstate.directives['linetrace']
        if profile or linetrace:
            tempvardecl_code.put_trace_declarations()
            code.funcstate.can_trace = True
            code_object = self.code_object.calculate_result_code(code) if self.code_object else None
            code.put_trace_frame_init(code_object)

        # ----- Resume switch point.
        code.funcstate.init_closure_temps(lenv.scope_class.type.scope)
        resume_code = code.insertion_point()
        first_run_label = code.new_label('first_run')
        code.use_label(first_run_label)
        code.put_label(first_run_label)
        code.putln('%s' %
                   (code.error_goto_if_null(Naming.sent_value_cname, self.pos)))

        # ----- prepare target container for inlined comprehension
        if self.is_inlined and self.inlined_comprehension_type is not None:
            target_type = self.inlined_comprehension_type
            if target_type is Builtin.list_type:
                comp_init = 'PyList_New(0)'
            elif target_type is Builtin.set_type:
                comp_init = 'PySet_New(NULL)'
            elif target_type is Builtin.dict_type:
                comp_init = 'PyDict_New()'
            else:
                raise InternalError(
                    "invalid type of inlined comprehension: %s" % target_type)
            code.putln("%s = %s; %s" % (
                Naming.retval_cname, comp_init,
                code.error_goto_if_null(Naming.retval_cname, self.pos)))
            code.put_gotref(Naming.retval_cname, py_object_type)

        # ----- Function body
        self.generate_function_body(env, code)
        # ----- Closure initialization
        if lenv.scope_class.type.scope.var_entries:
            closure_init_code.putln('%s = %s;' % (
                lenv.scope_class.type.declaration_code(Naming.cur_scope_cname),
                lenv.scope_class.type.cast_code('%s->closure' %
                                                Naming.generator_cname)))
            # FIXME: this silences a potential "unused" warning => try to avoid unused closures in more cases
            code.putln("CYTHON_MAYBE_UNUSED_VAR(%s);" % Naming.cur_scope_cname)

        if profile or linetrace:
            code.funcstate.can_trace = False

        code.mark_pos(self.pos)
        code.putln("")
        code.putln("/* function exit code */")

        # on normal generator termination, we do not take the exception propagation
        # path: no traceback info is required and not creating it is much faster
        if not self.is_inlined and not self.body.is_terminator:
            if self.is_async_gen_body:
                code.globalstate.use_utility_code(
                    UtilityCode.load_cached("StopAsyncIteration", "Coroutine.c"))
            code.putln('PyErr_SetNone(%s);' % (
                '__Pyx_PyExc_StopAsyncIteration' if self.is_async_gen_body else 'PyExc_StopIteration'))
        # ----- Error cleanup
        if code.label_used(code.error_label):
            if not self.body.is_terminator:
                code.put_goto(code.return_label)
            code.put_label(code.error_label)
            if self.is_inlined and self.inlined_comprehension_type is not None:
                code.put_xdecref_clear(Naming.retval_cname, py_object_type)
            if Future.generator_stop in env.global_scope().context.future_directives:
                # PEP 479: turn accidental StopIteration exceptions into a RuntimeError
                code.globalstate.use_utility_code(UtilityCode.load_cached("pep479", "Coroutine.c"))
                code.putln("__Pyx_Generator_Replace_StopIteration(%d);" % bool(self.is_async_gen_body))
            for cname, type in code.funcstate.all_managed_temps():
                code.put_xdecref(cname, type)
            code.put_add_traceback(self.entry.qualified_name)

        # ----- Non-error return cleanup
        code.put_label(code.return_label)
        if self.is_inlined:
            code.put_xgiveref(Naming.retval_cname, py_object_type)
        else:
            code.put_xdecref_clear(Naming.retval_cname, py_object_type)
        # For Py3.7, clearing is already done below.
        code.putln("#if !CYTHON_USE_EXC_INFO_STACK")
        code.putln("__Pyx_Coroutine_ResetAndClearException(%s);" % Naming.generator_cname)
        code.putln("#endif")
        code.putln('%s->resume_label = -1;' % Naming.generator_cname)
        # clean up as early as possible to help breaking any reference cycles
        code.putln('__Pyx_Coroutine_clear((PyObject*)%s);' % Naming.generator_cname)
        if profile or linetrace:
            code.put_trace_return(Naming.retval_cname,
                                  nogil=not code.funcstate.gil_owned)
        code.put_finish_refcount_context()
        code.putln("return %s;" % Naming.retval_cname)
        code.putln("}")

        # ----- Go back and insert temp variable declarations
        tempvardecl_code.put_temp_declarations(code.funcstate)
        # ----- Generator resume code
        if profile or linetrace:
            resume_code.put_trace_call(self.entry.qualified_name, self.pos,
                                       nogil=not code.funcstate.gil_owned)
        resume_code.putln("switch (%s->resume_label) {" % (
                       Naming.generator_cname))

        resume_code.putln("case 0: goto %s;" % first_run_label)

        for i, label in code.yield_labels:
            resume_code.putln("case %d: goto %s;" % (i, label))
        resume_code.putln("default: /* CPython raises the right error here */")
        if profile or linetrace:
            resume_code.put_trace_return("Py_None",
                                         nogil=not code.funcstate.gil_owned)
        resume_code.put_finish_refcount_context()
        resume_code.putln("return NULL;")
        resume_code.putln("}")

        code.exit_cfunc_scope()


class OverrideCheckNode(StatNode):
    # A Node for dispatching to the def method if it
    # is overridden.
    #
    #  py_func
    #
    #  args
    #  func_temp
    #  body

    child_attrs = ['body']

    body = None

    def analyse_expressions(self, env):
        self.args = env.arg_entries
        if self.py_func.is_module_scope:
            first_arg = 0
        else:
            first_arg = 1
        from . import ExprNodes
        self.func_node = ExprNodes.RawCNameExprNode(self.pos, py_object_type)
        call_node = ExprNodes.SimpleCallNode(
            self.pos, function=self.func_node,
            args=[ExprNodes.NameNode(self.pos, name=arg.name)
                  for arg in self.args[first_arg:]])
        if env.return_type.is_void or env.return_type.is_returncode:
            self.body = StatListNode(self.pos, stats=[
                ExprStatNode(self.pos, expr=call_node),
                ReturnStatNode(self.pos, value=None)])
        else:
            self.body = ReturnStatNode(self.pos, value=call_node)
        self.body = self.body.analyse_expressions(env)
        return self

    def generate_execution_code(self, code):
        interned_attr_cname = code.intern_identifier(self.py_func.entry.name)
        # Check to see if we are an extension type
        if self.py_func.is_module_scope:
            self_arg = "((PyObject *)%s)" % Naming.module_cname
        else:
            self_arg = "((PyObject *)%s)" % self.args[0].cname
        code.putln("/* Check if called by wrapper */")
        code.putln("if (unlikely(%s)) ;" % Naming.skip_dispatch_cname)
        code.putln("/* Check if overridden in Python */")
        if self.py_func.is_module_scope:
            code.putln("else {")
        else:
            code.putln("else if (unlikely((Py_TYPE(%s)->tp_dictoffset != 0) || "
                       "__Pyx_PyType_HasFeature(Py_TYPE(%s), (Py_TPFLAGS_IS_ABSTRACT | Py_TPFLAGS_HEAPTYPE)))) {" % (
                self_arg, self_arg))

        code.putln("#if CYTHON_USE_DICT_VERSIONS && CYTHON_USE_PYTYPE_LOOKUP && CYTHON_USE_TYPE_SLOTS")
        code.globalstate.use_utility_code(
            UtilityCode.load_cached("PyDictVersioning", "ObjectHandling.c"))
        # TODO: remove the object dict version check by 'inlining' the getattr implementation for methods.
        # This would allow checking the dict versions around _PyType_Lookup() if it returns a descriptor,
        # and would (tada!) make this check a pure type based thing instead of supporting only a single
        # instance at a time.
        code.putln("static PY_UINT64_T %s = __PYX_DICT_VERSION_INIT, %s = __PYX_DICT_VERSION_INIT;" % (
            Naming.tp_dict_version_temp, Naming.obj_dict_version_temp))
        code.putln("if (unlikely(!__Pyx_object_dict_version_matches(%s, %s, %s))) {" % (
            self_arg, Naming.tp_dict_version_temp, Naming.obj_dict_version_temp))
        code.putln("PY_UINT64_T %s = __Pyx_get_tp_dict_version(%s);" % (
            Naming.type_dict_guard_temp, self_arg))
        code.putln("#endif")

        func_node_temp = code.funcstate.allocate_temp(py_object_type, manage_ref=True)
        self.func_node.set_cname(func_node_temp)
        # need to get attribute manually--scope would return cdef method
        code.globalstate.use_utility_code(
            UtilityCode.load_cached("PyObjectGetAttrStr", "ObjectHandling.c"))
        err = code.error_goto_if_null(func_node_temp, self.pos)
        code.putln("%s = __Pyx_PyObject_GetAttrStr(%s, %s); %s" % (
            func_node_temp, self_arg, interned_attr_cname, err))
        code.put_gotref(func_node_temp, py_object_type)

        is_builtin_function_or_method = "PyCFunction_Check(%s)" % func_node_temp
        is_overridden = "(PyCFunction_GET_FUNCTION(%s) != (PyCFunction)(void*)%s)" % (
            func_node_temp, self.py_func.entry.func_cname)
        code.putln("if (!%s || %s) {" % (is_builtin_function_or_method, is_overridden))
        self.body.generate_execution_code(code)
        code.putln("}")

        # NOTE: it's not 100% sure that we catch the exact versions here that were used for the lookup,
        # but it is very unlikely that the versions change during lookup, and the type dict safe guard
        # should increase the chance of detecting such a case.
        code.putln("#if CYTHON_USE_DICT_VERSIONS && CYTHON_USE_PYTYPE_LOOKUP && CYTHON_USE_TYPE_SLOTS")
        code.putln("%s = __Pyx_get_tp_dict_version(%s);" % (
            Naming.tp_dict_version_temp, self_arg))
        code.putln("%s = __Pyx_get_object_dict_version(%s);" % (
            Naming.obj_dict_version_temp, self_arg))
        # Safety check that the type dict didn't change during the lookup.  Since CPython looks up the
        # attribute (descriptor) first in the type dict and then in the instance dict or through the
        # descriptor, the only really far-away lookup when we get here is one in the type dict. So we
        # double check the type dict version before and afterwards to guard against later changes of
        # the type dict during the lookup process.
        code.putln("if (unlikely(%s != %s)) {" % (
            Naming.type_dict_guard_temp, Naming.tp_dict_version_temp))
        code.putln("%s = %s = __PYX_DICT_VERSION_INIT;" % (
            Naming.tp_dict_version_temp, Naming.obj_dict_version_temp))
        code.putln("}")
        code.putln("#endif")

        code.put_decref_clear(func_node_temp, PyrexTypes.py_object_type)
        code.funcstate.release_temp(func_node_temp)

        code.putln("#if CYTHON_USE_DICT_VERSIONS && CYTHON_USE_PYTYPE_LOOKUP && CYTHON_USE_TYPE_SLOTS")
        code.putln("}")
        code.putln("#endif")

        code.putln("}")


class ClassDefNode(StatNode, BlockNode):
    pass


class PyClassDefNode(ClassDefNode):
    #  A Python class definition.
    #
    #  name     EncodedString   Name of the class
    #  doc      string or None  The class docstring
    #  body     StatNode        Attribute definition code
    #  entry    Symtab.Entry
    #  scope    PyClassScope
    #  decorators    [DecoratorNode]        list of decorators or None
    #
    #  The following subnodes are constructed internally:
    #
    #  doc_node NameNode   '__doc__' name that is made available to the class body
    #  dict     DictNode   Class dictionary or Py3 namespace
    #  classobj ClassNode  Class object
    #  target   NameNode   Variable to assign class object to

    child_attrs = ["doc_node", "body", "dict", "metaclass", "mkw", "bases", "class_result",
                   "target", "class_cell", "decorators"]
    decorators = None
    class_result = None
    is_py3_style_class = False  # Python3 style class (kwargs)
    metaclass = None
    mkw = None
    doc_node = None

    def __init__(self, pos, name, bases, doc, body, decorators=None,
                 keyword_args=None, force_py3_semantics=False):
        StatNode.__init__(self, pos)
        self.name = name
        self.doc = doc
        self.body = body
        self.decorators = decorators
        self.bases = bases
        from . import ExprNodes
        if self.doc and Options.docstrings:
            doc = embed_position(self.pos, self.doc)
            doc_node = ExprNodes.StringNode(pos, value=doc)
            self.doc_node = ExprNodes.NameNode(name=EncodedString('__doc__'), type=py_object_type, pos=pos)
        else:
            doc_node = None

        allow_py2_metaclass = not force_py3_semantics
        if keyword_args:
            allow_py2_metaclass = False
            self.is_py3_style_class = True
            if keyword_args.is_dict_literal:
                if keyword_args.key_value_pairs:
                    for i, item in list(enumerate(keyword_args.key_value_pairs))[::-1]:
                        if item.key.value == 'metaclass':
                            if self.metaclass is not None:
                                error(item.pos, "keyword argument 'metaclass' passed multiple times")
                            # special case: we already know the metaclass,
                            # so we don't need to do the "build kwargs,
                            # find metaclass" dance at runtime
                            self.metaclass = item.value
                            del keyword_args.key_value_pairs[i]
                    self.mkw = keyword_args
                else:
                    assert self.metaclass is not None
            else:
                # MergedDictNode
                self.mkw = ExprNodes.ProxyNode(keyword_args)

        if force_py3_semantics or self.bases or self.mkw or self.metaclass:
            if self.metaclass is None:
                if keyword_args and not keyword_args.is_dict_literal:
                    # **kwargs may contain 'metaclass' arg
                    mkdict = self.mkw
                else:
                    mkdict = None
                if (not mkdict and
                        self.bases.is_sequence_constructor and
                        not self.bases.args):
                    pass  # no base classes => no inherited metaclass
                else:
                    self.metaclass = ExprNodes.PyClassMetaclassNode(
                        pos, class_def_node=self)
                needs_metaclass_calculation = False
            else:
                needs_metaclass_calculation = True

            self.dict = ExprNodes.PyClassNamespaceNode(
                pos, name=name, doc=doc_node, class_def_node=self)
            self.classobj = ExprNodes.Py3ClassNode(
                pos, name=name, class_def_node=self, doc=doc_node,
                calculate_metaclass=needs_metaclass_calculation,
                allow_py2_metaclass=allow_py2_metaclass,
                force_type=force_py3_semantics,
            )
        else:
            # no bases, no metaclass => old style class creation
            self.dict = ExprNodes.DictNode(pos, key_value_pairs=[])
            self.classobj = ExprNodes.ClassNode(
                pos, name=name, class_def_node=self, doc=doc_node)

        self.target = ExprNodes.NameNode(pos, name=name)
        self.class_cell = ExprNodes.ClassCellInjectorNode(self.pos)

    def as_cclass(self):
        """
        Return this node as if it were declared as an extension class
        """
        if self.is_py3_style_class:
            error(self.classobj.pos, "Python3 style class could not be represented as C class")
            return

        from . import ExprNodes
        return CClassDefNode(self.pos,
                             visibility='private',
                             module_name=None,
                             class_name=self.name,
                             bases=self.bases or ExprNodes.TupleNode(self.pos, args=[]),
                             decorators=self.decorators,
                             body=self.body,
                             in_pxd=False,
                             doc=self.doc)

    def create_scope(self, env):
        genv = env
        while genv.is_py_class_scope or genv.is_c_class_scope:
            genv = genv.outer_scope
        cenv = self.scope = PyClassScope(name=self.name, outer_scope=genv)
        return cenv

    def analyse_declarations(self, env):
        class_result = self.classobj
        if self.decorators:
            from .ExprNodes import SimpleCallNode
            for decorator in self.decorators[::-1]:
                class_result = SimpleCallNode(
                    decorator.pos,
                    function=decorator.decorator,
                    args=[class_result])
            self.decorators = None
        self.class_result = class_result
        if self.bases:
            self.bases.analyse_declarations(env)
        if self.mkw:
            self.mkw.analyse_declarations(env)
        self.class_result.analyse_declarations(env)
        self.target.analyse_target_declaration(env)
        cenv = self.create_scope(env)
        cenv.directives = env.directives
        cenv.class_obj_cname = self.target.entry.cname
        if self.doc_node:
            self.doc_node.analyse_target_declaration(cenv)
        self.body.analyse_declarations(cenv)

    def analyse_expressions(self, env):
        if self.bases:
            self.bases = self.bases.analyse_expressions(env)
        if self.mkw:
            self.mkw = self.mkw.analyse_expressions(env)
        if self.metaclass:
            self.metaclass = self.metaclass.analyse_expressions(env)
        self.dict = self.dict.analyse_expressions(env)
        self.class_result = self.class_result.analyse_expressions(env)
        cenv = self.scope
        self.body = self.body.analyse_expressions(cenv)
        self.target.analyse_target_expression(env, self.classobj)
        self.class_cell = self.class_cell.analyse_expressions(cenv)
        return self

    def generate_function_definitions(self, env, code):
        self.generate_lambda_definitions(self.scope, code)
        self.body.generate_function_definitions(self.scope, code)

    def generate_execution_code(self, code):
        code.mark_pos(self.pos)
        code.pyclass_stack.append(self)
        cenv = self.scope
        if self.bases:
            self.bases.generate_evaluation_code(code)
        if self.mkw:
            self.mkw.generate_evaluation_code(code)
        if self.metaclass:
            self.metaclass.generate_evaluation_code(code)
        self.dict.generate_evaluation_code(code)
        cenv.namespace_cname = cenv.class_obj_cname = self.dict.result()

        class_cell = self.class_cell
        if class_cell is not None and not class_cell.is_active:
            class_cell = None

        if class_cell is not None:
            class_cell.generate_evaluation_code(code)
        self.body.generate_execution_code(code)
        self.class_result.generate_evaluation_code(code)
        if class_cell is not None:
            class_cell.generate_injection_code(
                code, self.class_result.result())
        if class_cell is not None:
            class_cell.generate_disposal_code(code)
            class_cell.free_temps(code)

        cenv.namespace_cname = cenv.class_obj_cname = self.classobj.result()
        self.target.generate_assignment_code(self.class_result, code)
        self.dict.generate_disposal_code(code)
        self.dict.free_temps(code)
        if self.metaclass:
            self.metaclass.generate_disposal_code(code)
            self.metaclass.free_temps(code)
        if self.mkw:
            self.mkw.generate_disposal_code(code)
            self.mkw.free_temps(code)
        if self.bases:
            self.bases.generate_disposal_code(code)
            self.bases.free_temps(code)
        code.pyclass_stack.pop()


class CClassDefNode(ClassDefNode):
    #  An extension type definition.
    #
    #  visibility         'private' or 'public' or 'extern'
    #  typedef_flag       boolean
    #  api                boolean
    #  module_name        string or None    For import of extern type objects
    #  class_name         string            Unqualified name of class
    #  as_name            string or None    Name to declare as in this scope
    #  bases              TupleNode         Base class(es)
    #  objstruct_name     string or None    Specified C name of object struct
    #  typeobj_name       string or None    Specified C name of type object
    #  check_size         'warn', 'error', 'ignore'     What to do if tp_basicsize does not match
    #  in_pxd             boolean           Is in a .pxd file
    #  decorators         [DecoratorNode]   list of decorators or None
    #  doc                string or None
    #  body               StatNode or None
    #  entry              Symtab.Entry
    #  base_type          PyExtensionType or None
    #  buffer_defaults_node DictNode or None Declares defaults for a buffer
    #  buffer_defaults_pos

    child_attrs = ["body"]
    buffer_defaults_node = None
    buffer_defaults_pos = None
    typedef_flag = False
    api = False
    objstruct_name = None
    typeobj_name = None
    check_size = None
    decorators = None
    shadow = False

    @property
    def punycode_class_name(self):
        return punycodify_name(self.class_name)

    def buffer_defaults(self, env):
        if not hasattr(self, '_buffer_defaults'):
            from . import Buffer
            if self.buffer_defaults_node:
                self._buffer_defaults = Buffer.analyse_buffer_options(
                    self.buffer_defaults_pos,
                    env, [], self.buffer_defaults_node,
                    need_complete=False)
            else:
                self._buffer_defaults = None
        return self._buffer_defaults

    def declare(self, env):
        if self.module_name and self.visibility != 'extern':
            module_path = self.module_name.split(".")
            home_scope = env.find_imported_module(module_path, self.pos)
            if not home_scope:
                return None
        else:
            home_scope = env

        self.entry = home_scope.declare_c_class(
            name=self.class_name,
            pos=self.pos,
            defining=0,
            implementing=0,
            module_name=self.module_name,
            base_type=None,
            objstruct_cname=self.objstruct_name,
            typeobj_cname=self.typeobj_name,
            visibility=self.visibility,
            typedef_flag=self.typedef_flag,
            check_size = self.check_size,
            api=self.api,
            buffer_defaults=self.buffer_defaults(env),
            shadow=self.shadow)

    def analyse_declarations(self, env):
        #print "CClassDefNode.analyse_declarations:", self.class_name
        #print "...visibility =", self.visibility
        #print "...module_name =", self.module_name

        if env.in_cinclude and not self.objstruct_name:
            error(self.pos, "Object struct name specification required for C class defined in 'extern from' block")
        if self.decorators:
            error(self.pos, "Decorators not allowed on cdef classes (used on type '%s')" % self.class_name)
        self.base_type = None
        # Now that module imports are cached, we need to
        # import the modules for extern classes.
        if self.module_name:
            self.module = None
            for module in env.cimported_modules:
                if module.name == self.module_name:
                    self.module = module
            if self.module is None:
                self.module = ModuleScope(self.module_name, None, env.context)
                self.module.has_extern_class = 1
                env.add_imported_module(self.module)

        if self.bases.args:
            base = self.bases.args[0]
            base_type = base.analyse_as_type(env)
            if base_type in (PyrexTypes.c_int_type, PyrexTypes.c_long_type, PyrexTypes.c_float_type):
                # Use the Python rather than C variant of these types.
                base_type = env.lookup(base_type.sign_and_name()).type
            if base_type is None:
                error(base.pos, "First base of '%s' is not an extension type" % self.class_name)
            elif base_type == PyrexTypes.py_object_type:
                base_class_scope = None
            elif not base_type.is_extension_type and \
                     not (base_type.is_builtin_type and base_type.objstruct_cname):
                error(base.pos, "'%s' is not an extension type" % base_type)
            elif not base_type.is_complete():
                error(base.pos, "Base class '%s' of type '%s' is incomplete" % (
                    base_type.name, self.class_name))
            elif base_type.scope and base_type.scope.directives and \
                     base_type.is_final_type:
                error(base.pos, "Base class '%s' of type '%s' is final" % (
                    base_type, self.class_name))
            elif base_type.is_builtin_type and \
                     base_type.name in ('tuple', 'str', 'bytes'):
                error(base.pos, "inheritance from PyVarObject types like '%s' is not currently supported"
                      % base_type.name)
            else:
                self.base_type = base_type
            if env.directives.get('freelist', 0) > 0 and base_type != PyrexTypes.py_object_type:
                warning(self.pos, "freelists cannot be used on subtypes, only the base class can manage them", 1)

        has_body = self.body is not None
        if has_body and self.base_type and not self.base_type.scope:
            # To properly initialize inherited attributes, the base type must
            # be analysed before this type.
            self.base_type.defered_declarations.append(lambda : self.analyse_declarations(env))
            return

        if self.module_name and self.visibility != 'extern':
            module_path = self.module_name.split(".")
            home_scope = env.find_imported_module(module_path, self.pos)
            if not home_scope:
                return
        else:
            home_scope = env

        if self.visibility == 'extern':
            if (self.module_name == '__builtin__' and
                    self.class_name in Builtin.builtin_types and
                    env.qualified_name[:8] != 'cpython.'): # allow overloaded names for cimporting from cpython
                warning(self.pos, "%s already a builtin Cython type" % self.class_name, 1)

        self.entry = home_scope.declare_c_class(
            name=self.class_name,
            pos=self.pos,
            defining=has_body and self.in_pxd,
            implementing=has_body and not self.in_pxd,
            module_name=self.module_name,
            base_type=self.base_type,
            objstruct_cname=self.objstruct_name,
            typeobj_cname=self.typeobj_name,
            check_size=self.check_size,
            visibility=self.visibility,
            typedef_flag=self.typedef_flag,
            api=self.api,
            buffer_defaults=self.buffer_defaults(env),
            shadow=self.shadow)

        if self.shadow:
            home_scope.lookup(self.class_name).as_variable = self.entry
        if home_scope is not env and self.visibility == 'extern':
            env.add_imported_entry(self.class_name, self.entry, self.pos)
        self.scope = scope = self.entry.type.scope
        if scope is not None:
            scope.directives = env.directives

        if self.doc and Options.docstrings:
            scope.doc = embed_position(self.pos, self.doc)

        if has_body:
            self.body.analyse_declarations(scope)
            dict_entry = self.scope.lookup_here("__dict__")
            if dict_entry and dict_entry.is_variable and (not scope.defined and not scope.implemented):
                dict_entry.getter_cname = self.scope.mangle_internal("__dict__getter")
                self.scope.declare_property("__dict__", dict_entry.doc, dict_entry.pos)
            if self.in_pxd:
                scope.defined = 1
            else:
                scope.implemented = 1

        if len(self.bases.args) > 1:
            if not has_body or self.in_pxd:
                error(self.bases.args[1].pos, "Only declare first base in declaration.")
            # At runtime, we check that the other bases are heap types
            # and that a __dict__ is added if required.
            for other_base in self.bases.args[1:]:
                if other_base.analyse_as_type(env):
                    error(other_base.pos, "Only one extension type base class allowed.")
            self.entry.type.early_init = 0
            from . import ExprNodes
            self.type_init_args = ExprNodes.TupleNode(
                self.pos,
                args=[ExprNodes.IdentifierStringNode(self.pos, value=self.class_name),
                      self.bases,
                      ExprNodes.DictNode(self.pos, key_value_pairs=[])])
        elif self.base_type:
            self.entry.type.early_init = self.base_type.is_external or self.base_type.early_init
            self.type_init_args = None
        else:
            self.entry.type.early_init = 1
            self.type_init_args = None

        env.allocate_vtable_names(self.entry)

        for thunk in self.entry.type.defered_declarations:
            thunk()

    def analyse_expressions(self, env):
        if self.body:
            scope = self.entry.type.scope
            self.body = self.body.analyse_expressions(scope)
        if self.type_init_args:
            self.type_init_args.analyse_expressions(env)
        return self

    def generate_function_definitions(self, env, code):
        if self.body:
            self.generate_lambda_definitions(self.scope, code)
            self.body.generate_function_definitions(self.scope, code)

    def generate_execution_code(self, code):
        # This is needed to generate evaluation code for
        # default values of method arguments.
        code.mark_pos(self.pos)
        if not self.entry.type.early_init:
            if self.type_init_args:
                self.type_init_args.generate_evaluation_code(code)
                bases = "PyTuple_GET_ITEM(%s, 1)" % self.type_init_args.result()
                first_base = "((PyTypeObject*)PyTuple_GET_ITEM(%s, 0))" % bases
                # Let Python do the base types compatibility checking.
                trial_type = code.funcstate.allocate_temp(PyrexTypes.py_object_type, True)
                code.putln("%s = PyType_Type.tp_new(&PyType_Type, %s, NULL);" % (
                    trial_type, self.type_init_args.result()))
                code.putln(code.error_goto_if_null(trial_type, self.pos))
                code.put_gotref(trial_type, py_object_type)
                code.putln("if (((PyTypeObject*) %s)->tp_base != %s) {" % (
                    trial_type, first_base))
                code.putln("PyErr_Format(PyExc_TypeError, \"best base '%s' must be equal to first base '%s'\",")
                code.putln("             ((PyTypeObject*) %s)->tp_base->tp_name, %s->tp_name);" % (
                           trial_type, first_base))
                code.putln(code.error_goto(self.pos))
                code.putln("}")
                code.funcstate.release_temp(trial_type)
                code.put_incref(bases, PyrexTypes.py_object_type)
                code.put_giveref(bases, py_object_type)
                code.putln("%s.tp_bases = %s;" % (self.entry.type.typeobj_cname, bases))
                code.put_decref_clear(trial_type, PyrexTypes.py_object_type)
                self.type_init_args.generate_disposal_code(code)
                self.type_init_args.free_temps(code)

            self.generate_type_ready_code(self.entry, code, True)
        if self.body:
            self.body.generate_execution_code(code)

    # Also called from ModuleNode for early init types.
    @staticmethod
    def generate_type_ready_code(entry, code, heap_type_bases=False):
        # Generate a call to PyType_Ready for an extension
        # type defined in this module.
        type = entry.type
        typeobj_cname = type.typeobj_cname
        scope = type.scope
        if not scope:  # could be None if there was an error
            return
        if entry.visibility != 'extern':
            code.putln("#if CYTHON_COMPILING_IN_LIMITED_API")
            tuple_temp = code.funcstate.allocate_temp(py_object_type, manage_ref=True)
            base_type = scope.parent_type.base_type
            if base_type:
                code.putln(
                    "%s = PyTuple_Pack(1, (PyObject *)%s); %s" % (
                    tuple_temp,
                    base_type.typeptr_cname,
                    code.error_goto_if_null(tuple_temp, entry.pos)))
                code.put_gotref(tuple_temp, py_object_type)
                code.putln(
                    "%s = PyType_FromSpecWithBases(&%s_spec, %s); %s" % (
                        typeobj_cname,
                        typeobj_cname,
                        tuple_temp,
                        code.error_goto_if_null(typeobj_cname, entry.pos)))
                code.put_xdecref_clear(tuple_temp, type=py_object_type)
                code.funcstate.release_temp(tuple_temp)
            else:
                code.putln(
                    "%s = PyType_FromSpec(&%s_spec); %s" % (
                        typeobj_cname,
                        typeobj_cname,
                        code.error_goto_if_null(typeobj_cname, entry.pos)))
            code.putln("#else")
            for slot in TypeSlots.slot_table:
                slot.generate_dynamic_init_code(scope, code)
            if heap_type_bases:
                code.globalstate.use_utility_code(
                    UtilityCode.load_cached('PyType_Ready', 'ExtensionTypes.c'))
                readyfunc = "__Pyx_PyType_Ready"
            else:
                readyfunc = "PyType_Ready"
            code.putln(
                "if (%s(&%s) < 0) %s" % (
                    readyfunc,
                    typeobj_cname,
                    code.error_goto(entry.pos)))
            # Don't inherit tp_print from builtin types in Python 2, restoring the
            # behavior of using tp_repr or tp_str instead.
            # ("tp_print" was renamed to "tp_vectorcall_offset" in Py3.8b1)
            code.putln("#if PY_MAJOR_VERSION < 3")
            code.putln("%s.tp_print = 0;" % typeobj_cname)
            code.putln("#endif")

            # Use specialised attribute lookup for types with generic lookup but no instance dict.
            getattr_slot_func = TypeSlots.get_slot_code_by_name(scope, 'tp_getattro')
            dictoffset_slot_func = TypeSlots.get_slot_code_by_name(scope, 'tp_dictoffset')
            if getattr_slot_func == '0' and dictoffset_slot_func == '0':
                if type.is_final_type:
                    py_cfunc = "__Pyx_PyObject_GenericGetAttrNoDict"  # grepable
                    utility_func = "PyObject_GenericGetAttrNoDict"
                else:
                    py_cfunc = "__Pyx_PyObject_GenericGetAttr"
                    utility_func = "PyObject_GenericGetAttr"
                code.globalstate.use_utility_code(UtilityCode.load_cached(utility_func, "ObjectHandling.c"))

                code.putln("if ((CYTHON_USE_TYPE_SLOTS && CYTHON_USE_PYTYPE_LOOKUP) &&"
                           " likely(!%s.tp_dictoffset && %s.tp_getattro == PyObject_GenericGetAttr)) {" % (
                    typeobj_cname, typeobj_cname))
                code.putln("%s.tp_getattro = %s;" % (
                    typeobj_cname, py_cfunc))
                code.putln("}")
            code.putln("#endif")

            # Fix special method docstrings. This is a bit of a hack, but
            # unless we let PyType_Ready create the slot wrappers we have
            # a significant performance hit. (See trac #561.)
            for func in entry.type.scope.pyfunc_entries:
                is_buffer = func.name in ('__getbuffer__', '__releasebuffer__')
                if (func.is_special and Options.docstrings and
                        func.wrapperbase_cname and not is_buffer):
                    slot = TypeSlots.method_name_to_slot.get(func.name)
                    preprocessor_guard = slot.preprocessor_guard_code() if slot else None
                    if preprocessor_guard:
                        code.putln(preprocessor_guard)
                    code.putln('#if CYTHON_COMPILING_IN_CPYTHON')
                    code.putln("{")
                    code.putln(
                        'PyObject *wrapper = PyObject_GetAttrString((PyObject *)&%s, "%s"); %s' % (
                            typeobj_cname,
                            func.name,
                            code.error_goto_if_null('wrapper', entry.pos)))
                    code.putln(
                        "if (__Pyx_IS_TYPE(wrapper, &PyWrapperDescr_Type)) {")
                    code.putln(
                        "%s = *((PyWrapperDescrObject *)wrapper)->d_base;" % (
                            func.wrapperbase_cname))
                    code.putln(
                        "%s.doc = %s;" % (func.wrapperbase_cname, func.doc_cname))
                    code.putln(
                        "((PyWrapperDescrObject *)wrapper)->d_base = &%s;" % (
                            func.wrapperbase_cname))
                    code.putln("}")
                    code.putln("}")
                    code.putln('#endif')
                    if preprocessor_guard:
                        code.putln('#endif')
            if type.vtable_cname:
                code.globalstate.use_utility_code(
                    UtilityCode.load_cached('SetVTable', 'ImportExport.c'))
                code.putln("#if CYTHON_COMPILING_IN_LIMITED_API")
                code.putln(
                    "if (__Pyx_SetVtable(%s, %s) < 0) %s" % (
                        typeobj_cname,
                        type.vtabptr_cname,
                        code.error_goto(entry.pos)))
                code.putln("#else")
                code.putln(
                    "if (__Pyx_SetVtable(%s.tp_dict, %s) < 0) %s" % (
                        typeobj_cname,
                        type.vtabptr_cname,
                        code.error_goto(entry.pos)))
                code.putln("#endif")
                if heap_type_bases:
                    code.globalstate.use_utility_code(
                        UtilityCode.load_cached('MergeVTables', 'ImportExport.c'))
                    code.putln("if (__Pyx_MergeVtables(&%s) < 0) %s" % (
                        typeobj_cname,
                        code.error_goto(entry.pos)))
            if not type.scope.is_internal and not type.scope.directives.get('internal'):
                # scope.is_internal is set for types defined by
                # Cython (such as closures), the 'internal'
                # directive is set by users
                code.putln("#if CYTHON_COMPILING_IN_LIMITED_API")
                code.putln(
                    'if (PyObject_SetAttr(%s, %s, %s) < 0) %s' % (
                        Naming.module_cname,
                        code.intern_identifier(scope.class_name),
                        typeobj_cname,
                        code.error_goto(entry.pos)))
                code.putln("#else")
                code.putln(
                    'if (PyObject_SetAttr(%s, %s, (PyObject *)&%s) < 0) %s' % (
                        Naming.module_cname,
                        code.intern_identifier(scope.class_name),
                        typeobj_cname,
                        code.error_goto(entry.pos)))
                code.putln("#endif")
            weakref_entry = scope.lookup_here("__weakref__") if not scope.is_closure_class_scope else None
            if weakref_entry:
                if weakref_entry.type is py_object_type:
                    tp_weaklistoffset = "%s.tp_weaklistoffset" % typeobj_cname
                    if type.typedef_flag:
                        objstruct = type.objstruct_cname
                    else:
                        objstruct = "struct %s" % type.objstruct_cname
                    code.putln("if (%s == 0) %s = offsetof(%s, %s);" % (
                        tp_weaklistoffset,
                        tp_weaklistoffset,
                        objstruct,
                        weakref_entry.cname))
                else:
                    error(weakref_entry.pos, "__weakref__ slot must be of type 'object'")
            if scope.lookup_here("__reduce_cython__") if not scope.is_closure_class_scope else None:
                # Unfortunately, we cannot reliably detect whether a
                # superclass defined __reduce__ at compile time, so we must
                # do so at runtime.
                code.globalstate.use_utility_code(
                    UtilityCode.load_cached('SetupReduce', 'ExtensionTypes.c'))
                code.putln("#if !CYTHON_COMPILING_IN_LIMITED_API")
                code.putln('if (__Pyx_setup_reduce((PyObject*)&%s) < 0) %s' % (
                              typeobj_cname,
                              code.error_goto(entry.pos)))
                code.putln("#endif")
        # Generate code to initialise the typeptr of an extension
        # type defined in this module to point to its type object.
        if type.typeobj_cname:
            code.putln("#if CYTHON_COMPILING_IN_LIMITED_API")
            code.putln(
                "%s = (PyTypeObject *)%s;" % (
                    type.typeptr_cname, type.typeobj_cname))
            code.putln("#else")
            code.putln(
                "%s = &%s;" % (
                    type.typeptr_cname, type.typeobj_cname))
            code.putln("#endif")

    def annotate(self, code):
        if self.type_init_args:
            self.type_init_args.annotate(code)
        if self.body:
            self.body.annotate(code)


class PropertyNode(StatNode):
    #  Definition of a property in an extension type.
    #
    #  name   string
    #  doc    EncodedString or None    Doc string
    #  entry  Symtab.Entry             The Entry of the property attribute
    #  body   StatListNode

    child_attrs = ["body"]

    def analyse_declarations(self, env):
        self.entry = env.declare_property(self.name, self.doc, self.pos)
        self.body.analyse_declarations(self.entry.scope)

    def analyse_expressions(self, env):
        self.body = self.body.analyse_expressions(env)
        return self

    def generate_function_definitions(self, env, code):
        self.body.generate_function_definitions(env, code)

    def generate_execution_code(self, code):
        pass

    def annotate(self, code):
        self.body.annotate(code)


class CPropertyNode(StatNode):
    """Definition of a C property, backed by a CFuncDefNode getter.
    """
    #  name   string
    #  doc    EncodedString or None        Doc string of the property
    #  entry  Symtab.Entry                 The Entry of the property attribute
    #  body   StatListNode[CFuncDefNode]   (for compatibility with PropertyNode)

    child_attrs = ["body"]
    is_cproperty = True

    @property
    def cfunc(self):
        stats = self.body.stats
        assert stats and isinstance(stats[0], CFuncDefNode), stats
        return stats[0]

    def analyse_declarations(self, env):
        scope = PropertyScope(self.name, class_scope=env)
        self.body.analyse_declarations(scope)
        entry = self.entry = env.declare_property(
            self.name, self.doc, self.pos, ctype=self.cfunc.return_type, property_scope=scope)
        entry.getter_cname = self.cfunc.entry.cname

    def analyse_expressions(self, env):
        self.body = self.body.analyse_expressions(env)
        return self

    def generate_function_definitions(self, env, code):
        self.body.generate_function_definitions(env, code)

    def generate_execution_code(self, code):
        pass

    def annotate(self, code):
        self.body.annotate(code)


class GlobalNode(StatNode):
    # Global variable declaration.
    #
    # names    [string]

    child_attrs = []

    def analyse_declarations(self, env):
        for name in self.names:
            env.declare_global(name, self.pos)

    def analyse_expressions(self, env):
        return self

    def generate_execution_code(self, code):
        pass


class NonlocalNode(StatNode):
    # Nonlocal variable declaration via the 'nonlocal' keyword.
    #
    # names    [string]

    child_attrs = []

    def analyse_declarations(self, env):
        for name in self.names:
            env.declare_nonlocal(name, self.pos)

    def analyse_expressions(self, env):
        return self

    def generate_execution_code(self, code):
        pass


class ExprStatNode(StatNode):
    #  Expression used as a statement.
    #
    #  expr   ExprNode

    child_attrs = ["expr"]

    def analyse_declarations(self, env):
        from . import ExprNodes
        expr = self.expr
        if isinstance(expr, ExprNodes.GeneralCallNode):
            func = expr.function.as_cython_attribute()
            if func == u'declare':
                args, kwds = expr.explicit_args_kwds()
                if len(args):
                    error(expr.pos, "Variable names must be specified.")
                for var, type_node in kwds.key_value_pairs:
                    type = type_node.analyse_as_type(env)
                    if type is None:
                        error(type_node.pos, "Unknown type")
                    else:
                        env.declare_var(var.value, type, var.pos, is_cdef=True)
                self.__class__ = PassStatNode
        elif getattr(expr, 'annotation', None) is not None:
            if expr.is_name:
                # non-code variable annotation, e.g. "name: type"
                expr.declare_from_annotation(env)
                self.__class__ = PassStatNode
            elif expr.is_attribute or expr.is_subscript:
                # unused expression with annotation, e.g. "a[0]: type" or "a.xyz : type"
                self.__class__ = PassStatNode

    def analyse_expressions(self, env):
        self.expr.result_is_used = False  # hint that .result() may safely be left empty
        self.expr = self.expr.analyse_expressions(env)
        # Repeat in case of node replacement.
        self.expr.result_is_used = False  # hint that .result() may safely be left empty
        return self

    def nogil_check(self, env):
        if self.expr.type.is_pyobject and self.expr.is_temp:
            self.gil_error()

    gil_message = "Discarding owned Python object"

    def generate_execution_code(self, code):
        code.mark_pos(self.pos)
        self.expr.result_is_used = False  # hint that .result() may safely be left empty
        self.expr.generate_evaluation_code(code)
        if not self.expr.is_temp and self.expr.result():
            result = self.expr.result()
            if not self.expr.type.is_void:
                result = "(void)(%s)" % result
            code.putln("%s;" % result)
        self.expr.generate_disposal_code(code)
        self.expr.free_temps(code)

    def generate_function_definitions(self, env, code):
        self.expr.generate_function_definitions(env, code)

    def annotate(self, code):
        self.expr.annotate(code)


class AssignmentNode(StatNode):
    #  Abstract base class for assignment nodes.
    #
    #  The analyse_expressions and generate_execution_code
    #  phases of assignments are split into two sub-phases
    #  each, to enable all the right hand sides of a
    #  parallel assignment to be evaluated before assigning
    #  to any of the left hand sides.

    def analyse_expressions(self, env):
        node = self.analyse_types(env)
        if isinstance(node, AssignmentNode) and not isinstance(node, ParallelAssignmentNode):
            if node.rhs.type.is_ptr and node.rhs.is_ephemeral():
                error(self.pos, "Storing unsafe C derivative of temporary Python reference")
        return node

#       def analyse_expressions(self, env):
#           self.analyse_expressions_1(env)
#           self.analyse_expressions_2(env)

    def generate_execution_code(self, code):
        code.mark_pos(self.pos)
        self.generate_rhs_evaluation_code(code)
        self.generate_assignment_code(code)


class SingleAssignmentNode(AssignmentNode):
    #  The simplest case:
    #
    #    a = b
    #
    #  lhs                      ExprNode      Left hand side
    #  rhs                      ExprNode      Right hand side
    #  first                    bool          Is this guaranteed the first assignment to lhs?
    #  is_overloaded_assignment bool          Is this assignment done via an overloaded operator=
    #  exception_check
    #  exception_value

    child_attrs = ["lhs", "rhs"]
    first = False
    is_overloaded_assignment = False
    declaration_only = False

    def analyse_declarations(self, env):
        from . import ExprNodes

        # handle declarations of the form x = cython.foo()
        if isinstance(self.rhs, ExprNodes.CallNode):
            func_name = self.rhs.function.as_cython_attribute()
            if func_name:
                args, kwds = self.rhs.explicit_args_kwds()
                if func_name in ['declare', 'typedef']:
                    if len(args) > 2:
                        error(args[2].pos, "Invalid positional argument.")
                        return
                    if kwds is not None:
                        kwdict = kwds.compile_time_value(None)
                        if func_name == 'typedef' or 'visibility' not in kwdict:
                            error(kwds.pos, "Invalid keyword argument.")
                            return
                        visibility = kwdict['visibility']
                    else:
                        visibility = 'private'
                    type = args[0].analyse_as_type(env)
                    if type is None:
                        error(args[0].pos, "Unknown type")
                        return
                    lhs = self.lhs
                    if func_name == 'declare':
                        if isinstance(lhs, ExprNodes.NameNode):
                            vars = [(lhs.name, lhs.pos)]
                        elif isinstance(lhs, ExprNodes.TupleNode):
                            vars = [(var.name, var.pos) for var in lhs.args]
                        else:
                            error(lhs.pos, "Invalid declaration")
                            return
                        for var, pos in vars:
                            env.declare_var(var, type, pos, is_cdef=True, visibility=visibility)
                        if len(args) == 2:
                            # we have a value
                            self.rhs = args[1]
                        else:
                            self.declaration_only = True
                    else:
                        self.declaration_only = True
                        if not isinstance(lhs, ExprNodes.NameNode):
                            error(lhs.pos, "Invalid declaration.")
                        env.declare_typedef(lhs.name, type, self.pos, visibility='private')

                elif func_name in ['struct', 'union']:
                    self.declaration_only = True
                    if len(args) > 0 or kwds is None:
                        error(self.rhs.pos, "Struct or union members must be given by name.")
                        return
                    members = []
                    for member, type_node in kwds.key_value_pairs:
                        type = type_node.analyse_as_type(env)
                        if type is None:
                            error(type_node.pos, "Unknown type")
                        else:
                            members.append((member.value, type, member.pos))
                    if len(members) < len(kwds.key_value_pairs):
                        return
                    if not isinstance(self.lhs, ExprNodes.NameNode):
                        error(self.lhs.pos, "Invalid declaration.")
                    name = self.lhs.name
                    scope = StructOrUnionScope(name)
                    env.declare_struct_or_union(name, func_name, scope, False, self.rhs.pos)
                    for member, type, pos in members:
                        scope.declare_var(member, type, pos)

                elif func_name == 'fused_type':
                    # dtype = cython.fused_type(...)
                    self.declaration_only = True
                    if kwds:
                        error(self.rhs.function.pos,
                              "fused_type does not take keyword arguments")

                    fusednode = FusedTypeNode(self.rhs.pos,
                                              name=self.lhs.name, types=args)
                    fusednode.analyse_declarations(env)

        if self.declaration_only:
            return
        else:
            self.lhs.analyse_target_declaration(env)

    def analyse_types(self, env, use_temp=0):
        from . import ExprNodes

        self.rhs = self.rhs.analyse_types(env)

        unrolled_assignment = self.unroll_rhs(env)
        if unrolled_assignment:
            return unrolled_assignment

        self.lhs = self.lhs.analyse_target_types(env)
        self.lhs.gil_assignment_check(env)
        unrolled_assignment = self.unroll_lhs(env)
        if unrolled_assignment:
            return unrolled_assignment

        if isinstance(self.lhs, ExprNodes.MemoryViewIndexNode):
            self.lhs.analyse_broadcast_operation(self.rhs)
            self.lhs = self.lhs.analyse_as_memview_scalar_assignment(self.rhs)
        elif self.lhs.type.is_array:
            if not isinstance(self.lhs, ExprNodes.SliceIndexNode):
                # cannot assign to C array, only to its full slice
                self.lhs = ExprNodes.SliceIndexNode(self.lhs.pos, base=self.lhs, start=None, stop=None)
                self.lhs = self.lhs.analyse_target_types(env)

        if self.lhs.type.is_cpp_class:
            op = env.lookup_operator_for_types(self.pos, '=', [self.lhs.type, self.rhs.type])
            if op:
                rhs = self.rhs
                self.is_overloaded_assignment = True
                self.exception_check = op.type.exception_check
                self.exception_value = op.type.exception_value
                if self.exception_check == '+' and self.exception_value is None:
                    env.use_utility_code(UtilityCode.load_cached("CppExceptionConversion", "CppSupport.cpp"))
            else:
                rhs = self.rhs.coerce_to(self.lhs.type, env)
        else:
            rhs = self.rhs.coerce_to(self.lhs.type, env)

        if use_temp or rhs.is_attribute or (
                not rhs.is_name and not rhs.is_literal and
                rhs.type.is_pyobject):
            # things like (cdef) attribute access are not safe (traverses pointers)
            rhs = rhs.coerce_to_temp(env)
        elif rhs.type.is_pyobject:
            rhs = rhs.coerce_to_simple(env)
        self.rhs = rhs
        return self

    def unroll(self, node, target_size, env):
        from . import ExprNodes, UtilNodes

        base = node
        start_node = stop_node = step_node = check_node = None

        if node.type.is_ctuple:
            slice_size = node.type.size

        elif node.type.is_ptr or node.type.is_array:
            while isinstance(node, ExprNodes.SliceIndexNode) and not (node.start or node.stop):
                base = node = node.base
            if isinstance(node, ExprNodes.SliceIndexNode):
                base = node.base
                start_node = node.start
                if start_node:
                    start_node = start_node.coerce_to(PyrexTypes.c_py_ssize_t_type, env)
                stop_node = node.stop
                if stop_node:
                    stop_node = stop_node.coerce_to(PyrexTypes.c_py_ssize_t_type, env)
                else:
                    if node.type.is_array and node.type.size:
                        stop_node = ExprNodes.IntNode(
                            self.pos, value=str(node.type.size),
                            constant_result=(node.type.size if isinstance(node.type.size, _py_int_types)
                                             else ExprNodes.constant_value_not_set))
                    else:
                        error(self.pos, "C array iteration requires known end index")
                        return
                step_node = None  #node.step
                if step_node:
                    step_node = step_node.coerce_to(PyrexTypes.c_py_ssize_t_type, env)

                # TODO: Factor out SliceIndexNode.generate_slice_guard_code() for use here.
                def get_const(node, none_value):
                    if node is None:
                        return none_value
                    elif node.has_constant_result():
                        return node.constant_result
                    else:
                        raise ValueError("Not a constant.")

                try:
                    slice_size = (get_const(stop_node, None) - get_const(start_node, 0)) / get_const(step_node, 1)
                except ValueError:
                    error(self.pos, "C array assignment currently requires known endpoints")
                    return

            elif node.type.is_array:
                slice_size = node.type.size
                if not isinstance(slice_size, _py_int_types):
                    return  # might still work when coercing to Python
            else:
                return

        else:
            return

        if slice_size != target_size:
            error(self.pos, "Assignment to/from slice of wrong length, expected %s, got %s" % (
                slice_size, target_size))
            return

        items = []
        base = UtilNodes.LetRefNode(base)
        refs = [base]
        if start_node and not start_node.is_literal:
            start_node = UtilNodes.LetRefNode(start_node)
            refs.append(start_node)
        if stop_node and not stop_node.is_literal:
            stop_node = UtilNodes.LetRefNode(stop_node)
            refs.append(stop_node)
        if step_node and not step_node.is_literal:
            step_node = UtilNodes.LetRefNode(step_node)
            refs.append(step_node)

        for ix in range(target_size):
            ix_node = ExprNodes.IntNode(self.pos, value=str(ix), constant_result=ix, type=PyrexTypes.c_py_ssize_t_type)
            if step_node is not None:
                if step_node.has_constant_result():
                    step_value = ix_node.constant_result * step_node.constant_result
                    ix_node = ExprNodes.IntNode(self.pos, value=str(step_value), constant_result=step_value)
                else:
                    ix_node = ExprNodes.MulNode(self.pos, operator='*', operand1=step_node, operand2=ix_node)
            if start_node is not None:
                if start_node.has_constant_result() and ix_node.has_constant_result():
                    index_value = ix_node.constant_result + start_node.constant_result
                    ix_node = ExprNodes.IntNode(self.pos, value=str(index_value), constant_result=index_value)
                else:
                    ix_node = ExprNodes.AddNode(
                        self.pos, operator='+', operand1=start_node, operand2=ix_node)
            items.append(ExprNodes.IndexNode(self.pos, base=base, index=ix_node.analyse_types(env)))
        return check_node, refs, items

    def unroll_assignments(self, refs, check_node, lhs_list, rhs_list, env):
        from . import UtilNodes
        assignments = []
        for lhs, rhs in zip(lhs_list, rhs_list):
            assignments.append(SingleAssignmentNode(self.pos, lhs=lhs, rhs=rhs, first=self.first))
        node = ParallelAssignmentNode(pos=self.pos, stats=assignments).analyse_expressions(env)
        if check_node:
            node = StatListNode(pos=self.pos, stats=[check_node, node])
        for ref in refs[::-1]:
            node = UtilNodes.LetNode(ref, node)
        return node

    def unroll_rhs(self, env):
        from . import ExprNodes
        if not isinstance(self.lhs, ExprNodes.TupleNode):
            return
        if any(arg.is_starred for arg in self.lhs.args):
            return

        unrolled = self.unroll(self.rhs, len(self.lhs.args), env)
        if not unrolled:
            return
        check_node, refs, rhs = unrolled
        return self.unroll_assignments(refs, check_node, self.lhs.args, rhs, env)

    def unroll_lhs(self, env):
        if self.lhs.type.is_ctuple:
            # Handled directly.
            return
        from . import ExprNodes
        if not isinstance(self.rhs, ExprNodes.TupleNode):
            return

        unrolled = self.unroll(self.lhs, len(self.rhs.args), env)
        if not unrolled:
            return
        check_node, refs, lhs = unrolled
        return self.unroll_assignments(refs, check_node, lhs, self.rhs.args, env)

    def generate_rhs_evaluation_code(self, code):
        self.rhs.generate_evaluation_code(code)

    def generate_assignment_code(self, code, overloaded_assignment=False):
        if self.is_overloaded_assignment:
            self.lhs.generate_assignment_code(
                self.rhs,
                code,
                overloaded_assignment=self.is_overloaded_assignment,
                exception_check=self.exception_check,
                exception_value=self.exception_value)
        else:
            self.lhs.generate_assignment_code(self.rhs, code)

    def generate_function_definitions(self, env, code):
        self.rhs.generate_function_definitions(env, code)

    def annotate(self, code):
        self.lhs.annotate(code)
        self.rhs.annotate(code)


class CascadedAssignmentNode(AssignmentNode):
    #  An assignment with multiple left hand sides:
    #
    #    a = b = c
    #
    #  lhs_list   [ExprNode]   Left hand sides
    #  rhs        ExprNode     Right hand sides
    #
    #  Used internally:
    #
    #  coerced_values       [ExprNode]   RHS coerced to all distinct LHS types
    #  cloned_values        [ExprNode]   cloned RHS value for each LHS
    #  assignment_overloads [Bool]       If each assignment uses a C++ operator=

    child_attrs = ["lhs_list", "rhs", "coerced_values", "cloned_values"]
    cloned_values = None
    coerced_values = None
    assignment_overloads = None

    def analyse_declarations(self, env):
        for lhs in self.lhs_list:
            lhs.analyse_target_declaration(env)

    def analyse_types(self, env, use_temp=0):
        from .ExprNodes import CloneNode, ProxyNode

        # collect distinct types used on the LHS
        lhs_types = set()
        for i, lhs in enumerate(self.lhs_list):
            lhs = self.lhs_list[i] = lhs.analyse_target_types(env)
            lhs.gil_assignment_check(env)
            lhs_types.add(lhs.type)

        rhs = self.rhs.analyse_types(env)
        # common special case: only one type needed on the LHS => coerce only once
        if len(lhs_types) == 1:
            # Avoid coercion for overloaded assignment operators.
            if next(iter(lhs_types)).is_cpp_class:
                op = env.lookup_operator('=', [lhs, self.rhs])
                if not op:
                    rhs = rhs.coerce_to(lhs_types.pop(), env)
            else:
                rhs = rhs.coerce_to(lhs_types.pop(), env)

        if not rhs.is_name and not rhs.is_literal and (
                use_temp or rhs.is_attribute or rhs.type.is_pyobject):
            rhs = rhs.coerce_to_temp(env)
        else:
            rhs = rhs.coerce_to_simple(env)
        self.rhs = ProxyNode(rhs) if rhs.is_temp else rhs

        # clone RHS and coerce it to all distinct LHS types
        self.coerced_values = []
        coerced_values = {}
        self.assignment_overloads = []
        for lhs in self.lhs_list:
            overloaded = lhs.type.is_cpp_class and env.lookup_operator('=', [lhs, self.rhs])
            self.assignment_overloads.append(overloaded)
            if lhs.type not in coerced_values and lhs.type != rhs.type:
                rhs = CloneNode(self.rhs)
                if not overloaded:
                    rhs = rhs.coerce_to(lhs.type, env)
                self.coerced_values.append(rhs)
                coerced_values[lhs.type] = rhs

        # clone coerced values for all LHS assignments
        self.cloned_values = []
        for lhs in self.lhs_list:
            rhs = coerced_values.get(lhs.type, self.rhs)
            self.cloned_values.append(CloneNode(rhs))
        return self

    def generate_rhs_evaluation_code(self, code):
        self.rhs.generate_evaluation_code(code)

    def generate_assignment_code(self, code, overloaded_assignment=False):
        # prepare all coercions
        for rhs in self.coerced_values:
            rhs.generate_evaluation_code(code)
        # assign clones to LHS
        for lhs, rhs, overload in zip(self.lhs_list, self.cloned_values, self.assignment_overloads):
            rhs.generate_evaluation_code(code)
            lhs.generate_assignment_code(rhs, code, overloaded_assignment=overload)
        # dispose of coerced values and original RHS
        for rhs_value in self.coerced_values:
            rhs_value.generate_disposal_code(code)
            rhs_value.free_temps(code)
        self.rhs.generate_disposal_code(code)
        self.rhs.free_temps(code)

    def generate_function_definitions(self, env, code):
        self.rhs.generate_function_definitions(env, code)

    def annotate(self, code):
        for rhs in self.coerced_values:
            rhs.annotate(code)
        for lhs, rhs in zip(self.lhs_list, self.cloned_values):
            lhs.annotate(code)
            rhs.annotate(code)
        self.rhs.annotate(code)


class ParallelAssignmentNode(AssignmentNode):
    #  A combined packing/unpacking assignment:
    #
    #    a, b, c =  d, e, f
    #
    #  This has been rearranged by the parser into
    #
    #    a = d ; b = e ; c = f
    #
    #  but we must evaluate all the right hand sides
    #  before assigning to any of the left hand sides.
    #
    #  stats     [AssignmentNode]   The constituent assignments

    child_attrs = ["stats"]

    def analyse_declarations(self, env):
        for stat in self.stats:
            stat.analyse_declarations(env)

    def analyse_expressions(self, env):
        self.stats = [stat.analyse_types(env, use_temp=1)
                      for stat in self.stats]
        return self

#    def analyse_expressions(self, env):
#        for stat in self.stats:
#            stat.analyse_expressions_1(env, use_temp=1)
#        for stat in self.stats:
#            stat.analyse_expressions_2(env)

    def generate_execution_code(self, code):
        code.mark_pos(self.pos)
        for stat in self.stats:
            stat.generate_rhs_evaluation_code(code)
        for stat in self.stats:
            stat.generate_assignment_code(code)

    def generate_function_definitions(self, env, code):
        for stat in self.stats:
            stat.generate_function_definitions(env, code)

    def annotate(self, code):
        for stat in self.stats:
            stat.annotate(code)


class InPlaceAssignmentNode(AssignmentNode):
    #  An in place arithmetic operand:
    #
    #    a += b
    #    a -= b
    #    ...
    #
    #  lhs      ExprNode      Left hand side
    #  rhs      ExprNode      Right hand side
    #  operator char          one of "+-*/%^&|"
    #
    #  This code is a bit tricky because in order to obey Python
    #  semantics the sub-expressions (e.g. indices) of the lhs must
    #  not be evaluated twice. So we must re-use the values calculated
    #  in evaluation phase for the assignment phase as well.
    #  Fortunately, the type of the lhs node is fairly constrained
    #  (it must be a NameNode, AttributeNode, or IndexNode).

    child_attrs = ["lhs", "rhs"]

    def analyse_declarations(self, env):
        self.lhs.analyse_target_declaration(env)

    def analyse_types(self, env):
        self.rhs = self.rhs.analyse_types(env)
        self.lhs = self.lhs.analyse_target_types(env)

        # When assigning to a fully indexed buffer or memoryview, coerce the rhs
        if self.lhs.is_memview_index or self.lhs.is_buffer_access:
            self.rhs = self.rhs.coerce_to(self.lhs.type, env)
        elif self.lhs.type.is_string and self.operator in '+-':
            # use pointer arithmetic for char* LHS instead of string concat
            self.rhs = self.rhs.coerce_to(PyrexTypes.c_py_ssize_t_type, env)
        return self

    def generate_execution_code(self, code):
        code.mark_pos(self.pos)
        lhs, rhs = self.lhs, self.rhs
        rhs.generate_evaluation_code(code)
        lhs.generate_subexpr_evaluation_code(code)
        c_op = self.operator
        if c_op == "//":
            c_op = "/"
        elif c_op == "**":
            error(self.pos, "No C inplace power operator")
        if lhs.is_buffer_access or lhs.is_memview_index:
            if lhs.type.is_pyobject:
                error(self.pos, "In-place operators not allowed on object buffers in this release.")
            if c_op in ('/', '%') and lhs.type.is_int and not code.globalstate.directives['cdivision']:
                error(self.pos, "In-place non-c divide operators not allowed on int buffers.")
            lhs.generate_buffer_setitem_code(rhs, code, c_op)
        elif lhs.is_memview_slice:
            error(self.pos, "Inplace operators not supported on memoryview slices")
        else:
            # C++
            # TODO: make sure overload is declared
            code.putln("%s %s= %s;" % (lhs.result(), c_op, rhs.result()))
        lhs.generate_subexpr_disposal_code(code)
        lhs.free_subexpr_temps(code)
        rhs.generate_disposal_code(code)
        rhs.free_temps(code)

    def annotate(self, code):
        self.lhs.annotate(code)
        self.rhs.annotate(code)

    def create_binop_node(self):
        from . import ExprNodes
        return ExprNodes.binop_node(self.pos, self.operator, self.lhs, self.rhs)


class PrintStatNode(StatNode):
    #  print statement
    #
    #  arg_tuple         TupleNode
    #  stream            ExprNode or None (stdout)
    #  append_newline    boolean

    child_attrs = ["arg_tuple", "stream"]

    def analyse_expressions(self, env):
        if self.stream:
            stream = self.stream.analyse_expressions(env)
            self.stream = stream.coerce_to_pyobject(env)
        arg_tuple = self.arg_tuple.analyse_expressions(env)
        self.arg_tuple = arg_tuple.coerce_to_pyobject(env)
        env.use_utility_code(printing_utility_code)
        if len(self.arg_tuple.args) == 1 and self.append_newline:
            env.use_utility_code(printing_one_utility_code)
        return self

    nogil_check = Node.gil_error
    gil_message = "Python print statement"

    def generate_execution_code(self, code):
        code.mark_pos(self.pos)
        if self.stream:
            self.stream.generate_evaluation_code(code)
            stream_result = self.stream.py_result()
        else:
            stream_result = '0'
        if len(self.arg_tuple.args) == 1 and self.append_newline:
            arg = self.arg_tuple.args[0]
            arg.generate_evaluation_code(code)

            code.putln(
                "if (__Pyx_PrintOne(%s, %s) < 0) %s" % (
                    stream_result,
                    arg.py_result(),
                    code.error_goto(self.pos)))
            arg.generate_disposal_code(code)
            arg.free_temps(code)
        else:
            self.arg_tuple.generate_evaluation_code(code)
            code.putln(
                "if (__Pyx_Print(%s, %s, %d) < 0) %s" % (
                    stream_result,
                    self.arg_tuple.py_result(),
                    self.append_newline,
                    code.error_goto(self.pos)))
            self.arg_tuple.generate_disposal_code(code)
            self.arg_tuple.free_temps(code)

        if self.stream:
            self.stream.generate_disposal_code(code)
            self.stream.free_temps(code)

    def generate_function_definitions(self, env, code):
        if self.stream:
            self.stream.generate_function_definitions(env, code)
        self.arg_tuple.generate_function_definitions(env, code)

    def annotate(self, code):
        if self.stream:
            self.stream.annotate(code)
        self.arg_tuple.annotate(code)


class ExecStatNode(StatNode):
    #  exec statement
    #
    #  args     [ExprNode]

    child_attrs = ["args"]

    def analyse_expressions(self, env):
        for i, arg in enumerate(self.args):
            arg = arg.analyse_expressions(env)
            arg = arg.coerce_to_pyobject(env)
            self.args[i] = arg
        env.use_utility_code(Builtin.pyexec_utility_code)
        return self

    nogil_check = Node.gil_error
    gil_message = "Python exec statement"

    def generate_execution_code(self, code):
        code.mark_pos(self.pos)
        args = []
        for arg in self.args:
            arg.generate_evaluation_code(code)
            args.append(arg.py_result())
        args = tuple(args + ['0', '0'][:3-len(args)])
        temp_result = code.funcstate.allocate_temp(PyrexTypes.py_object_type, manage_ref=True)
        code.putln("%s = __Pyx_PyExec3(%s, %s, %s);" % ((temp_result,) + args))
        for arg in self.args:
            arg.generate_disposal_code(code)
            arg.free_temps(code)
        code.putln(
            code.error_goto_if_null(temp_result, self.pos))
        code.put_gotref(temp_result, py_object_type)
        code.put_decref_clear(temp_result, py_object_type)
        code.funcstate.release_temp(temp_result)

    def annotate(self, code):
        for arg in self.args:
            arg.annotate(code)


class DelStatNode(StatNode):
    #  del statement
    #
    #  args     [ExprNode]

    child_attrs = ["args"]
    ignore_nonexisting = False

    def analyse_declarations(self, env):
        for arg in self.args:
            arg.analyse_target_declaration(env)

    def analyse_expressions(self, env):
        for i, arg in enumerate(self.args):
            arg = self.args[i] = arg.analyse_target_expression(env, None)
            if arg.type.is_pyobject or (arg.is_name and arg.type.is_memoryviewslice):
                if arg.is_name and arg.entry.is_cglobal:
                    error(arg.pos, "Deletion of global C variable")
            elif arg.type.is_ptr and arg.type.base_type.is_cpp_class:
                self.cpp_check(env)
            elif arg.type.is_cpp_class:
                error(arg.pos, "Deletion of non-heap C++ object")
            elif arg.is_subscript and arg.base.type is Builtin.bytearray_type:
                pass  # del ba[i]
            else:
                error(arg.pos, "Deletion of non-Python, non-C++ object")
            #arg.release_target_temp(env)
        return self

    def nogil_check(self, env):
        for arg in self.args:
            if arg.type.is_pyobject:
                self.gil_error()

    gil_message = "Deleting Python object"

    def generate_execution_code(self, code):
        code.mark_pos(self.pos)
        for arg in self.args:
            if (arg.type.is_pyobject or
                    arg.type.is_memoryviewslice or
                    arg.is_subscript and arg.base.type is Builtin.bytearray_type):
                arg.generate_deletion_code(
                    code, ignore_nonexisting=self.ignore_nonexisting)
            elif arg.type.is_ptr and arg.type.base_type.is_cpp_class:
                arg.generate_evaluation_code(code)
                code.putln("delete %s;" % arg.result())
                arg.generate_disposal_code(code)
            # else error reported earlier

    def annotate(self, code):
        for arg in self.args:
            arg.annotate(code)


class PassStatNode(StatNode):
    #  pass statement

    child_attrs = []

    def analyse_expressions(self, env):
        return self

    def generate_execution_code(self, code):
        pass


class IndirectionNode(StatListNode):
    """
    This adds an indirection so that the node can be shared and a subtree can
    be removed at any time by clearing self.stats.
    """

    def __init__(self, stats):
        super(IndirectionNode, self).__init__(stats[0].pos, stats=stats)


class BreakStatNode(StatNode):

    child_attrs = []
    is_terminator = True

    def analyse_expressions(self, env):
        return self

    def generate_execution_code(self, code):
        code.mark_pos(self.pos)
        if not code.break_label:
            error(self.pos, "break statement not inside loop")
        else:
            code.put_goto(code.break_label)


class ContinueStatNode(StatNode):

    child_attrs = []
    is_terminator = True

    def analyse_expressions(self, env):
        return self

    def generate_execution_code(self, code):
        if not code.continue_label:
            error(self.pos, "continue statement not inside loop")
            return
        code.mark_pos(self.pos)
        code.put_goto(code.continue_label)


class ReturnStatNode(StatNode):
    #  return statement
    #
    #  value         ExprNode or None
    #  return_type   PyrexType
    #  in_generator  return inside of generator => raise StopIteration
    #  in_async_gen  return inside of async generator

    child_attrs = ["value"]
    is_terminator = True
    in_generator = False
    in_async_gen = False

    # Whether we are in a parallel section
    in_parallel = False

    def analyse_expressions(self, env):
        return_type = env.return_type
        self.return_type = return_type
        if not return_type:
            error(self.pos, "Return not inside a function body")
            return self
        if self.value:
            if self.in_async_gen:
                error(self.pos, "Return with value in async generator")
            self.value = self.value.analyse_types(env)
            if return_type.is_void or return_type.is_returncode:
                error(self.value.pos, "Return with value in void function")
            else:
                self.value = self.value.coerce_to(env.return_type, env)
        else:
            if (not return_type.is_void
                    and not return_type.is_pyobject
                    and not return_type.is_returncode):
                error(self.pos, "Return value required")
        return self

    def nogil_check(self, env):
        if self.return_type.is_pyobject:
            self.gil_error()

    gil_message = "Returning Python object"

    def generate_execution_code(self, code):
        code.mark_pos(self.pos)
        if not self.return_type:
            # error reported earlier
            return

        value = self.value
        if self.return_type.is_pyobject:
            code.put_xdecref(Naming.retval_cname, self.return_type)
            if value and value.is_none:
                # Use specialised default handling for "return None".
                value = None

        if value:
            value.generate_evaluation_code(code)
            if self.return_type.is_memoryviewslice:
                from . import MemoryView
                MemoryView.put_acquire_memoryviewslice(
                    lhs_cname=Naming.retval_cname,
                    lhs_type=self.return_type,
                    lhs_pos=value.pos,
                    rhs=value,
                    code=code,
                    have_gil=self.in_nogil_context)
                value.generate_post_assignment_code(code)
            elif self.in_generator:
                # return value == raise StopIteration(value), but uncatchable
                code.globalstate.use_utility_code(
                    UtilityCode.load_cached("ReturnWithStopIteration", "Coroutine.c"))
                code.putln("%s = NULL; __Pyx_ReturnWithStopIteration(%s);" % (
                    Naming.retval_cname,
                    value.py_result()))
                value.generate_disposal_code(code)
            else:
                value.make_owned_reference(code)
                code.putln("%s = %s;" % (
                    Naming.retval_cname,
                    value.result_as(self.return_type)))
                value.generate_post_assignment_code(code)
            value.free_temps(code)
        else:
            if self.return_type.is_pyobject:
                if self.in_generator:
                    if self.in_async_gen:
                        code.globalstate.use_utility_code(
                            UtilityCode.load_cached("StopAsyncIteration", "Coroutine.c"))
                        code.put("PyErr_SetNone(__Pyx_PyExc_StopAsyncIteration); ")
                    code.putln("%s = NULL;" % Naming.retval_cname)
                else:
                    code.put_init_to_py_none(Naming.retval_cname, self.return_type)
            elif self.return_type.is_returncode:
                self.put_return(code, self.return_type.default_value)

        for cname, type in code.funcstate.temps_holding_reference():
            code.put_decref_clear(cname, type)

        code.put_goto(code.return_label)

    def put_return(self, code, value):
        if self.in_parallel:
            code.putln_openmp("#pragma omp critical(__pyx_returning)")
        code.putln("%s = %s;" % (Naming.retval_cname, value))

    def generate_function_definitions(self, env, code):
        if self.value is not None:
            self.value.generate_function_definitions(env, code)

    def annotate(self, code):
        if self.value:
            self.value.annotate(code)


class RaiseStatNode(StatNode):
    #  raise statement
    #
    #  exc_type    ExprNode or None
    #  exc_value   ExprNode or None
    #  exc_tb      ExprNode or None
    #  cause       ExprNode or None

    child_attrs = ["exc_type", "exc_value", "exc_tb", "cause"]
    is_terminator = True
    builtin_exc_name = None
    wrap_tuple_value = False

    def analyse_expressions(self, env):
        if self.exc_type:
            exc_type = self.exc_type.analyse_types(env)
            self.exc_type = exc_type.coerce_to_pyobject(env)
        if self.exc_value:
            exc_value = self.exc_value.analyse_types(env)
            if self.wrap_tuple_value:
                if exc_value.type is Builtin.tuple_type or not exc_value.type.is_builtin_type:
                    # prevent tuple values from being interpreted as argument value tuples
                    from .ExprNodes import TupleNode
                    exc_value = TupleNode(exc_value.pos, args=[exc_value.coerce_to_pyobject(env)], slow=True)
                    exc_value = exc_value.analyse_types(env, skip_children=True)
            self.exc_value = exc_value.coerce_to_pyobject(env)
        if self.exc_tb:
            exc_tb = self.exc_tb.analyse_types(env)
            self.exc_tb = exc_tb.coerce_to_pyobject(env)
        if self.cause:
            cause = self.cause.analyse_types(env)
            self.cause = cause.coerce_to_pyobject(env)
        # special cases for builtin exceptions
        if self.exc_type and not self.exc_value and not self.exc_tb:
            exc = self.exc_type
            from . import ExprNodes
            if (isinstance(exc, ExprNodes.SimpleCallNode) and
                    not (exc.args or (exc.arg_tuple is not None and exc.arg_tuple.args))):
                exc = exc.function  # extract the exception type
            if exc.is_name and exc.entry.is_builtin:
                self.builtin_exc_name = exc.name
                if self.builtin_exc_name == 'MemoryError':
                    self.exc_type = None # has a separate implementation
        return self

    nogil_check = Node.gil_error
    gil_message = "Raising exception"

    def generate_execution_code(self, code):
        code.mark_pos(self.pos)
        if self.builtin_exc_name == 'MemoryError':
            code.putln('PyErr_NoMemory(); %s' % code.error_goto(self.pos))
            return

        if self.exc_type:
            self.exc_type.generate_evaluation_code(code)
            type_code = self.exc_type.py_result()
            if self.exc_type.is_name:
                code.globalstate.use_entry_utility_code(self.exc_type.entry)
        else:
            type_code = "0"
        if self.exc_value:
            self.exc_value.generate_evaluation_code(code)
            value_code = self.exc_value.py_result()
        else:
            value_code = "0"
        if self.exc_tb:
            self.exc_tb.generate_evaluation_code(code)
            tb_code = self.exc_tb.py_result()
        else:
            tb_code = "0"
        if self.cause:
            self.cause.generate_evaluation_code(code)
            cause_code = self.cause.py_result()
        else:
            cause_code = "0"
        code.globalstate.use_utility_code(raise_utility_code)
        code.putln(
            "__Pyx_Raise(%s, %s, %s, %s);" % (
                type_code,
                value_code,
                tb_code,
                cause_code))
        for obj in (self.exc_type, self.exc_value, self.exc_tb, self.cause):
            if obj:
                obj.generate_disposal_code(code)
                obj.free_temps(code)
        code.putln(
            code.error_goto(self.pos))

    def generate_function_definitions(self, env, code):
        if self.exc_type is not None:
            self.exc_type.generate_function_definitions(env, code)
        if self.exc_value is not None:
            self.exc_value.generate_function_definitions(env, code)
        if self.exc_tb is not None:
            self.exc_tb.generate_function_definitions(env, code)
        if self.cause is not None:
            self.cause.generate_function_definitions(env, code)

    def annotate(self, code):
        if self.exc_type:
            self.exc_type.annotate(code)
        if self.exc_value:
            self.exc_value.annotate(code)
        if self.exc_tb:
            self.exc_tb.annotate(code)
        if self.cause:
            self.cause.annotate(code)


class ReraiseStatNode(StatNode):

    child_attrs = []
    is_terminator = True

    def analyse_expressions(self, env):
        return self

    nogil_check = Node.gil_error
    gil_message = "Raising exception"

    def generate_execution_code(self, code):
        code.mark_pos(self.pos)
        vars = code.funcstate.exc_vars
        if vars:
            code.globalstate.use_utility_code(restore_exception_utility_code)
            code.put_giveref(vars[0], py_object_type)
            code.put_giveref(vars[1], py_object_type)
            # fresh exceptions may not have a traceback yet (-> finally!)
            code.put_xgiveref(vars[2], py_object_type)
            code.putln("__Pyx_ErrRestoreWithState(%s, %s, %s);" % tuple(vars))
            for varname in vars:
                code.put("%s = 0; " % varname)
            code.putln()
            code.putln(code.error_goto(self.pos))
        else:
            code.globalstate.use_utility_code(
                UtilityCode.load_cached("ReRaiseException", "Exceptions.c"))
            code.putln("__Pyx_ReraiseException(); %s" % code.error_goto(self.pos))


class AssertStatNode(StatNode):
    #  assert statement
    #
    #  condition    ExprNode
    #  value        ExprNode or None
    #  exception    (Raise/GIL)StatNode   created from 'value' in PostParse transform

    child_attrs = ["condition", "value", "exception"]
    exception = None

    def analyse_declarations(self, env):
        assert self.value is None, "Message should have been replaced in PostParse()"
        assert self.exception is not None, "Message should have been replaced in PostParse()"
        self.exception.analyse_declarations(env)

    def analyse_expressions(self, env):
        self.condition = self.condition.analyse_temp_boolean_expression(env)
        self.exception = self.exception.analyse_expressions(env)
        return self

    def generate_execution_code(self, code):
        code.putln("#ifndef CYTHON_WITHOUT_ASSERTIONS")
        code.putln("if (unlikely(!Py_OptimizeFlag)) {")
        code.mark_pos(self.pos)
        self.condition.generate_evaluation_code(code)
        code.putln(
            "if (unlikely(!%s)) {" % self.condition.result())
        self.exception.generate_execution_code(code)
        code.putln(
            "}")
        self.condition.generate_disposal_code(code)
        self.condition.free_temps(code)
        code.putln(
            "}")
        code.putln("#else")
        # avoid unused labels etc.
        code.putln("if ((1)); else %s" % code.error_goto(self.pos, used=False))
        code.putln("#endif")

    def generate_function_definitions(self, env, code):
        self.condition.generate_function_definitions(env, code)
        self.exception.generate_function_definitions(env, code)

    def annotate(self, code):
        self.condition.annotate(code)
        self.exception.annotate(code)


class IfStatNode(StatNode):
    #  if statement
    #
    #  if_clauses   [IfClauseNode]
    #  else_clause  StatNode or None

    child_attrs = ["if_clauses", "else_clause"]

    def analyse_declarations(self, env):
        for if_clause in self.if_clauses:
            if_clause.analyse_declarations(env)
        if self.else_clause:
            self.else_clause.analyse_declarations(env)

    def analyse_expressions(self, env):
        self.if_clauses = [if_clause.analyse_expressions(env) for if_clause in self.if_clauses]
        if self.else_clause:
            self.else_clause = self.else_clause.analyse_expressions(env)
        return self

    def generate_execution_code(self, code):
        code.mark_pos(self.pos)
        end_label = code.new_label()
        last = len(self.if_clauses)
        if not self.else_clause:
            last -= 1  # avoid redundant goto at end of last if-clause
        for i, if_clause in enumerate(self.if_clauses):
            if_clause.generate_execution_code(code, end_label, is_last=i == last)
        if self.else_clause:
            code.mark_pos(self.else_clause.pos)
            code.putln("/*else*/ {")
            self.else_clause.generate_execution_code(code)
            code.putln("}")
        code.put_label(end_label)

    def generate_function_definitions(self, env, code):
        for clause in self.if_clauses:
            clause.generate_function_definitions(env, code)
        if self.else_clause is not None:
            self.else_clause.generate_function_definitions(env, code)

    def annotate(self, code):
        for if_clause in self.if_clauses:
            if_clause.annotate(code)
        if self.else_clause:
            self.else_clause.annotate(code)


class IfClauseNode(Node):
    #  if or elif clause in an if statement
    #
    #  condition   ExprNode
    #  body        StatNode

    child_attrs = ["condition", "body"]
    branch_hint = None

    def analyse_declarations(self, env):
        self.body.analyse_declarations(env)

    def analyse_expressions(self, env):
        self.condition = self.condition.analyse_temp_boolean_expression(env)
        self.body = self.body.analyse_expressions(env)
        return self

    def generate_execution_code(self, code, end_label, is_last):
        self.condition.generate_evaluation_code(code)
        code.mark_pos(self.pos)
        condition = self.condition.result()
        if self.branch_hint:
            condition = '%s(%s)' % (self.branch_hint, condition)
        code.putln("if (%s) {" % condition)
        self.condition.generate_disposal_code(code)
        self.condition.free_temps(code)
        self.body.generate_execution_code(code)
        code.mark_pos(self.pos, trace=False)
        if not (is_last or self.body.is_terminator):
            code.put_goto(end_label)
        code.putln("}")

    def generate_function_definitions(self, env, code):
        self.condition.generate_function_definitions(env, code)
        self.body.generate_function_definitions(env, code)

    def annotate(self, code):
        self.condition.annotate(code)
        self.body.annotate(code)


class SwitchCaseNode(StatNode):
    # Generated in the optimization of an if-elif-else node
    #
    # conditions    [ExprNode]
    # body          StatNode

    child_attrs = ['conditions', 'body']

    def generate_condition_evaluation_code(self, code):
        for cond in self.conditions:
            cond.generate_evaluation_code(code)

    def generate_execution_code(self, code):
        num_conditions = len(self.conditions)
        line_tracing_enabled = code.globalstate.directives['linetrace']
        for i, cond in enumerate(self.conditions, 1):
            code.putln("case %s:" % cond.result())
            code.mark_pos(cond.pos)  # Tracing code must appear *after* the 'case' statement.
            if line_tracing_enabled and i < num_conditions:
                # Allow fall-through after the line tracing code.
                code.putln('CYTHON_FALLTHROUGH;')
        self.body.generate_execution_code(code)
        code.mark_pos(self.pos, trace=False)
        code.putln("break;")

    def generate_function_definitions(self, env, code):
        for cond in self.conditions:
            cond.generate_function_definitions(env, code)
        self.body.generate_function_definitions(env, code)

    def annotate(self, code):
        for cond in self.conditions:
            cond.annotate(code)
        self.body.annotate(code)


class SwitchStatNode(StatNode):
    # Generated in the optimization of an if-elif-else node
    #
    # test          ExprNode
    # cases         [SwitchCaseNode]
    # else_clause   StatNode or None

    child_attrs = ['test', 'cases', 'else_clause']

    def generate_execution_code(self, code):
        self.test.generate_evaluation_code(code)
        # Make sure all conditions are evaluated before going into the switch() statement.
        # This is required in order to prevent any execution code from leaking into the space between the cases.
        for case in self.cases:
            case.generate_condition_evaluation_code(code)
        code.mark_pos(self.pos)
        code.putln("switch (%s) {" % self.test.result())
        for case in self.cases:
            case.generate_execution_code(code)
        if self.else_clause is not None:
            code.putln("default:")
            self.else_clause.generate_execution_code(code)
            code.putln("break;")
        else:
            # Always generate a default clause to prevent C compiler warnings
            # about unmatched enum values (it was not the user who decided to
            # generate the switch statement, so shouldn't be bothered).
            code.putln("default: break;")
        code.putln("}")

    def generate_function_definitions(self, env, code):
        self.test.generate_function_definitions(env, code)
        for case in self.cases:
            case.generate_function_definitions(env, code)
        if self.else_clause is not None:
            self.else_clause.generate_function_definitions(env, code)

    def annotate(self, code):
        self.test.annotate(code)
        for case in self.cases:
            case.annotate(code)
        if self.else_clause is not None:
            self.else_clause.annotate(code)


class LoopNode(object):
    pass


class WhileStatNode(LoopNode, StatNode):
    #  while statement
    #
    #  condition    ExprNode
    #  body         StatNode
    #  else_clause  StatNode

    child_attrs = ["condition", "body", "else_clause"]

    def analyse_declarations(self, env):
        self.body.analyse_declarations(env)
        if self.else_clause:
            self.else_clause.analyse_declarations(env)

    def analyse_expressions(self, env):
        if self.condition:
            self.condition = self.condition.analyse_temp_boolean_expression(env)
        self.body = self.body.analyse_expressions(env)
        if self.else_clause:
            self.else_clause = self.else_clause.analyse_expressions(env)
        return self

    def generate_execution_code(self, code):
        code.mark_pos(self.pos)
        old_loop_labels = code.new_loop_labels()
        code.putln(
            "while (1) {")
        if self.condition:
            self.condition.generate_evaluation_code(code)
            self.condition.generate_disposal_code(code)
            code.putln(
                "if (!%s) break;" % self.condition.result())
            self.condition.free_temps(code)
        self.body.generate_execution_code(code)
        code.put_label(code.continue_label)
        code.putln("}")
        break_label = code.break_label
        code.set_loop_labels(old_loop_labels)
        if self.else_clause:
            code.mark_pos(self.else_clause.pos)
            code.putln("/*else*/ {")
            self.else_clause.generate_execution_code(code)
            code.putln("}")
        code.put_label(break_label)

    def generate_function_definitions(self, env, code):
        if self.condition:
            self.condition.generate_function_definitions(env, code)
        self.body.generate_function_definitions(env, code)
        if self.else_clause is not None:
            self.else_clause.generate_function_definitions(env, code)

    def annotate(self, code):
        if self.condition:
            self.condition.annotate(code)
        self.body.annotate(code)
        if self.else_clause:
            self.else_clause.annotate(code)


class DictIterationNextNode(Node):
    # Helper node for calling PyDict_Next() inside of a WhileStatNode
    # and checking the dictionary size for changes.  Created in
    # Optimize.py.
    child_attrs = ['dict_obj', 'expected_size', 'pos_index_var',
                   'coerced_key_var', 'coerced_value_var', 'coerced_tuple_var',
                   'key_target', 'value_target', 'tuple_target', 'is_dict_flag']

    coerced_key_var = key_ref = None
    coerced_value_var = value_ref = None
    coerced_tuple_var = tuple_ref = None

    def __init__(self, dict_obj, expected_size, pos_index_var,
                 key_target, value_target, tuple_target, is_dict_flag):
        Node.__init__(
            self, dict_obj.pos,
            dict_obj=dict_obj,
            expected_size=expected_size,
            pos_index_var=pos_index_var,
            key_target=key_target,
            value_target=value_target,
            tuple_target=tuple_target,
            is_dict_flag=is_dict_flag,
            is_temp=True,
            type=PyrexTypes.c_bint_type)

    def analyse_expressions(self, env):
        from . import ExprNodes
        self.dict_obj = self.dict_obj.analyse_types(env)
        self.expected_size = self.expected_size.analyse_types(env)
        if self.pos_index_var:
            self.pos_index_var = self.pos_index_var.analyse_types(env)
        if self.key_target:
            self.key_target = self.key_target.analyse_target_types(env)
            self.key_ref = ExprNodes.TempNode(self.key_target.pos, PyrexTypes.py_object_type)
            self.coerced_key_var = self.key_ref.coerce_to(self.key_target.type, env)
        if self.value_target:
            self.value_target = self.value_target.analyse_target_types(env)
            self.value_ref = ExprNodes.TempNode(self.value_target.pos, type=PyrexTypes.py_object_type)
            self.coerced_value_var = self.value_ref.coerce_to(self.value_target.type, env)
        if self.tuple_target:
            self.tuple_target = self.tuple_target.analyse_target_types(env)
            self.tuple_ref = ExprNodes.TempNode(self.tuple_target.pos, PyrexTypes.py_object_type)
            self.coerced_tuple_var = self.tuple_ref.coerce_to(self.tuple_target.type, env)
        self.is_dict_flag = self.is_dict_flag.analyse_types(env)
        return self

    def generate_function_definitions(self, env, code):
        self.dict_obj.generate_function_definitions(env, code)

    def generate_execution_code(self, code):
        code.globalstate.use_utility_code(UtilityCode.load_cached("dict_iter", "Optimize.c"))
        self.dict_obj.generate_evaluation_code(code)

        assignments = []
        temp_addresses = []
        for var, result, target in [(self.key_ref, self.coerced_key_var, self.key_target),
                                    (self.value_ref, self.coerced_value_var, self.value_target),
                                    (self.tuple_ref, self.coerced_tuple_var, self.tuple_target)]:
            if target is None:
                addr = 'NULL'
            else:
                assignments.append((var, result, target))
                var.allocate(code)
                addr = '&%s' % var.result()
            temp_addresses.append(addr)

        result_temp = code.funcstate.allocate_temp(PyrexTypes.c_int_type, False)
        code.putln("%s = __Pyx_dict_iter_next(%s, %s, &%s, %s, %s, %s, %s);" % (
            result_temp,
            self.dict_obj.py_result(),
            self.expected_size.result(),
            self.pos_index_var.result(),
            temp_addresses[0],
            temp_addresses[1],
            temp_addresses[2],
            self.is_dict_flag.result()
        ))
        code.putln("if (unlikely(%s == 0)) break;" % result_temp)
        code.putln(code.error_goto_if("%s == -1" % result_temp, self.pos))
        code.funcstate.release_temp(result_temp)

        # evaluate all coercions before the assignments
        for var, result, target in assignments:
            var.generate_gotref(code)
        for var, result, target in assignments:
            result.generate_evaluation_code(code)
        for var, result, target in assignments:
            target.generate_assignment_code(result, code)
            var.release(code)


class SetIterationNextNode(Node):
    # Helper node for calling _PySet_NextEntry() inside of a WhileStatNode
    # and checking the set size for changes.  Created in Optimize.py.
    child_attrs = ['set_obj', 'expected_size', 'pos_index_var',
                   'coerced_value_var', 'value_target', 'is_set_flag']

    coerced_value_var = value_ref = None

    def __init__(self, set_obj, expected_size, pos_index_var, value_target, is_set_flag):
        Node.__init__(
            self, set_obj.pos,
            set_obj=set_obj,
            expected_size=expected_size,
            pos_index_var=pos_index_var,
            value_target=value_target,
            is_set_flag=is_set_flag,
            is_temp=True,
            type=PyrexTypes.c_bint_type)

    def analyse_expressions(self, env):
        from . import ExprNodes
        self.set_obj = self.set_obj.analyse_types(env)
        self.expected_size = self.expected_size.analyse_types(env)
        self.pos_index_var = self.pos_index_var.analyse_types(env)
        self.value_target = self.value_target.analyse_target_types(env)
        self.value_ref = ExprNodes.TempNode(self.value_target.pos, type=PyrexTypes.py_object_type)
        self.coerced_value_var = self.value_ref.coerce_to(self.value_target.type, env)
        self.is_set_flag = self.is_set_flag.analyse_types(env)
        return self

    def generate_function_definitions(self, env, code):
        self.set_obj.generate_function_definitions(env, code)

    def generate_execution_code(self, code):
        code.globalstate.use_utility_code(UtilityCode.load_cached("set_iter", "Optimize.c"))
        self.set_obj.generate_evaluation_code(code)

        value_ref = self.value_ref
        value_ref.allocate(code)

        result_temp = code.funcstate.allocate_temp(PyrexTypes.c_int_type, False)
        code.putln("%s = __Pyx_set_iter_next(%s, %s, &%s, &%s, %s);" % (
            result_temp,
            self.set_obj.py_result(),
            self.expected_size.result(),
            self.pos_index_var.result(),
            value_ref.result(),
            self.is_set_flag.result()
        ))
        code.putln("if (unlikely(%s == 0)) break;" % result_temp)
        code.putln(code.error_goto_if("%s == -1" % result_temp, self.pos))
        code.funcstate.release_temp(result_temp)

        # evaluate all coercions before the assignments
        value_ref.generate_gotref(code)
        self.coerced_value_var.generate_evaluation_code(code)
        self.value_target.generate_assignment_code(self.coerced_value_var, code)
        value_ref.release(code)


def ForStatNode(pos, **kw):
    if 'iterator' in kw:
        if kw['iterator'].is_async:
            return AsyncForStatNode(pos, **kw)
        else:
            return ForInStatNode(pos, **kw)
    else:
        return ForFromStatNode(pos, **kw)


class _ForInStatNode(LoopNode, StatNode):
    #  Base class of 'for-in' statements.
    #
    #  target        ExprNode
    #  iterator      IteratorNode | AIterAwaitExprNode(AsyncIteratorNode)
    #  body          StatNode
    #  else_clause   StatNode
    #  item          NextNode | AwaitExprNode(AsyncNextNode)
    #  is_async      boolean        true for 'async for' statements

    child_attrs = ["target", "item", "iterator", "body", "else_clause"]
    item = None
    is_async = False

    def _create_item_node(self):
        raise NotImplementedError("must be implemented by subclasses")

    def analyse_declarations(self, env):
        self.target.analyse_target_declaration(env)
        self.body.analyse_declarations(env)
        if self.else_clause:
            self.else_clause.analyse_declarations(env)
        self._create_item_node()

    def analyse_expressions(self, env):
        self.target = self.target.analyse_target_types(env)
        self.iterator = self.iterator.analyse_expressions(env)
        self._create_item_node()  # must rewrap self.item after analysis
        self.item = self.item.analyse_expressions(env)
        if (not self.is_async and
                (self.iterator.type.is_ptr or self.iterator.type.is_array) and
                self.target.type.assignable_from(self.iterator.type)):
            # C array slice optimization.
            pass
        else:
            self.item = self.item.coerce_to(self.target.type, env)
        self.body = self.body.analyse_expressions(env)
        if self.else_clause:
            self.else_clause = self.else_clause.analyse_expressions(env)
        return self

    def generate_execution_code(self, code):
        code.mark_pos(self.pos)
        old_loop_labels = code.new_loop_labels()
        self.iterator.generate_evaluation_code(code)
        code.putln("for (;;) {")
        self.item.generate_evaluation_code(code)
        self.target.generate_assignment_code(self.item, code)
        self.body.generate_execution_code(code)
        code.mark_pos(self.pos)
        code.put_label(code.continue_label)
        code.putln("}")
        break_label = code.break_label
        code.set_loop_labels(old_loop_labels)

        if self.else_clause:
            # in nested loops, the 'else' block can contain a
            # 'continue' statement for the outer loop, but we may need
            # to generate cleanup code before taking that path, so we
            # intercept it here
            orig_continue_label = code.continue_label
            code.continue_label = code.new_label('outer_continue')

            code.putln("/*else*/ {")
            self.else_clause.generate_execution_code(code)
            code.putln("}")

            if code.label_used(code.continue_label):
                code.put_goto(break_label)
                code.mark_pos(self.pos)
                code.put_label(code.continue_label)
                self.iterator.generate_disposal_code(code)
                code.put_goto(orig_continue_label)
            code.set_loop_labels(old_loop_labels)

        code.mark_pos(self.pos)
        if code.label_used(break_label):
            code.put_label(break_label)
        self.iterator.generate_disposal_code(code)
        self.iterator.free_temps(code)

    def generate_function_definitions(self, env, code):
        self.target.generate_function_definitions(env, code)
        self.iterator.generate_function_definitions(env, code)
        self.body.generate_function_definitions(env, code)
        if self.else_clause is not None:
            self.else_clause.generate_function_definitions(env, code)

    def annotate(self, code):
        self.target.annotate(code)
        self.iterator.annotate(code)
        self.body.annotate(code)
        if self.else_clause:
            self.else_clause.annotate(code)
        self.item.annotate(code)


class ForInStatNode(_ForInStatNode):
    #  'for' statement

    is_async = False

    def _create_item_node(self):
        from .ExprNodes import NextNode
        self.item = NextNode(self.iterator)


class AsyncForStatNode(_ForInStatNode):
    #  'async for' statement
    #
    #  iterator      AIterAwaitExprNode(AsyncIteratorNode)
    #  item          AwaitIterNextExprNode(AsyncIteratorNode)

    is_async = True

    def __init__(self, pos, **kw):
        assert 'item' not in kw
        from . import ExprNodes
        # AwaitExprNodes must appear before running MarkClosureVisitor
        kw['item'] = ExprNodes.AwaitIterNextExprNode(kw['iterator'].pos, arg=None)
        _ForInStatNode.__init__(self, pos, **kw)

    def _create_item_node(self):
        from . import ExprNodes
        self.item.arg = ExprNodes.AsyncNextNode(self.iterator)


class ForFromStatNode(LoopNode, StatNode):
    #  for name from expr rel name rel expr
    #
    #  target        NameNode
    #  bound1        ExprNode
    #  relation1     string
    #  relation2     string
    #  bound2        ExprNode
    #  step          ExprNode or None
    #  body          StatNode
    #  else_clause   StatNode or None
    #
    #  Used internally:
    #
    #  from_range         bool
    #  is_py_target       bool
    #  loopvar_node       ExprNode (usually a NameNode or temp node)
    #  py_loopvar_node    PyTempNode or None
    child_attrs = ["target", "bound1", "bound2", "step", "body", "else_clause"]

    is_py_target = False
    loopvar_node = None
    py_loopvar_node = None
    from_range = False

    gil_message = "For-loop using object bounds or target"

    def nogil_check(self, env):
        for x in (self.target, self.bound1, self.bound2):
            if x.type.is_pyobject:
                self.gil_error()

    def analyse_declarations(self, env):
        self.target.analyse_target_declaration(env)
        self.body.analyse_declarations(env)
        if self.else_clause:
            self.else_clause.analyse_declarations(env)

    def analyse_expressions(self, env):
        from . import ExprNodes
        self.target = self.target.analyse_target_types(env)
        self.bound1 = self.bound1.analyse_types(env)
        self.bound2 = self.bound2.analyse_types(env)
        if self.step is not None:
            if isinstance(self.step, ExprNodes.UnaryMinusNode):
                warning(self.step.pos, "Probable infinite loop in for-from-by statement. "
                        "Consider switching the directions of the relations.", 2)
            self.step = self.step.analyse_types(env)

        self.set_up_loop(env)
        target_type = self.target.type
        if not (target_type.is_pyobject or target_type.is_numeric):
            error(self.target.pos, "for-from loop variable must be c numeric type or Python object")

        self.body = self.body.analyse_expressions(env)
        if self.else_clause:
            self.else_clause = self.else_clause.analyse_expressions(env)
        return self

    def set_up_loop(self, env):
        from . import ExprNodes

        target_type = self.target.type
        if target_type.is_numeric:
            loop_type = target_type
        else:
            if target_type.is_enum:
                warning(self.target.pos,
                        "Integer loops over enum values are fragile. Please cast to a safe integer type instead.")
            loop_type = PyrexTypes.c_long_type if target_type.is_pyobject else PyrexTypes.c_int_type
            if not self.bound1.type.is_pyobject:
                loop_type = PyrexTypes.widest_numeric_type(loop_type, self.bound1.type)
            if not self.bound2.type.is_pyobject:
                loop_type = PyrexTypes.widest_numeric_type(loop_type, self.bound2.type)
            if self.step is not None and not self.step.type.is_pyobject:
                loop_type = PyrexTypes.widest_numeric_type(loop_type, self.step.type)
        self.bound1 = self.bound1.coerce_to(loop_type, env)
        self.bound2 = self.bound2.coerce_to(loop_type, env)
        if not self.bound2.is_literal:
            self.bound2 = self.bound2.coerce_to_temp(env)
        if self.step is not None:
            self.step = self.step.coerce_to(loop_type, env)
            if not self.step.is_literal:
                self.step = self.step.coerce_to_temp(env)

        if target_type.is_numeric or target_type.is_enum:
            self.is_py_target = False
            if isinstance(self.target, ExprNodes.BufferIndexNode):
                raise error(self.pos, "Buffer or memoryview slicing/indexing not allowed as for-loop target.")
            self.loopvar_node = self.target
            self.py_loopvar_node = None
        else:
            self.is_py_target = True
            c_loopvar_node = ExprNodes.TempNode(self.pos, loop_type, env)
            self.loopvar_node = c_loopvar_node
            self.py_loopvar_node = ExprNodes.CloneNode(c_loopvar_node).coerce_to_pyobject(env)

    def generate_execution_code(self, code):
        code.mark_pos(self.pos)
        old_loop_labels = code.new_loop_labels()
        from_range = self.from_range
        self.bound1.generate_evaluation_code(code)
        self.bound2.generate_evaluation_code(code)
        offset, incop = self.relation_table[self.relation1]
        if self.step is not None:
            self.step.generate_evaluation_code(code)
            step = self.step.result()
            incop = "%s=%s" % (incop[0], step)  # e.g. '++' => '+= STEP'
        else:
            step = '1'

        from . import ExprNodes
        if isinstance(self.loopvar_node, ExprNodes.TempNode):
            self.loopvar_node.allocate(code)
        if isinstance(self.py_loopvar_node, ExprNodes.TempNode):
            self.py_loopvar_node.allocate(code)

        loopvar_type = PyrexTypes.c_long_type if self.target.type.is_enum else self.target.type

        if from_range and not self.is_py_target:
            loopvar_name = code.funcstate.allocate_temp(loopvar_type, False)
        else:
            loopvar_name = self.loopvar_node.result()
        if loopvar_type.is_int and not loopvar_type.signed and self.relation2[0] == '>':
            # Handle the case where the endpoint of an unsigned int iteration
            # is within step of 0.
            code.putln("for (%s = %s%s + %s; %s %s %s + %s; ) { %s%s;" % (
                loopvar_name,
                self.bound1.result(), offset, step,
                loopvar_name, self.relation2, self.bound2.result(), step,
                loopvar_name, incop))
        else:
            code.putln("for (%s = %s%s; %s %s %s; %s%s) {" % (
                loopvar_name,
                self.bound1.result(), offset,
                loopvar_name, self.relation2, self.bound2.result(),
                loopvar_name, incop))

        coerced_loopvar_node = self.py_loopvar_node
        if coerced_loopvar_node is None and from_range:
            coerced_loopvar_node = ExprNodes.RawCNameExprNode(self.target.pos, loopvar_type, loopvar_name)
        if coerced_loopvar_node is not None:
            coerced_loopvar_node.generate_evaluation_code(code)
            self.target.generate_assignment_code(coerced_loopvar_node, code)

        self.body.generate_execution_code(code)
        code.put_label(code.continue_label)

        if not from_range and self.py_loopvar_node:
            # This mess is to make for..from loops with python targets behave
            # exactly like those with C targets with regards to re-assignment
            # of the loop variable.
            if self.target.entry.is_pyglobal:
                # We know target is a NameNode, this is the only ugly case.
                target_node = ExprNodes.PyTempNode(self.target.pos, None)
                target_node.allocate(code)
                interned_cname = code.intern_identifier(self.target.entry.name)
                if self.target.entry.scope.is_module_scope:
                    code.globalstate.use_utility_code(
                        UtilityCode.load_cached("GetModuleGlobalName", "ObjectHandling.c"))
                    lookup_func = '__Pyx_GetModuleGlobalName(%s, %s); %s'
                else:
                    code.globalstate.use_utility_code(
                        UtilityCode.load_cached("GetNameInClass", "ObjectHandling.c"))
                    lookup_func = '__Pyx_GetNameInClass(%s, {}, %s); %s'.format(
                        self.target.entry.scope.namespace_cname)
                code.putln(lookup_func % (
                    target_node.result(),
                    interned_cname,
                    code.error_goto_if_null(target_node.result(), self.target.pos)))
                target_node.generate_gotref(code)
            else:
                target_node = self.target
            from_py_node = ExprNodes.CoerceFromPyTypeNode(
                self.loopvar_node.type, target_node, self.target.entry.scope)
            from_py_node.temp_code = loopvar_name
            from_py_node.generate_result_code(code)
            if self.target.entry.is_pyglobal:
                code.put_decref(target_node.result(), target_node.type)
                target_node.release(code)

        code.putln("}")

        if not from_range and self.py_loopvar_node:
            # This is potentially wasteful, but we don't want the semantics to
            # depend on whether or not the loop is a python type.
            self.py_loopvar_node.generate_evaluation_code(code)
            self.target.generate_assignment_code(self.py_loopvar_node, code)
        if from_range and not self.is_py_target:
            code.funcstate.release_temp(loopvar_name)

        break_label = code.break_label
        code.set_loop_labels(old_loop_labels)
        if self.else_clause:
            code.putln("/*else*/ {")
            self.else_clause.generate_execution_code(code)
            code.putln("}")
        code.put_label(break_label)
        self.bound1.generate_disposal_code(code)
        self.bound1.free_temps(code)
        self.bound2.generate_disposal_code(code)
        self.bound2.free_temps(code)
        if isinstance(self.loopvar_node, ExprNodes.TempNode):
            self.loopvar_node.release(code)
        if isinstance(self.py_loopvar_node, ExprNodes.TempNode):
            self.py_loopvar_node.release(code)
        if self.step is not None:
            self.step.generate_disposal_code(code)
            self.step.free_temps(code)

    relation_table = {
        # {relop : (initial offset, increment op)}
        '<=': ("",   "++"),
        '<' : ("+1", "++"),
        '>=': ("",   "--"),
        '>' : ("-1", "--"),
    }

    def generate_function_definitions(self, env, code):
        self.target.generate_function_definitions(env, code)
        self.bound1.generate_function_definitions(env, code)
        self.bound2.generate_function_definitions(env, code)
        if self.step is not None:
            self.step.generate_function_definitions(env, code)
        self.body.generate_function_definitions(env, code)
        if self.else_clause is not None:
            self.else_clause.generate_function_definitions(env, code)

    def annotate(self, code):
        self.target.annotate(code)
        self.bound1.annotate(code)
        self.bound2.annotate(code)
        if self.step:
            self.step.annotate(code)
        self.body.annotate(code)
        if self.else_clause:
            self.else_clause.annotate(code)


class WithStatNode(StatNode):
    """
    Represents a Python with statement.

    Implemented by the WithTransform as follows:

        MGR = EXPR
        EXIT = MGR.__exit__
        VALUE = MGR.__enter__()
        EXC = True
        try:
            try:
                TARGET = VALUE  # optional
                BODY
            except:
                EXC = False
                if not EXIT(*EXCINFO):
                    raise
        finally:
            if EXC:
                EXIT(None, None, None)
            MGR = EXIT = VALUE = None
    """
    #  manager          The with statement manager object
    #  target           ExprNode  the target lhs of the __enter__() call
    #  body             StatNode
    #  enter_call       ExprNode  the call to the __enter__() method
    #  exit_var         String    the cname of the __exit__() method reference

    child_attrs = ["manager", "enter_call", "target", "body"]

    enter_call = None
    target_temp = None

    def analyse_declarations(self, env):
        self.manager.analyse_declarations(env)
        self.enter_call.analyse_declarations(env)
        self.body.analyse_declarations(env)

    def analyse_expressions(self, env):
        self.manager = self.manager.analyse_types(env)
        self.enter_call = self.enter_call.analyse_types(env)
        if self.target:
            # set up target_temp before descending into body (which uses it)
            from .ExprNodes import TempNode
            self.target_temp = TempNode(self.enter_call.pos, self.enter_call.type)
        self.body = self.body.analyse_expressions(env)
        return self

    def generate_function_definitions(self, env, code):
        self.manager.generate_function_definitions(env, code)
        self.enter_call.generate_function_definitions(env, code)
        self.body.generate_function_definitions(env, code)

    def generate_execution_code(self, code):
        code.mark_pos(self.pos)
        code.putln("/*with:*/ {")
        self.manager.generate_evaluation_code(code)
        self.exit_var = code.funcstate.allocate_temp(py_object_type, manage_ref=False)
        code.globalstate.use_utility_code(
            UtilityCode.load_cached("PyObjectLookupSpecial", "ObjectHandling.c"))
        code.putln("%s = __Pyx_PyObject_LookupSpecial(%s, %s); %s" % (
            self.exit_var,
            self.manager.py_result(),
            code.intern_identifier(EncodedString('__aexit__' if self.is_async else '__exit__')),
            code.error_goto_if_null(self.exit_var, self.pos),
            ))
        code.put_gotref(self.exit_var, py_object_type)

        # need to free exit_var in the face of exceptions during setup
        old_error_label = code.new_error_label()
        intermediate_error_label = code.error_label

        self.enter_call.generate_evaluation_code(code)
        if self.target:
            # The temp result will be cleaned up by the WithTargetAssignmentStatNode
            # after assigning its result to the target of the 'with' statement.
            self.target_temp.allocate(code)
            self.enter_call.make_owned_reference(code)
            code.putln("%s = %s;" % (self.target_temp.result(), self.enter_call.result()))
            self.enter_call.generate_post_assignment_code(code)
        else:
            self.enter_call.generate_disposal_code(code)
        self.enter_call.free_temps(code)

        self.manager.generate_disposal_code(code)
        self.manager.free_temps(code)

        code.error_label = old_error_label
        self.body.generate_execution_code(code)

        if code.label_used(intermediate_error_label):
            step_over_label = code.new_label()
            code.put_goto(step_over_label)
            code.put_label(intermediate_error_label)
            code.put_decref_clear(self.exit_var, py_object_type)
            code.put_goto(old_error_label)
            code.put_label(step_over_label)

        code.funcstate.release_temp(self.exit_var)
        code.putln('}')


class WithTargetAssignmentStatNode(AssignmentNode):
    # The target assignment of the 'with' statement value (return
    # value of the __enter__() call).
    #
    # This is a special cased assignment that properly cleans up the RHS.
    #
    # lhs       ExprNode      the assignment target
    # rhs       ExprNode      a (coerced) TempNode for the rhs (from WithStatNode)
    # with_node WithStatNode  the surrounding with-statement

    child_attrs = ["rhs", "lhs"]
    with_node = None
    rhs = None

    def analyse_declarations(self, env):
        self.lhs.analyse_target_declaration(env)

    def analyse_expressions(self, env):
        self.lhs = self.lhs.analyse_target_types(env)
        self.lhs.gil_assignment_check(env)
        self.rhs = self.with_node.target_temp.coerce_to(self.lhs.type, env)
        return self

    def generate_execution_code(self, code):
        self.rhs.generate_evaluation_code(code)
        self.lhs.generate_assignment_code(self.rhs, code)
        self.with_node.target_temp.release(code)

    def annotate(self, code):
        self.lhs.annotate(code)
        self.rhs.annotate(code)


class TryExceptStatNode(StatNode):
    #  try .. except statement
    #
    #  body             StatNode
    #  except_clauses   [ExceptClauseNode]
    #  else_clause      StatNode or None

    child_attrs = ["body", "except_clauses", "else_clause"]
    in_generator = False

    def analyse_declarations(self, env):
        self.body.analyse_declarations(env)
        for except_clause in self.except_clauses:
            except_clause.analyse_declarations(env)
        if self.else_clause:
            self.else_clause.analyse_declarations(env)

    def analyse_expressions(self, env):
        self.body = self.body.analyse_expressions(env)
        default_clause_seen = 0
        for i, except_clause in enumerate(self.except_clauses):
            except_clause = self.except_clauses[i] = except_clause.analyse_expressions(env)
            if default_clause_seen:
                error(except_clause.pos, "default 'except:' must be last")
            if not except_clause.pattern:
                default_clause_seen = 1
        self.has_default_clause = default_clause_seen
        if self.else_clause:
            self.else_clause = self.else_clause.analyse_expressions(env)
        return self

    nogil_check = Node.gil_error
    gil_message = "Try-except statement"

    def generate_execution_code(self, code):
        code.mark_pos(self.pos)  # before changing the error label, in case of tracing errors
        code.putln("{")

        old_return_label = code.return_label
        old_break_label = code.break_label
        old_continue_label = code.continue_label
        old_error_label = code.new_error_label()
        our_error_label = code.error_label
        except_end_label = code.new_label('exception_handled')
        except_error_label = code.new_label('except_error')
        except_return_label = code.new_label('except_return')
        try_return_label = code.new_label('try_return')
        try_break_label = code.new_label('try_break') if old_break_label else None
        try_continue_label = code.new_label('try_continue') if old_continue_label else None
        try_end_label = code.new_label('try_end')

        exc_save_vars = [code.funcstate.allocate_temp(py_object_type, False)
                         for _ in range(3)]
        save_exc = code.insertion_point()
        code.putln(
            "/*try:*/ {")
        code.return_label = try_return_label
        code.break_label = try_break_label
        code.continue_label = try_continue_label
        self.body.generate_execution_code(code)
        code.mark_pos(self.pos, trace=False)
        code.putln(
            "}")
        temps_to_clean_up = code.funcstate.all_free_managed_temps()
        can_raise = code.label_used(our_error_label)

        if can_raise:
            # inject code before the try block to save away the exception state
            code.globalstate.use_utility_code(reset_exception_utility_code)
            if not self.in_generator:
                save_exc.putln("__Pyx_PyThreadState_declare")
                save_exc.putln("__Pyx_PyThreadState_assign")
            save_exc.putln("__Pyx_ExceptionSave(%s);" % (
                ', '.join(['&%s' % var for var in exc_save_vars])))
            for var in exc_save_vars:
                save_exc.put_xgotref(var, py_object_type)

            def restore_saved_exception():
                for name in exc_save_vars:
                    code.put_xgiveref(name, py_object_type)
                code.putln("__Pyx_ExceptionReset(%s);" %
                           ', '.join(exc_save_vars))
        else:
            # try block cannot raise exceptions, but we had to allocate the temps above,
            # so just keep the C compiler from complaining about them being unused
            mark_vars_used =  ["(void)%s;" % var for var in exc_save_vars]
            save_exc.putln("%s /* mark used */" % ' '.join(mark_vars_used))

            def restore_saved_exception():
                pass

        code.error_label = except_error_label
        code.return_label = except_return_label
        normal_case_terminates = self.body.is_terminator
        if self.else_clause:
            code.mark_pos(self.else_clause.pos)
            code.putln(
                "/*else:*/ {")
            self.else_clause.generate_execution_code(code)
            code.putln(
                "}")
            if not normal_case_terminates:
                normal_case_terminates = self.else_clause.is_terminator

        if can_raise:
            if not normal_case_terminates:
                for var in exc_save_vars:
                    code.put_xdecref_clear(var, py_object_type)
                code.put_goto(try_end_label)
            code.put_label(our_error_label)
            for temp_name, temp_type in temps_to_clean_up:
                code.put_xdecref_clear(temp_name, temp_type)

            outer_except = code.funcstate.current_except
            # Currently points to self, but the ExceptClauseNode would also be ok. Change if needed.
            code.funcstate.current_except = self
            for except_clause in self.except_clauses:
                except_clause.generate_handling_code(code, except_end_label)
            code.funcstate.current_except = outer_except

            if not self.has_default_clause:
                code.put_goto(except_error_label)

        for exit_label, old_label in [(except_error_label, old_error_label),
                                      (try_break_label, old_break_label),
                                      (try_continue_label, old_continue_label),
                                      (try_return_label, old_return_label),
                                      (except_return_label, old_return_label)]:
            if code.label_used(exit_label):
                if not normal_case_terminates and not code.label_used(try_end_label):
                    code.put_goto(try_end_label)
                code.put_label(exit_label)
                code.mark_pos(self.pos, trace=False)
                if can_raise:
                    restore_saved_exception()
                code.put_goto(old_label)

        if code.label_used(except_end_label):
            if not normal_case_terminates and not code.label_used(try_end_label):
                code.put_goto(try_end_label)
            code.put_label(except_end_label)
            if can_raise:
                restore_saved_exception()
        if code.label_used(try_end_label):
            code.put_label(try_end_label)
        code.putln("}")

        for cname in exc_save_vars:
            code.funcstate.release_temp(cname)

        code.return_label = old_return_label
        code.break_label = old_break_label
        code.continue_label = old_continue_label
        code.error_label = old_error_label

    def generate_function_definitions(self, env, code):
        self.body.generate_function_definitions(env, code)
        for except_clause in self.except_clauses:
            except_clause.generate_function_definitions(env, code)
        if self.else_clause is not None:
            self.else_clause.generate_function_definitions(env, code)

    def annotate(self, code):
        self.body.annotate(code)
        for except_node in self.except_clauses:
            except_node.annotate(code)
        if self.else_clause:
            self.else_clause.annotate(code)


class ExceptClauseNode(Node):
    #  Part of try ... except statement.
    #
    #  pattern        [ExprNode]
    #  target         ExprNode or None
    #  body           StatNode
    #  excinfo_target TupleNode(3*ResultRefNode) or None   optional target for exception info (not owned here!)
    #  match_flag     string             result of exception match
    #  exc_value      ExcValueNode       used internally
    #  function_name  string             qualified name of enclosing function
    #  exc_vars       (string * 3)       local exception variables
    #  is_except_as   bool               Py3-style "except ... as xyz"

    # excinfo_target is never set by the parser, but can be set by a transform
    # in order to extract more extensive information about the exception as a
    # sys.exc_info()-style tuple into a target variable

    child_attrs = ["pattern", "target", "body", "exc_value"]

    exc_value = None
    excinfo_target = None
    is_except_as = False

    def analyse_declarations(self, env):
        if self.target:
            self.target.analyse_target_declaration(env)
        self.body.analyse_declarations(env)

    def analyse_expressions(self, env):
        self.function_name = env.qualified_name
        if self.pattern:
            # normalise/unpack self.pattern into a list
            for i, pattern in enumerate(self.pattern):
                pattern = pattern.analyse_expressions(env)
                self.pattern[i] = pattern.coerce_to_pyobject(env)

        if self.target:
            from . import ExprNodes
            self.exc_value = ExprNodes.ExcValueNode(self.pos)
            self.target = self.target.analyse_target_expression(env, self.exc_value)

        self.body = self.body.analyse_expressions(env)
        return self

    def generate_handling_code(self, code, end_label):
        code.mark_pos(self.pos)

        if self.pattern:
            has_non_literals = not all(
                pattern.is_literal or pattern.is_simple() and not pattern.is_temp
                for pattern in self.pattern)

            if has_non_literals:
                # For non-trivial exception check expressions, hide the live exception from C-API calls.
                exc_vars = [code.funcstate.allocate_temp(py_object_type, manage_ref=True)
                            for _ in range(3)]
                code.globalstate.use_utility_code(UtilityCode.load_cached("PyErrFetchRestore", "Exceptions.c"))
                code.putln("__Pyx_ErrFetch(&%s, &%s, &%s);" % tuple(exc_vars))
                exc_type = exc_vars[0]
            else:
                exc_vars = exc_type = None

            for pattern in self.pattern:
                pattern.generate_evaluation_code(code)
            patterns = [pattern.py_result() for pattern in self.pattern]

            exc_tests = []
            if exc_type:
                code.globalstate.use_utility_code(
                    UtilityCode.load_cached("FastTypeChecks", "ModuleSetupCode.c"))
                if len(patterns) == 2:
                    exc_tests.append("__Pyx_PyErr_GivenExceptionMatches2(%s, %s, %s)" % (
                        exc_type, patterns[0], patterns[1],
                    ))
                else:
                    exc_tests.extend(
                        "__Pyx_PyErr_GivenExceptionMatches(%s, %s)" % (exc_type, pattern)
                        for pattern in patterns
                    )
            elif len(patterns) == 2:
                code.globalstate.use_utility_code(
                    UtilityCode.load_cached("FastTypeChecks", "ModuleSetupCode.c"))
                exc_tests.append("__Pyx_PyErr_ExceptionMatches2(%s, %s)" % (
                    patterns[0], patterns[1],
                ))
            else:
                code.globalstate.use_utility_code(
                    UtilityCode.load_cached("PyErrExceptionMatches", "Exceptions.c"))
                exc_tests.extend(
                    "__Pyx_PyErr_ExceptionMatches(%s)" % pattern
                    for pattern in patterns
                )

            match_flag = code.funcstate.allocate_temp(PyrexTypes.c_int_type, manage_ref=False)
            code.putln("%s = %s;" % (match_flag, ' || '.join(exc_tests)))
            for pattern in self.pattern:
                pattern.generate_disposal_code(code)
                pattern.free_temps(code)

            if exc_vars:
                code.putln("__Pyx_ErrRestore(%s, %s, %s);" % tuple(exc_vars))
                code.putln(' '.join(["%s = 0;" % var for var in exc_vars]))
                for temp in exc_vars:
                    code.funcstate.release_temp(temp)

            code.putln(
                "if (%s) {" %
                    match_flag)
            code.funcstate.release_temp(match_flag)
        else:
            code.putln("/*except:*/ {")

        if (not getattr(self.body, 'stats', True)
                and self.excinfo_target is None
                and self.target is None):
            # most simple case: no exception variable, empty body (pass)
            # => reset the exception state, done
            code.globalstate.use_utility_code(UtilityCode.load_cached("PyErrFetchRestore", "Exceptions.c"))
            code.putln("__Pyx_ErrRestore(0,0,0);")
            code.put_goto(end_label)
            code.putln("}")
            return

        exc_vars = [code.funcstate.allocate_temp(py_object_type, manage_ref=True)
                    for _ in range(3)]
        code.put_add_traceback(self.function_name)
        # We always have to fetch the exception value even if
        # there is no target, because this also normalises the
        # exception and stores it in the thread state.
        code.globalstate.use_utility_code(get_exception_utility_code)
        exc_args = "&%s, &%s, &%s" % tuple(exc_vars)
        code.putln("if (__Pyx_GetException(%s) < 0) %s" % (
            exc_args, code.error_goto(self.pos)))
        for var in exc_vars:
            code.put_gotref(var, py_object_type)
        if self.target:
            self.exc_value.set_var(exc_vars[1])
            self.exc_value.generate_evaluation_code(code)
            self.target.generate_assignment_code(self.exc_value, code)
        if self.excinfo_target is not None:
            for tempvar, node in zip(exc_vars, self.excinfo_target.args):
                node.set_var(tempvar)

        old_break_label, old_continue_label = code.break_label, code.continue_label
        code.break_label = code.new_label('except_break')
        code.continue_label = code.new_label('except_continue')

        old_exc_vars = code.funcstate.exc_vars
        code.funcstate.exc_vars = exc_vars
        self.body.generate_execution_code(code)
        code.funcstate.exc_vars = old_exc_vars

        if not self.body.is_terminator:
            for var in exc_vars:
                # FIXME: XDECREF() is needed to allow re-raising (which clears the exc_vars),
                # but I don't think it's the right solution.
                code.put_xdecref_clear(var, py_object_type)
            code.put_goto(end_label)

        for new_label, old_label in [(code.break_label, old_break_label),
                                     (code.continue_label, old_continue_label)]:
            if code.label_used(new_label):
                code.put_label(new_label)
                for var in exc_vars:
                    code.put_decref_clear(var, py_object_type)
                code.put_goto(old_label)
        code.break_label = old_break_label
        code.continue_label = old_continue_label

        for temp in exc_vars:
            code.funcstate.release_temp(temp)

        code.putln(
            "}")

    def generate_function_definitions(self, env, code):
        if self.target is not None:
            self.target.generate_function_definitions(env, code)
        self.body.generate_function_definitions(env, code)

    def annotate(self, code):
        if self.pattern:
            for pattern in self.pattern:
                pattern.annotate(code)
        if self.target:
            self.target.annotate(code)
        self.body.annotate(code)


class TryFinallyStatNode(StatNode):
    #  try ... finally statement
    #
    #  body             StatNode
    #  finally_clause   StatNode
    #  finally_except_clause  deep-copy of finally_clause for exception case
    #  in_generator     inside of generator => must store away current exception also in return case
    #
    #  Each of the continue, break, return and error gotos runs
    #  into its own deep-copy of the finally block code.
    #  In addition, if we're doing an error, we save the
    #  exception on entry to the finally block and restore
    #  it on exit.

    child_attrs = ["body", "finally_clause", "finally_except_clause"]

    preserve_exception = 1

    # handle exception case, in addition to return/break/continue
    handle_error_case = True
    func_return_type = None
    finally_except_clause = None

    is_try_finally_in_nogil = False
    in_generator = False

    @staticmethod
    def create_analysed(pos, env, body, finally_clause):
        node = TryFinallyStatNode(pos, body=body, finally_clause=finally_clause)
        return node

    def analyse_declarations(self, env):
        self.body.analyse_declarations(env)
        self.finally_except_clause = copy.deepcopy(self.finally_clause)
        self.finally_except_clause.analyse_declarations(env)
        self.finally_clause.analyse_declarations(env)

    def analyse_expressions(self, env):
        self.body = self.body.analyse_expressions(env)
        self.finally_clause = self.finally_clause.analyse_expressions(env)
        self.finally_except_clause = self.finally_except_clause.analyse_expressions(env)
        if env.return_type and not env.return_type.is_void:
            self.func_return_type = env.return_type
        return self

    nogil_check = Node.gil_error
    gil_message = "Try-finally statement"

    def generate_execution_code(self, code):
        code.mark_pos(self.pos)  # before changing the error label, in case of tracing errors
        code.putln("/*try:*/ {")

        old_error_label = code.error_label
        old_labels = code.all_new_labels()
        new_labels = code.get_all_labels()
        new_error_label = code.error_label
        if not self.handle_error_case:
            code.error_label = old_error_label
        catch_label = code.new_label()

        was_in_try_finally = code.funcstate.in_try_finally
        code.funcstate.in_try_finally = 1

        self.body.generate_execution_code(code)

        code.funcstate.in_try_finally = was_in_try_finally
        code.putln("}")

        temps_to_clean_up = code.funcstate.all_free_managed_temps()
        code.mark_pos(self.finally_clause.pos)
        code.putln("/*finally:*/ {")

        # Reset labels only after writing out a potential line trace call for correct nogil error handling.
        code.set_all_labels(old_labels)

        def fresh_finally_clause(_next=[self.finally_clause]):
            # generate the original subtree once and always keep a fresh copy
            node = _next[0]
            node_copy = copy.deepcopy(node)
            if node is self.finally_clause:
                _next[0] = node_copy
            else:
                node = node_copy
            return node

        preserve_error = self.preserve_exception and code.label_used(new_error_label)
        needs_success_cleanup = not self.finally_clause.is_terminator

        if not self.body.is_terminator:
            code.putln('/*normal exit:*/{')
            fresh_finally_clause().generate_execution_code(code)
            if not self.finally_clause.is_terminator:
                code.put_goto(catch_label)
            code.putln('}')

        if preserve_error:
            code.put_label(new_error_label)
            code.putln('/*exception exit:*/{')
            if not self.in_generator:
                code.putln("__Pyx_PyThreadState_declare")
            if self.is_try_finally_in_nogil:
                code.declare_gilstate()
            if needs_success_cleanup:
                exc_lineno_cnames = tuple([
                    code.funcstate.allocate_temp(PyrexTypes.c_int_type, manage_ref=False)
                    for _ in range(2)])
                exc_filename_cname = code.funcstate.allocate_temp(
                    PyrexTypes.CPtrType(PyrexTypes.c_const_type(PyrexTypes.c_char_type)),
                    manage_ref=False)
            else:
                exc_lineno_cnames = exc_filename_cname = None
            exc_vars = tuple([
                code.funcstate.allocate_temp(py_object_type, manage_ref=False)
                for _ in range(6)])
            self.put_error_catcher(
                code, temps_to_clean_up, exc_vars, exc_lineno_cnames, exc_filename_cname)
            finally_old_labels = code.all_new_labels()

            code.putln('{')
            old_exc_vars = code.funcstate.exc_vars
            code.funcstate.exc_vars = exc_vars[:3]
            self.finally_except_clause.generate_execution_code(code)
            code.funcstate.exc_vars = old_exc_vars
            code.putln('}')

            if needs_success_cleanup:
                self.put_error_uncatcher(code, exc_vars, exc_lineno_cnames, exc_filename_cname)
                if exc_lineno_cnames:
                    for cname in exc_lineno_cnames:
                        code.funcstate.release_temp(cname)
                if exc_filename_cname:
                    code.funcstate.release_temp(exc_filename_cname)
                code.put_goto(old_error_label)

            for new_label, old_label in zip(code.get_all_labels(), finally_old_labels):
                if not code.label_used(new_label):
                    continue
                code.put_label(new_label)
                self.put_error_cleaner(code, exc_vars)
                code.put_goto(old_label)

            for cname in exc_vars:
                code.funcstate.release_temp(cname)
            code.putln('}')

        code.set_all_labels(old_labels)
        return_label = code.return_label
        exc_vars = ()

        for i, (new_label, old_label) in enumerate(zip(new_labels, old_labels)):
            if not code.label_used(new_label):
                continue
            if new_label == new_error_label and preserve_error:
                continue  # handled above

            code.putln('%s: {' % new_label)
            ret_temp = None
            if old_label == return_label:
                # return actually raises an (uncatchable) exception in generators that we must preserve
                if self.in_generator:
                    exc_vars = tuple([
                        code.funcstate.allocate_temp(py_object_type, manage_ref=False)
                        for _ in range(6)])
                    self.put_error_catcher(code, [], exc_vars)
                if not self.finally_clause.is_terminator:
                    # store away return value for later reuse
                    if (self.func_return_type and
                            not self.is_try_finally_in_nogil and
                            not isinstance(self.finally_clause, GILExitNode)):
                        ret_temp = code.funcstate.allocate_temp(
                            self.func_return_type, manage_ref=False)
                        code.putln("%s = %s;" % (ret_temp, Naming.retval_cname))
                        if self.func_return_type.is_pyobject:
                            code.putln("%s = 0;" % Naming.retval_cname)

            fresh_finally_clause().generate_execution_code(code)

            if old_label == return_label:
                if ret_temp:
                    code.putln("%s = %s;" % (Naming.retval_cname, ret_temp))
                    if self.func_return_type.is_pyobject:
                        code.putln("%s = 0;" % ret_temp)
                    code.funcstate.release_temp(ret_temp)
                    ret_temp = None
                if self.in_generator:
                    self.put_error_uncatcher(code, exc_vars)

            if not self.finally_clause.is_terminator:
                code.put_goto(old_label)
            code.putln('}')

        # End finally
        code.put_label(catch_label)
        code.putln(
            "}")

    def generate_function_definitions(self, env, code):
        self.body.generate_function_definitions(env, code)
        self.finally_clause.generate_function_definitions(env, code)

    def put_error_catcher(self, code, temps_to_clean_up, exc_vars,
                          exc_lineno_cnames=None, exc_filename_cname=None):
        code.globalstate.use_utility_code(restore_exception_utility_code)
        code.globalstate.use_utility_code(get_exception_utility_code)
        code.globalstate.use_utility_code(swap_exception_utility_code)

        if self.is_try_finally_in_nogil:
            code.put_ensure_gil(declare_gilstate=False)
        code.putln("__Pyx_PyThreadState_assign")

        code.putln(' '.join(["%s = 0;" % var for var in exc_vars]))
        for temp_name, type in temps_to_clean_up:
            code.put_xdecref_clear(temp_name, type)

        # not using preprocessor here to avoid warnings about
        # unused utility functions and/or temps
        code.putln("if (PY_MAJOR_VERSION >= 3)"
                   " __Pyx_ExceptionSwap(&%s, &%s, &%s);" % exc_vars[3:])
        code.putln("if ((PY_MAJOR_VERSION < 3) ||"
                   # if __Pyx_GetException() fails in Py3,
                   # store the newly raised exception instead
                   " unlikely(__Pyx_GetException(&%s, &%s, &%s) < 0)) "
                   "__Pyx_ErrFetch(&%s, &%s, &%s);" % (exc_vars[:3] * 2))
        for var in exc_vars:
            code.put_xgotref(var, py_object_type)
        if exc_lineno_cnames:
            code.putln("%s = %s; %s = %s; %s = %s;" % (
                exc_lineno_cnames[0], Naming.lineno_cname,
                exc_lineno_cnames[1], Naming.clineno_cname,
                exc_filename_cname, Naming.filename_cname))

        if self.is_try_finally_in_nogil:
            code.put_release_ensured_gil()

    def put_error_uncatcher(self, code, exc_vars, exc_lineno_cnames=None, exc_filename_cname=None):
        code.globalstate.use_utility_code(restore_exception_utility_code)
        code.globalstate.use_utility_code(reset_exception_utility_code)

        if self.is_try_finally_in_nogil:
            code.put_ensure_gil(declare_gilstate=False)

        # not using preprocessor here to avoid warnings about
        # unused utility functions and/or temps
        code.putln("if (PY_MAJOR_VERSION >= 3) {")
        for var in exc_vars[3:]:
            code.put_xgiveref(var, py_object_type)
        code.putln("__Pyx_ExceptionReset(%s, %s, %s);" % exc_vars[3:])
        code.putln("}")
        for var in exc_vars[:3]:
            code.put_xgiveref(var, py_object_type)
        code.putln("__Pyx_ErrRestore(%s, %s, %s);" % exc_vars[:3])

        if self.is_try_finally_in_nogil:
            code.put_release_ensured_gil()

        code.putln(' '.join(["%s = 0;" % var for var in exc_vars]))
        if exc_lineno_cnames:
            code.putln("%s = %s; %s = %s; %s = %s;" % (
                Naming.lineno_cname, exc_lineno_cnames[0],
                Naming.clineno_cname, exc_lineno_cnames[1],
                Naming.filename_cname, exc_filename_cname))

    def put_error_cleaner(self, code, exc_vars):
        code.globalstate.use_utility_code(reset_exception_utility_code)
        if self.is_try_finally_in_nogil:
            code.put_ensure_gil(declare_gilstate=False)

        # not using preprocessor here to avoid warnings about
        # unused utility functions and/or temps
        code.putln("if (PY_MAJOR_VERSION >= 3) {")
        for var in exc_vars[3:]:
            code.put_xgiveref(var, py_object_type)
        code.putln("__Pyx_ExceptionReset(%s, %s, %s);" % exc_vars[3:])
        code.putln("}")
        for var in exc_vars[:3]:
            code.put_xdecref_clear(var, py_object_type)
        if self.is_try_finally_in_nogil:
            code.put_release_ensured_gil()
        code.putln(' '.join(["%s = 0;"]*3) % exc_vars[3:])

    def annotate(self, code):
        self.body.annotate(code)
        self.finally_clause.annotate(code)


class NogilTryFinallyStatNode(TryFinallyStatNode):
    """
    A try/finally statement that may be used in nogil code sections.
    """

    preserve_exception = False
    nogil_check = None


class GILStatNode(NogilTryFinallyStatNode):
    #  'with gil' or 'with nogil' statement
    #
    #   state   string   'gil' or 'nogil'

    child_attrs = ["condition"] + NogilTryFinallyStatNode.child_attrs
    state_temp = None

    def __init__(self, pos, state, body, condition=None):
        self.state = state
        self.condition = condition
        self.create_state_temp_if_needed(pos, state, body)
        TryFinallyStatNode.__init__(
            self, pos,
            body=body,
            finally_clause=GILExitNode(
                pos, state=state, state_temp=self.state_temp))

    def create_state_temp_if_needed(self, pos, state, body):
        from .ParseTreeTransforms import YieldNodeCollector
        collector = YieldNodeCollector()
        collector.visitchildren(body)
        if not collector.yields:
            return

        if state == 'gil':
            temp_type = PyrexTypes.c_gilstate_type
        else:
            temp_type = PyrexTypes.c_threadstate_ptr_type
        from . import ExprNodes
        self.state_temp = ExprNodes.TempNode(pos, temp_type)

    def analyse_declarations(self, env):
        env._in_with_gil_block = (self.state == 'gil')
        if self.state == 'gil':
            env.has_with_gil_block = True

        if self.condition is not None:
            self.condition.analyse_declarations(env)

        return super(GILStatNode, self).analyse_declarations(env)

    def analyse_expressions(self, env):
        env.use_utility_code(
            UtilityCode.load_cached("ForceInitThreads", "ModuleSetupCode.c"))

        if self.condition is not None:
            self.condition = self.condition.analyse_expressions(env)

        was_nogil = env.nogil
        env.nogil = self.state == 'nogil'
        node = TryFinallyStatNode.analyse_expressions(self, env)
        env.nogil = was_nogil
        return node

    def generate_execution_code(self, code):
        code.mark_pos(self.pos)
        code.begin_block()
        if self.state_temp:
            self.state_temp.allocate(code)
            variable = self.state_temp.result()
        else:
            variable = None

        old_gil_config = code.funcstate.gil_owned
        if self.state == 'gil':
            code.put_ensure_gil(variable=variable)
            code.funcstate.gil_owned = True
        else:
            code.put_release_gil(variable=variable)
            code.funcstate.gil_owned = False

        TryFinallyStatNode.generate_execution_code(self, code)

        if self.state_temp:
            self.state_temp.release(code)

        code.funcstate.gil_owned = old_gil_config
        code.end_block()


class GILExitNode(StatNode):
    """
    Used as the 'finally' block in a GILStatNode

    state   string   'gil' or 'nogil'
    """

    child_attrs = []
    state_temp = None

    def analyse_expressions(self, env):
        return self

    def generate_execution_code(self, code):
        if self.state_temp:
            variable = self.state_temp.result()
        else:
            variable = None

        if self.state == 'gil':
            code.put_release_ensured_gil(variable)
        else:
            code.put_acquire_gil(variable)


class EnsureGILNode(GILExitNode):
    """
    Ensure the GIL in nogil functions for cleanup before returning.
    """

    def generate_execution_code(self, code):
        code.put_ensure_gil(declare_gilstate=False)


def cython_view_utility_code():
    from . import MemoryView
    return MemoryView.view_utility_code


utility_code_for_cimports = {
    # utility code (or inlining c) in a pxd (or pyx) file.
    # TODO: Consider a generic user-level mechanism for importing
    'cpython.array'         : lambda : UtilityCode.load_cached("ArrayAPI", "arrayarray.h"),
    'cpython.array.array'   : lambda : UtilityCode.load_cached("ArrayAPI", "arrayarray.h"),
    'cython.view'           : cython_view_utility_code,
}

utility_code_for_imports = {
    # utility code used when special modules are imported.
    # TODO: Consider a generic user-level mechanism for importing
    'asyncio': ("__Pyx_patch_asyncio", "PatchAsyncIO", "Coroutine.c"),
    'inspect': ("__Pyx_patch_inspect", "PatchInspect", "Coroutine.c"),
}

def cimport_numpy_check(node, code):
    # shared code between CImportStatNode and FromCImportStatNode
    # check to ensure that import_array is called
    for mod in code.globalstate.module_node.scope.cimported_modules:
        if mod.name != node.module_name:
            continue
        # there are sometimes several cimported modules with the same name
        # so complete the loop if necessary
        import_array = mod.lookup_here("import_array")
        _import_array = mod.lookup_here("_import_array")
        # at least one entry used
        used = (import_array and import_array.used) or (_import_array and _import_array.used)
        if ((import_array or _import_array) # at least one entry found
                and not used):
            # sanity check that this is actually numpy and not a user pxd called "numpy"
            if _import_array and _import_array.type.is_cfunction:
                # warning is mainly for the sake of testing
                warning(node.pos, "'numpy.import_array()' has been added automatically "
                        "since 'numpy' was cimported but 'numpy.import_array' was not called.", 0)
                from .Code import TempitaUtilityCode
                code.globalstate.use_utility_code(
                         TempitaUtilityCode.load_cached("NumpyImportArray", "NumpyImportArray.c",
                                            context = {'err_goto': code.error_goto(node.pos)})
                    )
                return # no need to continue once the utility code is added



class CImportStatNode(StatNode):
    #  cimport statement
    #
    #  module_name   string           Qualified name of module being imported
    #  as_name       string or None   Name specified in "as" clause, if any
    #  is_absolute   bool             True for absolute imports, False otherwise

    child_attrs = []
    is_absolute = False

    def analyse_declarations(self, env):
        if not env.is_module_scope:
            error(self.pos, "cimport only allowed at module level")
            return
        module_scope = env.find_module(
            self.module_name, self.pos, relative_level=0 if self.is_absolute else -1)
        if "." in self.module_name:
            names = [EncodedString(name) for name in self.module_name.split(".")]
            top_name = names[0]
            top_module_scope = env.context.find_submodule(top_name)
            module_scope = top_module_scope
            for name in names[1:]:
                submodule_scope = module_scope.find_submodule(name)
                module_scope.declare_module(name, submodule_scope, self.pos)
                module_scope = submodule_scope
            if self.as_name:
                env.declare_module(self.as_name, module_scope, self.pos)
            else:
                env.add_imported_module(module_scope)
                env.declare_module(top_name, top_module_scope, self.pos)
        else:
            name = self.as_name or self.module_name
            env.declare_module(name, module_scope, self.pos)
        if self.module_name in utility_code_for_cimports:
            env.use_utility_code(utility_code_for_cimports[self.module_name]())

    def analyse_expressions(self, env):
        return self

    def generate_execution_code(self, code):
        if self.module_name == "numpy":
            cimport_numpy_check(self, code)


class FromCImportStatNode(StatNode):
    #  from ... cimport statement
    #
    #  module_name     string                        Qualified name of module
    #  relative_level  int or None                   Relative import: number of dots before module_name
    #  imported_names  [(pos, name, as_name, kind)]  Names to be imported

    child_attrs = []
    module_name = None
    relative_level = None
    imported_names = None

    def analyse_declarations(self, env):
        if not env.is_module_scope:
            error(self.pos, "cimport only allowed at module level")
            return
        if self.relative_level and self.relative_level > env.qualified_name.count('.'):
            error(self.pos, "relative cimport beyond main package is not allowed")
            return
        module_scope = env.find_module(self.module_name, self.pos, relative_level=self.relative_level)
        module_name = module_scope.qualified_name
        env.add_imported_module(module_scope)
        for pos, name, as_name, kind in self.imported_names:
            if name == "*":
                for local_name, entry in list(module_scope.entries.items()):
                    env.add_imported_entry(local_name, entry, pos)
            else:
                entry = module_scope.lookup(name)
                if entry:
                    if kind and not self.declaration_matches(entry, kind):
                        entry.redeclared(pos)
                    entry.used = 1
                else:
                    if kind == 'struct' or kind == 'union':
                        entry = module_scope.declare_struct_or_union(
                            name, kind=kind, scope=None, typedef_flag=0, pos=pos)
                    elif kind == 'class':
                        entry = module_scope.declare_c_class(name, pos=pos, module_name=module_name)
                    else:
                        submodule_scope = env.context.find_module(
                            name, relative_to=module_scope, pos=self.pos, absolute_fallback=False)
                        if submodule_scope.parent_module is module_scope:
                            env.declare_module(as_name or name, submodule_scope, self.pos)
                        else:
                            error(pos, "Name '%s' not declared in module '%s'" % (name, module_name))

                if entry:
                    local_name = as_name or name
                    env.add_imported_entry(local_name, entry, pos)

        if module_name.startswith('cpython') or module_name.startswith('cython'): # enough for now
            if module_name in utility_code_for_cimports:
                env.use_utility_code(utility_code_for_cimports[module_name]())
            for _, name, _, _ in self.imported_names:
                fqname = '%s.%s' % (module_name, name)
                if fqname in utility_code_for_cimports:
                    env.use_utility_code(utility_code_for_cimports[fqname]())

    def declaration_matches(self, entry, kind):
        if not entry.is_type:
            return 0
        type = entry.type
        if kind == 'class':
            if not type.is_extension_type:
                return 0
        else:
            if not type.is_struct_or_union:
                return 0
            if kind != type.kind:
                return 0
        return 1

    def analyse_expressions(self, env):
        return self

    def generate_execution_code(self, code):
        if self.module_name == "numpy":
            cimport_numpy_check(self, code)


class FromImportStatNode(StatNode):
    #  from ... import statement
    #
    #  module           ImportNode
    #  items            [(string, NameNode)]
    #  interned_items   [(string, NameNode, ExprNode)]
    #  item             PyTempNode            used internally
    #  import_star      boolean               used internally

    child_attrs = ["module"]
    import_star = 0

    def analyse_declarations(self, env):
        for name, target in self.items:
            if name == "*":
                if not env.is_module_scope:
                    error(self.pos, "import * only allowed at module level")
                    return
                env.has_import_star = 1
                self.import_star = 1
            else:
                target.analyse_target_declaration(env)

    def analyse_expressions(self, env):
        from . import ExprNodes
        self.module = self.module.analyse_expressions(env)
        self.item = ExprNodes.RawCNameExprNode(self.pos, py_object_type)
        self.interned_items = []
        for name, target in self.items:
            if name == '*':
                for _, entry in env.entries.items():
                    if not entry.is_type and entry.type.is_extension_type:
                        env.use_utility_code(UtilityCode.load_cached("ExtTypeTest", "ObjectHandling.c"))
                        break
            else:
                entry = env.lookup(target.name)
                # check whether or not entry is already cimported
                if (entry.is_type and entry.type.name == name
                        and hasattr(entry.type, 'module_name')):
                    if entry.type.module_name == self.module.module_name.value:
                        # cimported with absolute name
                        continue
                    try:
                        # cimported with relative name
                        module = env.find_module(self.module.module_name.value, pos=self.pos,
                                                 relative_level=self.module.level)
                        if entry.type.module_name == module.qualified_name:
                            continue
                    except AttributeError:
                        pass
                target = target.analyse_target_expression(env, None)  # FIXME?
                if target.type is py_object_type:
                    coerced_item = None
                else:
                    coerced_item = self.item.coerce_to(target.type, env)
                self.interned_items.append((name, target, coerced_item))
        return self

    def generate_execution_code(self, code):
        code.mark_pos(self.pos)
        self.module.generate_evaluation_code(code)
        if self.import_star:
            code.putln(
                'if (%s(%s) < 0) %s;' % (
                    Naming.import_star,
                    self.module.py_result(),
                    code.error_goto(self.pos)))
        item_temp = code.funcstate.allocate_temp(py_object_type, manage_ref=True)
        self.item.set_cname(item_temp)
        if self.interned_items:
            code.globalstate.use_utility_code(
                UtilityCode.load_cached("ImportFrom", "ImportExport.c"))
        for name, target, coerced_item in self.interned_items:
            code.putln(
                '%s = __Pyx_ImportFrom(%s, %s); %s' % (
                    item_temp,
                    self.module.py_result(),
                    code.intern_identifier(name),
                    code.error_goto_if_null(item_temp, self.pos)))
            code.put_gotref(item_temp, py_object_type)
            if coerced_item is None:
                target.generate_assignment_code(self.item, code)
            else:
                coerced_item.allocate_temp_result(code)
                coerced_item.generate_result_code(code)
                target.generate_assignment_code(coerced_item, code)
            code.put_decref_clear(item_temp, py_object_type)
        code.funcstate.release_temp(item_temp)
        self.module.generate_disposal_code(code)
        self.module.free_temps(code)


class ParallelNode(Node):
    """
    Base class for cython.parallel constructs.
    """

    nogil_check = None


class ParallelStatNode(StatNode, ParallelNode):
    """
    Base class for 'with cython.parallel.parallel():' and 'for i in prange():'.

    assignments     { Entry(var) : (var.pos, inplace_operator_or_None) }
                    assignments to variables in this parallel section

    parent          parent ParallelStatNode or None
    is_parallel     indicates whether this node is OpenMP parallel
                    (true for #pragma omp parallel for and
                              #pragma omp parallel)

    is_parallel is true for:

        #pragma omp parallel
        #pragma omp parallel for

    sections, but NOT for

        #pragma omp for

    We need this to determine the sharing attributes.

    privatization_insertion_point   a code insertion point used to make temps
                                    private (esp. the "nsteps" temp)

    args         tuple          the arguments passed to the parallel construct
    kwargs       DictNode       the keyword arguments passed to the parallel
                                construct (replaced by its compile time value)
    """

    child_attrs = ['body', 'num_threads']

    body = None

    is_prange = False
    is_nested_prange = False

    error_label_used = False

    num_threads = None
    chunksize = None

    parallel_exc = (
        Naming.parallel_exc_type,
        Naming.parallel_exc_value,
        Naming.parallel_exc_tb,
    )

    parallel_pos_info = (
        Naming.parallel_filename,
        Naming.parallel_lineno,
        Naming.parallel_clineno,
    )

    pos_info = (
        Naming.filename_cname,
        Naming.lineno_cname,
        Naming.clineno_cname,
    )

    critical_section_counter = 0

    def __init__(self, pos, **kwargs):
        super(ParallelStatNode, self).__init__(pos, **kwargs)

        # All assignments in this scope
        self.assignments = kwargs.get('assignments') or {}

        # All seen closure cnames and their temporary cnames
        self.seen_closure_vars = set()

        # Dict of variables that should be declared (first|last|)private or
        # reduction { Entry: (op, lastprivate) }.
        # If op is not None, it's a reduction.
        self.privates = {}

        # [NameNode]
        self.assigned_nodes = []

    def analyse_declarations(self, env):
        self.body.analyse_declarations(env)

        self.num_threads = None

        if self.kwargs:
            # Try to find num_threads and chunksize keyword arguments
            pairs = []
            seen = set()
            for dictitem in self.kwargs.key_value_pairs:
                if dictitem.key.value in seen:
                    error(self.pos, "Duplicate keyword argument found: %s" % dictitem.key.value)
                seen.add(dictitem.key.value)
                if dictitem.key.value == 'num_threads':
                    if not dictitem.value.is_none:
                       self.num_threads = dictitem.value
                elif self.is_prange and dictitem.key.value == 'chunksize':
                    if not dictitem.value.is_none:
                        self.chunksize = dictitem.value
                else:
                    pairs.append(dictitem)

            self.kwargs.key_value_pairs = pairs

            try:
                self.kwargs = self.kwargs.compile_time_value(env)
            except Exception as e:
                error(self.kwargs.pos, "Only compile-time values may be "
                                       "supplied as keyword arguments")
        else:
            self.kwargs = {}

        for kw, val in self.kwargs.items():
            if kw not in self.valid_keyword_arguments:
                error(self.pos, "Invalid keyword argument: %s" % kw)
            else:
                setattr(self, kw, val)

    def analyse_expressions(self, env):
        if self.num_threads:
            self.num_threads = self.num_threads.analyse_expressions(env)

        if self.chunksize:
            self.chunksize = self.chunksize.analyse_expressions(env)

        self.body = self.body.analyse_expressions(env)
        self.analyse_sharing_attributes(env)

        if self.num_threads is not None:
            if self.parent and self.parent.num_threads is not None and not self.parent.is_prange:
                error(self.pos, "num_threads already declared in outer section")
            elif self.parent and not self.parent.is_prange:
                error(self.pos, "num_threads must be declared in the parent parallel section")
            elif (self.num_threads.type.is_int and
                    self.num_threads.is_literal and
                    self.num_threads.compile_time_value(env) <= 0):
                error(self.pos, "argument to num_threads must be greater than 0")

            if not self.num_threads.is_simple() or self.num_threads.type.is_pyobject:
                self.num_threads = self.num_threads.coerce_to(
                    PyrexTypes.c_int_type, env).coerce_to_temp(env)
        return self

    def analyse_sharing_attributes(self, env):
        """
        Analyse the privates for this block and set them in self.privates.
        This should be called in a post-order fashion during the
        analyse_expressions phase
        """
        for entry, (pos, op) in self.assignments.items():

            if self.is_prange and not self.is_parallel:
                # closely nested prange in a with parallel block, disallow
                # assigning to privates in the with parallel block (we
                # consider it too implicit and magicky for users)
                if entry in self.parent.assignments:
                    error(pos, "Cannot assign to private of outer parallel block")
                    continue

            if not self.is_prange and op:
                # Again possible, but considered to magicky
                error(pos, "Reductions not allowed for parallel blocks")
                continue

            # By default all variables should have the same values as if
            # executed sequentially
            lastprivate = True
            self.propagate_var_privatization(entry, pos, op, lastprivate)

    def propagate_var_privatization(self, entry, pos, op, lastprivate):
        """
        Propagate the sharing attributes of a variable. If the privatization is
        determined by a parent scope, done propagate further.

        If we are a prange, we propagate our sharing attributes outwards to
        other pranges. If we are a prange in parallel block and the parallel
        block does not determine the variable private, we propagate to the
        parent of the parent. Recursion stops at parallel blocks, as they have
        no concept of lastprivate or reduction.

        So the following cases propagate:

            sum is a reduction for all loops:

                for i in prange(n):
                    for j in prange(n):
                        for k in prange(n):
                            sum += i * j * k

            sum is a reduction for both loops, local_var is private to the
            parallel with block:

                for i in prange(n):
                    with parallel:
                        local_var = ... # private to the parallel
                        for j in prange(n):
                            sum += i * j

        Nested with parallel blocks are disallowed, because they wouldn't
        allow you to propagate lastprivates or reductions:

            #pragma omp parallel for lastprivate(i)
            for i in prange(n):

                sum = 0

                #pragma omp parallel private(j, sum)
                with parallel:

                    #pragma omp parallel
                    with parallel:

                        #pragma omp for lastprivate(j) reduction(+:sum)
                        for j in prange(n):
                            sum += i

                    # sum and j are well-defined here

                # sum and j are undefined here

            # sum and j are undefined here
        """
        self.privates[entry] = (op, lastprivate)

        if entry.type.is_memoryviewslice:
            error(pos, "Memoryview slices can only be shared in parallel sections")
            return

        if self.is_prange:
            if not self.is_parallel and entry not in self.parent.assignments:
                # Parent is a parallel with block
                parent = self.parent.parent
            else:
                parent = self.parent

            # We don't need to propagate privates, only reductions and
            # lastprivates
            if parent and (op or lastprivate):
                parent.propagate_var_privatization(entry, pos, op, lastprivate)

    def _allocate_closure_temp(self, code, entry):
        """
        Helper function that allocate a temporary for a closure variable that
        is assigned to.
        """
        if self.parent:
            return self.parent._allocate_closure_temp(code, entry)

        if entry.cname in self.seen_closure_vars:
            return entry.cname

        cname = code.funcstate.allocate_temp(entry.type, True)

        # Add both the actual cname and the temp cname, as the actual cname
        # will be replaced with the temp cname on the entry
        self.seen_closure_vars.add(entry.cname)
        self.seen_closure_vars.add(cname)

        self.modified_entries.append((entry, entry.cname))
        code.putln("%s = %s;" % (cname, entry.cname))
        entry.cname = cname

    def initialize_privates_to_nan(self, code, exclude=None):
        first = True

        for entry, (op, lastprivate) in sorted(self.privates.items()):
            if not op and (not exclude or entry != exclude):
                invalid_value = entry.type.invalid_value()

                if invalid_value:
                    if first:
                        code.putln("/* Initialize private variables to "
                                   "invalid values */")
                        first = False
                    code.putln("%s = %s;" % (entry.cname,
                                             entry.type.cast_code(invalid_value)))

    def evaluate_before_block(self, code, expr):
        c = self.begin_of_parallel_control_block_point_after_decls
        # we need to set the owner to ourselves temporarily, as
        # allocate_temp may generate a comment in the middle of our pragma
        # otherwise when DebugFlags.debug_temp_code_comments is in effect
        owner = c.funcstate.owner
        c.funcstate.owner = c
        expr.generate_evaluation_code(c)
        c.funcstate.owner = owner

        return expr.result()

    def put_num_threads(self, code):
        """
        Write self.num_threads if set as the num_threads OpenMP directive
        """
        if self.num_threads is not None:
            code.put(" num_threads(%s)" % self.evaluate_before_block(code, self.num_threads))


    def declare_closure_privates(self, code):
        """
        If a variable is in a scope object, we need to allocate a temp and
        assign the value from the temp to the variable in the scope object
        after the parallel section. This kind of copying should be done only
        in the outermost parallel section.
        """
        self.modified_entries = []

        for entry in sorted(self.assignments):
            if entry.from_closure or entry.in_closure:
                self._allocate_closure_temp(code, entry)

    def release_closure_privates(self, code):
        """
        Release any temps used for variables in scope objects. As this is the
        outermost parallel block, we don't need to delete the cnames from
        self.seen_closure_vars.
        """
        for entry, original_cname in self.modified_entries:
            code.putln("%s = %s;" % (original_cname, entry.cname))
            code.funcstate.release_temp(entry.cname)
            entry.cname = original_cname

    def privatize_temps(self, code, exclude_temps=()):
        """
        Make any used temporaries private. Before the relevant code block
        code.start_collecting_temps() should have been called.
        """
        c = self.privatization_insertion_point
        self.privatization_insertion_point = None

        if self.is_parallel:
            self.temps = temps = code.funcstate.stop_collecting_temps()
            privates, firstprivates = [], []
            for temp, type in sorted(temps):
                if type.is_pyobject or type.is_memoryviewslice:
                    firstprivates.append(temp)
                else:
                    privates.append(temp)

            if privates:
                c.put(" private(%s)" % ", ".join(privates))
            if firstprivates:
                c.put(" firstprivate(%s)" % ", ".join(firstprivates))

            if self.breaking_label_used:
                shared_vars = [Naming.parallel_why]
                if self.error_label_used:
                    shared_vars.extend(self.parallel_exc)
                    c.put(" private(%s, %s, %s)" % self.pos_info)

                c.put(" shared(%s)" % ', '.join(shared_vars))

    def cleanup_temps(self, code):
        # Now clean up any memoryview slice and object temporaries
        if self.is_parallel and not self.is_nested_prange:
            code.putln("/* Clean up any temporaries */")
            for temp, type in sorted(self.temps):
                code.put_xdecref_clear(temp, type, have_gil=False)

    def setup_parallel_control_flow_block(self, code):
        """
        Sets up a block that surrounds the parallel block to determine
        how the parallel section was exited. Any kind of return is
        trapped (break, continue, return, exceptions). This is the idea:

        {
            int why = 0;

            #pragma omp parallel
            {
                return # -> goto new_return_label;
                goto end_parallel;

            new_return_label:
                why = 3;
                goto end_parallel;

            end_parallel:;
                #pragma omp flush(why) # we need to flush for every iteration
            }

            if (why == 3)
                goto old_return_label;
        }
        """
        self.old_loop_labels = code.new_loop_labels()
        self.old_error_label = code.new_error_label()
        self.old_return_label = code.return_label
        code.return_label = code.new_label(name="return")

        code.begin_block() # parallel control flow block
        self.begin_of_parallel_control_block_point = code.insertion_point()
        self.begin_of_parallel_control_block_point_after_decls = code.insertion_point()

        self.undef_builtin_expect_apple_gcc_bug(code)

    def begin_parallel_block(self, code):
        """
        Each OpenMP thread in a parallel section that contains a with gil block
        must have the thread-state initialized. The call to
        PyGILState_Release() then deallocates our threadstate. If we wouldn't
        do this, each with gil block would allocate and deallocate one, thereby
        losing exception information before it can be saved before leaving the
        parallel section.
        """
        self.begin_of_parallel_block = code.insertion_point()

    def end_parallel_block(self, code):
        """
        To ensure all OpenMP threads have thread states, we ensure the GIL
        in each thread (which creates a thread state if it doesn't exist),
        after which we release the GIL.
        On exit, reacquire the GIL and release the thread state.

        If compiled without OpenMP support (at the C level), then we still have
        to acquire the GIL to decref any object temporaries.
        """
        begin_code = self.begin_of_parallel_block
        self.begin_of_parallel_block = None

        if self.error_label_used:
            end_code = code

            begin_code.putln("#ifdef _OPENMP")
            begin_code.put_ensure_gil(declare_gilstate=True)
            begin_code.putln("Py_BEGIN_ALLOW_THREADS")
            begin_code.putln("#endif /* _OPENMP */")

            end_code.putln("#ifdef _OPENMP")
            end_code.putln("Py_END_ALLOW_THREADS")
            end_code.putln("#else")
            end_code.put_safe("{\n")
            end_code.put_ensure_gil()
            end_code.putln("#endif /* _OPENMP */")
            self.cleanup_temps(end_code)
            end_code.put_release_ensured_gil()
            end_code.putln("#ifndef _OPENMP")
            end_code.put_safe("}\n")
            end_code.putln("#endif /* _OPENMP */")

    def trap_parallel_exit(self, code, should_flush=False):
        """
        Trap any kind of return inside a parallel construct. 'should_flush'
        indicates whether the variable should be flushed, which is needed by
        prange to skip the loop. It also indicates whether we need to register
        a continue (we need this for parallel blocks, but not for prange
        loops, as it is a direct jump there).

        It uses the same mechanism as try/finally:
            1 continue
            2 break
            3 return
            4 error
        """
        save_lastprivates_label = code.new_label()
        dont_return_label = code.new_label()

        self.any_label_used = False
        self.breaking_label_used = False
        self.error_label_used = False

        self.parallel_private_temps = []

        all_labels = code.get_all_labels()

        # Figure this out before starting to generate any code
        for label in all_labels:
            if code.label_used(label):
                self.breaking_label_used = (self.breaking_label_used or
                                            label != code.continue_label)
                self.any_label_used = True

        if self.any_label_used:
            code.put_goto(dont_return_label)

        for i, label in enumerate(all_labels):
            if not code.label_used(label):
                continue

            is_continue_label = label == code.continue_label

            code.put_label(label)

            if not (should_flush and is_continue_label):
                if label == code.error_label:
                    self.error_label_used = True
                    self.fetch_parallel_exception(code)

                code.putln("%s = %d;" % (Naming.parallel_why, i + 1))

            if (self.breaking_label_used and self.is_prange and not
                    is_continue_label):
                code.put_goto(save_lastprivates_label)
            else:
                code.put_goto(dont_return_label)

        if self.any_label_used:
            if self.is_prange and self.breaking_label_used:
                # Don't rely on lastprivate, save our lastprivates
                code.put_label(save_lastprivates_label)
                self.save_parallel_vars(code)

            code.put_label(dont_return_label)

            if should_flush and self.breaking_label_used:
                code.putln_openmp("#pragma omp flush(%s)" % Naming.parallel_why)

    def save_parallel_vars(self, code):
        """
        The following shenanigans are instated when we break, return or
        propagate errors from a prange. In this case we cannot rely on
        lastprivate() to do its job, as no iterations may have executed yet
        in the last thread, leaving the values undefined. It is most likely
        that the breaking thread has well-defined values of the lastprivate
        variables, so we keep those values.
        """
        section_name = "__pyx_parallel_lastprivates%d" % self.critical_section_counter
        code.putln_openmp("#pragma omp critical(%s)" % section_name)
        ParallelStatNode.critical_section_counter += 1

        code.begin_block() # begin critical section

        c = self.begin_of_parallel_control_block_point

        temp_count = 0
        for entry, (op, lastprivate) in sorted(self.privates.items()):
            if not lastprivate or entry.type.is_pyobject:
                continue

            type_decl = entry.type.empty_declaration_code()
            temp_cname = "__pyx_parallel_temp%d" % temp_count
            private_cname = entry.cname

            temp_count += 1

            invalid_value = entry.type.invalid_value()
            if invalid_value:
                init = ' = ' + entry.type.cast_code(invalid_value)
            else:
                init = ''
            # Declare the parallel private in the outer block
            c.putln("%s %s%s;" % (type_decl, temp_cname, init))

            # Initialize before escaping
            code.putln("%s = %s;" % (temp_cname, private_cname))

            self.parallel_private_temps.append((temp_cname, private_cname))

        code.end_block() # end critical section

    def fetch_parallel_exception(self, code):
        """
        As each OpenMP thread may raise an exception, we need to fetch that
        exception from the threadstate and save it for after the parallel
        section where it can be re-raised in the master thread.

        Although it would seem that __pyx_filename, __pyx_lineno and
        __pyx_clineno are only assigned to under exception conditions (i.e.,
        when we have the GIL), and thus should be allowed to be shared without
        any race condition, they are in fact subject to the same race
        conditions that they were previously when they were global variables
        and functions were allowed to release the GIL:

            thread A                thread B
                acquire
                set lineno
                release
                                        acquire
                                        set lineno
                                        release
                acquire
                fetch exception
                release
                                        skip the fetch

                deallocate threadstate  deallocate threadstate
        """
        code.begin_block()
        code.put_ensure_gil(declare_gilstate=True)

        code.putln_openmp("#pragma omp flush(%s)" % Naming.parallel_exc_type)
        code.putln(
            "if (!%s) {" % Naming.parallel_exc_type)

        code.putln("__Pyx_ErrFetchWithState(&%s, &%s, &%s);" % self.parallel_exc)
        pos_info = chain(*zip(self.parallel_pos_info, self.pos_info))
        code.funcstate.uses_error_indicator = True
        code.putln("%s = %s; %s = %s; %s = %s;" % tuple(pos_info))
        code.put_gotref(Naming.parallel_exc_type, py_object_type)

        code.putln(
            "}")

        code.put_release_ensured_gil()
        code.end_block()

    def restore_parallel_exception(self, code):
        "Re-raise a parallel exception"
        code.begin_block()
        code.put_ensure_gil(declare_gilstate=True)

        code.put_giveref(Naming.parallel_exc_type, py_object_type)
        code.putln("__Pyx_ErrRestoreWithState(%s, %s, %s);" % self.parallel_exc)
        pos_info = chain(*zip(self.pos_info, self.parallel_pos_info))
        code.putln("%s = %s; %s = %s; %s = %s;" % tuple(pos_info))

        code.put_release_ensured_gil()
        code.end_block()

    def restore_labels(self, code):
        """
        Restore all old labels. Call this before the 'else' clause to for
        loops and always before ending the parallel control flow block.
        """
        code.set_all_labels(self.old_loop_labels + (self.old_return_label,
                                                    self.old_error_label))

    def end_parallel_control_flow_block(
            self, code, break_=False, continue_=False, return_=False):
        """
        This ends the parallel control flow block and based on how the parallel
        section was exited, takes the corresponding action. The break_ and
        continue_ parameters indicate whether these should be propagated
        outwards:

            for i in prange(...):
                with cython.parallel.parallel():
                    continue

        Here break should be trapped in the parallel block, and propagated to
        the for loop.
        """
        c = self.begin_of_parallel_control_block_point
        self.begin_of_parallel_control_block_point = None
        self.begin_of_parallel_control_block_point_after_decls = None

        # Firstly, always prefer errors over returning, continue or break
        if self.error_label_used:
            c.putln("const char *%s = NULL; int %s = 0, %s = 0;" % self.parallel_pos_info)
            c.putln("PyObject *%s = NULL, *%s = NULL, *%s = NULL;" % self.parallel_exc)

            code.putln(
                "if (%s) {" % Naming.parallel_exc_type)
            code.putln("/* This may have been overridden by a continue, "
                       "break or return in another thread. Prefer the error. */")
            code.putln("%s = 4;" % Naming.parallel_why)
            code.putln(
                "}")

        if continue_:
            any_label_used = self.any_label_used
        else:
            any_label_used = self.breaking_label_used

        if any_label_used:
            # __pyx_parallel_why is used, declare and initialize
            c.putln("int %s;" % Naming.parallel_why)
            c.putln("%s = 0;" % Naming.parallel_why)

            code.putln(
                "if (%s) {" % Naming.parallel_why)

            for temp_cname, private_cname in self.parallel_private_temps:
                code.putln("%s = %s;" % (private_cname, temp_cname))

            code.putln("switch (%s) {" % Naming.parallel_why)
            if continue_:
                code.put("    case 1: ")
                code.put_goto(code.continue_label)

            if break_:
                code.put("    case 2: ")
                code.put_goto(code.break_label)

            if return_:
                code.put("    case 3: ")
                code.put_goto(code.return_label)

            if self.error_label_used:
                code.globalstate.use_utility_code(restore_exception_utility_code)
                code.putln("    case 4:")
                self.restore_parallel_exception(code)
                code.put_goto(code.error_label)

            code.putln("}") # end switch
            code.putln(
                "}") # end if

        code.end_block() # end parallel control flow block
        self.redef_builtin_expect_apple_gcc_bug(code)

    # FIXME: improve with version number for OS X Lion
    buggy_platform_macro_condition = "(defined(__APPLE__) || defined(__OSX__))"
    have_expect_condition = "(defined(__GNUC__) && " \
                             "(__GNUC__ > 2 || (__GNUC__ == 2 && (__GNUC_MINOR__ > 95))))"
    redef_condition = "(%s && %s)" % (buggy_platform_macro_condition, have_expect_condition)

    def undef_builtin_expect_apple_gcc_bug(self, code):
        """
        A bug on OS X Lion disallows __builtin_expect macros. This code avoids them
        """
        if not self.parent:
            code.undef_builtin_expect(self.redef_condition)

    def redef_builtin_expect_apple_gcc_bug(self, code):
        if not self.parent:
            code.redef_builtin_expect(self.redef_condition)


class ParallelWithBlockNode(ParallelStatNode):
    """
    This node represents a 'with cython.parallel.parallel():' block
    """

    valid_keyword_arguments = ['num_threads']

    num_threads = None

    def analyse_declarations(self, env):
        super(ParallelWithBlockNode, self).analyse_declarations(env)
        if self.args:
            error(self.pos, "cython.parallel.parallel() does not take "
                            "positional arguments")

    def generate_execution_code(self, code):
        self.declare_closure_privates(code)
        self.setup_parallel_control_flow_block(code)

        code.putln("#ifdef _OPENMP")
        code.put("#pragma omp parallel ")

        if self.privates:
            privates = [e.cname for e in self.privates
                        if not e.type.is_pyobject]
            code.put('private(%s)' % ', '.join(sorted(privates)))

        self.privatization_insertion_point = code.insertion_point()
        self.put_num_threads(code)
        code.putln("")

        code.putln("#endif /* _OPENMP */")

        code.begin_block()  # parallel block
        self.begin_parallel_block(code)
        self.initialize_privates_to_nan(code)
        code.funcstate.start_collecting_temps()
        self.body.generate_execution_code(code)
        self.trap_parallel_exit(code)
        self.privatize_temps(code)
        self.end_parallel_block(code)
        code.end_block()  # end parallel block

        continue_ = code.label_used(code.continue_label)
        break_ = code.label_used(code.break_label)
        return_ = code.label_used(code.return_label)

        self.restore_labels(code)
        self.end_parallel_control_flow_block(code, break_=break_,
                                             continue_=continue_,
                                             return_=return_)
        self.release_closure_privates(code)


class ParallelRangeNode(ParallelStatNode):
    """
    This node represents a 'for i in cython.parallel.prange():' construct.

    target       NameNode       the target iteration variable
    else_clause  Node or None   the else clause of this loop
    """

    child_attrs = ['body', 'target', 'else_clause', 'args', 'num_threads',
                   'chunksize']

    body = target = else_clause = args = None

    start = stop = step = None

    is_prange = True

    nogil = None
    schedule = None

    valid_keyword_arguments = ['schedule', 'nogil', 'num_threads', 'chunksize']

    def __init__(self, pos, **kwds):
        super(ParallelRangeNode, self).__init__(pos, **kwds)
        # Pretend to be a ForInStatNode for control flow analysis
        self.iterator = PassStatNode(pos)

    def analyse_declarations(self, env):
        super(ParallelRangeNode, self).analyse_declarations(env)
        self.target.analyse_target_declaration(env)
        if self.else_clause is not None:
            self.else_clause.analyse_declarations(env)

        if not self.args or len(self.args) > 3:
            error(self.pos, "Invalid number of positional arguments to prange")
            return

        if len(self.args) == 1:
            self.stop, = self.args
        elif len(self.args) == 2:
            self.start, self.stop = self.args
        else:
            self.start, self.stop, self.step = self.args

        if self.schedule not in (None, 'static', 'dynamic', 'guided', 'runtime'):
            error(self.pos, "Invalid schedule argument to prange: %s" % (self.schedule,))

    def analyse_expressions(self, env):
        was_nogil = env.nogil
        if self.nogil:
            env.nogil = True

        if self.target is None:
            error(self.pos, "prange() can only be used as part of a for loop")
            return self

        self.target = self.target.analyse_target_types(env)

        if not self.target.type.is_numeric:
            # Not a valid type, assume one for now anyway

            if not self.target.type.is_pyobject:
                # nogil_check will catch the is_pyobject case
                error(self.target.pos,
                      "Must be of numeric type, not %s" % self.target.type)

            self.index_type = PyrexTypes.c_py_ssize_t_type
        else:
            self.index_type = self.target.type
            if not self.index_type.signed:
                warning(self.target.pos,
                        "Unsigned index type not allowed before OpenMP 3.0",
                        level=2)

        # Setup start, stop and step, allocating temps if needed
        self.names = 'start', 'stop', 'step'
        start_stop_step = self.start, self.stop, self.step

        for node, name in zip(start_stop_step, self.names):
            if node is not None:
                node.analyse_types(env)
                if not node.type.is_numeric:
                    error(node.pos, "%s argument must be numeric" % name)
                    continue

                if not node.is_literal:
                    node = node.coerce_to_temp(env)
                    setattr(self, name, node)

                # As we range from 0 to nsteps, computing the index along the
                # way, we need a fitting type for 'i' and 'nsteps'
                self.index_type = PyrexTypes.widest_numeric_type(
                    self.index_type, node.type)

        if self.else_clause is not None:
            self.else_clause = self.else_clause.analyse_expressions(env)

        # Although not actually an assignment in this scope, it should be
        # treated as such to ensure it is unpacked if a closure temp, and to
        # ensure lastprivate behaviour and propagation. If the target index is
        # not a NameNode, it won't have an entry, and an error was issued by
        # ParallelRangeTransform
        target_entry = getattr(self.target, 'entry', None)
        if target_entry:
            self.assignments[self.target.entry] = self.target.pos, None

        node = super(ParallelRangeNode, self).analyse_expressions(env)

        if node.chunksize:
            if not node.schedule:
                error(node.chunksize.pos,
                      "Must provide schedule with chunksize")
            elif node.schedule == 'runtime':
                error(node.chunksize.pos,
                      "Chunksize not valid for the schedule runtime")
            elif (node.chunksize.type.is_int and
                  node.chunksize.is_literal and
                  node.chunksize.compile_time_value(env) <= 0):
                error(node.chunksize.pos, "Chunksize must not be negative")

            node.chunksize = node.chunksize.coerce_to(
                PyrexTypes.c_int_type, env).coerce_to_temp(env)

        if node.nogil:
            env.nogil = was_nogil

        node.is_nested_prange = node.parent and node.parent.is_prange
        if node.is_nested_prange:
            parent = node
            while parent.parent and parent.parent.is_prange:
                parent = parent.parent

            parent.assignments.update(node.assignments)
            parent.privates.update(node.privates)
            parent.assigned_nodes.extend(node.assigned_nodes)
        return node

    def nogil_check(self, env):
        names = 'start', 'stop', 'step', 'target'
        nodes = self.start, self.stop, self.step, self.target
        for name, node in zip(names, nodes):
            if node is not None and node.type.is_pyobject:
                error(node.pos, "%s may not be a Python object "
                                "as we don't have the GIL" % name)

    def generate_execution_code(self, code):
        """
        Generate code in the following steps

            1)  copy any closure variables determined thread-private
                into temporaries

            2)  allocate temps for start, stop and step

            3)  generate a loop that calculates the total number of steps,
                which then computes the target iteration variable for every step:

                    for i in prange(start, stop, step):
                        ...

                becomes

                    nsteps = (stop - start) / step;
                    i = start;

                    #pragma omp parallel for lastprivate(i)
                    for (temp = 0; temp < nsteps; temp++) {
                        i = start + step * temp;
                        ...
                    }

                Note that accumulation of 'i' would have a data dependency
                between iterations.

                Also, you can't do this

                    for (i = start; i < stop; i += step)
                        ...

                as the '<' operator should become '>' for descending loops.
                'for i from x < i < y:' does not suffer from this problem
                as the relational operator is known at compile time!

            4) release our temps and write back any private closure variables
        """
        self.declare_closure_privates(code)

        # This can only be a NameNode
        target_index_cname = self.target.entry.cname

        # This will be used as the dict to format our code strings, holding
        # the start, stop , step, temps and target cnames
        fmt_dict = {
            'target': target_index_cname,
            'target_type': self.target.type.empty_declaration_code()
        }

        # Setup start, stop and step, allocating temps if needed
        start_stop_step = self.start, self.stop, self.step
        defaults = '0', '0', '1'
        for node, name, default in zip(start_stop_step, self.names, defaults):
            if node is None:
                result = default
            elif node.is_literal:
                result = node.get_constant_c_result_code()
            else:
                node.generate_evaluation_code(code)
                result = node.result()

            fmt_dict[name] = result

        fmt_dict['i'] = code.funcstate.allocate_temp(self.index_type, False)
        fmt_dict['nsteps'] = code.funcstate.allocate_temp(self.index_type, False)

        # TODO: check if the step is 0 and if so, raise an exception in a
        # 'with gil' block. For now, just abort
        if self.step is not None and self.step.has_constant_result() and self.step.constant_result == 0:
            error(node.pos, "Iteration with step 0 is invalid.")
        elif not fmt_dict['step'].isdigit() or int(fmt_dict['step']) == 0:
            code.putln("if (((%(step)s) == 0)) abort();" % fmt_dict)

        self.setup_parallel_control_flow_block(code) # parallel control flow block

        # Note: nsteps is private in an outer scope if present
        code.putln("%(nsteps)s = (%(stop)s - %(start)s + %(step)s - %(step)s/abs(%(step)s)) / %(step)s;" % fmt_dict)

        # The target iteration variable might not be initialized, do it only if
        # we are executing at least 1 iteration, otherwise we should leave the
        # target unaffected. The target iteration variable is firstprivate to
        # shut up compiler warnings caused by lastprivate, as the compiler
        # erroneously believes that nsteps may be <= 0, leaving the private
        # target index uninitialized
        code.putln("if (%(nsteps)s > 0)" % fmt_dict)
        code.begin_block() # if block
        self.generate_loop(code, fmt_dict)
        code.end_block() # end if block

        self.restore_labels(code)

        if self.else_clause:
            if self.breaking_label_used:
                code.put("if (%s < 2)" % Naming.parallel_why)

            code.begin_block() # else block
            code.putln("/* else */")
            self.else_clause.generate_execution_code(code)
            code.end_block() # end else block

        # ------ cleanup ------
        self.end_parallel_control_flow_block(code) # end parallel control flow block

        # And finally, release our privates and write back any closure
        # variables
        for temp in start_stop_step + (self.chunksize, self.num_threads):
            if temp is not None:
                temp.generate_disposal_code(code)
                temp.free_temps(code)

        code.funcstate.release_temp(fmt_dict['i'])
        code.funcstate.release_temp(fmt_dict['nsteps'])

        self.release_closure_privates(code)

    def generate_loop(self, code, fmt_dict):
        if self.is_nested_prange:
            code.putln("#if 0")
        else:
            code.putln("#ifdef _OPENMP")

        if not self.is_parallel:
            code.put("#pragma omp for")
            self.privatization_insertion_point = code.insertion_point()
            reduction_codepoint = self.parent.privatization_insertion_point
        else:
            code.put("#pragma omp parallel")
            self.privatization_insertion_point = code.insertion_point()
            reduction_codepoint = self.privatization_insertion_point
            code.putln("")
            code.putln("#endif /* _OPENMP */")

            code.begin_block() # pragma omp parallel begin block

            # Initialize the GIL if needed for this thread
            self.begin_parallel_block(code)

            if self.is_nested_prange:
                code.putln("#if 0")
            else:
                code.putln("#ifdef _OPENMP")
            code.put("#pragma omp for")

        for entry, (op, lastprivate) in sorted(self.privates.items()):
            # Don't declare the index variable as a reduction
            if op and op in "+*-&^|" and entry != self.target.entry:
                if entry.type.is_pyobject:
                    error(self.pos, "Python objects cannot be reductions")
                else:
                    #code.put(" reduction(%s:%s)" % (op, entry.cname))
                    # This is the only way reductions + nesting works in gcc4.5
                    reduction_codepoint.put(
                                " reduction(%s:%s)" % (op, entry.cname))
            else:
                if entry == self.target.entry:
                    code.put(" firstprivate(%s)" % entry.cname)
                    code.put(" lastprivate(%s)" % entry.cname)
                    continue

                if not entry.type.is_pyobject:
                    if lastprivate:
                        private = 'lastprivate'
                    else:
                        private = 'private'

                    code.put(" %s(%s)" % (private, entry.cname))

        if self.schedule:
            if self.chunksize:
                chunksize = ", %s" % self.evaluate_before_block(code, self.chunksize)
            else:
                chunksize = ""

            code.put(" schedule(%s%s)" % (self.schedule, chunksize))

        self.put_num_threads(reduction_codepoint)

        code.putln("")
        code.putln("#endif /* _OPENMP */")

        code.put("for (%(i)s = 0; %(i)s < %(nsteps)s; %(i)s++)" % fmt_dict)
        code.begin_block()  # for loop block

        guard_around_body_codepoint = code.insertion_point()

        # Start if guard block around the body. This may be unnecessary, but
        # at least it doesn't spoil indentation
        code.begin_block()

        code.putln("%(target)s = (%(target_type)s)(%(start)s + %(step)s * %(i)s);" % fmt_dict)
        self.initialize_privates_to_nan(code, exclude=self.target.entry)

        if self.is_parallel and not self.is_nested_prange:
            # nested pranges are not omp'ified, temps go to outer loops
            code.funcstate.start_collecting_temps()

        self.body.generate_execution_code(code)
        self.trap_parallel_exit(code, should_flush=True)
        if self.is_parallel and not self.is_nested_prange:
            # nested pranges are not omp'ified, temps go to outer loops
            self.privatize_temps(code)

        if self.breaking_label_used:
            # Put a guard around the loop body in case return, break or
            # exceptions might be used
            guard_around_body_codepoint.putln("if (%s < 2)" % Naming.parallel_why)

        code.end_block()  # end guard around loop body
        code.end_block()  # end for loop block

        if self.is_parallel:
            # Release the GIL and deallocate the thread state
            self.end_parallel_block(code)
            code.end_block()  # pragma omp parallel end block


class CnameDecoratorNode(StatNode):
    """
    This node is for the cname decorator in CythonUtilityCode:

        @cname('the_cname')
        cdef func(...):
            ...

    In case of a cdef class the cname specifies the objstruct_cname.

    node        the node to which the cname decorator is applied
    cname       the cname the node should get
    """

    child_attrs = ['node']

    def analyse_declarations(self, env):
        self.node.analyse_declarations(env)

        node = self.node
        if isinstance(node, CompilerDirectivesNode):
            node = node.body.stats[0]

        self.is_function = isinstance(node, FuncDefNode)
        is_struct_or_enum = isinstance(node, (CStructOrUnionDefNode, CEnumDefNode))
        e = node.entry

        if self.is_function:
            e.cname = self.cname
            e.func_cname = self.cname
            e.used = True
            if e.pyfunc_cname and '.' in e.pyfunc_cname:
                e.pyfunc_cname = self.mangle(e.pyfunc_cname)
        elif is_struct_or_enum:
            e.cname = e.type.cname = self.cname
        else:
            scope = node.scope

            e.cname = self.cname
            e.type.objstruct_cname = self.cname + '_obj'
            e.type.typeobj_cname = Naming.typeobj_prefix + self.cname
            e.type.typeptr_cname = self.cname + '_type'
            e.type.scope.namespace_cname = e.type.typeptr_cname

            e.as_variable.cname = e.type.typeptr_cname

            scope.scope_prefix = self.cname + "_"

            for name, entry in scope.entries.items():
                if entry.func_cname:
                    entry.func_cname = self.mangle(entry.cname)
                if entry.pyfunc_cname:
                    entry.pyfunc_cname = self.mangle(entry.pyfunc_cname)

    def mangle(self, cname):
        if '.' in cname:
            # remove __pyx_base from func_cname
            cname = cname.split('.')[-1]
        return '%s_%s' % (self.cname, cname)

    def analyse_expressions(self, env):
        self.node = self.node.analyse_expressions(env)
        return self

    def generate_function_definitions(self, env, code):
        "Ensure a prototype for every @cname method in the right place"
        if self.is_function and env.is_c_class_scope:
            # method in cdef class, generate a prototype in the header
            h_code = code.globalstate['utility_code_proto']

            if isinstance(self.node, DefNode):
                self.node.generate_function_header(
                    h_code, with_pymethdef=False, proto_only=True)
            else:
                from . import ModuleNode
                entry = self.node.entry
                cname = entry.cname
                entry.cname = entry.func_cname

                ModuleNode.generate_cfunction_declaration(
                    entry,
                    env.global_scope(),
                    h_code,
                    definition=True)

                entry.cname = cname

        self.node.generate_function_definitions(env, code)

    def generate_execution_code(self, code):
        self.node.generate_execution_code(code)


#------------------------------------------------------------------------------------
#
#  Runtime support code
#
#------------------------------------------------------------------------------------

if Options.gcc_branch_hints:
    branch_prediction_macros = """
/* Test for GCC > 2.95 */
#if defined(__GNUC__) \
    && (__GNUC__ > 2 || (__GNUC__ == 2 && (__GNUC_MINOR__ > 95)))
  #define likely(x)   __builtin_expect(!!(x), 1)
  #define unlikely(x) __builtin_expect(!!(x), 0)
#else /* !__GNUC__ or GCC < 2.95 */
  #define likely(x)   (x)
  #define unlikely(x) (x)
#endif /* __GNUC__ */
"""
else:
    branch_prediction_macros = """
#define likely(x)   (x)
#define unlikely(x) (x)
"""

#------------------------------------------------------------------------------------

printing_utility_code = UtilityCode.load_cached("Print", "Printing.c")
printing_one_utility_code = UtilityCode.load_cached("PrintOne", "Printing.c")

#------------------------------------------------------------------------------------

# Exception raising code
#
# Exceptions are raised by __Pyx_Raise() and stored as plain
# type/value/tb in PyThreadState->curexc_*.  When being caught by an
# 'except' statement, curexc_* is moved over to exc_* by
# __Pyx_GetException()

restore_exception_utility_code = UtilityCode.load_cached("PyErrFetchRestore", "Exceptions.c")
raise_utility_code = UtilityCode.load_cached("RaiseException", "Exceptions.c")
get_exception_utility_code = UtilityCode.load_cached("GetException", "Exceptions.c")
swap_exception_utility_code = UtilityCode.load_cached("SwapException", "Exceptions.c")
reset_exception_utility_code = UtilityCode.load_cached("SaveResetException", "Exceptions.c")
traceback_utility_code = UtilityCode.load_cached("AddTraceback", "Exceptions.c")

#------------------------------------------------------------------------------------

get_exception_tuple_utility_code = UtilityCode(
    proto="""
static PyObject *__Pyx_GetExceptionTuple(PyThreadState *__pyx_tstate); /*proto*/
""",
    # I doubt that calling __Pyx_GetException() here is correct as it moves
    # the exception from tstate->curexc_* to tstate->exc_*, which prevents
    # exception handlers later on from receiving it.
    # NOTE: "__pyx_tstate" may be used by __Pyx_GetException() macro
    impl = """
static PyObject *__Pyx_GetExceptionTuple(CYTHON_UNUSED PyThreadState *__pyx_tstate) {
    PyObject *type = NULL, *value = NULL, *tb = NULL;
    if (__Pyx_GetException(&type, &value, &tb) == 0) {
        PyObject* exc_info = PyTuple_New(3);
        if (exc_info) {
            Py_INCREF(type);
            Py_INCREF(value);
            Py_INCREF(tb);
            PyTuple_SET_ITEM(exc_info, 0, type);
            PyTuple_SET_ITEM(exc_info, 1, value);
            PyTuple_SET_ITEM(exc_info, 2, tb);
            return exc_info;
        }
    }
    return NULL;
}
""",
    requires=[get_exception_utility_code])<|MERGE_RESOLUTION|>--- conflicted
+++ resolved
@@ -21,14 +21,9 @@
 from . import PyrexTypes
 from . import TypeSlots
 from .PyrexTypes import py_object_type, error_type
-<<<<<<< HEAD
-from .Symtab import (ModuleScope, LocalScope, ClosureScope,
-                     StructOrUnionScope, PyClassScope, CppClassScope, TemplateScope, ScopedEnumScope,
-=======
 from .Symtab import (ModuleScope, LocalScope, ClosureScope, PropertyScope,
                      StructOrUnionScope, PyClassScope, CppClassScope, TemplateScope,
->>>>>>> c74381f2
-                     punycodify_name)
+                     ScopedEnumScope, punycodify_name)
 from .Code import UtilityCode
 from .StringEncoding import EncodedString
 from . import Future
