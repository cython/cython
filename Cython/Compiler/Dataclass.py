# functions to transform a c class into a dataclass

from collections import OrderedDict
from textwrap import dedent
import operator

from . import ExprNodes
from . import Nodes
from . import PyrexTypes
from . import Builtin
from . import Naming
from .Errors import error, warning
from .Code import UtilityCode, TempitaUtilityCode
from .Visitor import VisitorTransform
from .StringEncoding import EncodedString
from .TreeFragment import TreeFragment
from .ParseTreeTransforms import NormalizeTree, SkipDeclarations
from .Options import copy_inherited_directives

_dataclass_loader_utilitycode = None

def make_dataclasses_module_callnode(pos):
    global _dataclass_loader_utilitycode
    if not _dataclass_loader_utilitycode:
        python_utility_code = UtilityCode.load_cached("Dataclasses_fallback", "Dataclasses.py")
        python_utility_code = EncodedString(python_utility_code.impl)
        _dataclass_loader_utilitycode = TempitaUtilityCode.load(
            "SpecificModuleLoader", "Dataclasses.c",
            context={'cname': "dataclasses", 'py_code': python_utility_code.as_c_string_literal()})
    return ExprNodes.PythonCapiCallNode(
        pos, "__Pyx_Load_dataclasses_Module",
        PyrexTypes.CFuncType(PyrexTypes.py_object_type, []),
        utility_code=_dataclass_loader_utilitycode,
        args=[],
    )

_INTERNAL_DEFAULTSHOLDER_NAME = EncodedString('__pyx_dataclass_defaults')


class RemoveAssignmentsToNames(VisitorTransform, SkipDeclarations):
    """
    Cython (and Python) normally treats

    class A:
         x = 1

    as generating a class attribute. However for dataclasses the `= 1` should be interpreted as
    a default value to initialize an instance attribute with.
    This transform therefore removes the `x=1` assignment so that the class attribute isn't
    generated, while recording what it has removed so that it can be used in the initialization.
    """
    def __init__(self, names):
        super(RemoveAssignmentsToNames, self).__init__()
        self.names = names
        self.removed_assignments = {}

    def visit_CClassNode(self, node):
        self.visitchildren(node)
        return node

    def visit_PyClassNode(self, node):
        return node  # go no further

    def visit_FuncDefNode(self, node):
        return node  # go no further

    def visit_SingleAssignmentNode(self, node):
        if node.lhs.is_name and node.lhs.name in self.names:
            if node.lhs.name in self.removed_assignments:
                warning(node.pos, ("Multiple assignments for '%s' in dataclass; "
                                   "using most recent") % node.lhs.name, 1)
            self.removed_assignments[node.lhs.name] = node.rhs
            return []
        return node

    # I believe cascaded assignment is always a syntax error with annotations
    # so there's no need to define visit_CascadedAssignmentNode

    def visit_Node(self, node):
        self.visitchildren(node)
        return node


class TemplateCode(object):
    _placeholder_count = 0

    def __init__(self):
        self.code_lines = []
        self.placeholders = {}
        self.extra_stats = []

    def insertion_point(self):
        return len(self.code_lines)

    def insert_code_line(self, insertion_point, code_line):
        self.code_lines.insert(insertion_point, code_line)

    def reset(self, insertion_point=0):
        del self.code_lines[insertion_point:]

    def add_code_line(self, code_line):
        self.code_lines.append(code_line)

    def add_code_lines(self, code_lines):
        self.code_lines.extend(code_lines)

    def add_placeholder(self, field_names, value):
        name = self._new_placeholder_name(field_names)
        self.placeholders[name] = value
        return name

    def add_extra_statements(self, statements):
        self.extra_stats.extend(statements)

    def _new_placeholder_name(self, field_names):
        while True:
            name = "INIT_PLACEHOLDER_%d" % self._placeholder_count
            if (name not in self.placeholders
                    and name not in field_names):
                # make sure name isn't already used and doesn't
                # conflict with a variable name (which is unlikely but possible)
                break
            self._placeholder_count += 1
        return name

    def generate_tree(self, level='c_class'):
        stat_list_node = TreeFragment(
            "\n".join(self.code_lines),
            level=level,
            pipeline=[NormalizeTree(None)],
        ).substitute(self.placeholders)

        stat_list_node.stats += self.extra_stats
        return stat_list_node


class _MISSING_TYPE(object):
    pass
MISSING = _MISSING_TYPE()


class Field(object):
    """
    Field is based on the dataclasses.field class from the standard library module.
    It is used internally during the generation of Cython dataclasses to keep track
    of the settings for individual attributes.

    Attributes of this class are stored as nodes so they can be used in code construction
    more readily (i.e. we store BoolNode rather than bool)
    """
    default = MISSING
    default_factory = MISSING
    private = False

    literal_keys = ("repr", "hash", "init", "compare", "metadata")

    # default values are defined by the CPython dataclasses.field
    def __init__(self, pos, default=MISSING, default_factory=MISSING,
                 repr=None, hash=None, init=None,
                 compare=None, metadata=None,
                 is_initvar=False, is_classvar=False,
                 **additional_kwds):
        if default is not MISSING:
            self.default = default
        if default_factory is not MISSING:
            self.default_factory = default_factory
        self.repr = repr or ExprNodes.BoolNode(pos, value=True)
        self.hash = hash or ExprNodes.NoneNode(pos)
        self.init = init or ExprNodes.BoolNode(pos, value=True)
        self.compare = compare or ExprNodes.BoolNode(pos, value=True)
        self.metadata = metadata or ExprNodes.NoneNode(pos)
        self.is_initvar = is_initvar
        self.is_classvar = is_classvar

        for k, v in additional_kwds.items():
            # There should not be any additional keywords!
            error(v.pos, "cython.dataclasses.field() got an unexpected keyword argument '%s'" % k)

        for field_name in self.literal_keys:
            field_value = getattr(self, field_name)
            if not field_value.is_literal:
                error(field_value.pos,
                      "cython.dataclasses.field parameter '%s' must be a literal value" % field_name)

    def iterate_record_node_arguments(self):
        for key in (self.literal_keys + ('default', 'default_factory')):
            value = getattr(self, key)
            if value is not MISSING:
                yield key, value


def process_class_get_fields(node):
    var_entries = node.scope.var_entries
    # order of definition is used in the dataclass
    var_entries = sorted(var_entries, key=operator.attrgetter('pos'))
    var_names = [entry.name for entry in var_entries]

    # don't treat `x = 1` as an assignment of a class attribute within the dataclass
    transform = RemoveAssignmentsToNames(var_names)
    transform(node)
    default_value_assignments = transform.removed_assignments

    if node.base_type and node.base_type.dataclass_fields:
        fields = node.base_type.dataclass_fields.copy()
    else:
        fields = OrderedDict()

    for entry in var_entries:
        name = entry.name
        is_initvar = entry.declared_with_pytyping_modifier("dataclasses.InitVar")
        # TODO - classvars aren't included in "var_entries" so are missed here
        # and thus this code is never triggered
        is_classvar = entry.declared_with_pytyping_modifier("typing.ClassVar")
        if name in default_value_assignments:
            assignment = default_value_assignments[name]
            if (isinstance(assignment, ExprNodes.CallNode)
                    and assignment.function.as_cython_attribute() == "dataclasses.field"):
                # I believe most of this is well-enforced when it's treated as a directive
                # but it doesn't hurt to make sure
                valid_general_call = (isinstance(assignment, ExprNodes.GeneralCallNode)
                        and isinstance(assignment.positional_args, ExprNodes.TupleNode)
                        and not assignment.positional_args.args
                        and (assignment.keyword_args is None or isinstance(assignment.keyword_args, ExprNodes.DictNode)))
                valid_simple_call = (isinstance(assignment, ExprNodes.SimpleCallNode) and not assignment.args)
                if not (valid_general_call or valid_simple_call):
                    error(assignment.pos, "Call to 'cython.dataclasses.field' must only consist "
                          "of compile-time keyword arguments")
                    continue
                keyword_args = assignment.keyword_args.as_python_dict() if valid_general_call and assignment.keyword_args else {}
                if 'default' in keyword_args and 'default_factory' in keyword_args:
                    error(assignment.pos, "cannot specify both default and default_factory")
                    continue
                field = Field(node.pos, **keyword_args)
            else:
                if isinstance(assignment, ExprNodes.CallNode):
                    func = assignment.function
                    if ((func.is_name and func.name == "field")
                            or (func.is_attribute and func.attribute == "field")):
                        warning(assignment.pos, "Do you mean cython.dataclasses.field instead?", 1)
                if assignment.type in [Builtin.list_type, Builtin.dict_type, Builtin.set_type]:
                    # The standard library module generates a TypeError at runtime
                    # in this situation.
                    # Error message is copied from CPython
                    error(assignment.pos, "mutable default <class '{0}'> for field {1} is not allowed: "
                          "use default_factory".format(assignment.type.name, name))

                field = Field(node.pos, default=assignment)
        else:
            field = Field(node.pos)
        field.is_initvar = is_initvar
        field.is_classvar = is_classvar
        if entry.visibility == "private":
            field.private = True
        fields[name] = field
    node.entry.type.dataclass_fields = fields
    return fields


def handle_cclass_dataclass(node, dataclass_args, analyse_decs_transform):
    # default argument values from https://docs.python.org/3/library/dataclasses.html
    kwargs = dict(init=True, repr=True, eq=True,
                  order=False, unsafe_hash=False,
                  frozen=False, kw_only=False)
    if dataclass_args is not None:
        if dataclass_args[0]:
            error(node.pos, "cython.dataclasses.dataclass takes no positional arguments")
        for k, v in dataclass_args[1].items():
            if k not in kwargs:
                error(node.pos,
                      "cython.dataclasses.dataclass() got an unexpected keyword argument '%s'" % k)
            if not isinstance(v, ExprNodes.BoolNode):
                error(node.pos,
                      "Arguments passed to cython.dataclasses.dataclass must be True or False")
            kwargs[k] = v

    # remove everything that does not belong into _DataclassParams()
    kw_only = kwargs.pop("kw_only")

    fields = process_class_get_fields(node)

    dataclass_module = make_dataclasses_module_callnode(node.pos)

    # create __dataclass_params__ attribute. I try to use the exact
    # `_DataclassParams` class defined in the standard library module if at all possible
    # for maximum duck-typing compatibility.
    dataclass_params_func = ExprNodes.AttributeNode(node.pos, obj=dataclass_module,
                                                    attribute=EncodedString("_DataclassParams"))
    dataclass_params_keywords = ExprNodes.DictNode.from_pairs(
        node.pos,
        [ (ExprNodes.IdentifierStringNode(node.pos, value=EncodedString(k)),
           ExprNodes.BoolNode(node.pos, value=v))
          for k, v in kwargs.items() ])
    dataclass_params = ExprNodes.GeneralCallNode(node.pos,
                                                 function = dataclass_params_func,
                                                 positional_args = ExprNodes.TupleNode(node.pos, args=[]),
                                                 keyword_args = dataclass_params_keywords)
    dataclass_params_assignment = Nodes.SingleAssignmentNode(
        node.pos,
        lhs = ExprNodes.NameNode(node.pos, name=EncodedString("__dataclass_params__")),
        rhs = dataclass_params)

    dataclass_fields_stats = _set_up_dataclass_fields(node, fields, dataclass_module)

    stats = Nodes.StatListNode(node.pos,
                               stats=[dataclass_params_assignment] + dataclass_fields_stats)

    code = TemplateCode()
    generate_init_code(code, kwargs['init'], node, fields, kw_only)
    generate_repr_code(code, kwargs['repr'], node, fields)
    generate_eq_code(code, kwargs['eq'], node, fields)
    generate_order_code(code, kwargs['order'], node, fields)
    generate_hash_code(code, kwargs['unsafe_hash'], kwargs['eq'], kwargs['frozen'], node, fields)

    stats.stats += code.generate_tree().stats

    # turn off annotation typing, so all arguments to __init__ are accepted as
    # generic objects and thus can accept _HAS_DEFAULT_FACTORY.
    # Type conversion comes later
    comp_directives = Nodes.CompilerDirectivesNode(node.pos,
        directives=copy_inherited_directives(node.scope.directives, annotation_typing=False),
        body=stats)

    comp_directives.analyse_declarations(node.scope)
    # probably already in this scope, but it doesn't hurt to make sure
    analyse_decs_transform.enter_scope(node, node.scope)
    analyse_decs_transform.visit(comp_directives)
    analyse_decs_transform.exit_scope()

    node.body.stats.append(comp_directives)


def generate_init_code(code, init, node, fields, kw_only):
    """
    All of these "generate_*_code" functions return a tuple of:
    - code string
    - placeholder dict (often empty)
    - stat list (often empty)
    which can then be combined later and processed once.

    Notes on CPython generated "__init__":
    * Implemented in `_init_fn`.
    * The use of the `dataclasses._HAS_DEFAULT_FACTORY` sentinel value as
      the default argument for fields that need constructing with a factory
      function is copied from the CPython implementation. (`None` isn't
      suitable because it could also be a value for the user to pass.)
      There's no real reason why it needs importing from the dataclasses module
      though - it could equally be a value generated by Cython when the module loads.
    * seen_default and the associated error message are copied directly from Python
    * Call to user-defined __post_init__ function (if it exists) is copied from
      CPython.
    """
    if not init or node.scope.lookup_here("__init__"):
        return

    # selfname behaviour copied from the cpython module
    selfname = "__dataclass_self__" if "self" in fields else "self"
    args = [selfname]

    if kw_only:
        args.append("*")

    function_start_point = code.insertion_point()

    # create a temp to get _HAS_DEFAULT_FACTORY
    dataclass_module = make_dataclasses_module_callnode(node.pos)
    has_default_factory = ExprNodes.AttributeNode(
        node.pos,
        obj=dataclass_module,
        attribute=EncodedString("_HAS_DEFAULT_FACTORY")
    )

    default_factory_placeholder = code.add_placeholder(fields, has_default_factory)

    seen_default = False
    for name, field in fields.items():
        entry = node.scope.lookup(name)
        if entry.annotation:
            annotation = u": %s" % entry.annotation.string.value
        else:
            annotation = u""
        assignment = u''
        if field.default is not MISSING or field.default_factory is not MISSING:
            seen_default = True
            if field.default_factory is not MISSING:
                ph_name = default_factory_placeholder
            else:
                ph_name = code.add_placeholder(fields, field.default)  # 'default' should be a node
            assignment = u" = %s" % ph_name
        elif seen_default and not kw_only and field.init.value:
            error(entry.pos, ("non-default argument '%s' follows default argument "
                              "in dataclass __init__") % name)
            code.reset(function_start_point)
            return

        if field.init.value:
            args.append(u"%s%s%s" % (name, annotation, assignment))

        if field.is_initvar:
            continue
        elif field.default_factory is MISSING:
            if field.init.value:
                code.add_code_line(u"    %s.%s = %s" % (selfname, name, name))
            elif assignment:
                # not an argument to the function, but is still initialized
                code.add_code_line(u"    %s.%s%s" % (selfname, name, assignment))
        else:
            ph_name = code.add_placeholder(fields, field.default_factory)
            if field.init.value:
                # close to:
                # def __init__(self, name=_PLACEHOLDER_VALUE):
                #     self.name = name_default_factory() if name is _PLACEHOLDER_VALUE else name
                code.add_code_line(u"    %s.%s = %s() if %s is %s else %s" % (
                    selfname, name, ph_name, name, default_factory_placeholder, name))
            else:
                # still need to use the default factory to initialize
<<<<<<< HEAD
                function_body_code_lines.append(u"    %s.%s = %s()"
                                  % (selfname, name, ph_name))

    args = u", ".join(args)
    func_def = u"def __init__(%s):" % args

    code_lines = [func_def] + (function_body_code_lines or ["    pass"])
=======
                code.add_code_line(u"    %s.%s = %s()" % (
                    selfname, name, ph_name))
>>>>>>> 33866a61

    if node.scope.lookup("__post_init__"):
        post_init_vars = ", ".join(name for name, field in fields.items()
                                   if field.is_initvar)
        code.add_code_line("    %s.__post_init__(%s)" % (selfname, post_init_vars))

    if function_start_point == code.insertion_point():
        code.add_code_line("    pass")

    args = u", ".join(args)
    code.insert_code_line(function_start_point, u"def __init__(%s):" % args)


def generate_repr_code(code, repr, node, fields):
    """
    The CPython implementation is just:
    ['return self.__class__.__qualname__ + f"(' +
                     ', '.join([f"{f.name}={{self.{f.name}!r}}"
                                for f in fields]) +
                     ')"'],

    The only notable difference here is self.__class__.__qualname__ -> type(self).__name__
    which is because Cython currently supports Python 2.
    """
    if not repr or node.scope.lookup("__repr__"):
        return

    code.add_code_line("def __repr__(self):")
    strs = [u"%s={self.%s!r}" % (name, name)
            for name, field in fields.items()
            if field.repr.value and not field.is_initvar]
    format_string = u", ".join(strs)

    code.add_code_line(u'    name = getattr(type(self), "__qualname__", type(self).__name__)')
    code.add_code_line(u"    return f'{name}(%s)'" % format_string)


def generate_cmp_code(code, op, funcname, node, fields):
    if node.scope.lookup_here(funcname):
        return

    names = [name for name, field in fields.items() if (field.compare.value and not field.is_initvar)]

    if not names:
        return  # no comparable types

    code.add_code_lines([
        "def %s(self, other):" % funcname,
        "    if not isinstance(other, %s):" % node.class_name,
        "        return NotImplemented",
        #
        "    cdef %s other_cast" % node.class_name,
        "    other_cast = <%s>other" % node.class_name,
    ])

    # The Python implementation of dataclasses.py does a tuple comparison
    # (roughly):
    #  return self._attributes_to_tuple() {op} other._attributes_to_tuple()
    #
    # For the Cython implementation a tuple comparison isn't an option because
    # not all attributes can be converted to Python objects and stored in a tuple
    #
    # TODO - better diagnostics of whether the types support comparison before
    #    generating the code. Plus, do we want to convert C structs to dicts and
    #    compare them that way (I think not, but it might be in demand)?
    checks = []
    for name in names:
        checks.append("(self.%s %s other_cast.%s)" % (
            name, op, name))

    if checks:
        code.add_code_line("    return " + " and ".join(checks))
    else:
        if "=" in op:
            code.add_code_line("    return True")  # "() == ()" is True
        else:
            code.add_code_line("    return False")


def generate_eq_code(code, eq, node, fields):
    if not eq:
        return
    generate_cmp_code(code, "==", "__eq__", node, fields)


def generate_order_code(code, order, node, fields):
    if not order:
        return

    for op, name in [("<", "__lt__"),
                     ("<=", "__le__"),
                     (">", "__gt__"),
                     (">=", "__ge__")]:
        generate_cmp_code(code, op, name, node, fields)


def generate_hash_code(code, unsafe_hash, eq, frozen, node, fields):
    """
    Copied from CPython implementation - the intention is to follow this as far as
    is possible:
    #    +------------------- unsafe_hash= parameter
    #    |       +----------- eq= parameter
    #    |       |       +--- frozen= parameter
    #    |       |       |
    #    v       v       v    |        |        |
    #                         |   no   |  yes   |  <--- class has explicitly defined __hash__
    # +=======+=======+=======+========+========+
    # | False | False | False |        |        | No __eq__, use the base class __hash__
    # +-------+-------+-------+--------+--------+
    # | False | False | True  |        |        | No __eq__, use the base class __hash__
    # +-------+-------+-------+--------+--------+
    # | False | True  | False | None   |        | <-- the default, not hashable
    # +-------+-------+-------+--------+--------+
    # | False | True  | True  | add    |        | Frozen, so hashable, allows override
    # +-------+-------+-------+--------+--------+
    # | True  | False | False | add    | raise  | Has no __eq__, but hashable
    # +-------+-------+-------+--------+--------+
    # | True  | False | True  | add    | raise  | Has no __eq__, but hashable
    # +-------+-------+-------+--------+--------+
    # | True  | True  | False | add    | raise  | Not frozen, but hashable
    # +-------+-------+-------+--------+--------+
    # | True  | True  | True  | add    | raise  | Frozen, so hashable
    # +=======+=======+=======+========+========+
    # For boxes that are blank, __hash__ is untouched and therefore
    # inherited from the base class.  If the base is object, then
    # id-based hashing is used.

    The Python implementation creates a tuple of all the fields, then hashes them.
    This implementation creates a tuple of all the hashes of all the fields and hashes that.
    The reason for this slight difference is to avoid to-Python conversions for anything
    that Cython knows how to hash directly (It doesn't look like this currently applies to
    anything though...).
    """

    hash_entry = node.scope.lookup_here("__hash__")
    if hash_entry:
        # TODO ideally assignment of __hash__ to None shouldn't trigger this
        # but difficult to get the right information here
        if unsafe_hash:
            # error message taken from CPython dataclasses module
            error(node.pos, "Cannot overwrite attribute __hash__ in class %s" % node.class_name)
        return

    if not unsafe_hash:
        if not eq:
            return
        if not frozen:
            code.add_extra_statements([
                Nodes.SingleAssignmentNode(
                    node.pos,
                    lhs=ExprNodes.NameNode(node.pos, name=EncodedString("__hash__")),
                    rhs=ExprNodes.NoneNode(node.pos),
                )
            ])
            return

    names = [
        name for name, field in fields.items()
        if not field.is_initvar and (
            field.compare.value if field.hash.value is None else field.hash.value)
    ]
    if not names:
        return  # nothing to hash

    # make a tuple of the hashes
    hash_tuple_items = u", ".join(u"hash(self.%s)" % name for name in names)

    # if we're here we want to generate a hash
    code.add_code_lines([
        "def __hash__(self):",
        "    return hash((%s))" % hash_tuple_items,
    ])


def get_field_type(pos, entry):
    """
    sets the .type attribute for a field

    Returns the annotation if possible (since this is what the dataclasses
    module does). If not (for example, attributes defined with cdef) then
    it creates a string fallback.
    """
    if entry.annotation:
        # Right now it doesn't look like cdef classes generate an
        # __annotations__ dict, therefore it's safe to just return
        # entry.annotation
        # (TODO: remove .string if we ditch PEP563)
        return entry.annotation.string
        # If they do in future then we may need to look up into that
        # to duplicating the node. The code below should do this:
        #class_name_node = ExprNodes.NameNode(pos, name=entry.scope.name)
        #annotations = ExprNodes.AttributeNode(
        #    pos, obj=class_name_node,
        #    attribute=EncodedString("__annotations__")
        #)
        #return ExprNodes.IndexNode(
        #    pos, base=annotations,
        #    index=ExprNodes.StringNode(pos, value=entry.name)
        #)
    else:
        # it's slightly unclear what the best option is here - we could
        # try to return PyType_Type. This case should only happen with
        # attributes defined with cdef so Cython is free to make it's own
        # decision
        s = EncodedString(entry.type.declaration_code("", for_display=1))
        return ExprNodes.StringNode(pos, value=s)


class FieldRecordNode(ExprNodes.ExprNode):
    """
    __dataclass_fields__ contains a bunch of field objects recording how each field
    of the dataclass was initialized (mainly corresponding to the arguments passed to
    the "field" function). This node is used for the attributes of these field objects.

    If possible, coerces `arg` to a Python object.
    Otherwise, generates a sensible backup string.
    """
    subexprs = ['arg']

    def __init__(self, pos, arg):
        super(FieldRecordNode, self).__init__(pos, arg=arg)

    def analyse_types(self, env):
        self.arg.analyse_types(env)
        self.type = self.arg.type
        return self

    def coerce_to_pyobject(self, env):
        if self.arg.type.can_coerce_to_pyobject(env):
            return self.arg.coerce_to_pyobject(env)
        else:
            # A string representation of the code that gave the field seems like a reasonable
            # fallback. This'll mostly happen for "default" and "default_factory" where the
            # type may be a C-type that can't be converted to Python.
            return self._make_string()

    def _make_string(self):
        from .AutoDocTransforms import AnnotationWriter
        writer = AnnotationWriter(description="Dataclass field")
        string = writer.write(self.arg)
        return ExprNodes.StringNode(self.pos, value=EncodedString(string))

    def generate_evaluation_code(self, code):
        return self.arg.generate_evaluation_code(code)


def _set_up_dataclass_fields(node, fields, dataclass_module):
    # For defaults and default_factories containing things like lambda,
    # they're already declared in the class scope, and it creates a big
    # problem if multiple copies are floating around in both the __init__
    # function, and in the __dataclass_fields__ structure.
    # Therefore, create module-level constants holding these values and
    # pass those around instead
    #
    # If possible we use the `Field` class defined in the standard library
    # module so that the information stored here is as close to a regular
    # dataclass as is possible.
    variables_assignment_stats = []
    for name, field in fields.items():
        if field.private:
            continue  # doesn't appear in the public interface
        for attrname in [ "default", "default_factory" ]:
            field_default = getattr(field, attrname)
            if field_default is MISSING or field_default.is_literal or field_default.is_name:
                # some simple cases where we don't need to set up
                # the variable as a module-level constant
                continue
            global_scope = node.scope.global_scope()
            module_field_name = global_scope.mangle(
                global_scope.mangle(Naming.dataclass_field_default_cname, node.class_name),
                name)
            # create an entry in the global scope for this variable to live
            field_node = ExprNodes.NameNode(field_default.pos, name=EncodedString(module_field_name))
            field_node.entry = global_scope.declare_var(
                field_node.name, type=field_default.type or PyrexTypes.unspecified_type,
                pos=field_default.pos, cname=field_node.name, is_cdef=True,
                # TODO: do we need to set 'pytyping_modifiers' here?
            )
            # replace the field so that future users just receive the namenode
            setattr(field, attrname, field_node)

            variables_assignment_stats.append(
                Nodes.SingleAssignmentNode(field_default.pos, lhs=field_node, rhs=field_default))

    placeholders = {}
    field_func = ExprNodes.AttributeNode(node.pos, obj=dataclass_module,
                                         attribute=EncodedString("field"))
    dc_fields = ExprNodes.DictNode(node.pos, key_value_pairs=[])
    dc_fields_namevalue_assignments = []

    for name, field in fields.items():
        if field.private:
            continue  # doesn't appear in the public interface
        type_placeholder_name = "PLACEHOLDER_%s" % name
        placeholders[type_placeholder_name] = get_field_type(
            node.pos, node.scope.entries[name]
        )

        # defining these make the fields introspect more like a Python dataclass
        field_type_placeholder_name = "PLACEHOLDER_FIELD_TYPE_%s" % name
        if field.is_initvar:
            placeholders[field_type_placeholder_name] = ExprNodes.AttributeNode(
                node.pos, obj=dataclass_module,
                attribute=EncodedString("_FIELD_INITVAR")
            )
        elif field.is_classvar:
            # TODO - currently this isn't triggered
            placeholders[field_type_placeholder_name] = ExprNodes.AttributeNode(
                node.pos, obj=dataclass_module,
                attribute=EncodedString("_FIELD_CLASSVAR")
            )
        else:
            placeholders[field_type_placeholder_name] = ExprNodes.AttributeNode(
                node.pos, obj=dataclass_module,
                attribute=EncodedString("_FIELD")
            )

        dc_field_keywords = ExprNodes.DictNode.from_pairs(
            node.pos,
            [(ExprNodes.IdentifierStringNode(node.pos, value=EncodedString(k)),
               FieldRecordNode(node.pos, arg=v))
              for k, v in field.iterate_record_node_arguments()]

        )
        dc_field_call = ExprNodes.GeneralCallNode(
            node.pos, function = field_func,
            positional_args = ExprNodes.TupleNode(node.pos, args=[]),
            keyword_args = dc_field_keywords)
        dc_fields.key_value_pairs.append(
            ExprNodes.DictItemNode(
                node.pos,
                key=ExprNodes.IdentifierStringNode(node.pos, value=EncodedString(name)),
                value=dc_field_call))
        dc_fields_namevalue_assignments.append(
            dedent(u"""\
                __dataclass_fields__[{0!r}].name = {0!r}
                __dataclass_fields__[{0!r}].type = {1}
                __dataclass_fields__[{0!r}]._field_type = {2}
            """).format(name, type_placeholder_name, field_type_placeholder_name))

    dataclass_fields_assignment = \
        Nodes.SingleAssignmentNode(node.pos,
                        lhs = ExprNodes.NameNode(node.pos,
                                        name=EncodedString("__dataclass_fields__")),
                        rhs = dc_fields)

    dc_fields_namevalue_assignments = u"\n".join(dc_fields_namevalue_assignments)
    dc_fields_namevalue_assignments = TreeFragment(dc_fields_namevalue_assignments,
                                                   level="c_class",
                                                   pipeline=[NormalizeTree(None)])
    dc_fields_namevalue_assignments = dc_fields_namevalue_assignments.substitute(placeholders)

    return (variables_assignment_stats
            + [dataclass_fields_assignment]
            + dc_fields_namevalue_assignments.stats)<|MERGE_RESOLUTION|>--- conflicted
+++ resolved
@@ -413,18 +413,8 @@
                     selfname, name, ph_name, name, default_factory_placeholder, name))
             else:
                 # still need to use the default factory to initialize
-<<<<<<< HEAD
-                function_body_code_lines.append(u"    %s.%s = %s()"
-                                  % (selfname, name, ph_name))
-
-    args = u", ".join(args)
-    func_def = u"def __init__(%s):" % args
-
-    code_lines = [func_def] + (function_body_code_lines or ["    pass"])
-=======
                 code.add_code_line(u"    %s.%s = %s()" % (
                     selfname, name, ph_name))
->>>>>>> 33866a61
 
     if node.scope.lookup("__post_init__"):
         post_init_vars = ", ".join(name for name, field in fields.items()
