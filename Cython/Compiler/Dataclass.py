# functions to transform a c class into a dataclass

from collections import OrderedDict
from textwrap import dedent
import operator

from . import ExprNodes
from . import Nodes
from . import PyrexTypes
from . import Builtin
from . import Naming
from .Errors import error, warning
from .Code import UtilityCode, TempitaUtilityCode
from .Visitor import VisitorTransform
from .StringEncoding import EncodedString
from .TreeFragment import TreeFragment
from .ParseTreeTransforms import NormalizeTree, SkipDeclarations
from .Options import copy_inherited_directives

_dataclass_loader_utilitycode = None

def make_dataclasses_module_callnode(pos):
    global _dataclass_loader_utilitycode
    if not _dataclass_loader_utilitycode:
        python_utility_code = UtilityCode.load_cached("Dataclasses_fallback", "Dataclasses.py")
        python_utility_code = EncodedString(python_utility_code.impl)
        _dataclass_loader_utilitycode = TempitaUtilityCode.load(
            "SpecificModuleLoader", "Dataclasses.c",
            context={'cname': "dataclasses", 'py_code': python_utility_code.as_c_string_literal()})
    return ExprNodes.PythonCapiCallNode(
        pos, "__Pyx_Load_dataclasses_Module",
        PyrexTypes.CFuncType(PyrexTypes.py_object_type, []),
        utility_code=_dataclass_loader_utilitycode,
        args=[],
    )

_INTERNAL_DEFAULTSHOLDER_NAME = EncodedString('__pyx_dataclass_defaults')


class RemoveAssignmentsToNames(VisitorTransform, SkipDeclarations):
    """
    Cython (and Python) normally treats

    class A:
         x = 1

    as generating a class attribute. However for dataclasses the `= 1` should be interpreted as
    a default value to initialize an instance attribute with.
    This transform therefore removes the `x=1` assignment so that the class attribute isn't
    generated, while recording what it has removed so that it can be used in the initialization.
    """
    def __init__(self, names):
        super(RemoveAssignmentsToNames, self).__init__()
        self.names = names
        self.removed_assignments = {}

    def visit_CClassNode(self, node):
        self.visitchildren(node)
        return node

    def visit_PyClassNode(self, node):
        return node  # go no further

    def visit_FuncDefNode(self, node):
        return node  # go no further

    def visit_SingleAssignmentNode(self, node):
        if node.lhs.is_name and node.lhs.name in self.names:
            if node.lhs.name in self.removed_assignments:
                warning(node.pos, ("Multiple assignments for '%s' in dataclass; "
                                   "using most recent") % node.lhs.name, 1)
            self.removed_assignments[node.lhs.name] = node.rhs
            return []
        return node

    # I believe cascaded assignment is always a syntax error with annotations
    # so there's no need to define visit_CascadedAssignmentNode

    def visit_Node(self, node):
        self.visitchildren(node)
        return node


class TemplateCode(object):
    _placeholder_count = 0

    def __init__(self):
        self.code_lines = []
        self.placeholders = {}
        self.extra_stats = []

    def insertion_point(self):
        return len(self.code_lines)

    def insert_code_line(self, insertion_point, code_line):
        self.code_lines.insert(insertion_point, code_line)

    def reset(self, insertion_point=0):
        del self.code_lines[insertion_point:]

    def add_code_line(self, code_line):
        self.code_lines.append(code_line)

    def add_code_lines(self, code_lines):
        self.code_lines.extend(code_lines)

    def new_placeholder(self, field_names, value):
        name = self._new_placeholder_name(field_names)
        self.placeholders[name] = value
        return name

    def add_extra_statements(self, statements):
        self.extra_stats.extend(statements)

    def _new_placeholder_name(self, field_names):
        while True:
            name = "INIT_PLACEHOLDER_%d" % self._placeholder_count
            if (name not in self.placeholders
                    and name not in field_names):
                # make sure name isn't already used and doesn't
                # conflict with a variable name (which is unlikely but possible)
                break
            self._placeholder_count += 1
        return name

    def generate_tree(self, level='c_class'):
        stat_list_node = TreeFragment(
            "\n".join(self.code_lines),
            level=level,
            pipeline=[NormalizeTree(None)],
        ).substitute(self.placeholders)

        stat_list_node.stats += self.extra_stats
        return stat_list_node


class _MISSING_TYPE(object):
    pass
MISSING = _MISSING_TYPE()


class Field(object):
    """
    Field is based on the dataclasses.field class from the standard library module.
    It is used internally during the generation of Cython dataclasses to keep track
    of the settings for individual attributes.

    Attributes of this class are stored as nodes so they can be used in code construction
    more readily (i.e. we store BoolNode rather than bool)
    """
    default = MISSING
    default_factory = MISSING
    private = False

    literal_keys = ("repr", "hash", "init", "compare", "metadata")

    # default values are defined by the CPython dataclasses.field
    def __init__(self, pos, default=MISSING, default_factory=MISSING,
                 repr=None, hash=None, init=None,
                 compare=None, metadata=None,
                 kw_only=None,
                 is_initvar=False, is_classvar=False,
                 **additional_kwds):
        if default is not MISSING:
            self.default = default
        if default_factory is not MISSING:
            self.default_factory = default_factory
        self.repr = repr or ExprNodes.BoolNode(pos, value=True)
        self.hash = hash or ExprNodes.NoneNode(pos)
        self.init = init or ExprNodes.BoolNode(pos, value=True)
        self.compare = compare or ExprNodes.BoolNode(pos, value=True)
        self.kw_only = kw_only or ExprNodes.BoolNode(pos, value=False)
        self.metadata = metadata or ExprNodes.NoneNode(pos)
        self.is_initvar = is_initvar
        self.is_classvar = is_classvar

        for k, v in additional_kwds.items():
            # There should not be any additional keywords!
            error(v.pos, "cython.dataclasses.field() got an unexpected keyword argument '%s'" % k)

        for field_name in self.literal_keys:
            field_value = getattr(self, field_name)
            if not field_value.is_literal:
                error(field_value.pos,
                      "cython.dataclasses.field parameter '%s' must be a literal value" % field_name)

    def iterate_record_node_arguments(self):
        for key in (self.literal_keys + ('default', 'default_factory')):
            value = getattr(self, key)
            if value is not MISSING:
                yield key, value


def process_class_get_fields(node, global_kw_only):
    var_entries = node.scope.var_entries
    # order of definition is used in the dataclass
    var_entries = sorted(var_entries, key=operator.attrgetter('pos'))
    var_names = [entry.name for entry in var_entries]

    # don't treat `x = 1` as an assignment of a class attribute within the dataclass
    transform = RemoveAssignmentsToNames(var_names)
    transform(node)
    default_value_assignments = transform.removed_assignments

    if node.base_type and node.base_type.dataclass_fields:
        fields = node.base_type.dataclass_fields.copy()
    else:
        fields = OrderedDict()

    seen_kw_only_marker = False
    for entry in var_entries:
        name = entry.name
        is_initvar = entry.declared_with_pytyping_modifier("dataclasses.InitVar")
        # TODO - classvars aren't included in "var_entries" so are missed here
        # and thus this code is never triggered
        is_classvar = entry.declared_with_pytyping_modifier("typing.ClassVar")
        is_kw_only_marker = entry.declared_with_pytyping_modifier("dataclasses.KW_ONLY")
        if is_kw_only_marker:
            if seen_kw_only_marker:
                error(entry.pos, "%s is KW_ONLY, but KW_ONLY has already been specified", entry.name)
            seen_kw_only_marker = True
            # drop the entry for this field
            node.scope.var_entries = [ e for e in node.scope.var_entries if e is not entry ]
            del node.scope.entries[name]
            global_kw_only = True  # all future fields are kw_only
        global_kw_only_node = ExprNodes.BoolNode(node.pos, value=global_kw_only)
        if name in default_value_assignments:
            if is_kw_only_marker:
                error(entry.pos, "Cannot assignment to field typed with dataclasses.KW_ONLY placeholder.")
            assignment = default_value_assignments[name]
            if (isinstance(assignment, ExprNodes.CallNode)
                    and assignment.function.as_cython_attribute() == "dataclasses.field"):
                # I believe most of this is well-enforced when it's treated as a directive
                # but it doesn't hurt to make sure
                valid_general_call = (isinstance(assignment, ExprNodes.GeneralCallNode)
                        and isinstance(assignment.positional_args, ExprNodes.TupleNode)
                        and not assignment.positional_args.args
                        and (assignment.keyword_args is None or isinstance(assignment.keyword_args, ExprNodes.DictNode)))
                valid_simple_call = (isinstance(assignment, ExprNodes.SimpleCallNode) and not assignment.args)
                if not (valid_general_call or valid_simple_call):
                    error(assignment.pos, "Call to 'cython.dataclasses.field' must only consist "
                          "of compile-time keyword arguments")
                    continue
<<<<<<< HEAD
                keyword_args = assignment.keyword_args.as_python_dict()
                if 'kw_only' not in keyword_args:
                    keyword_args['kw_only'] = global_kw_only_node
=======
                keyword_args = assignment.keyword_args.as_python_dict() if valid_general_call and assignment.keyword_args else {}
>>>>>>> 61d98ad9
                if 'default' in keyword_args and 'default_factory' in keyword_args:
                    error(assignment.pos, "cannot specify both default and default_factory")
                    continue
                field = Field(node.pos, **keyword_args)
            else:
                if isinstance(assignment, ExprNodes.CallNode):
                    func = assignment.function
                    if ((func.is_name and func.name == "field")
                            or (func.is_attribute and func.attribute == "field")):
                        warning(assignment.pos, "Do you mean cython.dataclasses.field instead?", 1)
                if assignment.type in [Builtin.list_type, Builtin.dict_type, Builtin.set_type]:
                    # The standard library module generates a TypeError at runtime
                    # in this situation.
                    # Error message is copied from CPython
                    error(assignment.pos, "mutable default <class '{0}'> for field {1} is not allowed: "
                          "use default_factory".format(assignment.type.name, name))

                field = Field(node.pos, default=assignment, kw_only=global_kw_only_node)
        else:
            if is_kw_only_marker:
                continue
            field = Field(node.pos, kw_only=global_kw_only_node)
        field.is_initvar = is_initvar
        field.is_classvar = is_classvar
        if entry.visibility == "private":
            field.private = True
        fields[name] = field
    node.entry.type.dataclass_fields = fields
    return fields


def handle_cclass_dataclass(node, dataclass_args, analyse_decs_transform):
    # default argument values from https://docs.python.org/3/library/dataclasses.html
    kwargs = dict(init=True, repr=True, eq=True,
                  order=False, unsafe_hash=False,
                  frozen=False, kw_only=False)
    if dataclass_args is not None:
        if dataclass_args[0]:
            error(node.pos, "cython.dataclasses.dataclass takes no positional arguments")
        for k, v in dataclass_args[1].items():
            if k not in kwargs:
                error(node.pos,
                      "cython.dataclasses.dataclass() got an unexpected keyword argument '%s'" % k)
            if not isinstance(v, ExprNodes.BoolNode):
                error(node.pos,
                      "Arguments passed to cython.dataclasses.dataclass must be True or False")
            kwargs[k] = v.value

    # remove everything that does not belong into _DataclassParams()
    global_kw_only = kwargs.pop("kw_only")

    fields = process_class_get_fields(node, global_kw_only)

    dataclass_module = make_dataclasses_module_callnode(node.pos)

    # create __dataclass_params__ attribute. I try to use the exact
    # `_DataclassParams` class defined in the standard library module if at all possible
    # for maximum duck-typing compatibility.
    dataclass_params_func = ExprNodes.AttributeNode(node.pos, obj=dataclass_module,
                                                    attribute=EncodedString("_DataclassParams"))
    dataclass_params_keywords = ExprNodes.DictNode.from_pairs(
        node.pos,
        [ (ExprNodes.IdentifierStringNode(node.pos, value=EncodedString(k)),
           ExprNodes.BoolNode(node.pos, value=v))
          for k, v in kwargs.items() ])
    dataclass_params = ExprNodes.GeneralCallNode(node.pos,
                                                 function = dataclass_params_func,
                                                 positional_args = ExprNodes.TupleNode(node.pos, args=[]),
                                                 keyword_args = dataclass_params_keywords)
    dataclass_params_assignment = Nodes.SingleAssignmentNode(
        node.pos,
        lhs = ExprNodes.NameNode(node.pos, name=EncodedString("__dataclass_params__")),
        rhs = dataclass_params)

    dataclass_fields_stats = _set_up_dataclass_fields(node, fields, dataclass_module)

    stats = Nodes.StatListNode(node.pos,
                               stats=[dataclass_params_assignment] + dataclass_fields_stats)

    code = TemplateCode()
    generate_init_code(code, kwargs['init'], node, fields)
    generate_repr_code(code, kwargs['repr'], node, fields)
    generate_eq_code(code, kwargs['eq'], node, fields)
    generate_order_code(code, kwargs['order'], node, fields)
    generate_hash_code(code, kwargs['unsafe_hash'], kwargs['eq'], kwargs['frozen'], node, fields)

    stats.stats += code.generate_tree().stats

    # turn off annotation typing, so all arguments to __init__ are accepted as
    # generic objects and thus can accept _HAS_DEFAULT_FACTORY.
    # Type conversion comes later
    comp_directives = Nodes.CompilerDirectivesNode(node.pos,
        directives=copy_inherited_directives(node.scope.directives, annotation_typing=False),
        body=stats)

    comp_directives.analyse_declarations(node.scope)
    # probably already in this scope, but it doesn't hurt to make sure
    analyse_decs_transform.enter_scope(node, node.scope)
    analyse_decs_transform.visit(comp_directives)
    analyse_decs_transform.exit_scope()

    node.body.stats.append(comp_directives)


def generate_init_code(code, init, node, fields):
    """
    Notes on CPython generated "__init__":
    * Implemented in `_init_fn`.
    * The use of the `dataclasses._HAS_DEFAULT_FACTORY` sentinel value as
      the default argument for fields that need constructing with a factory
      function is copied from the CPython implementation. (`None` isn't
      suitable because it could also be a value for the user to pass.)
      There's no real reason why it needs importing from the dataclasses module
      though - it could equally be a value generated by Cython when the module loads.
    * seen_default and the associated error message are copied directly from Python
    * Call to user-defined __post_init__ function (if it exists) is copied from
      CPython.

    Cython behaviour deviates a little here (to be decided if this is right...)
    Because the class variable from the assignment does not exist Cython fields will
    return None (or whatever their type default is) if not initialized while Python
    dataclasses will fall back to looking up the class variable.
    """
    if not init or node.scope.lookup_here("__init__"):
        return

    # selfname behaviour copied from the cpython module
    selfname = "__dataclass_self__" if "self" in fields else "self"

    positional_fields = []
    keyword_only_fields = []
    for field_name, field in fields.items():
        if field.kw_only.value:
            keyword_only_fields.append((field_name, field))
        else:
            positional_fields.append((field_name, field))
    fields = positional_fields + keyword_only_fields  # recombine in correct order

    args = [selfname]

    function_start_point = code.insertion_point()

    # create a temp to get _HAS_DEFAULT_FACTORY
    dataclass_module = make_dataclasses_module_callnode(node.pos)
    has_default_factory = ExprNodes.AttributeNode(
        node.pos,
        obj=dataclass_module,
        attribute=EncodedString("_HAS_DEFAULT_FACTORY")
    )

    default_factory_placeholder = code.new_placeholder(fields, has_default_factory)

    seen_default = False
    seen_first_kw_only = False
    for name, field in fields:
        entry = node.scope.lookup(name)
        if entry.annotation:
            annotation = u": %s" % entry.annotation.string.value
        else:
            annotation = u""
        assignment = u''
        if field.default is not MISSING or field.default_factory is not MISSING:
            seen_default = True
            if field.default_factory is not MISSING:
                ph_name = default_factory_placeholder
            else:
                ph_name = code.new_placeholder(fields, field.default)  # 'default' should be a node
            assignment = u" = %s" % ph_name
        elif seen_default and not field.kw_only.value and field.init.value:
            error(entry.pos, ("non-default argument '%s' follows default argument "
                              "in dataclass __init__") % name)
            code.reset(function_start_point)
            return

        if field.kw_only.value and not seen_first_kw_only:
            args.append(u"*")
            seen_first_kw_only = True

        if field.init.value:
            args.append(u"%s%s%s" % (name, annotation, assignment))

        if field.is_initvar:
            continue
        elif field.default_factory is MISSING:
            if field.init.value:
                code.add_code_line(u"    %s.%s = %s" % (selfname, name, name))
            elif assignment:
                # not an argument to the function, but is still initialized
                code.add_code_line(u"    %s.%s%s" % (selfname, name, assignment))
        else:
            ph_name = code.new_placeholder(fields, field.default_factory)
            if field.init.value:
                # close to:
                # def __init__(self, name=_PLACEHOLDER_VALUE):
                #     self.name = name_default_factory() if name is _PLACEHOLDER_VALUE else name
                code.add_code_line(u"    %s.%s = %s() if %s is %s else %s" % (
                    selfname, name, ph_name, name, default_factory_placeholder, name))
            else:
                # still need to use the default factory to initialize
                code.add_code_line(u"    %s.%s = %s()" % (
                    selfname, name, ph_name))

    if node.scope.lookup("__post_init__"):
        post_init_vars = ", ".join(name for name, field in fields
                                   if field.is_initvar)
        code.add_code_line("    %s.__post_init__(%s)" % (selfname, post_init_vars))

    if function_start_point == code.insertion_point():
        code.add_code_line("    pass")

    args = u", ".join(args)
    code.insert_code_line(function_start_point, u"def __init__(%s):" % args)


def generate_repr_code(code, repr, node, fields):
    """
    The CPython implementation is just:
    ['return self.__class__.__qualname__ + f"(' +
                     ', '.join([f"{f.name}={{self.{f.name}!r}}"
                                for f in fields]) +
                     ')"'],

    The only notable difference here is self.__class__.__qualname__ -> type(self).__name__
    which is because Cython currently supports Python 2.
    """
    if not repr or node.scope.lookup("__repr__"):
        return

    code.add_code_line("def __repr__(self):")
    strs = [u"%s={self.%s!r}" % (name, name)
            for name, field in fields.items()
            if field.repr.value and not field.is_initvar]
    format_string = u", ".join(strs)

    code.add_code_line(u'    name = getattr(type(self), "__qualname__", type(self).__name__)')
    code.add_code_line(u"    return f'{name}(%s)'" % format_string)


def generate_cmp_code(code, op, funcname, node, fields):
    if node.scope.lookup_here(funcname):
        return

    names = [name for name, field in fields.items() if (field.compare.value and not field.is_initvar)]

    code.add_code_lines([
        "def %s(self, other):" % funcname,
        "    if not isinstance(other, %s):" % node.class_name,
        "        return NotImplemented",
        #
        "    cdef %s other_cast" % node.class_name,
        "    other_cast = <%s>other" % node.class_name,
    ])

    # The Python implementation of dataclasses.py does a tuple comparison
    # (roughly):
    #  return self._attributes_to_tuple() {op} other._attributes_to_tuple()
    #
    # For the Cython implementation a tuple comparison isn't an option because
    # not all attributes can be converted to Python objects and stored in a tuple
    #
    # TODO - better diagnostics of whether the types support comparison before
    #    generating the code. Plus, do we want to convert C structs to dicts and
    #    compare them that way (I think not, but it might be in demand)?
    checks = []
    for name in names:
        checks.append("(self.%s %s other_cast.%s)" % (
            name, op, name))

    if checks:
        code.add_code_line("    return " + " and ".join(checks))
    else:
        if "=" in op:
            code.add_code_line("    return True")  # "() == ()" is True
        else:
            code.add_code_line("    return False")


def generate_eq_code(code, eq, node, fields):
    if not eq:
        return
    generate_cmp_code(code, "==", "__eq__", node, fields)


def generate_order_code(code, order, node, fields):
    if not order:
        return

    for op, name in [("<", "__lt__"),
                     ("<=", "__le__"),
                     (">", "__gt__"),
                     (">=", "__ge__")]:
        generate_cmp_code(code, op, name, node, fields)


def generate_hash_code(code, unsafe_hash, eq, frozen, node, fields):
    """
    Copied from CPython implementation - the intention is to follow this as far as
    is possible:
    #    +------------------- unsafe_hash= parameter
    #    |       +----------- eq= parameter
    #    |       |       +--- frozen= parameter
    #    |       |       |
    #    v       v       v    |        |        |
    #                         |   no   |  yes   |  <--- class has explicitly defined __hash__
    # +=======+=======+=======+========+========+
    # | False | False | False |        |        | No __eq__, use the base class __hash__
    # +-------+-------+-------+--------+--------+
    # | False | False | True  |        |        | No __eq__, use the base class __hash__
    # +-------+-------+-------+--------+--------+
    # | False | True  | False | None   |        | <-- the default, not hashable
    # +-------+-------+-------+--------+--------+
    # | False | True  | True  | add    |        | Frozen, so hashable, allows override
    # +-------+-------+-------+--------+--------+
    # | True  | False | False | add    | raise  | Has no __eq__, but hashable
    # +-------+-------+-------+--------+--------+
    # | True  | False | True  | add    | raise  | Has no __eq__, but hashable
    # +-------+-------+-------+--------+--------+
    # | True  | True  | False | add    | raise  | Not frozen, but hashable
    # +-------+-------+-------+--------+--------+
    # | True  | True  | True  | add    | raise  | Frozen, so hashable
    # +=======+=======+=======+========+========+
    # For boxes that are blank, __hash__ is untouched and therefore
    # inherited from the base class.  If the base is object, then
    # id-based hashing is used.

    The Python implementation creates a tuple of all the fields, then hashes them.
    This implementation creates a tuple of all the hashes of all the fields and hashes that.
    The reason for this slight difference is to avoid to-Python conversions for anything
    that Cython knows how to hash directly (It doesn't look like this currently applies to
    anything though...).
    """

    hash_entry = node.scope.lookup_here("__hash__")
    if hash_entry:
        # TODO ideally assignment of __hash__ to None shouldn't trigger this
        # but difficult to get the right information here
        if unsafe_hash:
            # error message taken from CPython dataclasses module
            error(node.pos, "Cannot overwrite attribute __hash__ in class %s" % node.class_name)
        return

    if not unsafe_hash:
        if not eq:
            return
        if not frozen:
            code.add_extra_statements([
                Nodes.SingleAssignmentNode(
                    node.pos,
                    lhs=ExprNodes.NameNode(node.pos, name=EncodedString("__hash__")),
                    rhs=ExprNodes.NoneNode(node.pos),
                )
            ])
            return

    names = [
        name for name, field in fields.items()
        if not field.is_initvar and (
            field.compare.value if field.hash.value is None else field.hash.value)
    ]

    # make a tuple of the hashes
    hash_tuple_items = u", ".join(u"self.%s" % name for name in names)
    if hash_tuple_items:
        hash_tuple_items += u","  # ensure that one arg form is a tuple

    # if we're here we want to generate a hash
    code.add_code_lines([
        "def __hash__(self):",
        "    return hash((%s))" % hash_tuple_items,
    ])


def get_field_type(pos, entry):
    """
    sets the .type attribute for a field

    Returns the annotation if possible (since this is what the dataclasses
    module does). If not (for example, attributes defined with cdef) then
    it creates a string fallback.
    """
    if entry.annotation:
        # Right now it doesn't look like cdef classes generate an
        # __annotations__ dict, therefore it's safe to just return
        # entry.annotation
        # (TODO: remove .string if we ditch PEP563)
        return entry.annotation.string
        # If they do in future then we may need to look up into that
        # to duplicating the node. The code below should do this:
        #class_name_node = ExprNodes.NameNode(pos, name=entry.scope.name)
        #annotations = ExprNodes.AttributeNode(
        #    pos, obj=class_name_node,
        #    attribute=EncodedString("__annotations__")
        #)
        #return ExprNodes.IndexNode(
        #    pos, base=annotations,
        #    index=ExprNodes.StringNode(pos, value=entry.name)
        #)
    else:
        # it's slightly unclear what the best option is here - we could
        # try to return PyType_Type. This case should only happen with
        # attributes defined with cdef so Cython is free to make it's own
        # decision
        s = EncodedString(entry.type.declaration_code("", for_display=1))
        return ExprNodes.StringNode(pos, value=s)


class FieldRecordNode(ExprNodes.ExprNode):
    """
    __dataclass_fields__ contains a bunch of field objects recording how each field
    of the dataclass was initialized (mainly corresponding to the arguments passed to
    the "field" function). This node is used for the attributes of these field objects.

    If possible, coerces `arg` to a Python object.
    Otherwise, generates a sensible backup string.
    """
    subexprs = ['arg']

    def __init__(self, pos, arg):
        super(FieldRecordNode, self).__init__(pos, arg=arg)

    def analyse_types(self, env):
        self.arg.analyse_types(env)
        self.type = self.arg.type
        return self

    def coerce_to_pyobject(self, env):
        if self.arg.type.can_coerce_to_pyobject(env):
            return self.arg.coerce_to_pyobject(env)
        else:
            # A string representation of the code that gave the field seems like a reasonable
            # fallback. This'll mostly happen for "default" and "default_factory" where the
            # type may be a C-type that can't be converted to Python.
            return self._make_string()

    def _make_string(self):
        from .AutoDocTransforms import AnnotationWriter
        writer = AnnotationWriter(description="Dataclass field")
        string = writer.write(self.arg)
        return ExprNodes.StringNode(self.pos, value=EncodedString(string))

    def generate_evaluation_code(self, code):
        return self.arg.generate_evaluation_code(code)


def _set_up_dataclass_fields(node, fields, dataclass_module):
    # For defaults and default_factories containing things like lambda,
    # they're already declared in the class scope, and it creates a big
    # problem if multiple copies are floating around in both the __init__
    # function, and in the __dataclass_fields__ structure.
    # Therefore, create module-level constants holding these values and
    # pass those around instead
    #
    # If possible we use the `Field` class defined in the standard library
    # module so that the information stored here is as close to a regular
    # dataclass as is possible.
    variables_assignment_stats = []
    for name, field in fields.items():
        if field.private:
            continue  # doesn't appear in the public interface
        for attrname in [ "default", "default_factory" ]:
            field_default = getattr(field, attrname)
            if field_default is MISSING or field_default.is_literal or field_default.is_name:
                # some simple cases where we don't need to set up
                # the variable as a module-level constant
                continue
            global_scope = node.scope.global_scope()
            module_field_name = global_scope.mangle(
                global_scope.mangle(Naming.dataclass_field_default_cname, node.class_name),
                name)
            # create an entry in the global scope for this variable to live
            field_node = ExprNodes.NameNode(field_default.pos, name=EncodedString(module_field_name))
            field_node.entry = global_scope.declare_var(
                field_node.name, type=field_default.type or PyrexTypes.unspecified_type,
                pos=field_default.pos, cname=field_node.name, is_cdef=True,
                # TODO: do we need to set 'pytyping_modifiers' here?
            )
            # replace the field so that future users just receive the namenode
            setattr(field, attrname, field_node)

            variables_assignment_stats.append(
                Nodes.SingleAssignmentNode(field_default.pos, lhs=field_node, rhs=field_default))

    placeholders = {}
    field_func = ExprNodes.AttributeNode(node.pos, obj=dataclass_module,
                                         attribute=EncodedString("field"))
    dc_fields = ExprNodes.DictNode(node.pos, key_value_pairs=[])
    dc_fields_namevalue_assignments = []

    for name, field in fields.items():
        if field.private:
            continue  # doesn't appear in the public interface
        type_placeholder_name = "PLACEHOLDER_%s" % name
        placeholders[type_placeholder_name] = get_field_type(
            node.pos, node.scope.entries[name]
        )

        # defining these make the fields introspect more like a Python dataclass
        field_type_placeholder_name = "PLACEHOLDER_FIELD_TYPE_%s" % name
        if field.is_initvar:
            placeholders[field_type_placeholder_name] = ExprNodes.AttributeNode(
                node.pos, obj=dataclass_module,
                attribute=EncodedString("_FIELD_INITVAR")
            )
        elif field.is_classvar:
            # TODO - currently this isn't triggered
            placeholders[field_type_placeholder_name] = ExprNodes.AttributeNode(
                node.pos, obj=dataclass_module,
                attribute=EncodedString("_FIELD_CLASSVAR")
            )
        else:
            placeholders[field_type_placeholder_name] = ExprNodes.AttributeNode(
                node.pos, obj=dataclass_module,
                attribute=EncodedString("_FIELD")
            )

        dc_field_keywords = ExprNodes.DictNode.from_pairs(
            node.pos,
            [(ExprNodes.IdentifierStringNode(node.pos, value=EncodedString(k)),
               FieldRecordNode(node.pos, arg=v))
              for k, v in field.iterate_record_node_arguments()]

        )
        dc_field_call = ExprNodes.GeneralCallNode(
            node.pos, function = field_func,
            positional_args = ExprNodes.TupleNode(node.pos, args=[]),
            keyword_args = dc_field_keywords)
        dc_fields.key_value_pairs.append(
            ExprNodes.DictItemNode(
                node.pos,
                key=ExprNodes.IdentifierStringNode(node.pos, value=EncodedString(name)),
                value=dc_field_call))
        dc_fields_namevalue_assignments.append(
            dedent(u"""\
                __dataclass_fields__[{0!r}].name = {0!r}
                __dataclass_fields__[{0!r}].type = {1}
                __dataclass_fields__[{0!r}]._field_type = {2}
            """).format(name, type_placeholder_name, field_type_placeholder_name))

    dataclass_fields_assignment = \
        Nodes.SingleAssignmentNode(node.pos,
                        lhs = ExprNodes.NameNode(node.pos,
                                        name=EncodedString("__dataclass_fields__")),
                        rhs = dc_fields)

    dc_fields_namevalue_assignments = u"\n".join(dc_fields_namevalue_assignments)
    dc_fields_namevalue_assignments = TreeFragment(dc_fields_namevalue_assignments,
                                                   level="c_class",
                                                   pipeline=[NormalizeTree(None)])
    dc_fields_namevalue_assignments = dc_fields_namevalue_assignments.substitute(placeholders)

    return (variables_assignment_stats
            + [dataclass_fields_assignment]
            + dc_fields_namevalue_assignments.stats)<|MERGE_RESOLUTION|>--- conflicted
+++ resolved
@@ -241,13 +241,9 @@
                     error(assignment.pos, "Call to 'cython.dataclasses.field' must only consist "
                           "of compile-time keyword arguments")
                     continue
-<<<<<<< HEAD
-                keyword_args = assignment.keyword_args.as_python_dict()
+                keyword_args = assignment.keyword_args.as_python_dict() if valid_general_call and assignment.keyword_args else {}
                 if 'kw_only' not in keyword_args:
                     keyword_args['kw_only'] = global_kw_only_node
-=======
-                keyword_args = assignment.keyword_args.as_python_dict() if valid_general_call and assignment.keyword_args else {}
->>>>>>> 61d98ad9
                 if 'default' in keyword_args and 'default_factory' in keyword_args:
                     error(assignment.pos, "cannot specify both default and default_factory")
                     continue
