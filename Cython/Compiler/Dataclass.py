--- conflicted
+++ resolved
@@ -335,12 +335,7 @@
                       "Arguments passed to cython.dataclasses.dataclass must be True or False")
             kwargs[k] = v.value
 
-<<<<<<< HEAD
-    # remove everything that does not belong into _DataclassParams()
-    global_kw_only = kwargs.pop("kw_only")
-=======
-    kw_only = kwargs['kw_only']
->>>>>>> a2d514a1
+    global_kw_only = kwargs['kw_only']
 
     fields = process_class_get_fields(node, global_kw_only)
 
@@ -358,7 +353,7 @@
           for k, v in kwargs.items() ] +
         [ (ExprNodes.IdentifierStringNode(node.pos, value=EncodedString(k)),
            ExprNodes.BoolNode(node.pos, value=v))
-          for k, v in [('kw_only', kw_only), ('match_args', False),
+          for k, v in [('kw_only', global_kw_only), ('match_args', False),
                        ('slots', False), ('weakref_slot', False)]
         ])
     dataclass_params = make_dataclass_call_helper(
