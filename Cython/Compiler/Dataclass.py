# functions to transform a c class into a dataclass

from collections import OrderedDict
from textwrap import dedent
import operator

from . import ExprNodes
from . import Nodes
from . import PyrexTypes
from . import UtilNodes
from . import Builtin
from . import Naming
from .Errors import error, warning
from .Code import UtilityCode, TempitaUtilityCode
from .Visitor import VisitorTransform
from .StringEncoding import BytesLiteral, EncodedString
from .TreeFragment import TreeFragment
from .ParseTreeTransforms import (NormalizeTree, SkipDeclarations, AnalyseDeclarationsTransform,
                                  MarkClosureVisitor)

def make_dataclasses_module_callnode(pos):
    python_utility_code = UtilityCode.load_cached("Dataclasses_fallback", "Dataclasses.py")
    python_utility_code = EncodedString(python_utility_code.impl)
    loader_utilitycode = TempitaUtilityCode.load_cached(
        "SpecificModuleLoader", "Dataclasses.c",
        context={'cname': "dataclasses", 'py_code': python_utility_code.as_c_string_literal()})
    return ExprNodes.PythonCapiCallNode(
        pos, "__Pyx_Load_dataclasses_Module",
        PyrexTypes.CFuncType(PyrexTypes.py_object_type, []),
        utility_code=loader_utilitycode,
        args=[],
    )

_INTERNAL_DEFAULTSHOLDER_NAME = EncodedString('__pyx_dataclass_defaults')


class RemoveAssignmentsToNames(VisitorTransform, SkipDeclarations):
    """
    Cython (and Python) normally treats

    class A:
         x = 1

    as generating a class attribute. However for dataclasses the `= 1` should be interpreted as
    a default value to initialize an instance attribute with.
    This transform therefore removes the `x=1` assignment so that the class attribute isn't
    generated, while recording what it has removed so that it can be used in the initialization.
    """
    def __init__(self, names):
        super(RemoveAssignmentsToNames, self).__init__()
        self.names = names
        self.removed_assignments = {}

    def visit_CClassNode(self, node):
        self.visitchildren(node)
        return node

    def visit_PyClassNode(self, node):
        return node  # go no further

    def visit_FuncDefNode(self, node):
        return node  # go no further

    def visit_SingleAssignmentNode(self, node):
        if node.lhs.is_name and node.lhs.name in self.names:
            if node.lhs.name in self.removed_assignments:
                warning(node.pos, ("Multiple assignments for '%s' in dataclass; "
                                   "using most recent") % node.lhs.name, 1)
            self.removed_assignments[node.lhs.name] = node.rhs
            return []
        return node

    # I believe cascaded assignment is always a syntax error with annotations
    # so there's no need to define visit_CascadedAssignmentNode

    def visit_Node(self, node):
        self.visitchildren(node)
        return node


class _MISSING_TYPE(object):
    pass
MISSING = _MISSING_TYPE()


class Field(object):
    """
    Field is based on the dataclasses.field class from the standard library module.
    It is used internally during the generation of Cython dataclasses to keep track
    of the settings for individual attributes.

    Attributes of this class are stored as nodes so they can be used in code construction
    more readily (i.e. we store BoolNode rather than bool)
    """
    default = MISSING
    default_factory = MISSING
    private = False
    # default values are defined by the CPython dataclasses.field
    def __init__(self, pos, default=MISSING, default_factory=MISSING,
                 repr=None, hash=None, init=None,
                 compare=None, metadata=None,
                 is_initvar=False, is_classvar=False,
                 **additional_kwds):
        if default is not MISSING:
            self.default = default
        if default_factory is not MISSING:
            self.default_factory = default_factory
        self.repr = repr or ExprNodes.BoolNode(pos, value=True)
        self.hash = hash or ExprNodes.NoneNode(pos)
        self.init = init or ExprNodes.BoolNode(pos, value=True)
        self.compare = compare or ExprNodes.BoolNode(pos, value=True)
        self.metadata = metadata or ExprNodes.NoneNode(pos)
        self.is_initvar = is_initvar
        self.is_classvar = is_classvar

        for k, v in additional_kwds.items():
            # There should not be any additional keywords!
            error(v.pos, "cython.dataclasses.field() got an unexpected keyword argument '%s'" % k)

        for field_name in ("repr", "hash", "init", "compare", "metadata"):
            field_value = getattr(self, field_name)
            if not field_value.is_literal:
                error(field_value.pos,
                      "cython.dataclasses.field parameter '%s' must be a literal value" % field_name)


def process_class_get_fields(node):
    var_entries = node.scope.var_entries
    # order of definition is used in the dataclass
    var_entries = sorted(var_entries, key=operator.attrgetter('pos'))
    var_names = [entry.name for entry in var_entries]

    # don't treat `x = 1` as an assignment of a class attribute within the dataclass
    transform = RemoveAssignmentsToNames(var_names)
    transform(node)

    if node.base_type and node.base_type.dataclass_fields:
        fields = node.base_type.dataclass_fields.copy()
    else:
        fields = OrderedDict()

    for entry in var_entries:
        name = entry.name
        is_initvar = (entry.type.is_special_python_type_constructor and
                      entry.type.name == "dataclasses.InitVar")
        # TODO - classvars aren't included in "var_entries" so are missed here
        # and thus this code is never triggered
        is_classvar = (entry.type.is_special_python_type_constructor and
                       entry.type.name == "typing.ClassVar")
        if name in transform.removed_assignments:
            assignment = transform.removed_assignments[name]
            if (isinstance(assignment, ExprNodes.CallNode)
                    and assignment.function.as_cython_attribute() == "dataclasses.field"):
                # I believe most of this is well-enforced when it's treated as a directive
                # but it doesn't hurt to make sure
                if (not isinstance(assignment, ExprNodes.GeneralCallNode)
                        or not isinstance(assignment.positional_args, ExprNodes.TupleNode)
                        or assignment.positional_args.args
                        or not isinstance(assignment.keyword_args, ExprNodes.DictNode)):
                    error(assignment.pos, "Call to 'cython.dataclasses.field' must only consist "
                          "of compile-time keyword arguments")
                    continue
                keyword_args = assignment.keyword_args.as_python_dict()
                if 'default' in keyword_args and 'default_factory' in keyword_args:
                    error(assignment.pos, "cannot specify both default and default_factory")
                    continue
                field = Field(node.pos, **keyword_args)
            else:
                if isinstance(assignment, ExprNodes.CallNode):
                    func = assignment.function
                    if ((func.is_name and func.name == "field")
                            or (func.is_attribute and func.attribute == "field")):
                        warning(assignment.pos, "Do you mean cython.dataclasses.field instead?", 1)
                if assignment.type in [Builtin.list_type, Builtin.dict_type, Builtin.set_type]:
                    # The standard library module generates a TypeError at runtime
                    # in this situation.
                    # Error message is copied from CPython
                    error(assignment.pos, "mutable default <class '{0}'> for field {1} is not allowed: "
                          "use default_factory".format(assignment.type.name, name))

                field = Field(node.pos, default=assignment)
        else:
            field = Field(node.pos)
        field.is_initvar = is_initvar
        field.is_classvar = is_classvar
        if entry.visibility == "private":
            field.private = True
        fields[name] = field
    node.entry.type.dataclass_fields = fields
    return fields


def handle_cclass_dataclass(node, dataclass_args, analyse_decs_transform):
    # default argument values from https://docs.python.org/3/library/dataclasses.html
    kwargs = dict(init=True, repr=True, eq=True,
                  order=False, unsafe_hash=False, frozen=False)
    if dataclass_args is not None:
        if dataclass_args[0]:
            error(node.pos, "cython.dataclasses.dataclass takes no positional arguments")
        for k, v in dataclass_args[1].items():
            if k not in kwargs:
                error(node.pos,
                      "cython.dataclasses.dataclass() got an unexpected keyword argument '%s'" % k)
            if not isinstance(v, ExprNodes.BoolNode):
                error(node.pos,
                      "Arguments passed to cython.dataclasses.dataclass must be True or False")
            kwargs[k] = v

    fields = process_class_get_fields(node)

    dataclass_module = make_dataclasses_module_callnode(node.pos)

    # create __dataclass_params__ attribute. I try to use the exact
    # `_DataclassParams` class defined in the standard library module if at all possible
    # for maximum duck-typing compatibility.
    dataclass_params_func = ExprNodes.AttributeNode(node.pos, obj=dataclass_module,
                                                    attribute=EncodedString("_DataclassParams"))
    dataclass_params_keywords = ExprNodes.DictNode.from_pairs(
        node.pos,
        [ (ExprNodes.IdentifierStringNode(node.pos, value=EncodedString(k)),
           ExprNodes.BoolNode(node.pos, value=v))
          for k, v in kwargs.items() ])
    dataclass_params = ExprNodes.GeneralCallNode(node.pos,
                                                 function = dataclass_params_func,
                                                 positional_args = ExprNodes.TupleNode(node.pos, args=[]),
                                                 keyword_args = dataclass_params_keywords)
    dataclass_params_assignment = Nodes.SingleAssignmentNode(
        node.pos,
        lhs = ExprNodes.NameNode(node.pos, name=EncodedString("__dataclass_params__")),
        rhs = dataclass_params)

    dataclass_fields_stats = _set_up_dataclass_fields(node, fields, dataclass_module)

    stats = Nodes.StatListNode(node.pos,
                               stats=[dataclass_params_assignment] + dataclass_fields_stats)

    code_lines = []
    placeholders = {}
    extra_stats = []
    for cl, ph, es in [ generate_init_code(kwargs['init'], node, fields),
                        generate_repr_code(kwargs['repr'], node, fields),
                        generate_eq_code(kwargs['eq'], node, fields),
                        generate_order_code(kwargs['order'], node, fields),
                        generate_hash_code(kwargs['unsafe_hash'], kwargs['eq'], kwargs['frozen'], node, fields) ]:
        code_lines.append(cl)
        placeholders.update(ph)
        extra_stats.extend(extra_stats)

    code_lines = "\n".join(code_lines)
    code_tree = TreeFragment(code_lines, level='c_class', pipeline=[NormalizeTree(node.scope)]
                            ).substitute(placeholders)

    stats.stats += (code_tree.stats + extra_stats)

    # turn off annotation typing, so all arguments to __init__ are accepted as
    # generic objects and thus can accept _HAS_DEFAULT_FACTORY.
    # Type conversion comes later
    comp_directives = Nodes.CompilerDirectivesNode(node.pos,
        directives=node.scope.directives.copy(),
        body=stats)
    comp_directives.directives['annotation_typing'] = False

    comp_directives.analyse_declarations(node.scope)
    # probably already in this scope, but it doesn't hurt to make sure
    analyse_decs_transform.enter_scope(node, node.scope)
    analyse_decs_transform.visit(comp_directives)
    analyse_decs_transform.exit_scope()

    node.body.stats.append(comp_directives)


def generate_init_code(init, node, fields):
    """
    All of these "generate_*_code" functions return a tuple of:
    - code string
    - placeholder dict (often empty)
    - stat list (often empty)
    which can then be combined later and processed once.

    Notes on CPython generated "__init__":
    * Implemented in `_init_fn`.
    * The use of the `dataclasses._HAS_DEFAULT_FACTORY` sentinel value as
      the default argument for fields that need constructing with a factory
      function is copied from the CPython implementation. (`None` isn't
      suitable because it could also be a value for the user to pass.)
      There's no real reason why it needs importing from the dataclasses module
      though - it could equally be a value generated by Cython when the module loads.
    * seen_default and the associated error message are copied directly from Python
    * Call to user-defined __post_init__ function (if it exists) is copied from
      CPython.
    """
    if not init or node.scope.lookup_here("__init__"):
        return "", {}, []
    # selfname behaviour copied from the cpython module
    selfname = "__dataclass_self__" if "self" in fields else "self"
    args = [selfname]

    placeholders = {}
    placeholder_count = [0]

    # create a temp to get _HAS_DEFAULT_FACTORY
    dataclass_module = make_dataclasses_module_callnode(node.pos)
    has_default_factory = ExprNodes.AttributeNode(
        node.pos,
        obj=dataclass_module,
        attribute=EncodedString("_HAS_DEFAULT_FACTORY")
    )

    def get_placeholder_name():
        while True:
            name = "INIT_PLACEHOLDER_%d" % placeholder_count[0]
            if (name not in placeholders
                    and name not in fields):
                # make sure name isn't already used and doesn't
                # conflict with a variable name (which is unlikely but possible)
                break
            placeholder_count[0] += 1
        return name

    default_factory_placeholder = get_placeholder_name()
    placeholders[default_factory_placeholder] = has_default_factory

    function_body_code_lines = []

    seen_default = False
    for name, field in fields.items():
        if not field.init.value:
            continue
        entry = node.scope.lookup(name)
        if entry.annotation:
            annotation = u": %s" % entry.annotation.string.value
        else:
            annotation = u""
        assignment = u''
        if field.default is not MISSING or field.default_factory is not MISSING:
            seen_default = True
            if field.default_factory is not MISSING:
                ph_name = default_factory_placeholder
            else:
                ph_name = get_placeholder_name()
                placeholders[ph_name] = field.default  # should be a node
            assignment = u" = %s" % ph_name
        elif seen_default:
            error(entry.pos, ("non-default argument '%s' follows default argument "
                              "in dataclass __init__") % name)
            return "", {}, []

        args.append(u"%s%s%s" % (name, annotation, assignment))

        if field.is_initvar:
            continue
        elif field.default_factory is MISSING:
            if field.init.value:
                function_body_code_lines.append(u"    %s.%s = %s" % (selfname, name, name))
        else:
            ph_name = get_placeholder_name()
            placeholders[ph_name] = field.default_factory
            if field.init.value:
                # close to:
                # def __init__(self, name=_PLACEHOLDER_VALUE):
                #     self.name = name_default_factory() if name is _PLACEHOLDER_VALUE else name
                function_body_code_lines.append(u"    %s.%s = %s() if %s is %s else %s" % (
                    selfname, name, ph_name, name, default_factory_placeholder, name))
            else:
                # still need to use the default factory to initialize
                function_body_code_lines.append(u"    %s.%s = %s()"
                                  % (selfname, name, ph_name))

    args = u", ".join(args)
    func_def = u"def __init__(%s):" % args

    code_lines = [func_def] + (function_body_code_lines or ["pass"])

    if node.scope.lookup("__post_init__"):
        post_init_vars = ", ".join(name for name, field in fields.items()
                                   if field.is_initvar)
        code_lines.append("    %s.__post_init__(%s)" % (selfname, post_init_vars))
    return u"\n".join(code_lines), placeholders, []


def generate_repr_code(repr, node, fields):
    """
    The CPython implementation is just:
    ['return self.__class__.__qualname__ + f"(' +
                     ', '.join([f"{f.name}={{self.{f.name}!r}}"
                                for f in fields]) +
                     ')"'],

    The only notable difference here is self.__class__.__qualname__ -> type(self).__name__
    which is because Cython currently supports Python 2.
    """
    if not repr or node.scope.lookup("__repr__"):
        return "", {}, []
    code_lines = ["def __repr__(self):"]
    strs = [u"%s={self.%s!r}" % (name, name)
            for name, field in fields.items()
            if field.repr.value and not field.is_initvar]
    format_string = u", ".join(strs)
    code_lines.append(u"    return f'{type(self).__name__}(%s)'" % format_string)
    code_lines = u"\n".join(code_lines)

    return code_lines, {}, []


def generate_cmp_code(op, funcname, node, fields):
    if node.scope.lookup_here(funcname):
        return "", {}, []

    names = [name for name, field in fields.items() if (field.compare.value and not field.is_initvar)]

    if not names:
        return "", {}, []  # no comparable types

    code_lines = [
        "def %s(self, other):" % funcname,
        "    cdef %s other_cast" % node.class_name,
        "    if isinstance(other, %s):" % node.class_name,
        "        other_cast = <%s>other" % node.class_name,
        "    else:",
        "        return NotImplemented"
    ]

    # The Python implementation of dataclasses.py does a tuple comparison
    # (roughly):
    #  return self._attributes_to_tuple() {op} other._attributes_to_tuple()
    #
    # For the Cython implementation a tuple comparison isn't an option because
    # not all attributes can be converted to Python objects and stored in a tuple
    #
    # TODO - better diagnostics of whether the types support comparison before
    #    generating the code. Plus, do we want to convert C structs to dicts and
    #    compare them that way (I think not, but it might be in demand)?
    checks = []
    for name in names:
        checks.append("(self.%s %s other_cast.%s)" % (
            name, op, name))

    if checks:
        code_lines.append("    return " + " and ".join(checks))
    else:
        if "=" in op:
            code_lines.append("    return True")  # "() == ()" is True
        else:
            code_lines.append("    return False")

    code_lines = u"\n".join(code_lines)

    return code_lines, {}, []


def generate_eq_code(eq, node, fields):
    if not eq:
        return code_lines, {}, []
    return generate_cmp_code("==", "__eq__", node, fields)


def generate_order_code(order, node, fields):
    if not order:
        return "", {}, []
    code_lines = []
    placeholders = {}
    stats = []
    for op, name in [("<", "__lt__"),
                     ("<=", "__le__"),
                     (">", "__gt__"),
                     (">=", "__ge__")]:
        res = generate_cmp_code(op, name, node, fields)
        code_lines.append(res[0])
        placeholders.update(res[1])
        stats.extend(res[2])
    return "\n".join(code_lines), placeholders, stats


def generate_hash_code(unsafe_hash, eq, frozen, node, fields):
    """
    Copied from CPython implementation - the intention is to follow this as far as
    is possible:
    #    +------------------- unsafe_hash= parameter
    #    |       +----------- eq= parameter
    #    |       |       +--- frozen= parameter
    #    |       |       |
    #    v       v       v    |        |        |
    #                         |   no   |  yes   |  <--- class has explicitly defined __hash__
    # +=======+=======+=======+========+========+
    # | False | False | False |        |        | No __eq__, use the base class __hash__
    # +-------+-------+-------+--------+--------+
    # | False | False | True  |        |        | No __eq__, use the base class __hash__
    # +-------+-------+-------+--------+--------+
    # | False | True  | False | None   |        | <-- the default, not hashable
    # +-------+-------+-------+--------+--------+
    # | False | True  | True  | add    |        | Frozen, so hashable, allows override
    # +-------+-------+-------+--------+--------+
    # | True  | False | False | add    | raise  | Has no __eq__, but hashable
    # +-------+-------+-------+--------+--------+
    # | True  | False | True  | add    | raise  | Has no __eq__, but hashable
    # +-------+-------+-------+--------+--------+
    # | True  | True  | False | add    | raise  | Not frozen, but hashable
    # +-------+-------+-------+--------+--------+
    # | True  | True  | True  | add    | raise  | Frozen, so hashable
    # +=======+=======+=======+========+========+
    # For boxes that are blank, __hash__ is untouched and therefore
    # inherited from the base class.  If the base is object, then
    # id-based hashing is used.

    The Python implementation creates a tuple of all the fields, then hashes them.
    This implementation creates a tuple of all the hashes of all the fields and hashes that.
    The reason for this slight difference is to avoid to-Python conversions for anything
    that Cython knows how to hash directly (It doesn't look like this currently applies to
    anything though...).
    """

    hash_entry = node.scope.lookup_here("__hash__")
    if hash_entry:
        # TODO ideally assignment of __hash__ to None shouldn't trigger this
        # but difficult to get the right information here
        if unsafe_hash:
            # error message taken from CPython dataclasses module
            error(node.pos, "Cannot overwrite attribute __hash__ in class %s" % node.class_name)
        return "", {}, []
    if not unsafe_hash:
        if not eq:
            return
        if not frozen:
            return "", {}, [Nodes.SingleAssignmentNode(
                node.pos,
                lhs=ExprNodes.NameNode(node.pos, name=EncodedString("__hash__")),
                rhs=ExprNodes.NoneNode(node.pos),
            )]

    names = [
        name for name, field in fields.items()
        if (not field.is_initvar and
            (field.compare.value if field.hash.value is None else field.hash.value))
    ]
    if not names:
        return "", {}, []  # nothing to hash

    # make a tuple of the hashes
    tpl = u", ".join(u"hash(self.%s)" % name for name in names )

    # if we're here we want to generate a hash
    code_lines = dedent(u"""\
        def __hash__(self):
            return hash((%s))
        """) % tpl

    return code_lines, {}, []


def get_field_type(pos, entry):
    """
    sets the .type attribute for a field

    Returns the annotation if possible (since this is what the dataclasses
    module does). If not (for example, attributes defined with cdef) then
    it creates a string fallback.
    """
    if entry.annotation:
        # Right now it doesn't look like cdef classes generate an
        # __annotations__ dict, therefore it's safe to just return
        # entry.annotation
        # (TODO: remove .string if we ditch PEP563)
        return entry.annotation.string
        # If they do in future then we may need to look up into that
        # to duplicating the node. The code below should do this:
        #class_name_node = ExprNodes.NameNode(pos, name=entry.scope.name)
        #annotations = ExprNodes.AttributeNode(
        #    pos, obj=class_name_node,
        #    attribute=EncodedString("__annotations__")
        #)
        #return ExprNodes.IndexNode(
        #    pos, base=annotations,
        #    index=ExprNodes.StringNode(pos, value=entry.name)
        #)
    else:
        # it's slightly unclear what the best option is here - we could
        # try to return PyType_Type. This case should only happen with
        # attributes defined with cdef so Cython is free to make it's own
        # decision
        s = entry.type.declaration_code("", for_display=1)
        return ExprNodes.StringNode(pos, value=s)


class FieldRecordNode(ExprNodes.ExprNode):
    """
    __dataclass_fields__ contains a bunch of field objects recording how each field
    of the dataclass was initialized (mainly corresponding to the arguments passed to
    the "field" function). This node is used for the attributes of these field objects.

    If possible, coerces `arg` to a Python object.
    Otherwise, generates a sensible backup string.
    """
    subexprs = ['arg']

    def __init__(self, pos, arg):
        super(FieldRecordNode, self).__init__(pos, arg=arg)

    def analyse_types(self, env):
        self.arg.analyse_types(env)
        self.type = self.arg.type
        return self

    def coerce_to_pyobject(self, env):
        if self.arg.type.can_coerce_to_pyobject(env):
            return self.arg.coerce_to_pyobject(env)
        else:
            # A string representation of the code that gave the field seems like a reasonable
            # fallback. This'll mostly happen for "default" and "default_factory" where the
            # type may be a C-type that can't be converted to Python.
            return self._make_string()

    def _make_string(self):
        from .AutoDocTransforms import AnnotationWriter
        writer = AnnotationWriter(description="Dataclass field")
        string = writer.write(self.arg)
        return ExprNodes.StringNode(self.pos, value=EncodedString(string))

    def generate_evaluation_code(self, code):
        return self.arg.generate_evaluation_code(code)


def _set_up_dataclass_fields(node, fields, dataclass_module):
    # For defaults and default_factories containing things like lambda,
    # they're already declared in the class scope, and it creates a big
    # problem if multiple copies are floating around in both the __init__
    # function, and in the __dataclass_fields__ structure.
    # Therefore, create module-level constants holding these values and
    # pass those around instead
    #
    # If possible we use the `Field` class defined in the standard library
    # module so that the information stored here is as close to a regular
    # dataclass as is possible.
    variables_assignment_stats = []
    for name, field in fields.items():
        if field.private:
            continue  # doesn't appear in the public interface
        for attrname in [ "default", "default_factory" ]:
            field_default = getattr(field, attrname)
            if field_default is MISSING or field_default.is_literal or field_default.is_name:
                # some simple cases where we don't need to set up
                # the variable as a module-level constant
                continue
            global_scope = node.scope.global_scope()
            module_field_name = global_scope.mangle(
                global_scope.mangle(Naming.dataclass_field_default_cname, node.class_name),
                name)
            # create an entry in the global scope for this variable to live
            name_node = ExprNodes.NameNode(field_default.pos, name=EncodedString(module_field_name))
            name_node.entry = global_scope.declare_var(name_node.name, type=field_default.type or PyrexTypes.unspecified_type,
                                                pos=field_default.pos, cname=name_node.name, is_cdef=1)
            # replace the field so that future users just receive the namenode
            setattr(field, attrname, name_node)

            variables_assignment_stats.append(
<<<<<<< HEAD
                Nodes.SingleAssignmentNode(field_default.pos,
                                           lhs = name_node,
                                           rhs = field_default))
=======
                Nodes.SingleAssignmentNode(f_def.pos, lhs=nn, rhs=f_def))
>>>>>>> 058ef4cc

    placeholders = {}
    field_func = ExprNodes.AttributeNode(node.pos, obj=dataclass_module,
                                         attribute=EncodedString("field"))
    dc_fields = ExprNodes.DictNode(node.pos, key_value_pairs=[])
    dc_fields_namevalue_assignments = []

    for name, field in fields.items():
        if field.private:
            continue  # doesn't appear in the public interface
        type_placeholder_name = "PLACEHOLDER_%s" % name
        placeholders[type_placeholder_name] = get_field_type(
            node.pos, node.scope.entries[name]
        )

        # defining these make the fields introspect more like a Python dataclass
        field_type_placeholder_name = "PLACEHOLDER_FIELD_TYPE_%s" % name
        if field.is_initvar:
            placeholders[field_type_placeholder_name] = ExprNodes.AttributeNode(
                node.pos, obj=dataclass_module,
                attribute=EncodedString("_FIELD_INITVAR")
            )
        elif field.is_classvar:
            # TODO - currently this isn't triggered
            placeholders[field_type_placeholder_name] = ExprNodes.AttributeNode(
                node.pos, obj=dataclass_module,
                attribute=EncodedString("_FIELD_CLASSVAR")
            )
        else:
            placeholders[field_type_placeholder_name] = ExprNodes.AttributeNode(
                node.pos, obj=dataclass_module,
                attribute=EncodedString("_FIELD")
            )

        dc_field_keywords = ExprNodes.DictNode.from_pairs(
            node.pos,
            [(ExprNodes.IdentifierStringNode(node.pos, value=EncodedString(k)),
               FieldRecordNode(node.pos, arg=v))
              for k, v in field.__dict__.items() if k not in ["is_initvar", "is_classvar", "private"]]
        )
        dc_field_call = ExprNodes.GeneralCallNode(
            node.pos, function = field_func,
            positional_args = ExprNodes.TupleNode(node.pos, args=[]),
            keyword_args = dc_field_keywords)
        dc_fields.key_value_pairs.append(
            ExprNodes.DictItemNode(
                node.pos,
                key=ExprNodes.IdentifierStringNode(node.pos, value=EncodedString(name)),
                value=dc_field_call))
        dc_fields_namevalue_assignments.append(
            dedent(u"""\
                __dataclass_fields__[{0!r}].name = {0!r}
                __dataclass_fields__[{0!r}].type = {1}
                __dataclass_fields__[{0!r}]._field_type = {2}
            """).format(name, type_placeholder_name, field_type_placeholder_name))

    dataclass_fields_assignment = \
        Nodes.SingleAssignmentNode(node.pos,
                        lhs = ExprNodes.NameNode(node.pos,
                                        name=EncodedString("__dataclass_fields__")),
                        rhs = dc_fields)

    dc_fields_namevalue_assignments = u"\n".join(dc_fields_namevalue_assignments)
    dc_fields_namevalue_assignments = TreeFragment(dc_fields_namevalue_assignments,
                                                   level="c_class",
                                                   pipeline=[NormalizeTree(None)])
    dc_fields_namevalue_assignments = dc_fields_namevalue_assignments.substitute(placeholders)

    return (variables_assignment_stats
            + [dataclass_fields_assignment]
            + dc_fields_namevalue_assignments.stats)<|MERGE_RESOLUTION|>--- conflicted
+++ resolved
@@ -652,13 +652,7 @@
             setattr(field, attrname, name_node)
 
             variables_assignment_stats.append(
-<<<<<<< HEAD
-                Nodes.SingleAssignmentNode(field_default.pos,
-                                           lhs = name_node,
-                                           rhs = field_default))
-=======
-                Nodes.SingleAssignmentNode(f_def.pos, lhs=nn, rhs=f_def))
->>>>>>> 058ef4cc
+                Nodes.SingleAssignmentNode(field_default.pos, lhs=name_node, rhs=field_default))
 
     placeholders = {}
     field_func = ExprNodes.AttributeNode(node.pos, obj=dataclass_module,
