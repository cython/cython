from __future__ import absolute_import

from .Symtab import ModuleScope
from .PyrexTypes import *
from .UtilityCode import CythonUtilityCode
from .Errors import error
from .Scanning import StringSourceDescriptor
from . import MemoryView


class CythonScope(ModuleScope):
    is_cython_builtin = 1
    _cythonscope_initialized = False

    def __init__(self, context):
        ModuleScope.__init__(self, u'cython', None, None)
        self.pxd_file_loaded = True
        self.populate_cython_scope()
        # The Main.Context object
        self.context = context

        for fused_type in (cy_integral_type, cy_floating_type, cy_numeric_type):
            entry = self.declare_typedef(fused_type.name,
                                         fused_type,
                                         None,
                                         cname='<error>')
            entry.in_cinclude = True


    def is_cpp(self):
        # Allow C++ utility code in C++ contexts.
        return self.context.cpp

    def lookup_type(self, name):
        # This function should go away when types are all first-level objects.
        type = parse_basic_type(name)
        if type:
            return type

        return super(CythonScope, self).lookup_type(name)

    def lookup(self, name):
        entry = super(CythonScope, self).lookup(name)

        if entry is None and not self._cythonscope_initialized:
            self.load_cythonscope()
            entry = super(CythonScope, self).lookup(name)

        return entry

    def find_module(self, module_name, pos):
        error("cython.%s is not available" % module_name, pos)

    def find_submodule(self, module_name):
        entry = self.entries.get(module_name, None)
        if not entry:
            self.load_cythonscope()
            entry = self.entries.get(module_name, None)

        if entry and entry.as_module:
            return entry.as_module
        else:
            # TODO: fix find_submodule control flow so that we're not
            # expected to create a submodule here (to protect CythonScope's
            # possible immutability). Hack ourselves out of the situation
            # for now.
            raise error((StringSourceDescriptor(u"cython", u""), 0, 0),
                  "cython.%s is not available" % module_name)

    def lookup_qualified_name(self, qname):
        # ExprNode.as_cython_attribute generates qnames and we untangle it here...
        name_path = qname.split(u'.')
        scope = self
        while len(name_path) > 1:
            scope = scope.lookup_here(name_path[0])
            if scope:
                scope = scope.as_module
            del name_path[0]
            if scope is None:
                return None
        else:
            return scope.lookup_here(name_path[0])

    def populate_cython_scope(self):
        # These are used to optimize isinstance in FinalOptimizePhase
        type_object = self.declare_typedef(
            'PyTypeObject',
            base_type = c_void_type,
            pos = None,
            cname = 'PyTypeObject')
        type_object.is_void = True
        type_object_type = type_object.type

        self.declare_cfunction(
            'PyObject_TypeCheck',
            CFuncType(c_bint_type, [CFuncTypeArg("o", py_object_type, None),
                                    CFuncTypeArg("t", c_ptr_type(type_object_type), None)]),
            pos = None,
            defining = 1,
            cname = 'PyObject_TypeCheck')


    def load_cythonscope(self):
        """
        Creates some entries for testing purposes and entries for
        cython.array() and for cython.view.*.
        """
        if self._cythonscope_initialized:
            return

        self._cythonscope_initialized = True
        cython_testscope_utility_code.declare_in_scope(
                                self, cython_scope=self)
        cython_test_extclass_utility_code.declare_in_scope(
                                    self, cython_scope=self)

        #
        # The view sub-scope
        #
        self.viewscope = viewscope = ModuleScope(u'view', self, None)
        self.declare_module('view', viewscope, None).as_module = viewscope
        viewscope.is_cython_builtin = True
        viewscope.pxd_file_loaded = True

        cythonview_testscope_utility_code.declare_in_scope(
                                            viewscope, cython_scope=self)

        view_utility_scope = MemoryView.view_utility_code.declare_in_scope(
                                            self.viewscope, cython_scope=self,
                                            allowlist=MemoryView.view_utility_allowlist)

        # Marks the types as being cython_builtin_type so that they can be
        # extended from without Cython attempting to import cython.view
        ext_types = [ entry.type
                         for entry in view_utility_scope.entries.values()
                         if entry.type.is_extension_type ]
        for ext_type in ext_types:
            ext_type.is_cython_builtin_type = 1

        # self.entries["array"] = view_utility_scope.entries.pop("array")

        # dataclasses scope
        from .StringEncoding import EncodedString
        dc_str = EncodedString(u'dataclasses')
        dataclassesscope = ModuleScope(dc_str, self, None)
        self.declare_module(dc_str, dataclassesscope, None).as_module = dataclassesscope
        dataclassesscope.is_cython_builtin = True
        dataclassesscope.pxd_file_loaded = True
        # doesn't actually any contents


def create_cython_scope(context):
    # One could in fact probably make it a singleton,
    # but not sure yet whether any code mutates it (which would kill reusing
    # it across different contexts)
    return CythonScope(context)

# Load test utilities for the cython scope

def load_testscope_utility(cy_util_name, **kwargs):
    return CythonUtilityCode.load(cy_util_name, "TestCythonScope.pyx", **kwargs)


undecorated_methods_protos = UtilityCode(proto=u"""
    /* These methods are undecorated and have therefore no prototype */
    static PyObject *__pyx_TestClass_cdef_method(
            struct __pyx_TestClass_obj *self, int value);
    static PyObject *__pyx_TestClass_cpdef_method(
            struct __pyx_TestClass_obj *self, int value, int skip_dispatch);
    static PyObject *__pyx_TestClass_def_method(
            PyObject *self, PyObject *value);
""")

cython_testscope_utility_code = load_testscope_utility("TestScope")

test_cython_utility_dep = load_testscope_utility("TestDep")

cython_test_extclass_utility_code = \
    load_testscope_utility("TestClass", name="TestClass",
                           requires=[undecorated_methods_protos,
                                     test_cython_utility_dep])

cythonview_testscope_utility_code = load_testscope_utility("View.TestScope")

_known_module_scopes = {}

<<<<<<< HEAD
def get_known_python_import(qualified_name):
    # I don't think this is in the right place, but it isn't clear where it should be

    from .StringEncoding import EncodedString

    qualified_name = qualified_name.split(".")
    module_name = EncodedString(qualified_name[0])
    rest = qualified_name[1:]

=======
def get_known_standard_library_module(module_name):
    # I don't think this is in the right place, but it isn't clear where it should be
    from .StringEncoding import EncodedString

>>>>>>> 38297161
    mod = _known_module_scopes.get(module_name, None)
    if not mod:
        if module_name == "typing":
            from . import Builtin
            mod = ModuleScope(module_name, None, None)
            for name, tp in [('Dict', Builtin.dict_type),
                             ('List', Builtin.list_type),
                             ('Tuple', Builtin.tuple_type),
                             ('Set', Builtin.set_type),
                             ('FrozenSet', Builtin.frozenset_type),
                             ('DefaultDict', Builtin.dict_type),
                             ('OrderedDict', Builtin.dict_type)]:
                name = EncodedString(name)
                if name == "Tuple":
                    indexed_type = PythonTupleTypeConstructor(EncodedString("typing."+name), tp)
                else:
                    indexed_type = PythonTypeConstructor(EncodedString("typing."+name), tp)
                entry = mod.declare_type(name, indexed_type, pos = None)
            for name in ['ClassVar', 'Optional']:
                indexed_type = SpecialPythonTypeConstructor(EncodedString("typing."+name))
                entry = mod.declare_type(name, indexed_type, pos = None)
            _known_module_scopes[module_name] = mod
<<<<<<< HEAD
        elif module_name == "dataclasses":
            mod = ModuleScope(module_name, None, None)
            indexed_type = SpecialPythonTypeConstructor(EncodedString("dataclasses.InitVar"))
            entry = mod.declare_type(EncodedString("InitVar"), indexed_type, pos = None)
            _known_module_scopes[module_name] = mod

    entry = mod
    for attr in rest:
        if entry:
            entry = entry.lookup_here(attr)
    return entry
=======
    return mod


def get_known_standard_library_entry(qualified_name):
    from .StringEncoding import EncodedString

    qualified_name = qualified_name.split(".")
    module_name = EncodedString(qualified_name[0])
    rest = qualified_name[1:]

    if len(rest) > 1:  # for now, we don't know how to deal with any nested modules
        return None

    mod = get_known_standard_library_module(module_name)

    # eventually handle more sophisticated multiple lookups if needed
    if mod and rest:
        return mod.lookup_here(rest[0])
>>>>>>> 38297161
<|MERGE_RESOLUTION|>--- conflicted
+++ resolved
@@ -184,22 +184,10 @@
 
 _known_module_scopes = {}
 
-<<<<<<< HEAD
-def get_known_python_import(qualified_name):
-    # I don't think this is in the right place, but it isn't clear where it should be
-
-    from .StringEncoding import EncodedString
-
-    qualified_name = qualified_name.split(".")
-    module_name = EncodedString(qualified_name[0])
-    rest = qualified_name[1:]
-
-=======
 def get_known_standard_library_module(module_name):
     # I don't think this is in the right place, but it isn't clear where it should be
     from .StringEncoding import EncodedString
 
->>>>>>> 38297161
     mod = _known_module_scopes.get(module_name, None)
     if not mod:
         if module_name == "typing":
@@ -222,19 +210,11 @@
                 indexed_type = SpecialPythonTypeConstructor(EncodedString("typing."+name))
                 entry = mod.declare_type(name, indexed_type, pos = None)
             _known_module_scopes[module_name] = mod
-<<<<<<< HEAD
         elif module_name == "dataclasses":
             mod = ModuleScope(module_name, None, None)
             indexed_type = SpecialPythonTypeConstructor(EncodedString("dataclasses.InitVar"))
             entry = mod.declare_type(EncodedString("InitVar"), indexed_type, pos = None)
             _known_module_scopes[module_name] = mod
-
-    entry = mod
-    for attr in rest:
-        if entry:
-            entry = entry.lookup_here(attr)
-    return entry
-=======
     return mod
 
 
@@ -252,5 +232,4 @@
 
     # eventually handle more sophisticated multiple lookups if needed
     if mod and rest:
-        return mod.lookup_here(rest[0])
->>>>>>> 38297161
+        return mod.lookup_here(rest[0])