from __future__ import absolute_import

from .Symtab import ModuleScope, Entry
from .PyrexTypes import *
from .UtilityCode import CythonUtilityCode
from .Errors import error
from .Scanning import StringSourceDescriptor
from . import MemoryView


class CythonScope(ModuleScope):
    is_cython_builtin = 1
    _cythonscope_initialized = False

    def __init__(self, context):
        ModuleScope.__init__(self, u'cython', None, None)
        self.pxd_file_loaded = True
        self.populate_cython_scope()
        # The Main.Context object
        self.context = context

        for fused_type in (cy_integral_type, cy_floating_type, cy_numeric_type):
            entry = self.declare_typedef(fused_type.name,
                                         fused_type,
                                         None,
                                         cname='<error>')
            entry.in_cinclude = True


    def is_cpp(self):
        # Allow C++ utility code in C++ contexts.
        return self.context.cpp

    def lookup_type(self, name):
        # This function should go away when types are all first-level objects.
        type = parse_basic_type(name)
        if type:
            return type

        return super(CythonScope, self).lookup_type(name)

    def lookup(self, name):
        entry = super(CythonScope, self).lookup(name)

        if entry is None and not self._cythonscope_initialized:
            self.load_cythonscope()
            entry = super(CythonScope, self).lookup(name)

        return entry

    def find_module(self, module_name, pos):
        error("cython.%s is not available" % module_name, pos)

    def find_submodule(self, module_name):
        entry = self.entries.get(module_name, None)
        if not entry:
            self.load_cythonscope()
            entry = self.entries.get(module_name, None)

        if entry and entry.as_module:
            return entry.as_module
        else:
            # TODO: fix find_submodule control flow so that we're not
            # expected to create a submodule here (to protect CythonScope's
            # possible immutability). Hack ourselves out of the situation
            # for now.
            raise error((StringSourceDescriptor(u"cython", u""), 0, 0),
                  "cython.%s is not available" % module_name)

    def lookup_qualified_name(self, qname):
        # ExprNode.as_cython_attribute generates qnames and we untangle it here...
        name_path = qname.split(u'.')
        scope = self
        while len(name_path) > 1:
            scope = scope.lookup_here(name_path[0])
            if scope:
                scope = scope.as_module
            del name_path[0]
            if scope is None:
                return None
        else:
            return scope.lookup_here(name_path[0])

    def populate_cython_scope(self):
        # These are used to optimize isinstance in FinalOptimizePhase
        type_object = self.declare_typedef(
            'PyTypeObject',
            base_type = c_void_type,
            pos = None,
            cname = 'PyTypeObject')
        type_object.is_void = True
        type_object_type = type_object.type

        self.declare_cfunction(
            'PyObject_TypeCheck',
            CFuncType(c_bint_type, [CFuncTypeArg("o", py_object_type, None),
                                    CFuncTypeArg("t", c_ptr_type(type_object_type), None)]),
            pos = None,
            defining = 1,
            cname = 'PyObject_TypeCheck')


    def load_cythonscope(self):
        """
        Creates some entries for testing purposes and entries for
        cython.array() and for cython.view.*.
        """
        if self._cythonscope_initialized:
            return

        self._cythonscope_initialized = True
        cython_testscope_utility_code.declare_in_scope(
                                self, cython_scope=self)
        cython_test_extclass_utility_code.declare_in_scope(
                                    self, cython_scope=self)

        #
        # The view sub-scope
        #
        self.viewscope = viewscope = ModuleScope(u'view', self, None)
        self.declare_module('view', viewscope, None).as_module = viewscope
        viewscope.is_cython_builtin = True
        viewscope.pxd_file_loaded = True

        cythonview_testscope_utility_code.declare_in_scope(
                                            viewscope, cython_scope=self)

        view_utility_scope = MemoryView.view_utility_code.declare_in_scope(
                                            self.viewscope, cython_scope=self,
                                            whitelist=MemoryView.view_utility_whitelist)

        # Marks the types as being cython_builtin_type so that they can be
        # extended from without Cython attempting to import cython.view
        ext_types = [ entry.type
                         for entry in view_utility_scope.entries.values()
                         if entry.type.is_extension_type ]
        for ext_type in ext_types:
            ext_type.is_cython_builtin_type = 1

        # self.entries["array"] = view_utility_scope.entries.pop("array")

        # dataclasses and typing scopes
        dataclassesscope = ModuleScope(u'dataclasses', self, None)
        self.declare_module('dataclasses', dataclassesscope, None).as_module = dataclassesscope
        dataclassesscope.is_cython_builtin = True
        dataclassesscope.pxd_file_loaded = True
        entry = dataclassesscope.declare_type("InitVar", InitOrClassVar("InitVar"), pos = None)
        # just need .as_variable to appear like an entry - the namenode is swapped
        # out in TransformBuiltinMethods anyway
        dummy_entry = Entry("InitVar", "<error>", py_object_type)
        entry.as_variable = dummy_entry

        typingscope = ModuleScope(u'typing', self, None)
        self.declare_module('typing', typingscope, None).as_module = typingscope
        typingscope.is_cython_builtin = True
        typingscope.pxd_file_loaded = True
        entry = typingscope.declare_type("ClassVar", InitOrClassVar("ClassVar"), pos = None)
        dummy_entry = Entry("ClassVar", "<error>", py_object_type)
        entry.as_variable = dummy_entry



def create_cython_scope(context):
    # One could in fact probably make it a singleton,
    # but not sure yet whether any code mutates it (which would kill reusing
    # it across different contexts)
    return CythonScope(context)

# Load test utilities for the cython scope

def load_testscope_utility(cy_util_name, **kwargs):
    return CythonUtilityCode.load(cy_util_name, "TestCythonScope.pyx", **kwargs)


undecorated_methods_protos = UtilityCode(proto=u"""
    /* These methods are undecorated and have therefore no prototype */
    static PyObject *__pyx_TestClass_cdef_method(
            struct __pyx_TestClass_obj *self, int value);
    static PyObject *__pyx_TestClass_cpdef_method(
            struct __pyx_TestClass_obj *self, int value, int skip_dispatch);
    static PyObject *__pyx_TestClass_def_method(
            PyObject *self, PyObject *value);
""")

cython_testscope_utility_code = load_testscope_utility("TestScope")

test_cython_utility_dep = load_testscope_utility("TestDep")

cython_test_extclass_utility_code = \
    load_testscope_utility("TestClass", name="TestClass",
                           requires=[undecorated_methods_protos,
                                     test_cython_utility_dep])

cythonview_testscope_utility_code = load_testscope_utility("View.TestScope")

_known_module_scopes = {}

<<<<<<< HEAD
def get_known_module_scope(module_name):
    # I don't think this is in the right place, but it isn't clear where it should be
=======
def get_known_python_import(qualified_name):
    # I don't think this is in the right place, but it isn't clear where it should be

    qualified_name = qualified_name.split(".")
    module_name = qualified_name[0]
    rest = qualified_name[1:]

>>>>>>> 04392ce4
    mod = _known_module_scopes.get(module_name, None)
    if not mod:
        if module_name == "typing":
            from . import Builtin
            mod = ModuleScope(module_name, None, None)
            for name, tp in [('Dict', Builtin.dict_type),
                             ('List', Builtin.list_type),
                             ('Tuple', Builtin.tuple_type),
                             ('Set', Builtin.set_type),
                             ('FrozenSet', Builtin.frozenset_type),
                             ('DefaultDict', Builtin.dict_type),
                             ('OrderedDict', Builtin.dict_type)]:
<<<<<<< HEAD
                indexed_type = IndexedPythonType("typing."+name, tp)
                entry = mod.declare_type(name, indexed_type, pos = None)
                dummy_entry = Entry(name, "<error>", py_object_type)
                entry.as_variable = dummy_entry
            for name in [('ClassVar')]:
=======
                if name == "Tuple":
                    indexed_type = TupleIndexedPythonType("typing."+name, tp)
                else:
                    indexed_type = IndexedPythonType("typing."+name, tp)
                entry = mod.declare_type(name, indexed_type, pos = None)
                dummy_entry = Entry(name, "<error>", py_object_type)
                entry.as_variable = dummy_entry
            for name in ['ClassVar', 'Optional']:
>>>>>>> 04392ce4
                indexed_type = SpecialIndexedPythonType("typing."+name)
                entry = mod.declare_type(name, indexed_type, pos = None)
                dummy_entry = Entry(name, "<error>", py_object_type)
                entry.as_variable = dummy_entry
            _known_module_scopes[module_name] = mod
<<<<<<< HEAD
    return mod
=======

    entry = mod
    for attr in rest:
        if entry:
            entry = entry.lookup_here(attr)
    return entry
>>>>>>> 04392ce4
<|MERGE_RESOLUTION|>--- conflicted
+++ resolved
@@ -195,10 +195,6 @@
 
 _known_module_scopes = {}
 
-<<<<<<< HEAD
-def get_known_module_scope(module_name):
-    # I don't think this is in the right place, but it isn't clear where it should be
-=======
 def get_known_python_import(qualified_name):
     # I don't think this is in the right place, but it isn't clear where it should be
 
@@ -206,7 +202,6 @@
     module_name = qualified_name[0]
     rest = qualified_name[1:]
 
->>>>>>> 04392ce4
     mod = _known_module_scopes.get(module_name, None)
     if not mod:
         if module_name == "typing":
@@ -219,13 +214,6 @@
                              ('FrozenSet', Builtin.frozenset_type),
                              ('DefaultDict', Builtin.dict_type),
                              ('OrderedDict', Builtin.dict_type)]:
-<<<<<<< HEAD
-                indexed_type = IndexedPythonType("typing."+name, tp)
-                entry = mod.declare_type(name, indexed_type, pos = None)
-                dummy_entry = Entry(name, "<error>", py_object_type)
-                entry.as_variable = dummy_entry
-            for name in [('ClassVar')]:
-=======
                 if name == "Tuple":
                     indexed_type = TupleIndexedPythonType("typing."+name, tp)
                 else:
@@ -234,19 +222,14 @@
                 dummy_entry = Entry(name, "<error>", py_object_type)
                 entry.as_variable = dummy_entry
             for name in ['ClassVar', 'Optional']:
->>>>>>> 04392ce4
                 indexed_type = SpecialIndexedPythonType("typing."+name)
                 entry = mod.declare_type(name, indexed_type, pos = None)
                 dummy_entry = Entry(name, "<error>", py_object_type)
                 entry.as_variable = dummy_entry
             _known_module_scopes[module_name] = mod
-<<<<<<< HEAD
-    return mod
-=======
 
     entry = mod
     for attr in rest:
         if entry:
             entry = entry.lookup_here(attr)
-    return entry
->>>>>>> 04392ce4
+    return entry