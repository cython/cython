--- conflicted
+++ resolved
@@ -2,11 +2,7 @@
 
 from . import (ExprNodes, PyrexTypes, MemoryView,
                ParseTreeTransforms, StringEncoding, Errors,
-<<<<<<< HEAD
-               UtilNodes)
-=======
-               Naming)
->>>>>>> e49988c5
+               UtilNodes, Naming)
 from .ExprNodes import CloneNode, ProxyNode, TupleNode
 from .Nodes import FuncDefNode, CFuncDefNode, StatListNode, DefNode
 from ..Utils import OrderedSet
