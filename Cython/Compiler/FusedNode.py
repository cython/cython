from __future__ import absolute_import

import copy

from . import (ExprNodes, PyrexTypes, MemoryView,
               ParseTreeTransforms, StringEncoding, Errors)
from .ExprNodes import CloneNode, ProxyNode, TupleNode
from .Nodes import FuncDefNode, CFuncDefNode, StatListNode, DefNode
from ..Utils import OrderedSet


class FusedCFuncDefNode(StatListNode):
    """
    This node replaces a function with fused arguments. It deep-copies the
    function for every permutation of fused types, and allocates a new local
    scope for it. It keeps track of the original function in self.node, and
    the entry of the original function in the symbol table is given the
    'fused_cfunction' attribute which points back to us.
    Then when a function lookup occurs (to e.g. call it), the call can be
    dispatched to the right function.

    node    FuncDefNode    the original function
    nodes   [FuncDefNode]  list of copies of node with different specific types
    py_func DefNode        the fused python function subscriptable from
                           Python space
    __signatures__         A DictNode mapping signature specialization strings
                           to PyCFunction nodes
    resulting_fused_function  PyCFunction for the fused DefNode that delegates
                              to specializations
    fused_func_assignment   Assignment of the fused function to the function name
    defaults_tuple          TupleNode of defaults (letting PyCFunctionNode build
                            defaults would result in many different tuples)
    specialized_pycfuncs    List of synthesized pycfunction nodes for the
                            specializations
    code_object             CodeObjectNode shared by all specializations and the
                            fused function

    fused_compound_types    All fused (compound) types (e.g. floating[:])
    """

    __signatures__ = None
    resulting_fused_function = None
    fused_func_assignment = None
    defaults_tuple = None
    decorators = None

    child_attrs = StatListNode.child_attrs + [
        '__signatures__', 'resulting_fused_function', 'fused_func_assignment']

    def __init__(self, node, env):
        super(FusedCFuncDefNode, self).__init__(node.pos)

        self.nodes = []
        self.node = node

        is_def = isinstance(self.node, DefNode)
        if is_def:
            # self.node.decorators = []
            self.copy_def(env)
        else:
            self.copy_cdef(env)

        # Perform some sanity checks. If anything fails, it's a bug
        for n in self.nodes:
            assert not n.entry.type.is_fused
            assert not n.local_scope.return_type.is_fused
            if node.return_type.is_fused:
                assert not n.return_type.is_fused

            if not is_def and n.cfunc_declarator.optional_arg_count:
                assert n.type.op_arg_struct

        node.entry.fused_cfunction = self
        # Copy the nodes as AnalyseDeclarationsTransform will prepend
        # self.py_func to self.stats, as we only want specialized
        # CFuncDefNodes in self.nodes
        self.stats = self.nodes[:]

    def copy_def(self, env):
        """
        Create a copy of the original def or lambda function for specialized
        versions.
        """
        fused_compound_types = PyrexTypes.unique(
            [arg.type for arg in self.node.args if arg.type.is_fused])
        fused_types = self._get_fused_base_types(fused_compound_types)
        permutations = PyrexTypes.get_all_specialized_permutations(fused_types)

        self.fused_compound_types = fused_compound_types

        if self.node.entry in env.pyfunc_entries:
            env.pyfunc_entries.remove(self.node.entry)

        for cname, fused_to_specific in permutations:
            copied_node = copy.deepcopy(self.node)
            # keep signature object identity for special casing in DefNode.analyse_declarations()
            copied_node.entry.signature = self.node.entry.signature

            self._specialize_function_args(copied_node.args, fused_to_specific)
            copied_node.return_type = self.node.return_type.specialize(
                                                    fused_to_specific)

            copied_node.analyse_declarations(env)
            # copied_node.is_staticmethod = self.node.is_staticmethod
            # copied_node.is_classmethod = self.node.is_classmethod
            self.create_new_local_scope(copied_node, env, fused_to_specific)
            self.specialize_copied_def(copied_node, cname, self.node.entry,
                                       fused_to_specific, fused_compound_types)

            PyrexTypes.specialize_entry(copied_node.entry, cname)
            copied_node.entry.used = True
            env.entries[copied_node.entry.name] = copied_node.entry

            if not self.replace_fused_typechecks(copied_node):
                break

        self.orig_py_func = self.node
        self.py_func = self.make_fused_cpdef(self.node, env, is_def=True)

    def copy_cdef(self, env):
        """
        Create a copy of the original c(p)def function for all specialized
        versions.
        """
        permutations = self.node.type.get_all_specialized_permutations()
        # print 'Node %s has %d specializations:' % (self.node.entry.name,
        #                                            len(permutations))
        # import pprint; pprint.pprint([d for cname, d in permutations])

        if self.node.entry in env.cfunc_entries:
            env.cfunc_entries.remove(self.node.entry)

        # Prevent copying of the python function
        self.orig_py_func = orig_py_func = self.node.py_func
        self.node.py_func = None
        if orig_py_func:
            env.pyfunc_entries.remove(orig_py_func.entry)

        fused_types = self.node.type.get_fused_types()
        self.fused_compound_types = fused_types

        for cname, fused_to_specific in permutations:
            copied_node = copy.deepcopy(self.node)

            # Make the types in our CFuncType specific
            type = copied_node.type.specialize(fused_to_specific)
            entry = copied_node.entry

            copied_node.type = type
            entry.type, type.entry = type, entry

            entry.used = (entry.used or
                          self.node.entry.defined_in_pxd or
                          env.is_c_class_scope or
                          entry.is_cmethod)

            if self.node.cfunc_declarator.optional_arg_count:
                self.node.cfunc_declarator.declare_optional_arg_struct(
                                           type, env, fused_cname=cname)

            copied_node.return_type = type.return_type
            self.create_new_local_scope(copied_node, env, fused_to_specific)

            # Make the argument types in the CFuncDeclarator specific
            self._specialize_function_args(copied_node.cfunc_declarator.args,
                                           fused_to_specific)

            type.specialize_entry(entry, cname)
            env.cfunc_entries.append(entry)

            # If a cpdef, declare all specialized cpdefs (this
            # also calls analyse_declarations)
            copied_node.declare_cpdef_wrapper(env)
            if copied_node.py_func:
                env.pyfunc_entries.remove(copied_node.py_func.entry)

                self.specialize_copied_def(
                        copied_node.py_func, cname, self.node.entry.as_variable,
                        fused_to_specific, fused_types)

            if not self.replace_fused_typechecks(copied_node):
                break

        if orig_py_func:
            self.py_func = self.make_fused_cpdef(orig_py_func, env,
                                                 is_def=False)
        else:
            self.py_func = orig_py_func

    def _get_fused_base_types(self, fused_compound_types):
        """
        Get a list of unique basic fused types, from a list of
        (possibly) compound fused types.
        """
        base_types = []
        seen = set()
        for fused_type in fused_compound_types:
            fused_type.get_fused_types(result=base_types, seen=seen)
        return base_types

    def _specialize_function_args(self, args, fused_to_specific):
        for arg in args:
            if arg.type.is_fused:
                arg.type = arg.type.specialize(fused_to_specific)
                if arg.type.is_memoryviewslice:
                    arg.type.validate_memslice_dtype(arg.pos)

    def create_new_local_scope(self, node, env, f2s):
        """
        Create a new local scope for the copied node and append it to
        self.nodes. A new local scope is needed because the arguments with the
        fused types are aready in the local scope, and we need the specialized
        entries created after analyse_declarations on each specialized version
        of the (CFunc)DefNode.
        f2s is a dict mapping each fused type to its specialized version
        """
        node.create_local_scope(env)
        node.local_scope.fused_to_specific = f2s

        # This is copied from the original function, set it to false to
        # stop recursion
        node.has_fused_arguments = False
        self.nodes.append(node)

    def specialize_copied_def(self, node, cname, py_entry, f2s, fused_compound_types):
        """Specialize the copy of a DefNode given the copied node,
        the specialization cname and the original DefNode entry"""
        fused_types = self._get_fused_base_types(fused_compound_types)
        type_strings = [
            PyrexTypes.specialization_signature_string(fused_type, f2s)
                for fused_type in fused_types
        ]

        node.specialized_signature_string = '|'.join(type_strings)

        node.entry.pymethdef_cname = PyrexTypes.get_fused_cname(
                                        cname, node.entry.pymethdef_cname)
        node.entry.doc = py_entry.doc
        node.entry.doc_cname = py_entry.doc_cname

    def replace_fused_typechecks(self, copied_node):
        """
        Branch-prune fused type checks like

            if fused_t is int:
                ...

        Returns whether an error was issued and whether we should stop in
        in order to prevent a flood of errors.
        """
        num_errors = Errors.num_errors
        transform = ParseTreeTransforms.ReplaceFusedTypeChecks(
                                       copied_node.local_scope)
        transform(copied_node)

        if Errors.num_errors > num_errors:
            return False

        return True

    def _fused_instance_checks(self, normal_types, pyx_code, env):
        """
        Genereate Cython code for instance checks, matching an object to
        specialized types.
        """
        for specialized_type in normal_types:
            # all_numeric = all_numeric and specialized_type.is_numeric
            pyx_code.context.update(
                py_type_name=specialized_type.py_type_name(),
                specialized_type_name=specialized_type.specialization_string,
            )
            pyx_code.put_chunk(
                u"""
                    if isinstance(arg, {{py_type_name}}):
                        dest_sig[{{dest_sig_idx}}] = '{{specialized_type_name}}'; break
                """)

    def _dtype_name(self, dtype):
        if dtype.is_typedef:
            return '___pyx_%s' % dtype
        return str(dtype).replace(' ', '_')

    def _dtype_type(self, dtype):
        if dtype.is_typedef:
            return self._dtype_name(dtype)
        return str(dtype)

    def _sizeof_dtype(self, dtype):
        if dtype.is_pyobject:
            return 'sizeof(void *)'
        else:
            return "sizeof(%s)" % self._dtype_type(dtype)

    def _buffer_check_numpy_dtype_setup_cases(self, pyx_code):
        "Setup some common cases to match dtypes against specializations"
        if pyx_code.indenter("if kind in b'iu':"):
            pyx_code.putln("pass")
            pyx_code.named_insertion_point("dtype_int")
            pyx_code.dedent()

        if pyx_code.indenter("elif kind == b'f':"):
            pyx_code.putln("pass")
            pyx_code.named_insertion_point("dtype_float")
            pyx_code.dedent()

        if pyx_code.indenter("elif kind == b'c':"):
            pyx_code.putln("pass")
            pyx_code.named_insertion_point("dtype_complex")
            pyx_code.dedent()

        if pyx_code.indenter("elif kind == b'O':"):
            pyx_code.putln("pass")
            pyx_code.named_insertion_point("dtype_object")
            pyx_code.dedent()

    match = "dest_sig[{{dest_sig_idx}}] = '{{specialized_type_name}}'"
    no_match = "dest_sig[{{dest_sig_idx}}] = None"
    def _buffer_check_numpy_dtype(self, pyx_code, specialized_buffer_types, pythran_types):
        """
        Match a numpy dtype object to the individual specializations.
        """
        self._buffer_check_numpy_dtype_setup_cases(pyx_code)

        for specialized_type in pythran_types+specialized_buffer_types:
            final_type = specialized_type
            if specialized_type.is_pythran_expr:
                specialized_type = specialized_type.org_buffer
            dtype = specialized_type.dtype
            pyx_code.context.update(
                itemsize_match=self._sizeof_dtype(dtype) + " == itemsize",
                signed_match="not (%s_is_signed ^ dtype_signed)" % self._dtype_name(dtype),
                dtype=dtype,
                specialized_type_name=final_type.specialization_string)

            dtypes = [
                (dtype.is_int, pyx_code.dtype_int),
                (dtype.is_float, pyx_code.dtype_float),
                (dtype.is_complex, pyx_code.dtype_complex)
            ]

            for dtype_category, codewriter in dtypes:
                if dtype_category:
                    cond = '{{itemsize_match}} and (<Py_ssize_t>arg.ndim) == %d' % (
                                                    specialized_type.ndim,)
                    if dtype.is_int:
                        cond += ' and {{signed_match}}'

                    if final_type.is_pythran_expr:
                        cond += ' and arg_is_pythran_compatible'

                    if codewriter.indenter("if %s:" % cond):
                        #codewriter.putln("print 'buffer match found based on numpy dtype'")
                        codewriter.putln(self.match)
                        codewriter.putln("break")
                        codewriter.dedent()

    def _buffer_parse_format_string_check(self, pyx_code, decl_code,
                                          specialized_type, env):
        """
        For each specialized type, try to coerce the object to a memoryview
        slice of that type. This means obtaining a buffer and parsing the
        format string.
        TODO: separate buffer acquisition from format parsing
        """
        dtype = specialized_type.dtype
        if specialized_type.is_buffer:
            axes = [('direct', 'strided')] * specialized_type.ndim
        else:
            axes = specialized_type.axes

        memslice_type = PyrexTypes.MemoryViewSliceType(dtype, axes)
        memslice_type.create_from_py_utility_code(env)
        pyx_code.context.update(
            coerce_from_py_func=memslice_type.from_py_function,
            dtype=dtype)
        decl_code.putln(
            "{{memviewslice_cname}} {{coerce_from_py_func}}(object)")

        pyx_code.context.update(
            specialized_type_name=specialized_type.specialization_string,
            sizeof_dtype=self._sizeof_dtype(dtype))

        pyx_code.put_chunk(
            u"""
                # try {{dtype}}
                if itemsize == -1 or itemsize == {{sizeof_dtype}}:
                    memslice = {{coerce_from_py_func}}(arg)
                    if memslice.memview:
                        __PYX_XDEC_MEMVIEW(&memslice, 1)
                        # print 'found a match for the buffer through format parsing'
                        %s
                        break
                    else:
                        __pyx_PyErr_Clear()
            """ % self.match)

    def _buffer_checks(self, buffer_types, pythran_types, pyx_code, decl_code, env):
        """
        Generate Cython code to match objects to buffer specializations.
        First try to get a numpy dtype object and match it against the individual
        specializations. If that fails, try naively to coerce the object
        to each specialization, which obtains the buffer each time and tries
        to match the format string.
        """
        # The first thing to find a match in this loop breaks out of the loop
        pyx_code.put_chunk(
            u"""
                if ndarray is not None:
                    if isinstance(arg, ndarray):
                        dtype = arg.dtype
                        arg_is_pythran_compatible = True
                    elif __pyx_memoryview_check(arg):
                        arg_base = arg.base
                        if isinstance(arg_base, ndarray):
                            dtype = arg_base.dtype
                        else:
                            dtype = None
                    else:
                        dtype = None

                    itemsize = -1
                    if dtype is not None:
                        itemsize = dtype.itemsize
                        kind = ord(dtype.kind)
                        # We only support the endianess of the current compiler
                        byteorder = dtype.byteorder
                        if byteorder == "<" and not __Pyx_Is_Little_Endian():
                            arg_is_pythran_compatible = False
                        if byteorder == ">" and __Pyx_Is_Little_Endian():
                            arg_is_pythran_compatible = False
                        dtype_signed = kind == 'i'
                        if arg_is_pythran_compatible:
                            cur_stride = itemsize
                            for dim,stride in zip(reversed(arg.shape),reversed(arg.strides)):
                                if stride != cur_stride:
                                    arg_is_pythran_compatible = False
                                    break
                                cur_stride *= dim
                            else:
                                arg_is_pythran_compatible = not (arg.flags.f_contiguous and arg.ndim > 1)
            """)
        pyx_code.indent(2)
        pyx_code.named_insertion_point("numpy_dtype_checks")
        self._buffer_check_numpy_dtype(pyx_code, buffer_types, pythran_types)
        pyx_code.dedent(2)

        for specialized_type in buffer_types:
            self._buffer_parse_format_string_check(
                    pyx_code, decl_code, specialized_type, env)

    def _buffer_declarations(self, pyx_code, decl_code, all_buffer_types):
        """
        If we have any buffer specializations, write out some variable
        declarations and imports.
        """
        decl_code.put_chunk(
            u"""
                ctypedef struct {{memviewslice_cname}}:
                    void *memview

                void __PYX_XDEC_MEMVIEW({{memviewslice_cname}} *, int have_gil)
                bint __pyx_memoryview_check(object)
            """)

        pyx_code.local_variable_declarations.put_chunk(
            u"""
                cdef {{memviewslice_cname}} memslice
                cdef Py_ssize_t itemsize
                cdef bint dtype_signed
                cdef char kind
                cdef bint arg_is_pythran_compatible

                itemsize = -1
                arg_is_pythran_compatible = False
            """)

        pyx_code.imports.put_chunk(
            u"""
                cdef type ndarray
                ndarray = __Pyx_ImportNumPyArrayTypeIfAvailable()
            """)

        seen_int_dtypes = set()
        for buffer_type in all_buffer_types:
            dtype = buffer_type.dtype
            if dtype.is_typedef:
                 #decl_code.putln("ctypedef %s %s" % (dtype.resolve(),
                 #                                    self._dtype_name(dtype)))
                decl_code.putln('ctypedef %s %s "%s"' % (dtype.resolve(),
                                                         self._dtype_name(dtype),
                                                         dtype.empty_declaration_code()))

            if buffer_type.dtype.is_int:
                if str(dtype) not in seen_int_dtypes:
                    seen_int_dtypes.add(str(dtype))
                    pyx_code.context.update(dtype_name=self._dtype_name(dtype),
                                            dtype_type=self._dtype_type(dtype))
                    pyx_code.local_variable_declarations.put_chunk(
                        u"""
                            cdef bint {{dtype_name}}_is_signed
                            {{dtype_name}}_is_signed = <{{dtype_type}}> -1 < 0
                        """)

    def _split_fused_types(self, arg):
        """
        Specialize fused types and split into normal types and buffer types.
        """
        specialized_types = PyrexTypes.get_specialized_types(arg.type)

        # Prefer long over int, etc by sorting (see type classes in PyrexTypes.py)
        specialized_types.sort()

        seen_py_type_names = set()
        normal_types, buffer_types, pythran_types = [], [], []
        has_object_fallback = False
        for specialized_type in specialized_types:
            py_type_name = specialized_type.py_type_name()
            if py_type_name:
                if py_type_name in seen_py_type_names:
                    continue
                seen_py_type_names.add(py_type_name)
                if py_type_name == 'object':
                    has_object_fallback = True
                else:
                    normal_types.append(specialized_type)
            elif specialized_type.is_pythran_expr:
                pythran_types.append(specialized_type)
            elif specialized_type.is_buffer or specialized_type.is_memoryviewslice:
                buffer_types.append(specialized_type)

        return normal_types, buffer_types, pythran_types, has_object_fallback

    def _unpack_argument(self, pyx_code):
        pyx_code.put_chunk(
            u"""
                # PROCESSING ARGUMENT {{arg_tuple_idx}}
                if {{arg_tuple_idx}} < len(<tuple>args):
                    arg = (<tuple>args)[{{arg_tuple_idx}}]
                elif kwargs is not None and '{{arg.name}}' in <dict>kwargs:
                    arg = (<dict>kwargs)['{{arg.name}}']
                else:
                {{if arg.default}}
                    arg = (<tuple>defaults)[{{default_idx}}]
                {{else}}
                    {{if arg_tuple_idx < min_positional_args}}
                        raise TypeError("Expected at least %d argument%s, got %d" % (
                            {{min_positional_args}}, {{'"s"' if min_positional_args != 1 else '""'}}, len(<tuple>args)))
                    {{else}}
                        raise TypeError("Missing keyword-only argument: '%s'" % "{{arg.default}}")
                    {{endif}}
                {{endif}}
            """)

    def make_fused_cpdef(self, orig_py_func, env, is_def):
        """
        This creates the function that is indexable from Python and does
        runtime dispatch based on the argument types. The function gets the
        arg tuple and kwargs dict (or None) and the defaults tuple
        as arguments from the Binding Fused Function's tp_call.
        """
        from . import TreeFragment, Code, UtilityCode

        env.use_utility_code(Code.UtilityCode.load_cached("IsLittleEndian","ModuleSetupCode.c"))

        fused_types = self._get_fused_base_types([
            arg.type for arg in self.node.args if arg.type.is_fused])

        context = {
            'memviewslice_cname': MemoryView.memviewslice_cname,
            'func_args': self.node.args,
            'n_fused': len(fused_types),
            'min_positional_args':
                self.node.num_required_args - self.node.num_required_kw_args
                if is_def else
                sum(1 for arg in self.node.args if arg.default is None),
            'name': orig_py_func.entry.name,
        }

        pyx_code = Code.PyxCodeWriter(context=context)
        decl_code = Code.PyxCodeWriter(context=context)
        decl_code.put_chunk(
            u"""
                cdef extern from *:
                    void __pyx_PyErr_Clear "PyErr_Clear" ()
<<<<<<< HEAD
                    int __Pyx_Is_Little_Endian()
=======
                    type __Pyx_ImportNumPyArrayTypeIfAvailable()
>>>>>>> 4f857124
            """)
        decl_code.indent()

        pyx_code.put_chunk(
            u"""
                def __pyx_fused_cpdef(signatures, args, kwargs, defaults):
                    # FIXME: use a typed signature - currently fails badly because
                    #        default arguments inherit the types we specify here!

                    dest_sig = [None] * {{n_fused}}

                    if kwargs is not None and not kwargs:
                        kwargs = None

                    cdef Py_ssize_t i

                    # instance check body
            """)

        pyx_code.indent() # indent following code to function body
        pyx_code.named_insertion_point("imports")
        pyx_code.named_insertion_point("func_defs")
        pyx_code.named_insertion_point("local_variable_declarations")

        fused_index = 0
        default_idx = 0
        all_buffer_types = OrderedSet()
        seen_fused_types = set()
        for i, arg in enumerate(self.node.args):
            if arg.type.is_fused:
                arg_fused_types = arg.type.get_fused_types()
                if len(arg_fused_types) > 1:
                    raise NotImplementedError("Determination of more than one fused base "
                                              "type per argument is not implemented.")
                fused_type = arg_fused_types[0]

            if arg.type.is_fused and fused_type not in seen_fused_types:
                seen_fused_types.add(fused_type)

                context.update(
                    arg_tuple_idx=i,
                    arg=arg,
                    dest_sig_idx=fused_index,
                    default_idx=default_idx,
                )

                normal_types, buffer_types, pythran_types, has_object_fallback = self._split_fused_types(arg)
                self._unpack_argument(pyx_code)

                # 'unrolled' loop, first match breaks out of it
                if pyx_code.indenter("while 1:"):
                    if normal_types:
                        self._fused_instance_checks(normal_types, pyx_code, env)
                    if buffer_types or pythran_types:
                        self._buffer_checks(buffer_types, pythran_types, pyx_code, decl_code, env)
                    if has_object_fallback:
                        pyx_code.context.update(specialized_type_name='object')
                        pyx_code.putln(self.match)
                    else:
                        pyx_code.putln(self.no_match)
                    pyx_code.putln("break")
                    pyx_code.dedent()

                fused_index += 1
                all_buffer_types.update(buffer_types)
                all_buffer_types.update(ty.org_buffer for ty in pythran_types)

            if arg.default:
                default_idx += 1

        if all_buffer_types:
            self._buffer_declarations(pyx_code, decl_code, all_buffer_types)
            env.use_utility_code(Code.UtilityCode.load_cached("Import", "ImportExport.c"))
            env.use_utility_code(Code.UtilityCode.load_cached("ImportNumPyArray", "ImportExport.c"))

        pyx_code.put_chunk(
            u"""
                candidates = []
                for sig in <dict>signatures:
                    match_found = False
                    src_sig = sig.strip('()').split('|')
                    for i in range(len(dest_sig)):
                        dst_type = dest_sig[i]
                        if dst_type is not None:
                            if src_sig[i] == dst_type:
                                match_found = True
                            else:
                                match_found = False
                                break

                    if match_found:
                        candidates.append(sig)

                if not candidates:
                    raise TypeError("No matching signature found")
                elif len(candidates) > 1:
                    raise TypeError("Function call with ambiguous argument types")
                else:
                    return (<dict>signatures)[candidates[0]]
            """)

        fragment_code = pyx_code.getvalue()
        # print decl_code.getvalue()
        # print fragment_code
        from .Optimize import ConstantFolding
        fragment = TreeFragment.TreeFragment(
            fragment_code, level='module', pipeline=[ConstantFolding()])
        ast = TreeFragment.SetPosTransform(self.node.pos)(fragment.root)
        UtilityCode.declare_declarations_in_scope(
            decl_code.getvalue(), env.global_scope())
        ast.scope = env
        # FIXME: for static methods of cdef classes, we build the wrong signature here: first arg becomes 'self'
        ast.analyse_declarations(env)
        py_func = ast.stats[-1]  # the DefNode
        self.fragment_scope = ast.scope

        if isinstance(self.node, DefNode):
            py_func.specialized_cpdefs = self.nodes[:]
        else:
            py_func.specialized_cpdefs = [n.py_func for n in self.nodes]

        return py_func

    def update_fused_defnode_entry(self, env):
        copy_attributes = (
            'name', 'pos', 'cname', 'func_cname', 'pyfunc_cname',
            'pymethdef_cname', 'doc', 'doc_cname', 'is_member',
            'scope'
        )

        entry = self.py_func.entry

        for attr in copy_attributes:
            setattr(entry, attr,
                    getattr(self.orig_py_func.entry, attr))

        self.py_func.name = self.orig_py_func.name
        self.py_func.doc = self.orig_py_func.doc

        env.entries.pop('__pyx_fused_cpdef', None)
        if isinstance(self.node, DefNode):
            env.entries[entry.name] = entry
        else:
            env.entries[entry.name].as_variable = entry

        env.pyfunc_entries.append(entry)

        self.py_func.entry.fused_cfunction = self
        for node in self.nodes:
            if isinstance(self.node, DefNode):
                node.fused_py_func = self.py_func
            else:
                node.py_func.fused_py_func = self.py_func
                node.entry.as_variable = entry

        self.synthesize_defnodes()
        self.stats.append(self.__signatures__)

    def analyse_expressions(self, env):
        """
        Analyse the expressions. Take care to only evaluate default arguments
        once and clone the result for all specializations
        """
        for fused_compound_type in self.fused_compound_types:
            for fused_type in fused_compound_type.get_fused_types():
                for specialization_type in fused_type.types:
                    if specialization_type.is_complex:
                        specialization_type.create_declaration_utility_code(env)

        if self.py_func:
            self.__signatures__ = self.__signatures__.analyse_expressions(env)
            self.py_func = self.py_func.analyse_expressions(env)
            self.resulting_fused_function = self.resulting_fused_function.analyse_expressions(env)
            self.fused_func_assignment = self.fused_func_assignment.analyse_expressions(env)

        self.defaults = defaults = []

        for arg in self.node.args:
            if arg.default:
                arg.default = arg.default.analyse_expressions(env)
                defaults.append(ProxyNode(arg.default))
            else:
                defaults.append(None)

        for i, stat in enumerate(self.stats):
            stat = self.stats[i] = stat.analyse_expressions(env)
            if isinstance(stat, FuncDefNode):
                for arg, default in zip(stat.args, defaults):
                    if default is not None:
                        arg.default = CloneNode(default).coerce_to(arg.type, env)

        if self.py_func:
            args = [CloneNode(default) for default in defaults if default]
            self.defaults_tuple = TupleNode(self.pos, args=args)
            self.defaults_tuple = self.defaults_tuple.analyse_types(env, skip_children=True).coerce_to_pyobject(env)
            self.defaults_tuple = ProxyNode(self.defaults_tuple)
            self.code_object = ProxyNode(self.specialized_pycfuncs[0].code_object)

            fused_func = self.resulting_fused_function.arg
            fused_func.defaults_tuple = CloneNode(self.defaults_tuple)
            fused_func.code_object = CloneNode(self.code_object)

            for i, pycfunc in enumerate(self.specialized_pycfuncs):
                pycfunc.code_object = CloneNode(self.code_object)
                pycfunc = self.specialized_pycfuncs[i] = pycfunc.analyse_types(env)
                pycfunc.defaults_tuple = CloneNode(self.defaults_tuple)
        return self

    def synthesize_defnodes(self):
        """
        Create the __signatures__ dict of PyCFunctionNode specializations.
        """
        if isinstance(self.nodes[0], CFuncDefNode):
            nodes = [node.py_func for node in self.nodes]
        else:
            nodes = self.nodes

        signatures = [StringEncoding.EncodedString(node.specialized_signature_string)
                      for node in nodes]
        keys = [ExprNodes.StringNode(node.pos, value=sig)
                for node, sig in zip(nodes, signatures)]
        values = [ExprNodes.PyCFunctionNode.from_defnode(node, binding=True)
                  for node in nodes]

        self.__signatures__ = ExprNodes.DictNode.from_pairs(self.pos, zip(keys, values))

        self.specialized_pycfuncs = values
        for pycfuncnode in values:
            pycfuncnode.is_specialization = True

    def generate_function_definitions(self, env, code):
        if self.py_func:
            self.py_func.pymethdef_required = True
            self.fused_func_assignment.generate_function_definitions(env, code)

        for stat in self.stats:
            if isinstance(stat, FuncDefNode) and stat.entry.used:
                code.mark_pos(stat.pos)
                stat.generate_function_definitions(env, code)

    def generate_execution_code(self, code):
        # Note: all def function specialization are wrapped in PyCFunction
        # nodes in the self.__signatures__ dictnode.
        for default in self.defaults:
            if default is not None:
                default.generate_evaluation_code(code)

        if self.py_func:
            self.defaults_tuple.generate_evaluation_code(code)
            self.code_object.generate_evaluation_code(code)

        for stat in self.stats:
            code.mark_pos(stat.pos)
            if isinstance(stat, ExprNodes.ExprNode):
                stat.generate_evaluation_code(code)
            else:
                stat.generate_execution_code(code)

        if self.__signatures__:
            self.resulting_fused_function.generate_evaluation_code(code)

            code.putln(
                "((__pyx_FusedFunctionObject *) %s)->__signatures__ = %s;" %
                                    (self.resulting_fused_function.result(),
                                     self.__signatures__.result()))
            code.put_giveref(self.__signatures__.result())

            self.fused_func_assignment.generate_execution_code(code)

            # Dispose of results
            self.resulting_fused_function.generate_disposal_code(code)
            self.defaults_tuple.generate_disposal_code(code)
            self.code_object.generate_disposal_code(code)

        for default in self.defaults:
            if default is not None:
                default.generate_disposal_code(code)

    def annotate(self, code):
        for stat in self.stats:
            stat.annotate(code)<|MERGE_RESOLUTION|>--- conflicted
+++ resolved
@@ -582,11 +582,8 @@
             u"""
                 cdef extern from *:
                     void __pyx_PyErr_Clear "PyErr_Clear" ()
-<<<<<<< HEAD
+                    type __Pyx_ImportNumPyArrayTypeIfAvailable()
                     int __Pyx_Is_Little_Endian()
-=======
-                    type __Pyx_ImportNumPyArrayTypeIfAvailable()
->>>>>>> 4f857124
             """)
         decl_code.indent()
 
