--- conflicted
+++ resolved
@@ -34,14 +34,9 @@
     cdef public indentation_char
     cdef public int bracket_nesting_level
     cdef readonly bint async_enabled
-<<<<<<< HEAD
-    cdef public sy
-    cdef public systring
-    cdef public bint fault_tolerant
-=======
     cdef public unicode sy
     cdef public systring  # EncodedString
->>>>>>> a8d806be
+    cdef public bint fault_tolerant
 
     cdef long current_level(self)
     #cpdef commentline(self, text)
