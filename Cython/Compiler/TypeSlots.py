#
#   Pyrex - Tables describing slots in the type object
#           and associated know-how.
#

import Naming
import PyrexTypes
import sys

class Signature:
    #  Method slot signature descriptor.
    #
    #  has_dummy_arg      boolean
    #  has_generic_args   boolean
    #  fixed_arg_format   string
    #  ret_format         string
    #  error_value        string
    #
    #  The formats are strings made up of the following
    #  characters:
    #
    #    'O'  Python object
    #    'T'  Python object of the type of 'self'
    #    'v'  void
    #    'p'  void *
    #    'P'  void **
    #    'i'  int
    #    'I'  int *
    #    'l'  long
    #    'Z'  Py_ssize_t
    #    's'  char *
    #    'S'  char **
    #    'r'  int used only to signal exception
    #    '-'  dummy 'self' argument (not used)
    #    '*'  rest of args passed as generic Python
    #           arg tuple and kw dict (must be last
    #           char in format string)
    
    format_map = {
        'O': PyrexTypes.py_object_type,
        'v': PyrexTypes.c_void_type,
        'p': PyrexTypes.c_void_ptr_type,
        'P': PyrexTypes.c_void_ptr_ptr_type,
        'i': PyrexTypes.c_int_type,
        'I': PyrexTypes.c_int_ptr_type,
        'l': PyrexTypes.c_long_type,
        'Z': PyrexTypes.c_py_ssize_t_type,
        's': PyrexTypes.c_char_ptr_type,
        'S': PyrexTypes.c_char_ptr_ptr_type,
        'r': PyrexTypes.c_returncode_type,
        # 'T', '-' and '*' are handled otherwise
        # and are not looked up in here
    }
    
    error_value_map = {
        'O': "0",
        'i': "-1",
        'l': "-1",
        'r': "-1",
    }
    
    def __init__(self, arg_format, ret_format):
        self.has_dummy_arg = 0
        self.has_generic_args = 0
        if arg_format[:1] == '-':
            self.has_dummy_arg = 1
            arg_format = arg_format[1:]
        if arg_format[-1:] == '*':
            self.has_generic_args = 1
            arg_format = arg_format[:-1]
        self.fixed_arg_format = arg_format
        self.ret_format = ret_format
        self.error_value = self.error_value_map.get(ret_format, None)
    
    def num_fixed_args(self):
        return len(self.fixed_arg_format)
    
    def is_self_arg(self, i):
        return self.fixed_arg_format[i] == 'T'
    
    def fixed_arg_type(self, i):
        return self.format_map[self.fixed_arg_format[i]]
    
    def return_type(self):
        return self.format_map[self.ret_format]
        
    def method_flags(self):
        if self.ret_format == "O":
            full_args = self.fixed_arg_format
            if self.has_dummy_arg:
                full_args = "O" + full_args
            if full_args in ["O", "T"]:
                if self.has_generic_args:
                    return [method_varargs, method_keywords]
                else:
                    return [method_noargs]
            elif full_args in ["OO", "TO"] and not self.has_generic_args:
                return [method_onearg]
        return None


class SlotDescriptor:
    #  Abstract base class for type slot descriptors.
    #
    #  slot_name    string           Member name of the slot in the type object
    #  is_initialised_dynamically    Is initialised by code in the module init function

<<<<<<< HEAD
    def __init__(self, slot_name, min_version=None, dynamic = 0):
        self.slot_name = slot_name
        self.is_initialised_dynamically = dynamic
        self.min_version = min_version
    
=======
    def __init__(self, slot_name, dynamic = 0, min_python_version = None):
        self.slot_name = slot_name
        self.is_initialised_dynamically = dynamic
        self.min_python_version = min_python_version

>>>>>>> 286b89f3
    def generate(self, scope, code):
        if self.is_initialised_dynamically:
            value = 0
        else:
            value = self.slot_code(scope)
<<<<<<< HEAD
        if self.min_version:
            code.putln("#if PY_VERSION_HEX >= 0x%X" % Naming.py_version_hex(*self.min_version))
        code.putln("%s, /*%s*/" % (value, self.slot_name))
        if self.min_version:
            code.putln("#endif")
            
=======
        if self.min_python_version is not None:
            code.putln("#if PY_VERSION_HEX >= " +
                       code.get_py_version_hex(self.min_python_version))
        code.putln("%s, /*%s*/" % (value, self.slot_name))
        if self.min_python_version is not None:
            code.putln("#endif")

>>>>>>> 286b89f3
    # Some C implementations have trouble statically 
    # initialising a global with a pointer to an extern 
    # function, so we initialise some of the type slots
    # in the module init function instead.

    def generate_dynamic_init_code(self, scope, code):
        if self.is_initialised_dynamically:
            value = self.slot_code(scope)
            if value <> "0":
                code.putln("%s.%s = %s;" % (
                    scope.parent_type.typeobj_cname, 
                    self.slot_name, 
                    value
                    )
            )


class FixedSlot(SlotDescriptor):
    #  Descriptor for a type slot with a fixed value.
    #
    #  value        string
    
    def __init__(self, slot_name, value):
        SlotDescriptor.__init__(self, slot_name)
        self.value = value
    
    def slot_code(self, scope):
        return self.value


class EmptySlot(FixedSlot):
    #  Descriptor for a type slot whose value is always 0.
    
    def __init__(self, slot_name):
        FixedSlot.__init__(self, slot_name, "0")


class GCDependentSlot(SlotDescriptor):
    #  Descriptor for a slot whose value depends on whether
    #  the type participates in GC.
    
    def __init__(self, slot_name, no_gc_value, gc_value, dynamic = 0):
        SlotDescriptor.__init__(self, slot_name, dynamic = dynamic)
        self.no_gc_value = no_gc_value
        self.gc_value = gc_value
    
    def slot_code(self, scope):
        if scope.has_pyobject_attrs:
            return self.gc_value
        else:
            return self.no_gc_value


class MethodSlot(SlotDescriptor):
    #  Type slot descriptor for a user-definable method.
    #
    #  signature    Signature
    #  method_name  string           The __xxx__ name of the method
    #  default      string or None   Default value of the slot
    
<<<<<<< HEAD
    def __init__(self, signature, slot_name, method_name, min_version=None, default = None):
        SlotDescriptor.__init__(self, slot_name, min_version)
=======
    def __init__(self, signature, slot_name, method_name,
                 default = None, min_python_version = None):
        SlotDescriptor.__init__(self, slot_name,
                                min_python_version = min_python_version)
>>>>>>> 286b89f3
        self.signature = signature
        self.slot_name = slot_name
        self.method_name = method_name
        self.default = default
        method_name_to_slot[method_name] = self

    def slot_code(self, scope):
        entry = scope.lookup_here(self.method_name)
        if entry:
            return entry.func_cname
        else:
            return "0"


class InternalMethodSlot(SlotDescriptor):
    #  Type slot descriptor for a method which is always
    #  synthesized by Cython.
    #
    #  slot_name    string           Member name of the slot in the type object

    def __init__(self, slot_name):
        SlotDescriptor.__init__(self, slot_name)

    def slot_code(self, scope):
        return scope.mangle_internal(self.slot_name)


class SyntheticSlot(InternalMethodSlot):
    #  Type slot descriptor for a synthesized method which
    #  dispatches to one or more user-defined methods depending
    #  on its arguments. If none of the relevant methods are
    #  defined, the method will not be synthesized and an
    #  alternative default value will be placed in the type
    #  slot.
    
    def __init__(self, slot_name, user_methods, default_value):
        InternalMethodSlot.__init__(self, slot_name)
        self.user_methods = user_methods
        self.default_value = default_value
    
    def slot_code(self, scope):
        if scope.defines_any(self.user_methods):
            return InternalMethodSlot.slot_code(self, scope)
        else:
            return self.default_value


class TypeFlagsSlot(SlotDescriptor):
    #  Descriptor for the type flags slot.
    
    def slot_code(self, scope):
        # Always add Py_TPFLAGS_HAVE_GC -- PyType_Ready doesn't seem to inherit it
        value = "Py_TPFLAGS_DEFAULT|Py_TPFLAGS_CHECKTYPES|Py_TPFLAGS_BASETYPE|Py_TPFLAGS_HAVE_GC"
        #if scope.has_pyobject_attrs:
        #	value += "|Py_TPFLAGS_HAVE_GC"
        return value
        

class DocStringSlot(SlotDescriptor):
    #  Descriptor for the docstring slot.
    
    def slot_code(self, scope):
        if scope.doc is not None:
            return '"%s"' % scope.doc
        else:
            return "0"


class SuiteSlot(SlotDescriptor):
    #  Descriptor for a substructure of the type object.
    #
    #  sub_slots   [SlotDescriptor]
    
    def __init__(self, sub_slots, slot_type, slot_name):
        SlotDescriptor.__init__(self, slot_name)
        self.sub_slots = sub_slots
        self.slot_type = slot_type
        substructures.append(self)
    
    def substructure_cname(self, scope):
        return "%s%s_%s" % (Naming.pyrex_prefix, self.slot_name, scope.class_name)
    
    def slot_code(self, scope):
        return "&%s" % self.substructure_cname(scope)
        
    def generate_substructure(self, scope, code):
        code.putln("")
        code.putln(
            "static %s %s = {" % (
                self.slot_type,
                self.substructure_cname(scope)))
        for slot in self.sub_slots:
            slot.generate(scope, code)
        code.putln("};")

substructures = []   # List of all SuiteSlot instances

class MethodTableSlot(SlotDescriptor):
    #  Slot descriptor for the method table.
    
    def slot_code(self, scope):
        return scope.method_table_cname


class MemberTableSlot(SlotDescriptor):
    #  Slot descriptor for the table of Python-accessible attributes.
    
    def slot_code(self, scope):
        if scope.public_attr_entries:
            return scope.member_table_cname
        else:
            return "0"


class GetSetSlot(SlotDescriptor):
    #  Slot descriptor for the table of attribute get & set methods.
    
    def slot_code(self, scope):
        if scope.property_entries:
            return scope.getset_table_cname
        else:
            return "0"


class BaseClassSlot(SlotDescriptor):
    #  Slot descriptor for the base class slot.

    def __init__(self, name):
        SlotDescriptor.__init__(self, name, dynamic = 1)
    
    def generate_dynamic_init_code(self, scope, code):
        base_type = scope.parent_type.base_type
        if base_type:
            code.putln("%s.%s = %s;" % (
                scope.parent_type.typeobj_cname, 
                self.slot_name,
                base_type.typeptr_cname))

    
# The following dictionary maps __xxx__ method names to slot descriptors.

method_name_to_slot = {}

## The following slots are (or could be) initialised with an
## extern function pointer.
#
#slots_initialised_from_extern = (
#	"tp_free",
#)

#------------------------------------------------------------------------------------------
#
#  Utility functions for accessing slot table data structures
#
#------------------------------------------------------------------------------------------

def get_special_method_signature(name):
    #  Given a method name, if it is a special method,
    #  return its signature, else return None.
    slot = method_name_to_slot.get(name)
    if slot:
        return slot.signature
    else:
        return None

def get_property_accessor_signature(name):
    #  Return signature of accessor for an extension type
    #  property, else None.
    return property_accessor_signatures.get(name)

#------------------------------------------------------------------------------------------
#
#  Signatures for generic Python functions and methods.
#
#------------------------------------------------------------------------------------------

pyfunction_signature = Signature("-*", "O")
pymethod_signature = Signature("T*", "O")

#------------------------------------------------------------------------------------------
#
#  Signatures for simple Python functions.
#
#------------------------------------------------------------------------------------------

pyfunction_noargs = Signature("-", "O")
pyfunction_onearg = Signature("-O", "O")

#------------------------------------------------------------------------------------------
#
#  Signatures for the various kinds of function that
#  can appear in the type object and its substructures.
#
#------------------------------------------------------------------------------------------

unaryfunc = Signature("T", "O")            # typedef PyObject * (*unaryfunc)(PyObject *);
binaryfunc = Signature("OO", "O")          # typedef PyObject * (*binaryfunc)(PyObject *, PyObject *);
ibinaryfunc = Signature("TO", "O")         # typedef PyObject * (*binaryfunc)(PyObject *, PyObject *);
ternaryfunc = Signature("OOO", "O")        # typedef PyObject * (*ternaryfunc)(PyObject *, PyObject *, PyObject *);
iternaryfunc = Signature("TOO", "O")       # typedef PyObject * (*ternaryfunc)(PyObject *, PyObject *, PyObject *);
callfunc = Signature("T*", "O")            # typedef PyObject * (*ternaryfunc)(PyObject *, PyObject *, PyObject *);
inquiry = Signature("T", "i")              # typedef int (*inquiry)(PyObject *);
lenfunc = Signature("T", "Z")              # typedef Py_ssize_t (*lenfunc)(PyObject *);

                                           # typedef int (*coercion)(PyObject **, PyObject **);
intargfunc = Signature("Ti", "O")          # typedef PyObject *(*intargfunc)(PyObject *, int);
ssizeargfunc = Signature("TZ", "O")        # typedef PyObject *(*ssizeargfunc)(PyObject *, Py_ssize_t);
intintargfunc = Signature("Tii", "O")      # typedef PyObject *(*intintargfunc)(PyObject *, int, int);
ssizessizeargfunc = Signature("TZZ", "O")  # typedef PyObject *(*ssizessizeargfunc)(PyObject *, Py_ssize_t, Py_ssize_t);
intobjargproc = Signature("TiO", 'r')      # typedef int(*intobjargproc)(PyObject *, int, PyObject *);
ssizeobjargproc = Signature("TZO", 'r')    # typedef int(*ssizeobjargproc)(PyObject *, Py_ssize_t, PyObject *);
intintobjargproc = Signature("TiiO", 'r')  # typedef int(*intintobjargproc)(PyObject *, int, int, PyObject *);
ssizessizeobjargproc = Signature("TZZO", 'r') # typedef int(*ssizessizeobjargproc)(PyObject *, Py_ssize_t, Py_ssize_t, PyObject *);

intintargproc = Signature("Tii", 'r')
ssizessizeargproc = Signature("TZZ", 'r')
objargfunc = Signature("TO", "O")
objobjargproc = Signature("TOO", 'r')      # typedef int (*objobjargproc)(PyObject *, PyObject *, PyObject *);
getreadbufferproc = Signature("TiP", 'i')  # typedef int (*getreadbufferproc)(PyObject *, int, void **);
getwritebufferproc = Signature("TiP", 'i') # typedef int (*getwritebufferproc)(PyObject *, int, void **);
getsegcountproc = Signature("TI", 'i')     # typedef int (*getsegcountproc)(PyObject *, int *);
getcharbufferproc = Signature("TiS", 'i')  # typedef int (*getcharbufferproc)(PyObject *, int, const char **);
readbufferproc = Signature("TZP", "Z")     # typedef Py_ssize_t (*readbufferproc)(PyObject *, Py_ssize_t, void **);
writebufferproc = Signature("TZP", "Z")    # typedef Py_ssize_t (*writebufferproc)(PyObject *, Py_ssize_t, void **);
segcountproc = Signature("TZ", "Z")        # typedef Py_ssize_t (*segcountproc)(PyObject *, Py_ssize_t *);
writebufferproc = Signature("TZS", "Z")    # typedef Py_ssize_t (*charbufferproc)(PyObject *, Py_ssize_t, char **);
objargproc = Signature("TO", 'r')          # typedef int (*objobjproc)(PyObject *, PyObject *);
                                           # typedef int (*visitproc)(PyObject *, void *);
                                           # typedef int (*traverseproc)(PyObject *, visitproc, void *);

destructor = Signature("T", "v")           # typedef void (*destructor)(PyObject *);
# printfunc = Signature("TFi", 'r')        # typedef int (*printfunc)(PyObject *, FILE *, int);
                                           # typedef PyObject *(*getattrfunc)(PyObject *, char *);
getattrofunc = Signature("TO", "O")        # typedef PyObject *(*getattrofunc)(PyObject *, PyObject *);
                                           # typedef int (*setattrfunc)(PyObject *, char *, PyObject *);
setattrofunc = Signature("TOO", 'r')       # typedef int (*setattrofunc)(PyObject *, PyObject *, PyObject *);
delattrofunc = Signature("TO", 'r')
cmpfunc = Signature("TO", "i")             # typedef int (*cmpfunc)(PyObject *, PyObject *);
reprfunc = Signature("T", "O")             # typedef PyObject *(*reprfunc)(PyObject *);
hashfunc = Signature("T", "l")             # typedef long (*hashfunc)(PyObject *);
                                           # typedef PyObject *(*richcmpfunc) (PyObject *, PyObject *, int);
richcmpfunc = Signature("OOi", "O")        # typedef PyObject *(*richcmpfunc) (PyObject *, PyObject *, int);
getiterfunc = Signature("T", "O")          # typedef PyObject *(*getiterfunc) (PyObject *);
iternextfunc = Signature("T", "O")         # typedef PyObject *(*iternextfunc) (PyObject *);
descrgetfunc = Signature("TOO", "O")       # typedef PyObject *(*descrgetfunc) (PyObject *, PyObject *, PyObject *);
descrsetfunc = Signature("TOO", 'r')       # typedef int (*descrsetfunc) (PyObject *, PyObject *, PyObject *);
descrdelfunc = Signature("TO", 'r')
initproc = Signature("T*", 'r')            # typedef int (*initproc)(PyObject *, PyObject *, PyObject *);
                                           # typedef PyObject *(*newfunc)(struct _typeobject *, PyObject *, PyObject *);
                                           # typedef PyObject *(*allocfunc)(struct _typeobject *, int);

#------------------------------------------------------------------------------------------
#
#  Signatures for accessor methods of properties.
#
#------------------------------------------------------------------------------------------

property_accessor_signatures = {
    '__get__': Signature("T", "O"),
    '__set__': Signature("TO", 'r'),
    '__del__': Signature("T", 'r')
}

#------------------------------------------------------------------------------------------
#
#  Descriptor tables for the slots of the various type object
#  substructures, in the order they appear in the structure.
#
#------------------------------------------------------------------------------------------

PyNumberMethods = (
    MethodSlot(binaryfunc, "nb_add", "__add__"),
    MethodSlot(binaryfunc, "nb_subtract", "__sub__"),
    MethodSlot(binaryfunc, "nb_multiply", "__mul__"),
    MethodSlot(binaryfunc, "nb_divide", "__div__"),
    MethodSlot(binaryfunc, "nb_remainder", "__mod__"),
    MethodSlot(binaryfunc, "nb_divmod", "__divmod__"),
    MethodSlot(ternaryfunc, "nb_power", "__pow__"),
    MethodSlot(unaryfunc, "nb_negative", "__neg__"),
    MethodSlot(unaryfunc, "nb_positive", "__pos__"),
    MethodSlot(unaryfunc, "nb_absolute", "__abs__"),
    MethodSlot(inquiry, "nb_nonzero", "__nonzero__"),
    MethodSlot(unaryfunc, "nb_invert", "__invert__"),
    MethodSlot(binaryfunc, "nb_lshift", "__lshift__"),
    MethodSlot(binaryfunc, "nb_rshift", "__rshift__"),
    MethodSlot(binaryfunc, "nb_and", "__and__"),
    MethodSlot(binaryfunc, "nb_xor", "__xor__"),
    MethodSlot(binaryfunc, "nb_or", "__or__"),
    EmptySlot("nb_coerce"),
    MethodSlot(unaryfunc, "nb_int", "__int__"),
    MethodSlot(unaryfunc, "nb_long", "__long__"),
    MethodSlot(unaryfunc, "nb_float", "__float__"),
    MethodSlot(unaryfunc, "nb_oct", "__oct__"),
    MethodSlot(unaryfunc, "nb_hex", "__hex__"),
    
    # Added in release 2.0
    MethodSlot(ibinaryfunc, "nb_inplace_add", "__iadd__"),
    MethodSlot(ibinaryfunc, "nb_inplace_subtract", "__isub__"),
    MethodSlot(ibinaryfunc, "nb_inplace_multiply", "__imul__"),
    MethodSlot(ibinaryfunc, "nb_inplace_divide", "__idiv__"),
    MethodSlot(ibinaryfunc, "nb_inplace_remainder", "__imod__"),
    MethodSlot(ternaryfunc, "nb_inplace_power", "__ipow__"), # NOT iternaryfunc!!!
    MethodSlot(ibinaryfunc, "nb_inplace_lshift", "__ilshift__"),
    MethodSlot(ibinaryfunc, "nb_inplace_rshift", "__irshift__"),
    MethodSlot(ibinaryfunc, "nb_inplace_and", "__iand__"),
    MethodSlot(ibinaryfunc, "nb_inplace_xor", "__ixor__"),
    MethodSlot(ibinaryfunc, "nb_inplace_or", "__ior__"),
    
    # Added in release 2.2
    # The following require the Py_TPFLAGS_HAVE_CLASS flag
    MethodSlot(binaryfunc, "nb_floor_divide", "__floordiv__"),
    MethodSlot(binaryfunc, "nb_true_divide", "__truediv__"),
    MethodSlot(ibinaryfunc, "nb_inplace_floor_divide", "__ifloordiv__"),
    MethodSlot(ibinaryfunc, "nb_inplace_true_divide", "__itruediv__"),

    # Added in release 2.5
<<<<<<< HEAD
    MethodSlot(unaryfunc, "nb_index", "__index__", min_version=(2,5)),
=======
    MethodSlot(unaryfunc, "nb_index", "__index__", min_python_version=(2,5)),
>>>>>>> 286b89f3
)

PySequenceMethods = (
    MethodSlot(lenfunc, "sq_length", "__len__"),    # EmptySlot("sq_length"), # mp_length used instead
    EmptySlot("sq_concat"), # nb_add used instead
    EmptySlot("sq_repeat"), # nb_multiply used instead
    SyntheticSlot("sq_item", ["__getitem__"], "0"),    #EmptySlot("sq_item"),   # mp_subscript used instead
    MethodSlot(ssizessizeargfunc, "sq_slice", "__getslice__"),
    EmptySlot("sq_ass_item"), # mp_ass_subscript used instead
    SyntheticSlot("sq_ass_slice", ["__setslice__", "__delslice__"], "0"),
    MethodSlot(cmpfunc, "sq_contains", "__contains__"),
    EmptySlot("sq_inplace_concat"), # nb_inplace_add used instead
    EmptySlot("sq_inplace_repeat"), # nb_inplace_multiply used instead
)

PyMappingMethods = (
    MethodSlot(lenfunc, "mp_length", "__len__"),
    MethodSlot(objargfunc, "mp_subscript", "__getitem__"),
    SyntheticSlot("mp_ass_subscript", ["__setitem__", "__delitem__"], "0"),
)

PyBufferProcs = (
    MethodSlot(getreadbufferproc, "bf_getreadbuffer", "__getreadbuffer__"),
    MethodSlot(getwritebufferproc, "bf_getwritebuffer", "__getwritebuffer__"),
    MethodSlot(getsegcountproc, "bf_getsegcount", "__getsegcount__"),
    MethodSlot(getcharbufferproc, "bf_getcharbuffer", "__getcharbuffer__"),
)

#------------------------------------------------------------------------------------------
#
#  The main slot table. This table contains descriptors for all the
#  top-level type slots, beginning with tp_dealloc, in the order they
#  appear in the type object.
#
#------------------------------------------------------------------------------------------

slot_table = (
    InternalMethodSlot("tp_dealloc"),
    EmptySlot("tp_print"), #MethodSlot(printfunc, "tp_print", "__print__"),
    EmptySlot("tp_getattr"),
    EmptySlot("tp_setattr"),
    MethodSlot(cmpfunc, "tp_compare", "__cmp__"),
    MethodSlot(reprfunc, "tp_repr", "__repr__"),
    
    SuiteSlot(PyNumberMethods, "PyNumberMethods", "tp_as_number"),
    SuiteSlot(PySequenceMethods, "PySequenceMethods", "tp_as_sequence"),
    SuiteSlot(PyMappingMethods, "PyMappingMethods", "tp_as_mapping"),

    MethodSlot(hashfunc, "tp_hash", "__hash__"),
    MethodSlot(callfunc, "tp_call", "__call__"),
    MethodSlot(reprfunc, "tp_str", "__str__"),
    
    SyntheticSlot("tp_getattro", ["__getattr__"], "0"), #"PyObject_GenericGetAttr"),
    SyntheticSlot("tp_setattro", ["__setattr__", "__delattr__"], "0"), #"PyObject_GenericSetAttr"),

    SuiteSlot(PyBufferProcs, "PyBufferProcs", "tp_as_buffer"),
    
    TypeFlagsSlot("tp_flags"),
    DocStringSlot("tp_doc"),

    InternalMethodSlot("tp_traverse"),
    InternalMethodSlot("tp_clear"),

    # Later -- synthesize a method to split into separate ops?
    MethodSlot(richcmpfunc, "tp_richcompare", "__richcmp__"),

    EmptySlot("tp_weaklistoffset"),

    MethodSlot(getiterfunc, "tp_iter", "__iter__"),
    MethodSlot(iternextfunc, "tp_iternext", "__next__"),

    MethodTableSlot("tp_methods"),
    MemberTableSlot("tp_members"),
    GetSetSlot("tp_getset"),
    
    BaseClassSlot("tp_base"), #EmptySlot("tp_base"),
    EmptySlot("tp_dict"),
    
    SyntheticSlot("tp_descr_get", ["__get__"], "0"),
    SyntheticSlot("tp_descr_set", ["__set__", "__delete__"], "0"),
    
    EmptySlot("tp_dictoffset"),
    
    MethodSlot(initproc, "tp_init", "__init__"),
    EmptySlot("tp_alloc"), #FixedSlot("tp_alloc", "PyType_GenericAlloc"),
    InternalMethodSlot("tp_new"),
    # Some versions of Python 2.2 inherit the wrong value for tp_free when the
    # type has GC but the base type doesn't, so we explicitly set it ourselves
    # in that case.
    GCDependentSlot("tp_free", "0", "_PyObject_GC_Del", dynamic = 1),
    
    EmptySlot("tp_is_gc"),
    EmptySlot("tp_bases"),
    EmptySlot("tp_mro"),
    EmptySlot("tp_cache"),
    EmptySlot("tp_subclasses"),
    EmptySlot("tp_weaklist"),
)

#------------------------------------------------------------------------------------------
#
#  Descriptors for special methods which don't appear directly
#  in the type object or its substructures. These methods are
#  called from slot functions synthesized by Cython.
#
#------------------------------------------------------------------------------------------

MethodSlot(initproc, "", "__new__")
MethodSlot(destructor, "", "__dealloc__")
MethodSlot(objobjargproc, "", "__setitem__")
MethodSlot(objargproc, "", "__delitem__")
MethodSlot(ssizessizeobjargproc, "", "__setslice__")
MethodSlot(ssizessizeargproc, "", "__delslice__")
MethodSlot(getattrofunc, "", "__getattr__")
MethodSlot(setattrofunc, "", "__setattr__")
MethodSlot(delattrofunc, "", "__delattr__")
MethodSlot(descrgetfunc, "", "__get__")
MethodSlot(descrsetfunc, "", "__set__")
MethodSlot(descrdelfunc, "", "__delete__")


# Method flags for python-exposed methods. 

method_noargs   = "METH_NOARGS"
method_onearg   = "METH_O"
method_varargs  = "METH_VARARGS"
method_keywords = "METH_KEYWORDS"
method_coexist  = "METH_COEXIST"<|MERGE_RESOLUTION|>--- conflicted
+++ resolved
@@ -105,32 +105,16 @@
     #  slot_name    string           Member name of the slot in the type object
     #  is_initialised_dynamically    Is initialised by code in the module init function
 
-<<<<<<< HEAD
-    def __init__(self, slot_name, min_version=None, dynamic = 0):
-        self.slot_name = slot_name
-        self.is_initialised_dynamically = dynamic
-        self.min_version = min_version
-    
-=======
     def __init__(self, slot_name, dynamic = 0, min_python_version = None):
         self.slot_name = slot_name
         self.is_initialised_dynamically = dynamic
         self.min_python_version = min_python_version
 
->>>>>>> 286b89f3
     def generate(self, scope, code):
         if self.is_initialised_dynamically:
             value = 0
         else:
             value = self.slot_code(scope)
-<<<<<<< HEAD
-        if self.min_version:
-            code.putln("#if PY_VERSION_HEX >= 0x%X" % Naming.py_version_hex(*self.min_version))
-        code.putln("%s, /*%s*/" % (value, self.slot_name))
-        if self.min_version:
-            code.putln("#endif")
-            
-=======
         if self.min_python_version is not None:
             code.putln("#if PY_VERSION_HEX >= " +
                        code.get_py_version_hex(self.min_python_version))
@@ -138,7 +122,6 @@
         if self.min_python_version is not None:
             code.putln("#endif")
 
->>>>>>> 286b89f3
     # Some C implementations have trouble statically 
     # initialising a global with a pointer to an extern 
     # function, so we initialise some of the type slots
@@ -199,15 +182,10 @@
     #  method_name  string           The __xxx__ name of the method
     #  default      string or None   Default value of the slot
     
-<<<<<<< HEAD
-    def __init__(self, signature, slot_name, method_name, min_version=None, default = None):
-        SlotDescriptor.__init__(self, slot_name, min_version)
-=======
     def __init__(self, signature, slot_name, method_name,
                  default = None, min_python_version = None):
         SlotDescriptor.__init__(self, slot_name,
                                 min_python_version = min_python_version)
->>>>>>> 286b89f3
         self.signature = signature
         self.slot_name = slot_name
         self.method_name = method_name
@@ -524,11 +502,7 @@
     MethodSlot(ibinaryfunc, "nb_inplace_true_divide", "__itruediv__"),
 
     # Added in release 2.5
-<<<<<<< HEAD
-    MethodSlot(unaryfunc, "nb_index", "__index__", min_version=(2,5)),
-=======
     MethodSlot(unaryfunc, "nb_index", "__index__", min_python_version=(2,5)),
->>>>>>> 286b89f3
 )
 
 PySequenceMethods = (
