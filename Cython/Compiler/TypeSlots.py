#
#   Tables describing slots in the CPython type object
#   and associated know-how.
#

from __future__ import absolute_import

from . import Naming
from . import PyrexTypes
from .Errors import error

import copy

invisible = ['__cinit__', '__dealloc__', '__richcmp__',
             '__nonzero__', '__bool__']

richcmp_special_methods = ['__eq__', '__ne__', '__lt__', '__gt__', '__le__', '__ge__']


class Signature(object):
    #  Method slot signature descriptor.
    #
    #  has_dummy_arg      boolean
    #  has_generic_args   boolean
    #  fixed_arg_format   string
    #  ret_format         string
    #  error_value        string
    #  use_fastcall       boolean
    #
    #  The formats are strings made up of the following
    #  characters:
    #
    #    'O'  Python object
    #    'T'  Python object of the type of 'self'
    #    'v'  void
    #    'p'  void *
    #    'P'  void **
    #    'i'  int
    #    'b'  bint
    #    'I'  int *
    #    'l'  long
    #    'f'  float
    #    'd'  double
    #    'h'  Py_hash_t
    #    'z'  Py_ssize_t
    #    'Z'  Py_ssize_t *
    #    's'  char *
    #    'S'  char **
    #    'r'  int used only to signal exception
    #    'B'  Py_buffer *
    #    '-'  dummy 'self' argument (not used)
    #    '*'  rest of args passed as generic Python
    #           arg tuple and kw dict (must be last
    #           char in format string)
    #    '?'  optional object arg (currently for pow only)

    format_map = {
        'O': PyrexTypes.py_object_type,
        'v': PyrexTypes.c_void_type,
        'p': PyrexTypes.c_void_ptr_type,
        'P': PyrexTypes.c_void_ptr_ptr_type,
        'i': PyrexTypes.c_int_type,
        'b': PyrexTypes.c_bint_type,
        'I': PyrexTypes.c_int_ptr_type,
        'l': PyrexTypes.c_long_type,
        'f': PyrexTypes.c_float_type,
        'd': PyrexTypes.c_double_type,
        'h': PyrexTypes.c_py_hash_t_type,
        'z': PyrexTypes.c_py_ssize_t_type,
        'Z': PyrexTypes.c_py_ssize_t_ptr_type,
        's': PyrexTypes.c_char_ptr_type,
        'S': PyrexTypes.c_char_ptr_ptr_type,
        'r': PyrexTypes.c_returncode_type,
        'B': PyrexTypes.c_py_buffer_ptr_type,
        '?': PyrexTypes.py_object_type
        # 'T', '-' and '*' are handled otherwise
        # and are not looked up in here
    }

    type_to_format_map = dict(
        (type_, format_) for format_, type_ in format_map.items())

    error_value_map = {
        'O': "NULL",
        'T': "NULL",
        'i': "-1",
        'b': "-1",
        'l': "-1",
        'r': "-1",
        'h': "-1",
        'z': "-1",
    }

    # Use METH_FASTCALL instead of METH_VARARGS
    use_fastcall = False

    def __init__(self, arg_format, ret_format, nogil=False):
        self.has_dummy_arg = False
        self.has_generic_args = False
        self.optional_object_arg_count = 0
        if arg_format[:1] == '-':
            self.has_dummy_arg = True
            arg_format = arg_format[1:]
        if arg_format[-1:] == '*':
            self.has_generic_args = True
            arg_format = arg_format[:-1]
        if arg_format[-1:] == '?':
            self.optional_object_arg_count += 1
        self.fixed_arg_format = arg_format
        self.ret_format = ret_format
        self.error_value = self.error_value_map.get(ret_format, None)
        self.exception_check = ret_format != 'r' and self.error_value is not None
        self.is_staticmethod = False
        self.nogil = nogil

    def __repr__(self):
        return '<Signature[%s(%s%s)]>' % (
            self.ret_format,
            ', '.join(self.fixed_arg_format),
            '*' if self.has_generic_args else '')

    def min_num_fixed_args(self):
        return self.max_num_fixed_args() - self.optional_object_arg_count

    def max_num_fixed_args(self):
        return len(self.fixed_arg_format)

    def is_self_arg(self, i):
        # argument is 'self' for methods or 'class' for classmethods
        return self.fixed_arg_format[i] == 'T'

    def returns_self_type(self):
        # return type is same as 'self' argument type
        return self.ret_format == 'T'

    def fixed_arg_type(self, i):
        return self.format_map[self.fixed_arg_format[i]]

    def return_type(self):
        return self.format_map[self.ret_format]

    def format_from_type(self, arg_type):
        if arg_type.is_pyobject:
            arg_type = PyrexTypes.py_object_type
        return self.type_to_format_map[arg_type]

    def exception_value(self):
        return self.error_value_map.get(self.ret_format)

    def function_type(self, self_arg_override=None):
        #  Construct a C function type descriptor for this signature
        args = []
        for i in range(self.max_num_fixed_args()):
            if self_arg_override is not None and self.is_self_arg(i):
                assert isinstance(self_arg_override, PyrexTypes.CFuncTypeArg)
                args.append(self_arg_override)
            else:
                arg_type = self.fixed_arg_type(i)
                args.append(PyrexTypes.CFuncTypeArg("", arg_type, None))
        if self_arg_override is not None and self.returns_self_type():
            ret_type = self_arg_override.type
        else:
            ret_type = self.return_type()
        exc_value = self.exception_value()
        return PyrexTypes.CFuncType(
            ret_type, args, exception_value=exc_value,
            exception_check=self.exception_check,
            nogil=self.nogil)

    def method_flags(self):
        if self.ret_format == "O":
            full_args = self.fixed_arg_format
            if self.has_dummy_arg:
                full_args = "O" + full_args
            if full_args in ["O", "T"]:
                if not self.has_generic_args:
                    return [method_noargs]
                elif self.use_fastcall:
                    return [method_fastcall, method_keywords]
                else:
                    return [method_varargs, method_keywords]
            elif full_args in ["OO", "TO"] and not self.has_generic_args:
                return [method_onearg]

            if self.is_staticmethod:
                if self.use_fastcall:
                    return [method_fastcall, method_keywords]
                else:
                    return [method_varargs, method_keywords]
        return None

    def method_function_type(self):
        # Return the C function type
        mflags = self.method_flags()
        kw = "WithKeywords" if (method_keywords in mflags) else ""
        for m in mflags:
            if m == method_noargs or m == method_onearg:
                return "PyCFunction"
            if m == method_varargs:
                return "PyCFunction" + kw
            if m == method_fastcall:
                return "__Pyx_PyCFunction_FastCall" + kw
        return None

    def with_fastcall(self):
        # Return a copy of this Signature with use_fastcall=True
        sig = copy.copy(self)
        sig.use_fastcall = True
        return sig

    @property
    def fastvar(self):
        # Used to select variants of functions, one dealing with METH_VARARGS
        # and one dealing with __Pyx_METH_FASTCALL
        if self.use_fastcall:
            return "FASTCALL"
        else:
            return "VARARGS"


class SlotDescriptor(object):
    #  Abstract base class for type slot descriptors.
    #
    #  slot_name    string           Member name of the slot in the type object
    #  is_initialised_dynamically    Is initialised by code in the module init function
    #  is_inherited                  Is inherited by subtypes (see PyType_Ready())
    #  py3                           Indicates presence of slot in Python 3
    #  py2                           Indicates presence of slot in Python 2
    #  ifdef                         Full #ifdef string that slot is wrapped in. Using this causes py3, py2 and flags to be ignored.)
    #  used_ifdef                    Full #ifdef string that the slot value is wrapped in (otherwise it is assigned NULL)
    #                                Unlike "ifdef" the slot is defined and this just controls if it receives a value

    def __init__(self, slot_name, dynamic=False, inherited=False,
                 py3=True, py2=True, ifdef=None, is_binop=False,
                 used_ifdef=None):
        self.slot_name = slot_name
        self.is_initialised_dynamically = dynamic
        self.is_inherited = inherited
        self.ifdef = ifdef
        self.used_ifdef = used_ifdef
        self.py3 = py3
        self.py2 = py2
        self.is_binop = is_binop

    def slot_code(self, scope):
        raise NotImplementedError()

    def spec_value(self, scope):
        return self.slot_code(scope)

    def preprocessor_guard_code(self):
        ifdef = self.ifdef
        py2 = self.py2
        py3 = self.py3
        guard = None
        if ifdef:
            guard = ("#if %s" % ifdef)
        elif not py3 or py3 == '<RESERVED>':
            guard = ("#if PY_MAJOR_VERSION < 3")
        elif not py2:
            guard = ("#if PY_MAJOR_VERSION >= 3")
        return guard

    def generate_spec(self, scope, code):
        if self.is_initialised_dynamically:
            return
        value = self.spec_value(scope)
        if value == "0":
            return
        preprocessor_guard = self.preprocessor_guard_code()
        if preprocessor_guard:
            code.putln(preprocessor_guard)
        code.putln("{Py_%s, (void *)%s}," % (self.slot_name, value))
        if preprocessor_guard:
            code.putln("#endif")

    def generate(self, scope, code):
        preprocessor_guard = self.preprocessor_guard_code()
        if preprocessor_guard:
            code.putln(preprocessor_guard)

        end_pypy_guard = False
        if self.is_initialised_dynamically:
            value = "0"
        else:
            value = self.slot_code(scope)
            if value == "0" and self.is_inherited:
                # PyPy currently has a broken PyType_Ready() that fails to
                # inherit some slots.  To work around this, we explicitly
                # set inherited slots here, but only in PyPy since CPython
                # handles this better than we do (except for buffer slots in type specs).
                inherited_value = value
                current_scope = scope
                while (inherited_value == "0"
                       and current_scope.parent_type
                       and current_scope.parent_type.base_type
                       and current_scope.parent_type.base_type.scope):
                    current_scope = current_scope.parent_type.base_type.scope
                    inherited_value = self.slot_code(current_scope)
                if inherited_value != "0":
                    # we always need inherited buffer slots for the type spec
                    is_buffer_slot = int(self.slot_name in ("bf_getbuffer", "bf_releasebuffer"))
                    code.putln("#if CYTHON_COMPILING_IN_PYPY || %d" % is_buffer_slot)
                    code.putln("%s, /*%s*/" % (inherited_value, self.slot_name))
                    code.putln("#else")
                    end_pypy_guard = True

        if self.used_ifdef:
            code.putln("#if %s" % self.used_ifdef)
        code.putln("%s, /*%s*/" % (value, self.slot_name))
        if self.used_ifdef:
            code.putln("#else")
            code.putln("NULL, /*%s*/" % self.slot_name)
            code.putln("#endif")

        if end_pypy_guard:
            code.putln("#endif")

        if self.py3 == '<RESERVED>':
            code.putln("#else")
            code.putln("0, /*reserved*/")
        if preprocessor_guard:
            code.putln("#endif")

    # Some C implementations have trouble statically
    # initialising a global with a pointer to an extern
    # function, so we initialise some of the type slots
    # in the module init function instead.

    def generate_dynamic_init_code(self, scope, code):
        if self.is_initialised_dynamically:
            self.generate_set_slot_code(
                self.slot_code(scope), scope, code)

    def generate_set_slot_code(self, value, scope, code):
        if value == "0":
            return

        if scope.parent_type.typeptr_cname:
            target = "%s->%s" % (scope.parent_type.typeptr_cname, self.slot_name)
        else:
            assert scope.parent_type.typeobj_cname
            target = "%s.%s" % (scope.parent_type.typeobj_cname, self.slot_name)

        code.putln("%s = %s;" % (target, value))


class FixedSlot(SlotDescriptor):
    #  Descriptor for a type slot with a fixed value.
    #
    #  value        string

    def __init__(self, slot_name, value, py3=True, py2=True, ifdef=None):
        SlotDescriptor.__init__(self, slot_name, py3=py3, py2=py2, ifdef=ifdef)
        self.value = value

    def slot_code(self, scope):
        return self.value


class EmptySlot(FixedSlot):
    #  Descriptor for a type slot whose value is always 0.

    def __init__(self, slot_name, py3=True, py2=True, ifdef=None):
        FixedSlot.__init__(self, slot_name, "0", py3=py3, py2=py2, ifdef=ifdef)


class MethodSlot(SlotDescriptor):
    #  Type slot descriptor for a user-definable method.
    #
    #  signature    Signature
    #  method_name  string           The __xxx__ name of the method
    #  alternatives [string]         Alternative list of __xxx__ names for the method

    def __init__(self, signature, slot_name, method_name, method_name_to_slot,
                 fallback=None, py3=True, py2=True, ifdef=None, inherited=True):
        SlotDescriptor.__init__(self, slot_name, py3=py3, py2=py2,
                                ifdef=ifdef, inherited=inherited)
        self.signature = signature
        self.slot_name = slot_name
        self.method_name = method_name
        self.alternatives = []
        method_name_to_slot[method_name] = self
        #
        if fallback:
            self.alternatives.append(fallback)
        for alt in (self.py2, self.py3):
            if isinstance(alt, (tuple, list)):
                slot_name, method_name = alt
                self.alternatives.append(method_name)
                method_name_to_slot[method_name] = self

    def slot_code(self, scope):
        entry = scope.lookup_here(self.method_name)
        if entry and entry.is_special and entry.func_cname:
            return entry.func_cname
        for method_name in self.alternatives:
            entry = scope.lookup_here(method_name)
            if entry and entry.is_special and entry.func_cname:
                return entry.func_cname
        return "0"


class InternalMethodSlot(SlotDescriptor):
    #  Type slot descriptor for a method which is always
    #  synthesized by Cython.
    #
    #  slot_name    string           Member name of the slot in the type object

    def __init__(self, slot_name, **kargs):
        SlotDescriptor.__init__(self, slot_name, **kargs)

    def slot_code(self, scope):
        return scope.mangle_internal(self.slot_name)


class GCDependentSlot(InternalMethodSlot):
    #  Descriptor for a slot whose value depends on whether
    #  the type participates in GC.

    def __init__(self, slot_name, **kargs):
        InternalMethodSlot.__init__(self, slot_name, **kargs)

    def slot_code(self, scope):
        if not scope.needs_gc():
            return "0"
        if not scope.has_cyclic_pyobject_attrs:
            # if the type does not have GC relevant object attributes, it can
            # delegate GC methods to its parent - iff the parent functions
            # are defined in the same module
            parent_type_scope = scope.parent_type.base_type.scope
            if scope.parent_scope is parent_type_scope.parent_scope:
                entry = scope.parent_scope.lookup_here(scope.parent_type.base_type.name)
                if entry.visibility != 'extern':
                    return self.slot_code(parent_type_scope)
        return InternalMethodSlot.slot_code(self, scope)


class GCClearReferencesSlot(GCDependentSlot):

    def slot_code(self, scope):
        if scope.needs_tp_clear():
            return GCDependentSlot.slot_code(self, scope)
        return "0"


class ConstructorSlot(InternalMethodSlot):
    #  Descriptor for tp_new and tp_dealloc.

    def __init__(self, slot_name, method=None, **kargs):
        InternalMethodSlot.__init__(self, slot_name, **kargs)
        self.method = method

    def _needs_own(self, scope):
        if (scope.parent_type.base_type
                and not scope.has_pyobject_attrs
                and not scope.has_memoryview_attrs
                and not scope.has_cpp_constructable_attrs
                and not (self.slot_name == 'tp_new' and scope.parent_type.vtabslot_cname)):
            entry = scope.lookup_here(self.method) if self.method else None
            if not (entry and entry.is_special):
                return False
        # Unless we can safely delegate to the parent, all types need a tp_new().
        return True

    def _parent_slot_function(self, scope):
        parent_type_scope = scope.parent_type.base_type.scope
        if scope.parent_scope is parent_type_scope.parent_scope:
            entry = scope.parent_scope.lookup_here(scope.parent_type.base_type.name)
            if entry.visibility != 'extern':
                return self.slot_code(parent_type_scope)
        return None

    def slot_code(self, scope):
        if not self._needs_own(scope):
            # if the type does not have object attributes, it can
            # delegate GC methods to its parent - iff the parent
            # functions are defined in the same module
            slot_code = self._parent_slot_function(scope)
            return slot_code or '0'
        return InternalMethodSlot.slot_code(self, scope)

    def spec_value(self, scope):
        slot_function = self.slot_code(scope)
        if self.slot_name == "tp_dealloc" and slot_function != scope.mangle_internal("tp_dealloc"):
            # Not used => inherit from base type.
            return "0"
        return slot_function

    def generate_dynamic_init_code(self, scope, code):
        if self.slot_code(scope) != '0':
            return
        # If we don't have our own slot function and don't know the
        # parent function statically, copy it dynamically.
        base_type = scope.parent_type.base_type
        if base_type.typeptr_cname:
            src = '%s->%s' % (base_type.typeptr_cname, self.slot_name)
        elif base_type.is_extension_type and base_type.typeobj_cname:
            src = '%s.%s' % (base_type.typeobj_cname, self.slot_name)
        else:
            return

        self.generate_set_slot_code(src, scope, code)


class SyntheticSlot(InternalMethodSlot):
    #  Type slot descriptor for a synthesized method which
    #  dispatches to one or more user-defined methods depending
    #  on its arguments. If none of the relevant methods are
    #  defined, the method will not be synthesized and an
    #  alternative default value will be placed in the type
    #  slot.

    def __init__(self, slot_name, user_methods, default_value, **kargs):
        InternalMethodSlot.__init__(self, slot_name, **kargs)
        self.user_methods = user_methods
        self.default_value = default_value

    def slot_code(self, scope):
        if scope.defines_any_special(self.user_methods):
            return InternalMethodSlot.slot_code(self, scope)
        else:
            return self.default_value

    def spec_value(self, scope):
        return self.slot_code(scope)


class BinopSlot(SyntheticSlot):
    def __init__(self, signature, slot_name, left_method, method_name_to_slot, **kargs):
        assert left_method.startswith('__')
        right_method = '__r' + left_method[2:]
        SyntheticSlot.__init__(
                self, slot_name, [left_method, right_method], "0", is_binop=True, **kargs)
        # MethodSlot causes special method registration.
        self.left_slot = MethodSlot(signature, "", left_method, method_name_to_slot, **kargs)
        self.right_slot = MethodSlot(signature, "", right_method, method_name_to_slot, **kargs)


class RichcmpSlot(MethodSlot):
    def slot_code(self, scope):
        entry = scope.lookup_here(self.method_name)
        if entry and entry.is_special and entry.func_cname:
            return entry.func_cname
        elif scope.defines_any_special(richcmp_special_methods):
            return scope.mangle_internal(self.slot_name)
        else:
            return "0"


class TypeFlagsSlot(SlotDescriptor):
    #  Descriptor for the type flags slot.

    def slot_code(self, scope):
        value = "Py_TPFLAGS_DEFAULT"
        if scope.directives['type_version_tag']:
            # it's not in 'Py_TPFLAGS_DEFAULT' in Py2
            value += "|Py_TPFLAGS_HAVE_VERSION_TAG"
        else:
            # it's enabled in 'Py_TPFLAGS_DEFAULT' in Py3
            value = "(%s&~Py_TPFLAGS_HAVE_VERSION_TAG)" % value
        value += "|Py_TPFLAGS_CHECKTYPES|Py_TPFLAGS_HAVE_NEWBUFFER"
        if not scope.parent_type.is_final_type:
            value += "|Py_TPFLAGS_BASETYPE"
        if scope.needs_gc():
            value += "|Py_TPFLAGS_HAVE_GC"
        if scope.may_have_finalize():
            value += "|Py_TPFLAGS_HAVE_FINALIZE"
        if scope.parent_type.has_sequence_flag:
            value += "|Py_TPFLAGS_SEQUENCE"
<<<<<<< HEAD
        if scope.parent_type.has_mapping_flag:
            assert not scope.parent_type.has_sequence_flag
            value += "|Py_TPFLAGS_MAPPING"
=======
>>>>>>> ddd11a2b
        return value

    def generate_spec(self, scope, code):
        # Flags are stored in the PyType_Spec, not in a PyType_Slot.
        return


class DocStringSlot(SlotDescriptor):
    #  Descriptor for the docstring slot.

    def slot_code(self, scope):
        doc = scope.doc
        if doc is None:
            return "0"
        if doc.is_unicode:
            doc = doc.as_utf8_string()
        return "PyDoc_STR(%s)" % doc.as_c_string_literal()


class SuiteSlot(SlotDescriptor):
    #  Descriptor for a substructure of the type object.
    #
    #  sub_slots   [SlotDescriptor]

    def __init__(self, sub_slots, slot_type, slot_name, substructures, ifdef=None):
        SlotDescriptor.__init__(self, slot_name, ifdef=ifdef)
        self.sub_slots = sub_slots
        self.slot_type = slot_type
        substructures.append(self)

    def is_empty(self, scope):
        for slot in self.sub_slots:
            if slot.slot_code(scope) != "0":
                return False
        return True

    def substructure_cname(self, scope):
        return "%s%s_%s" % (Naming.pyrex_prefix, self.slot_name, scope.class_name)

    def slot_code(self, scope):
        if not self.is_empty(scope):
            return "&%s" % self.substructure_cname(scope)
        return "0"

    def generate_substructure(self, scope, code):
        if not self.is_empty(scope):
            code.putln("")
            if self.ifdef:
                code.putln("#if %s" % self.ifdef)
            code.putln(
                "static %s %s = {" % (
                    self.slot_type,
                    self.substructure_cname(scope)))
            for slot in self.sub_slots:
                slot.generate(scope, code)
            code.putln("};")
            if self.ifdef:
                code.putln("#endif")

    def generate_spec(self, scope, code):
        if self.slot_name == "tp_as_buffer":
            # Cannot currently support the buffer protocol in the limited C-API.
            return
        for slot in self.sub_slots:
            slot.generate_spec(scope, code)

class MethodTableSlot(SlotDescriptor):
    #  Slot descriptor for the method table.

    def slot_code(self, scope):
        if scope.pyfunc_entries:
            return scope.method_table_cname
        else:
            return "0"


class MemberTableSlot(SlotDescriptor):
    #  Slot descriptor for the table of Python-accessible attributes.

    def slot_code(self, scope):
        # Only used in specs.
        return "0"

    def get_member_specs(self, scope):
        return [
            get_slot_by_name("tp_dictoffset", scope.directives).members_slot_value(scope),
            #get_slot_by_name("tp_weaklistoffset").spec_value(scope),
        ]

    def is_empty(self, scope):
        for member_entry in self.get_member_specs(scope):
            if member_entry:
                return False
        return True

    def substructure_cname(self, scope):
        return "%s%s_%s" % (Naming.pyrex_prefix, self.slot_name, scope.class_name)

    def generate_substructure_spec(self, scope, code):
        if self.is_empty(scope):
            return
        from .Code import UtilityCode
        code.globalstate.use_utility_code(UtilityCode.load_cached("IncludeStructmemberH", "ModuleSetupCode.c"))

        code.putln("static struct PyMemberDef %s[] = {" % self.substructure_cname(scope))
        for member_entry in self.get_member_specs(scope):
            if member_entry:
                code.putln(member_entry)
        code.putln("{NULL, 0, 0, 0, NULL}")
        code.putln("};")

    def spec_value(self, scope):
        if self.is_empty(scope):
            return "0"
        return self.substructure_cname(scope)


class GetSetSlot(SlotDescriptor):
    #  Slot descriptor for the table of attribute get & set methods.

    def slot_code(self, scope):
        if scope.property_entries:
            return scope.getset_table_cname
        else:
            return "0"


class BaseClassSlot(SlotDescriptor):
    #  Slot descriptor for the base class slot.

    def __init__(self, name):
        SlotDescriptor.__init__(self, name, dynamic=True)

    def generate_dynamic_init_code(self, scope, code):
        base_type = scope.parent_type.base_type
        if base_type:
            code.putln("%s->%s = %s;" % (
                scope.parent_type.typeptr_cname,
                self.slot_name,
                base_type.typeptr_cname))


class DictOffsetSlot(SlotDescriptor):
    #  Slot descriptor for a class' dict offset, for dynamic attributes.

    def slot_code(self, scope):
        dict_entry = scope.lookup_here("__dict__") if not scope.is_closure_class_scope else None
        if dict_entry and dict_entry.is_variable:
            if getattr(dict_entry.type, 'cname', None) != 'PyDict_Type':
                error(dict_entry.pos, "__dict__ slot must be of type 'dict'")
                return "0"
            type = scope.parent_type
            if type.typedef_flag:
                objstruct = type.objstruct_cname
            else:
                objstruct = "struct %s" % type.objstruct_cname
            return ("offsetof(%s, %s)" % (
                        objstruct,
                        dict_entry.cname))
        else:
            return "0"

    def members_slot_value(self, scope):
        dict_offset = self.slot_code(scope)
        if dict_offset == "0":
            return None
        return '{"__dictoffset__", T_PYSSIZET, %s, READONLY, NULL},' % dict_offset

## The following slots are (or could be) initialised with an
## extern function pointer.
#
#slots_initialised_from_extern = (
#    "tp_free",
#)

#------------------------------------------------------------------------------------------
#
#  Utility functions for accessing slot table data structures
#
#------------------------------------------------------------------------------------------


def get_property_accessor_signature(name):
    #  Return signature of accessor for an extension type
    #  property, else None.
    return property_accessor_signatures.get(name)


def get_base_slot_function(scope, slot):
    #  Returns the function implementing this slot in the baseclass.
    #  This is useful for enabling the compiler to optimize calls
    #  that recursively climb the class hierarchy.
    base_type = scope.parent_type.base_type
    if base_type and scope.parent_scope is base_type.scope.parent_scope:
        parent_slot = slot.slot_code(base_type.scope)
        if parent_slot != '0':
            entry = scope.parent_scope.lookup_here(scope.parent_type.base_type.name)
            if entry.visibility != 'extern':
                return parent_slot
    return None


def get_slot_function(scope, slot):
    #  Returns the function implementing this slot in the baseclass.
    #  This is useful for enabling the compiler to optimize calls
    #  that recursively climb the class hierarchy.
    slot_code = slot.slot_code(scope)
    if slot_code != '0':
        entry = scope.parent_scope.lookup_here(scope.parent_type.name)
        if entry.visibility != 'extern':
            return slot_code
    return None


def get_slot_by_name(slot_name, compiler_directives):
    # For now, only search the type struct, no referenced sub-structs.
    for slot in get_slot_table(compiler_directives).slot_table:
        if slot.slot_name == slot_name:
            return slot
    assert False, "Slot not found: %s" % slot_name


def get_slot_code_by_name(scope, slot_name):
    slot = get_slot_by_name(slot_name, scope.directives)
    return slot.slot_code(scope)

def is_reverse_number_slot(name):
    """
    Tries to identify __radd__ and friends (so the METH_COEXIST flag can be applied).

    There's no great consequence if it inadvertently identifies a few other methods
    so just use a simple rule rather than an exact list.
    """
    if name.startswith("__r") and name.endswith("__"):
        forward_name = name.replace("r", "", 1)
        for meth in get_slot_table(None).PyNumberMethods:
            if hasattr(meth, "right_slot"):
                return True
    return False


#------------------------------------------------------------------------------------------
#
#  Signatures for generic Python functions and methods.
#
#------------------------------------------------------------------------------------------

pyfunction_signature = Signature("-*", "O")
pymethod_signature = Signature("T*", "O")

#------------------------------------------------------------------------------------------
#
#  Signatures for simple Python functions.
#
#------------------------------------------------------------------------------------------

pyfunction_noargs = Signature("-", "O")
pyfunction_onearg = Signature("-O", "O")

#------------------------------------------------------------------------------------------
#
#  Signatures for the various kinds of function that
#  can appear in the type object and its substructures.
#
#------------------------------------------------------------------------------------------

unaryfunc = Signature("T", "O")            # typedef PyObject * (*unaryfunc)(PyObject *);
binaryfunc = Signature("OO", "O")          # typedef PyObject * (*binaryfunc)(PyObject *, PyObject *);
ibinaryfunc = Signature("TO", "O")         # typedef PyObject * (*binaryfunc)(PyObject *, PyObject *);
powternaryfunc = Signature("OO?", "O")     # typedef PyObject * (*ternaryfunc)(PyObject *, PyObject *, PyObject *);
ipowternaryfunc = Signature("TO?", "O")    # typedef PyObject * (*ternaryfunc)(PyObject *, PyObject *, PyObject *);
callfunc = Signature("T*", "O")            # typedef PyObject * (*ternaryfunc)(PyObject *, PyObject *, PyObject *);
inquiry = Signature("T", "i")              # typedef int (*inquiry)(PyObject *);
lenfunc = Signature("T", "z")              # typedef Py_ssize_t (*lenfunc)(PyObject *);

                                           # typedef int (*coercion)(PyObject **, PyObject **);
intargfunc = Signature("Ti", "O")          # typedef PyObject *(*intargfunc)(PyObject *, int);
ssizeargfunc = Signature("Tz", "O")        # typedef PyObject *(*ssizeargfunc)(PyObject *, Py_ssize_t);
intintargfunc = Signature("Tii", "O")      # typedef PyObject *(*intintargfunc)(PyObject *, int, int);
ssizessizeargfunc = Signature("Tzz", "O")  # typedef PyObject *(*ssizessizeargfunc)(PyObject *, Py_ssize_t, Py_ssize_t);
intobjargproc = Signature("TiO", 'r')      # typedef int(*intobjargproc)(PyObject *, int, PyObject *);
ssizeobjargproc = Signature("TzO", 'r')    # typedef int(*ssizeobjargproc)(PyObject *, Py_ssize_t, PyObject *);
intintobjargproc = Signature("TiiO", 'r')  # typedef int(*intintobjargproc)(PyObject *, int, int, PyObject *);
ssizessizeobjargproc = Signature("TzzO", 'r')  # typedef int(*ssizessizeobjargproc)(PyObject *, Py_ssize_t, Py_ssize_t, PyObject *);

intintargproc = Signature("Tii", 'r')
ssizessizeargproc = Signature("Tzz", 'r')
objargfunc = Signature("TO", "O")
objobjargproc = Signature("TOO", 'r')      # typedef int (*objobjargproc)(PyObject *, PyObject *, PyObject *);
readbufferproc = Signature("TzP", "z")     # typedef Py_ssize_t (*readbufferproc)(PyObject *, Py_ssize_t, void **);
writebufferproc = Signature("TzP", "z")    # typedef Py_ssize_t (*writebufferproc)(PyObject *, Py_ssize_t, void **);
segcountproc = Signature("TZ", "z")        # typedef Py_ssize_t (*segcountproc)(PyObject *, Py_ssize_t *);
charbufferproc = Signature("TzS", "z")     # typedef Py_ssize_t (*charbufferproc)(PyObject *, Py_ssize_t, char **);
objargproc = Signature("TO", 'r')          # typedef int (*objobjproc)(PyObject *, PyObject *);
                                           # typedef int (*visitproc)(PyObject *, void *);
                                           # typedef int (*traverseproc)(PyObject *, visitproc, void *);

destructor = Signature("T", "v")           # typedef void (*destructor)(PyObject *);
# printfunc = Signature("TFi", 'r')        # typedef int (*printfunc)(PyObject *, FILE *, int);
                                           # typedef PyObject *(*getattrfunc)(PyObject *, char *);
getattrofunc = Signature("TO", "O")        # typedef PyObject *(*getattrofunc)(PyObject *, PyObject *);
                                           # typedef int (*setattrfunc)(PyObject *, char *, PyObject *);
setattrofunc = Signature("TOO", 'r')       # typedef int (*setattrofunc)(PyObject *, PyObject *, PyObject *);
delattrofunc = Signature("TO", 'r')
cmpfunc = Signature("TO", "i")             # typedef int (*cmpfunc)(PyObject *, PyObject *);
reprfunc = Signature("T", "O")             # typedef PyObject *(*reprfunc)(PyObject *);
hashfunc = Signature("T", "h")             # typedef Py_hash_t (*hashfunc)(PyObject *);
richcmpfunc = Signature("TOi", "O")        # typedef PyObject *(*richcmpfunc) (PyObject *, PyObject *, int);
getiterfunc = Signature("T", "O")          # typedef PyObject *(*getiterfunc) (PyObject *);
iternextfunc = Signature("T", "O")         # typedef PyObject *(*iternextfunc) (PyObject *);
descrgetfunc = Signature("TOO", "O")       # typedef PyObject *(*descrgetfunc) (PyObject *, PyObject *, PyObject *);
descrsetfunc = Signature("TOO", 'r')       # typedef int (*descrsetfunc) (PyObject *, PyObject *, PyObject *);
descrdelfunc = Signature("TO", 'r')
initproc = Signature("T*", 'r')            # typedef int (*initproc)(PyObject *, PyObject *, PyObject *);
                                           # typedef PyObject *(*newfunc)(struct _typeobject *, PyObject *, PyObject *);
                                           # typedef PyObject *(*allocfunc)(struct _typeobject *, int);

getbufferproc = Signature("TBi", "r")      # typedef int (*getbufferproc)(PyObject *, Py_buffer *, int);
releasebufferproc = Signature("TB", "v")   # typedef void (*releasebufferproc)(PyObject *, Py_buffer *);


#------------------------------------------------------------------------------------------
#
#  Signatures for accessor methods of properties.
#
#------------------------------------------------------------------------------------------

property_accessor_signatures = {
    '__get__': Signature("T", "O"),
    '__set__': Signature("TO", 'r'),
    '__del__': Signature("T", 'r')
}


PyNumberMethods_Py2only_GUARD = "PY_MAJOR_VERSION < 3 || (CYTHON_COMPILING_IN_PYPY && PY_VERSION_HEX < 0x03050000)"

#------------------------------------------------------------------------------------------
#
#  The main slot table. This table contains descriptors for all the
#  top-level type slots, beginning with tp_dealloc, in the order they
#  appear in the type object.
#
# It depends on some compiler directives (currently c_api_binop_methods), so the
# slot tables for each set of compiler directives are generated lazily and put in
# the _slot_table_dict
#
#------------------------------------------------------------------------------------------

class SlotTable(object):
    def __init__(self, old_binops):
        # The following dictionary maps __xxx__ method names to slot descriptors.
        method_name_to_slot = {}
        self._get_slot_by_method_name = method_name_to_slot.get
        self.substructures = []   # List of all SuiteSlot instances

        bf = binaryfunc if old_binops else ibinaryfunc
        ptf = powternaryfunc if old_binops else ipowternaryfunc

        #  Descriptor tables for the slots of the various type object
        #  substructures, in the order they appear in the structure.
        self.PyNumberMethods = (
            BinopSlot(bf, "nb_add", "__add__", method_name_to_slot),
            BinopSlot(bf, "nb_subtract", "__sub__", method_name_to_slot),
            BinopSlot(bf, "nb_multiply", "__mul__", method_name_to_slot),
            BinopSlot(bf, "nb_divide", "__div__", method_name_to_slot,
                      ifdef = PyNumberMethods_Py2only_GUARD),
            BinopSlot(bf, "nb_remainder", "__mod__", method_name_to_slot),
            BinopSlot(bf, "nb_divmod", "__divmod__", method_name_to_slot),
            BinopSlot(ptf, "nb_power", "__pow__", method_name_to_slot),
            MethodSlot(unaryfunc, "nb_negative", "__neg__", method_name_to_slot),
            MethodSlot(unaryfunc, "nb_positive", "__pos__", method_name_to_slot),
            MethodSlot(unaryfunc, "nb_absolute", "__abs__", method_name_to_slot),
            MethodSlot(inquiry, "nb_bool", "__bool__", method_name_to_slot,
                       py2 = ("nb_nonzero", "__nonzero__")),
            MethodSlot(unaryfunc, "nb_invert", "__invert__", method_name_to_slot),
            BinopSlot(bf, "nb_lshift", "__lshift__", method_name_to_slot),
            BinopSlot(bf, "nb_rshift", "__rshift__", method_name_to_slot),
            BinopSlot(bf, "nb_and", "__and__", method_name_to_slot),
            BinopSlot(bf, "nb_xor", "__xor__", method_name_to_slot),
            BinopSlot(bf, "nb_or", "__or__", method_name_to_slot),
            EmptySlot("nb_coerce", ifdef = PyNumberMethods_Py2only_GUARD),
            MethodSlot(unaryfunc, "nb_int", "__int__", method_name_to_slot, fallback="__long__"),
            MethodSlot(unaryfunc, "nb_long", "__long__", method_name_to_slot,
                       fallback="__int__", py3 = "<RESERVED>"),
            MethodSlot(unaryfunc, "nb_float", "__float__", method_name_to_slot),
            MethodSlot(unaryfunc, "nb_oct", "__oct__", method_name_to_slot,
                       ifdef = PyNumberMethods_Py2only_GUARD),
            MethodSlot(unaryfunc, "nb_hex", "__hex__", method_name_to_slot,
                       ifdef = PyNumberMethods_Py2only_GUARD),

            # Added in release 2.0
            MethodSlot(ibinaryfunc, "nb_inplace_add", "__iadd__", method_name_to_slot),
            MethodSlot(ibinaryfunc, "nb_inplace_subtract", "__isub__", method_name_to_slot),
            MethodSlot(ibinaryfunc, "nb_inplace_multiply", "__imul__", method_name_to_slot),
            MethodSlot(ibinaryfunc, "nb_inplace_divide", "__idiv__", method_name_to_slot,
                       ifdef = PyNumberMethods_Py2only_GUARD),
            MethodSlot(ibinaryfunc, "nb_inplace_remainder", "__imod__", method_name_to_slot),
            MethodSlot(ptf, "nb_inplace_power", "__ipow__", method_name_to_slot),
            MethodSlot(ibinaryfunc, "nb_inplace_lshift", "__ilshift__", method_name_to_slot),
            MethodSlot(ibinaryfunc, "nb_inplace_rshift", "__irshift__", method_name_to_slot),
            MethodSlot(ibinaryfunc, "nb_inplace_and", "__iand__", method_name_to_slot),
            MethodSlot(ibinaryfunc, "nb_inplace_xor", "__ixor__", method_name_to_slot),
            MethodSlot(ibinaryfunc, "nb_inplace_or", "__ior__", method_name_to_slot),

            # Added in release 2.2
            # The following require the Py_TPFLAGS_HAVE_CLASS flag
            BinopSlot(bf, "nb_floor_divide", "__floordiv__", method_name_to_slot),
            BinopSlot(bf, "nb_true_divide", "__truediv__", method_name_to_slot),
            MethodSlot(ibinaryfunc, "nb_inplace_floor_divide", "__ifloordiv__", method_name_to_slot),
            MethodSlot(ibinaryfunc, "nb_inplace_true_divide", "__itruediv__", method_name_to_slot),

            # Added in release 2.5
            MethodSlot(unaryfunc, "nb_index", "__index__", method_name_to_slot),

            # Added in release 3.5
            BinopSlot(bf, "nb_matrix_multiply", "__matmul__", method_name_to_slot,
                      ifdef="PY_VERSION_HEX >= 0x03050000"),
            MethodSlot(ibinaryfunc, "nb_inplace_matrix_multiply", "__imatmul__", method_name_to_slot,
                       ifdef="PY_VERSION_HEX >= 0x03050000"),
        )

        self.PySequenceMethods = (
            MethodSlot(lenfunc, "sq_length", "__len__", method_name_to_slot),
            EmptySlot("sq_concat"),  # nb_add used instead
            EmptySlot("sq_repeat"),  # nb_multiply used instead
            SyntheticSlot("sq_item", ["__getitem__"], "0"),    #EmptySlot("sq_item"),   # mp_subscript used instead
            MethodSlot(ssizessizeargfunc, "sq_slice", "__getslice__", method_name_to_slot),
            EmptySlot("sq_ass_item"),  # mp_ass_subscript used instead
            SyntheticSlot("sq_ass_slice", ["__setslice__", "__delslice__"], "0"),
            MethodSlot(cmpfunc, "sq_contains", "__contains__", method_name_to_slot),
            EmptySlot("sq_inplace_concat"),  # nb_inplace_add used instead
            EmptySlot("sq_inplace_repeat"),  # nb_inplace_multiply used instead
        )

        self.PyMappingMethods = (
            MethodSlot(lenfunc, "mp_length", "__len__", method_name_to_slot),
            MethodSlot(objargfunc, "mp_subscript", "__getitem__", method_name_to_slot),
            SyntheticSlot("mp_ass_subscript", ["__setitem__", "__delitem__"], "0"),
        )

        self.PyBufferProcs = (
            MethodSlot(readbufferproc, "bf_getreadbuffer", "__getreadbuffer__", method_name_to_slot,
                       py3 = False),
            MethodSlot(writebufferproc, "bf_getwritebuffer", "__getwritebuffer__", method_name_to_slot,
                       py3 = False),
            MethodSlot(segcountproc, "bf_getsegcount", "__getsegcount__", method_name_to_slot,
                       py3 = False),
            MethodSlot(charbufferproc, "bf_getcharbuffer", "__getcharbuffer__", method_name_to_slot,
                       py3 = False),

            MethodSlot(getbufferproc, "bf_getbuffer", "__getbuffer__", method_name_to_slot),
            MethodSlot(releasebufferproc, "bf_releasebuffer", "__releasebuffer__", method_name_to_slot)
        )

        self.PyAsyncMethods = (
            MethodSlot(unaryfunc, "am_await", "__await__", method_name_to_slot),
            MethodSlot(unaryfunc, "am_aiter", "__aiter__", method_name_to_slot),
            MethodSlot(unaryfunc, "am_anext", "__anext__", method_name_to_slot),
            EmptySlot("am_send", ifdef="PY_VERSION_HEX >= 0x030A00A3"),
        )

        self.slot_table = (
            ConstructorSlot("tp_dealloc", '__dealloc__'),
            EmptySlot("tp_print", ifdef="PY_VERSION_HEX < 0x030800b4"),
            EmptySlot("tp_vectorcall_offset", ifdef="PY_VERSION_HEX >= 0x030800b4"),
            EmptySlot("tp_getattr"),
            EmptySlot("tp_setattr"),

            # tp_compare (Py2) / tp_reserved (Py3<3.5) / tp_as_async (Py3.5+) is always used as tp_as_async in Py3
            MethodSlot(cmpfunc, "tp_compare", "__cmp__", method_name_to_slot, ifdef="PY_MAJOR_VERSION < 3"),
            SuiteSlot(self. PyAsyncMethods, "__Pyx_PyAsyncMethodsStruct", "tp_as_async",
                      self.substructures, ifdef="PY_MAJOR_VERSION >= 3"),

            MethodSlot(reprfunc, "tp_repr", "__repr__", method_name_to_slot),

            SuiteSlot(self.PyNumberMethods, "PyNumberMethods", "tp_as_number", self.substructures),
            SuiteSlot(self.PySequenceMethods, "PySequenceMethods", "tp_as_sequence", self.substructures),
            SuiteSlot(self.PyMappingMethods, "PyMappingMethods", "tp_as_mapping", self.substructures),

            MethodSlot(hashfunc, "tp_hash", "__hash__", method_name_to_slot,
                       inherited=False),    # Py3 checks for __richcmp__
            MethodSlot(callfunc, "tp_call", "__call__", method_name_to_slot),
            MethodSlot(reprfunc, "tp_str", "__str__", method_name_to_slot),

            SyntheticSlot("tp_getattro", ["__getattr__","__getattribute__"], "0"),  #"PyObject_GenericGetAttr"),
            SyntheticSlot("tp_setattro", ["__setattr__", "__delattr__"], "0"),  #"PyObject_GenericSetAttr"),

            SuiteSlot(self.PyBufferProcs, "PyBufferProcs", "tp_as_buffer", self.substructures),

            TypeFlagsSlot("tp_flags"),
            DocStringSlot("tp_doc"),

            GCDependentSlot("tp_traverse"),
            GCClearReferencesSlot("tp_clear"),

            RichcmpSlot(richcmpfunc, "tp_richcompare", "__richcmp__", method_name_to_slot,
                        inherited=False),  # Py3 checks for __hash__

            EmptySlot("tp_weaklistoffset"),

            MethodSlot(getiterfunc, "tp_iter", "__iter__", method_name_to_slot),
            MethodSlot(iternextfunc, "tp_iternext", "__next__", method_name_to_slot),

            MethodTableSlot("tp_methods"),
            MemberTableSlot("tp_members"),
            GetSetSlot("tp_getset"),

            BaseClassSlot("tp_base"),  #EmptySlot("tp_base"),
            EmptySlot("tp_dict"),

            SyntheticSlot("tp_descr_get", ["__get__"], "0"),
            SyntheticSlot("tp_descr_set", ["__set__", "__delete__"], "0"),

            DictOffsetSlot("tp_dictoffset", ifdef="!CYTHON_USE_TYPE_SPECS"),  # otherwise set via "__dictoffset__" member

            MethodSlot(initproc, "tp_init", "__init__", method_name_to_slot),
            EmptySlot("tp_alloc"),  #FixedSlot("tp_alloc", "PyType_GenericAlloc"),
            ConstructorSlot("tp_new", "__cinit__"),
            EmptySlot("tp_free"),

            EmptySlot("tp_is_gc"),
            EmptySlot("tp_bases"),
            EmptySlot("tp_mro"),
            EmptySlot("tp_cache"),
            EmptySlot("tp_subclasses"),
            EmptySlot("tp_weaklist"),
            EmptySlot("tp_del"),
            EmptySlot("tp_version_tag"),
            SyntheticSlot("tp_finalize", ["__del__"], "0", ifdef="PY_VERSION_HEX >= 0x030400a1",
                          used_ifdef="CYTHON_USE_TP_FINALIZE"),
            EmptySlot("tp_vectorcall", ifdef="PY_VERSION_HEX >= 0x030800b1 && (!CYTHON_COMPILING_IN_PYPY || PYPY_VERSION_NUM >= 0x07030800)"),
            EmptySlot("tp_print", ifdef="PY_VERSION_HEX >= 0x030800b4 && PY_VERSION_HEX < 0x03090000"),
            EmptySlot("tp_watched", ifdef="PY_VERSION_HEX >= 0x030C0000"),
            # PyPy specific extension - only here to avoid C compiler warnings.
            EmptySlot("tp_pypy_flags", ifdef="CYTHON_COMPILING_IN_PYPY && PY_VERSION_HEX >= 0x03090000"),
        )

        #------------------------------------------------------------------------------------------
        #
        #  Descriptors for special methods which don't appear directly
        #  in the type object or its substructures. These methods are
        #  called from slot functions synthesized by Cython.
        #
        #------------------------------------------------------------------------------------------

        MethodSlot(initproc, "", "__cinit__", method_name_to_slot)
        MethodSlot(destructor, "", "__dealloc__", method_name_to_slot)
        MethodSlot(destructor, "", "__del__", method_name_to_slot)
        MethodSlot(objobjargproc, "", "__setitem__", method_name_to_slot)
        MethodSlot(objargproc, "", "__delitem__", method_name_to_slot)
        MethodSlot(ssizessizeobjargproc, "", "__setslice__", method_name_to_slot)
        MethodSlot(ssizessizeargproc, "", "__delslice__", method_name_to_slot)
        MethodSlot(getattrofunc, "", "__getattr__", method_name_to_slot)
        MethodSlot(getattrofunc, "", "__getattribute__", method_name_to_slot)
        MethodSlot(setattrofunc, "", "__setattr__", method_name_to_slot)
        MethodSlot(delattrofunc, "", "__delattr__", method_name_to_slot)
        MethodSlot(descrgetfunc, "", "__get__", method_name_to_slot)
        MethodSlot(descrsetfunc, "", "__set__", method_name_to_slot)
        MethodSlot(descrdelfunc, "", "__delete__", method_name_to_slot)

    def get_special_method_signature(self, name):
        #  Given a method name, if it is a special method,
        #  return its signature, else return None.
        slot = self._get_slot_by_method_name(name)
        if slot:
            return slot.signature
        elif name in richcmp_special_methods:
            return ibinaryfunc
        else:
            return None

    def get_slot_by_method_name(self, method_name):
        # For now, only search the type struct, no referenced sub-structs.
        return self._get_slot_by_method_name(method_name)

    def __iter__(self):
        # make it easier to iterate over all the slots
        return iter(self.slot_table)


_slot_table_dict = {}

def get_slot_table(compiler_directives):
    if not compiler_directives:
        # fetch default directives here since the builtin type classes don't have
        # directives set
        from .Options import get_directive_defaults
        compiler_directives = get_directive_defaults()

    old_binops = compiler_directives['c_api_binop_methods']
    key = (old_binops,)
    if key not in _slot_table_dict:
        _slot_table_dict[key] = SlotTable(old_binops=old_binops)
    return _slot_table_dict[key]


# Populate "special_method_names" based on the default directives (so it can always be accessed quickly).
special_method_names = set(get_slot_table(compiler_directives=None))


# Method flags for python-exposed methods.

method_noargs   = "METH_NOARGS"
method_onearg   = "METH_O"
method_varargs  = "METH_VARARGS"
method_fastcall = "__Pyx_METH_FASTCALL"  # Actually VARARGS on versions < 3.7
method_keywords = "METH_KEYWORDS"
method_coexist  = "METH_COEXIST"<|MERGE_RESOLUTION|>--- conflicted
+++ resolved
@@ -568,12 +568,9 @@
             value += "|Py_TPFLAGS_HAVE_FINALIZE"
         if scope.parent_type.has_sequence_flag:
             value += "|Py_TPFLAGS_SEQUENCE"
-<<<<<<< HEAD
         if scope.parent_type.has_mapping_flag:
             assert not scope.parent_type.has_sequence_flag
             value += "|Py_TPFLAGS_MAPPING"
-=======
->>>>>>> ddd11a2b
         return value
 
     def generate_spec(self, scope, code):
