--- conflicted
+++ resolved
@@ -4,7 +4,6 @@
 #include <floatingpoint.h>
 #endif
 
-<<<<<<< HEAD
 
 {{for mname in embed_modules}}
     __Pyx_PyMODINIT_FUNC PyInit_{{mname}}(void) CYTHON_SMALL_CODE; /*proto*/
@@ -12,10 +11,6 @@
 
 #if defined(_WIN32) || defined(WIN32) || defined(MS_WINDOWS)
 int {{wmain_method}}(int argc, wchar_t **argv)
-=======
-#if defined(_WIN32) || defined(WIN32) || defined(MS_WINDOWS)
-int %(wmain_method)s(int argc, wchar_t **argv)
->>>>>>> 0e0f2d67
 #else
 static int __Pyx_main(int argc, wchar_t **argv)
 #endif
@@ -32,13 +27,9 @@
     fpsetmask(m & ~FP_X_OFL);
 #endif
 
-<<<<<<< HEAD
     {{for mname in (module_name,) + embed_modules}}
     if (PyImport_AppendInittab("{{mname}}", PyInit_{{mname}}) < 0) return 1;
     {{endfor}}
-=======
-    if (PyImport_AppendInittab("%(module_name)s", PyInit_%(module_name)s) < 0) return 1;
->>>>>>> 0e0f2d67
 
     {
         PyStatus status;
