/////////////// Profile_config.proto ///////////////
//@proto_block: utility_code_proto_before_types

#ifndef CYTHON_PROFILE
#if CYTHON_COMPILING_IN_LIMITED_API || CYTHON_COMPILING_IN_PYPY
  #define CYTHON_PROFILE 0
#else
  #define CYTHON_PROFILE 1
#endif
#endif

#ifndef CYTHON_TRACE_NOGIL
  #define CYTHON_TRACE_NOGIL 0
#else
  #if CYTHON_TRACE_NOGIL && !defined(CYTHON_TRACE)
    #define CYTHON_TRACE 1
  #endif
#endif

#ifndef CYTHON_TRACE
  #define CYTHON_TRACE 0
#endif


#if CYTHON_PROFILE || CYTHON_TRACE
#if CYTHON_USE_SYS_MONITORING

    // TODO: make list of event types specific to functions.
    typedef enum {
        __Pyx_Monitoring_PY_START = 0,
        __Pyx_Monitoring_PY_RETURN,
        __Pyx_Monitoring_PY_UNWIND,
        //__Pyx_Monitoring_CALL,
        __Pyx_Monitoring_LINE,
        __Pyx_Monitoring_RAISE,
        __Pyx_Monitoring_RERAISE,
        __Pyx_Monitoring_EXCEPTION_HANDLED,
        __Pyx_Monitoring_PY_RESUME,
        __Pyx_Monitoring_PY_YIELD,
        __Pyx_Monitoring_STOP_ITERATION,
    } __Pyx_Monitoring_Event_Index;

    // Note: This is used by the generator/coroutine object struct (in its '.proto' section).
    static const unsigned char __Pyx_MonitoringEventTypes[] = {
        PY_MONITORING_EVENT_PY_START,
        PY_MONITORING_EVENT_PY_RETURN,
        PY_MONITORING_EVENT_PY_UNWIND,
        //PY_MONITORING_EVENT_CALL,
        PY_MONITORING_EVENT_LINE,
        PY_MONITORING_EVENT_RAISE,
        PY_MONITORING_EVENT_RERAISE,
        PY_MONITORING_EVENT_EXCEPTION_HANDLED,
        // generator specific:
        PY_MONITORING_EVENT_PY_RESUME,
        PY_MONITORING_EVENT_PY_YIELD,
        PY_MONITORING_EVENT_STOP_ITERATION,
    };

    #define __Pyx_MonitoringEventTypes_CyFunc_count (sizeof(__Pyx_MonitoringEventTypes) - 3)
    #define __Pyx_MonitoringEventTypes_CyGen_count (sizeof(__Pyx_MonitoringEventTypes))

#endif
#endif


/////////////// Profile.proto ///////////////
//@requires: Exceptions.c::PyErrFetchRestore
//@requires: Profile_config
//@substitute: naming

// Note that cPython ignores PyTrace_EXCEPTION,
// but maybe some other profilers don't.

#if CYTHON_TRACE
  #undef CYTHON_PROFILE_REUSE_FRAME
#endif

#if CYTHON_USE_MODULE_STATE
  #undef CYTHON_PROFILE_REUSE_CODEOBJ
  #define CYTHON_PROFILE_REUSE_CODEOBJ 0
  #undef CYTHON_PROFILE_REUSE_FRAME
#endif

#ifndef CYTHON_PROFILE_REUSE_CODEOBJ
  #define CYTHON_PROFILE_REUSE_CODEOBJ 1
#endif

#ifndef CYTHON_PROFILE_REUSE_FRAME
  #define CYTHON_PROFILE_REUSE_FRAME 0
#endif

#if CYTHON_USE_SYS_MONITORING && (CYTHON_PROFILE || CYTHON_TRACE)
  // Some types are shared across modules with an object struct layout that depends on monitoring support.
  // We therefore use a different name for the different types.
  #define __PYX_MONITORING_ABI_SUFFIX  "_mon"
#else
  #define __PYX_MONITORING_ABI_SUFFIX
#endif

#if CYTHON_PROFILE || CYTHON_TRACE

#if CYTHON_USE_SYS_MONITORING
// Use the Py3.13 monitoring C-API: https://github.com/python/cpython/issues/111997

  typedef uint64_t __pyx_monitoring_version_type;

  #define __Pyx_TraceDeclarationsFunc \
      PyObject *$frame_code_cname = NULL; \
      PyMonitoringState $monitoring_states_cname[__Pyx_MonitoringEventTypes_CyFunc_count]; \
      int __pyx_exception_already_reported = 0; \
      const int __pyx_sys_monitoring_disabled_in_parallel = 0; CYTHON_UNUSED_VAR(__pyx_sys_monitoring_disabled_in_parallel);

  #define __Pyx_TraceDeclarationsGen \
      PyObject *$frame_code_cname = Py_NewRef($generator_cname->gi_code); \
      PyMonitoringState* $monitoring_states_cname = $generator_cname->$monitoring_states_cname; \
      __pyx_monitoring_version_type $monitoring_version_cname = $generator_cname->$monitoring_version_cname; \
      int __pyx_exception_already_reported = 0; \
      const int __pyx_sys_monitoring_disabled_in_parallel = 0; CYTHON_UNUSED_VAR(__pyx_sys_monitoring_disabled_in_parallel);

  #define __Pyx_IsTracing(event_id)  ((!__pyx_sys_monitoring_disabled_in_parallel) && ($monitoring_states_cname[event_id]).active)
  #define __Pyx_TraceFrameInit(codeobj) \
      if (codeobj) $frame_code_cname = codeobj;

  #define __Pyx_TurnOffSysMonitoringInParallel \
    const int __pyx_sys_monitoring_disabled_in_parallel = 1; \
    CYTHON_UNUSED_VAR(__pyx_sys_monitoring_disabled_in_parallel);

  CYTHON_UNUSED static PyCodeObject *__Pyx_createFrameCodeObject(const char *funcname, const char *srcfile, int firstlineno); /*proto*/
  CYTHON_UNUSED static int __Pyx__TraceStartFunc(PyMonitoringState *state_array, PyObject *code_obj, int offset, int skip_event); /*proto*/
  CYTHON_UNUSED static int __Pyx__TraceStartGen(PyMonitoringState *state_array, __pyx_monitoring_version_type *version, PyObject *code_obj, int offset); /*proto*/
  CYTHON_UNUSED static int __Pyx__TraceResumeGen(PyMonitoringState *state_array, __pyx_monitoring_version_type *version, PyObject *code_obj, int offset); /*proto*/
  CYTHON_UNUSED static void __Pyx__TraceException(PyMonitoringState *monitoring_state, PyObject *code_obj, int offset, int reraised); /*proto*/

  #define __Pyx_PyMonitoring_ExitScope(nogil)              \
    if (nogil) {                                           \
        (void) __pyx_exception_already_reported;           \
        if (CYTHON_TRACE_NOGIL) {                          \
            PyGILState_STATE state = PyGILState_Ensure();  \
            PyMonitoring_ExitScope();                      \
            Py_XDECREF($frame_code_cname);                 \
            PyGILState_Release(state);                     \
        }                                                  \
    } else {                                               \
        PyMonitoring_ExitScope();                          \
        Py_XDECREF($frame_code_cname);                     \
    }


  // We check "tstate->tracing" after clearing the monitoring state to prevent re-entry while a trace function is running.
  #define __Pyx_TraceStartFunc(funcname, srcfile, firstlineno, offset, nogil, skip_event, goto_error) \
  if ((0) /* !__Pyx_IsTracing(__Pyx_Monitoring_PY_START) */); else {                         \
      int ret = 0;                                                                           \
      memset($monitoring_states_cname, 0, sizeof($monitoring_states_cname));                 \
      if (nogil) {                                                                           \
          if (CYTHON_TRACE_NOGIL) {                                                          \
              PyGILState_STATE state = PyGILState_Ensure();                                  \
              if (!__Pyx_PyThreadState_Current->tracing) {                                   \
                  if (likely($frame_code_cname)) Py_INCREF($frame_code_cname);               \
                  else $frame_code_cname = (PyObject*) __Pyx_createFrameCodeObject(funcname, srcfile, firstlineno); \
                  if (unlikely(!$frame_code_cname)) ret = -1;                                \
                  else ret = __Pyx__TraceStartFunc($monitoring_states_cname, $frame_code_cname, offset, skip_event); \
              } else $frame_code_cname = NULL;                                               \
              PyGILState_Release(state);                                                     \
          } else $frame_code_cname = NULL;                                                   \
      } else {                                                                               \
          if (!__Pyx_PyThreadState_Current->tracing) {                                       \
              if (likely($frame_code_cname)) Py_INCREF($frame_code_cname);                   \
              else $frame_code_cname = (PyObject*) __Pyx_createFrameCodeObject(funcname, srcfile, firstlineno); \
              if (unlikely(!$frame_code_cname)) ret = -1;                                    \
              else ret = __Pyx__TraceStartFunc($monitoring_states_cname, $frame_code_cname, offset, skip_event); \
          } else $frame_code_cname = NULL;                                                   \
      }                                                                                      \
      if (unlikely(ret == -1)) goto_error;                                                   \
  }

  // TODO: We should prevent tracing inside of trace functions (tstate->tracing > 0).
  // 'nogil' is obviously unused
  #define __Pyx_TraceStartGen(funcname, srcfile, firstlineno, offset, nogil, skip_event, goto_error) \
  if ((0) /* !__Pyx_IsTracing(__Pyx_Monitoring_PY_START) */); else {                         \
      int ret = __Pyx__TraceStartGen($monitoring_states_cname, &$monitoring_version_cname, $frame_code_cname, offset); \
      if (unlikely(ret == -1)) goto_error;                                                   \
  }

  // TODO: We should prevent tracing inside of trace functions (tstate->tracing > 0).
  #define __Pyx_TraceResumeGen(funcname, srcfile, firstlineno, offset, goto_error) \
  if ((0) /* !__Pyx_IsTracing(__Pyx_Monitoring_PY_RESUME) */); else {                        \
      int ret = __Pyx__TraceResumeGen($monitoring_states_cname, &$monitoring_version_cname, $frame_code_cname, offset); \
      if (unlikely(ret == -1)) goto_error;                                                   \
  }

  #define __Pyx_TraceYield(result, offset, goto_error) \
  if (!__Pyx_IsTracing(__Pyx_Monitoring_PY_YIELD)); else {                                   \
      int ret = PyMonitoring_FirePyYieldEvent(&$monitoring_states_cname[__Pyx_Monitoring_PY_RETURN], $frame_code_cname, offset, result); \
      PyMonitoring_ExitScope();                                                              \
      if (unlikely(ret == -1)) goto_error;                                                   \
  }

//   #if PY_VERSION_HEX >= 0x030d00b2
//   #define __Pyx_TraceStopIteration(value, offset, goto_error) \
//   if (!__Pyx_IsTracing(__Pyx_Monitoring_STOP_ITERATION)); else {                             \
//       int ret = PyMonitoring_FireStopIterationEvent(&$monitoring_states_cname[__Pyx_Monitoring_STOP_ITERATION], $frame_code_cname, offset, value); \
//       if (unlikely(ret == -1)) goto_error;                                                   \
//   }
//   #else
//   #define __Pyx_TraceStopIteration(value, offset, goto_error) \
//   if (!__Pyx_IsTracing(__Pyx_Monitoring_STOP_ITERATION)); else {                             \
//       PyErr_SetObject(PyExc_StopIteration, value);                                           \
//       int ret = PyMonitoring_FireStopIterationEvent(&$monitoring_states_cname[__Pyx_Monitoring_STOP_ITERATION], $frame_code_cname, offset, value); \
//       if (unlikely(ret == -1)) goto_error;                                                   \
//       PyErr_SetRaisedException(NULL);                                                        \
//   }
//   #endif

  // No error handling here since the exception path will be taken either way.
  #define __Pyx_TraceException(offset, reraised, fresh) \
  if (!__Pyx_IsTracing((reraised) ? __Pyx_Monitoring_RERAISE : __Pyx_Monitoring_RAISE)); else { \
      if (fresh || reraised || !__pyx_exception_already_reported) {                             \
          __Pyx__TraceException(&$monitoring_states_cname[(reraised) ? __Pyx_Monitoring_RERAISE : __Pyx_Monitoring_RAISE], $frame_code_cname, offset, reraised); \
      }                                                                                         \
      __pyx_exception_already_reported = 1;                                                     \
  }

  #define __Pyx_TraceExceptionDone()  __pyx_exception_already_reported = 0

  // No error handling here since the exception path we'll catch the exception next.
  #define __Pyx_TraceExceptionHandled(offset) \
  if (!__Pyx_IsTracing(__Pyx_Monitoring_EXCEPTION_HANDLED)); else {                          \
      (void) PyMonitoring_FireExceptionHandledEvent(&$monitoring_states_cname[__Pyx_Monitoring_EXCEPTION_HANDLED], $frame_code_cname, offset); \
      __pyx_exception_already_reported = 0;                                                  \
  }

  // We assume that we own a safe reference to the returned value, usually in `__pyx_r`.
  #define __Pyx_TraceReturnValue(result, offset, nogil, goto_error) \
  if (!__Pyx_IsTracing(__Pyx_Monitoring_PY_RETURN)); else {                                  \
      int ret = 0;                                                                           \
      if (nogil) {                                                                           \
          if (CYTHON_TRACE_NOGIL) {                                                          \
              PyGILState_STATE state = PyGILState_Ensure();                                  \
              ret = PyMonitoring_FirePyReturnEvent(&$monitoring_states_cname[__Pyx_Monitoring_PY_RETURN], $frame_code_cname, offset, result); \
              PyGILState_Release(state);                                                     \
          }                                                                                  \
      } else {                                                                               \
          ret = PyMonitoring_FirePyReturnEvent(&$monitoring_states_cname[__Pyx_Monitoring_PY_RETURN], $frame_code_cname, offset, result); \
      }                                                                                      \
      if (unlikely(ret == -1)) goto_error;                                                   \
  }

  #define __Pyx_TraceReturnCValue(cresult, convert_function, offset, nogil, goto_error) \
  if (!__Pyx_IsTracing(__Pyx_Monitoring_PY_RETURN)); else {                                  \
      int ret = 0;                                                                           \
      if (nogil) {                                                                           \
          if (CYTHON_TRACE_NOGIL) {                                                          \
              PyGILState_STATE state = PyGILState_Ensure();                                  \
              PyObject *pyvalue = convert_function(cresult);                                 \
              if (unlikely(!pyvalue)) {                                                      \
                  PyErr_Clear();                                                             \
                  pyvalue = Py_None; Py_INCREF(Py_None);                                     \
              }                                                                              \
              ret = PyMonitoring_FirePyReturnEvent(&$monitoring_states_cname[__Pyx_Monitoring_PY_RETURN], $frame_code_cname, offset, pyvalue); \
              Py_DECREF(pyvalue);                                                            \
              PyGILState_Release(state);                                                     \
          }                                                                                  \
      } else {                                                                               \
          PyObject *pyvalue = convert_function(cresult);                                     \
          if (unlikely(!pyvalue)) {                                                          \
              PyErr_Clear();                                                                 \
              pyvalue = Py_None; Py_INCREF(Py_None);                                         \
          }                                                                                  \
          ret = PyMonitoring_FirePyReturnEvent(&$monitoring_states_cname[__Pyx_Monitoring_PY_RETURN], $frame_code_cname, offset, pyvalue); \
          Py_DECREF(pyvalue);                                                                \
      }                                                                                      \
      if (unlikely(ret == -1)) goto_error;                                                   \
  }

  // We don't need an exception goto in __Pyx_TraceExceptionUnwind() because we are propagating an exception either way.
  #define __Pyx_TraceExceptionUnwind(offset, nogil) \
  if (!__Pyx_IsTracing(__Pyx_Monitoring_PY_UNWIND)); else {                                  \
      if (nogil) {                                                                           \
          if (CYTHON_TRACE_NOGIL) {                                                          \
              PyGILState_STATE state = PyGILState_Ensure();                                  \
              (void) PyMonitoring_FirePyUnwindEvent(&$monitoring_states_cname[__Pyx_Monitoring_PY_UNWIND], $frame_code_cname, offset); \
              PyGILState_Release(state);                                                     \
          }                                                                                  \
      } else {                                                                               \
          (void) PyMonitoring_FirePyUnwindEvent(&$monitoring_states_cname[__Pyx_Monitoring_PY_UNWIND], $frame_code_cname, offset); \
      }                                                                                      \
  }

  #if CYTHON_TRACE

  CYTHON_UNUSED static int __Pyx__TraceLine(PyMonitoringState *monitoring_state, PyObject *code_obj, int line, int offset); /*proto*/

  #define __Pyx_TraceLine(line, offset, nogil, goto_error) \
  if (!__Pyx_IsTracing(__Pyx_Monitoring_LINE)); else {                                       \
      int ret = 0;                                                                           \
      if (nogil) {                                                                           \
          if (CYTHON_TRACE_NOGIL) {                                                          \
              PyGILState_STATE state = PyGILState_Ensure();                                  \
              ret = __Pyx__TraceLine(&$monitoring_states_cname[__Pyx_Monitoring_LINE], $frame_code_cname, line, offset); \
              PyGILState_Release(state);                                                     \
          }                                                                                  \
      } else {                                                                               \
          ret = __Pyx__TraceLine(&$monitoring_states_cname[__Pyx_Monitoring_LINE], $frame_code_cname, line, offset); \
      }                                                                                      \
      if (unlikely(ret == -1)) goto_error;                                                   \
  }
  #endif

#else
// No PyMonitoring C-API (Py3.13+), use pre-Py3.12 profiling/tracing "C-API".

  #include "compile.h"
  #include "frameobject.h"
  #include "traceback.h"
#if PY_VERSION_HEX >= 0x030b00a6 && !defined(PYPY_VERSION)
  #ifndef Py_BUILD_CORE
    #define Py_BUILD_CORE 1
  #endif
  #include "internal/pycore_frame.h"
#endif

  #if CYTHON_PROFILE_REUSE_FRAME
    #define CYTHON_FRAME_MODIFIER static
    #define CYTHON_FRAME_DEL(frame)
  #else
    #define CYTHON_FRAME_MODIFIER
    #define CYTHON_FRAME_DEL(frame) Py_CLEAR(frame)
  #endif

  #if CYTHON_PROFILE_REUSE_CODEOBJ
    #define CYTHON_CODEOBJ_MODIFIER static
  #else
    #define CYTHON_CODEOBJ_MODIFIER
  #endif


  #define __Pyx_TraceDeclarationsFunc \
      CYTHON_CODEOBJ_MODIFIER PyCodeObject *$frame_code_cname = NULL;     \
      CYTHON_FRAME_MODIFIER PyFrameObject *$frame_cname = NULL;           \
      int __Pyx_use_tracing = 0;

  #define __Pyx_TraceDeclarationsGen \
      PyObject *$frame_code_cname = $generator_cname->gi_code; \
      CYTHON_FRAME_MODIFIER PyFrameObject *$frame_cname = NULL; \
      int __Pyx_use_tracing = 0;

  #define __Pyx_TraceFrameInit(codeobj)                                   \
      if (codeobj) $frame_code_cname = (PyCodeObject*) codeobj;

  #define __Pyx_PyMonitoring_ExitScope(nogil)         \
    if (!CYTHON_PROFILE_REUSE_FRAME && nogil) {       \
        PyGILState_STATE state = PyGILState_Ensure(); \
        CYTHON_FRAME_DEL($frame_cname);               \
        PyGILState_Release(state);                    \
    } else {                                          \
        CYTHON_FRAME_DEL($frame_cname);               \
    }
  #define __Pyx_TraceException(offset, reraised, fresh)  {}
  #define __Pyx_TraceExceptionHandled(offset)  {}
  #define __Pyx_TraceExceptionDone()  {}
  #define __Pyx_TurnOffSysMonitoringInParallel {} // Only needed for freethreading

#if PY_VERSION_HEX >= 0x030b00a2
  #if PY_VERSION_HEX >= 0x030C00b1
  #define __Pyx_IsTracing(tstate, check_tracing, check_funcs) \
     ((!(check_tracing) || !(tstate)->tracing) && \
         (!(check_funcs) || (tstate)->c_profilefunc || (CYTHON_TRACE && (tstate)->c_tracefunc)))
  #else
  #define __Pyx_IsTracing(tstate, check_tracing, check_funcs) \
     (unlikely((tstate)->cframe->use_tracing) && \
         (!(check_tracing) || !(tstate)->tracing) && \
         (!(check_funcs) || (tstate)->c_profilefunc || (CYTHON_TRACE && (tstate)->c_tracefunc)))
  #endif

  #define __Pyx_EnterTracing(tstate)  PyThreadState_EnterTracing(tstate)
  #define __Pyx_LeaveTracing(tstate)  PyThreadState_LeaveTracing(tstate)

#elif PY_VERSION_HEX >= 0x030a00b1
  #define __Pyx_IsTracing(tstate, check_tracing, check_funcs) \
     (unlikely((tstate)->cframe->use_tracing) && \
         (!(check_tracing) || !(tstate)->tracing) && \
         (!(check_funcs) || (tstate)->c_profilefunc || (CYTHON_TRACE && (tstate)->c_tracefunc)))

  #define __Pyx_EnterTracing(tstate) \
      do { tstate->tracing++; tstate->cframe->use_tracing = 0; } while (0)

  #define __Pyx_LeaveTracing(tstate) \
      do { \
          tstate->tracing--; \
          tstate->cframe->use_tracing = ((CYTHON_TRACE && tstate->c_tracefunc != NULL) \
                                 || tstate->c_profilefunc != NULL); \
      } while (0)

#else
  #define __Pyx_IsTracing(tstate, check_tracing, check_funcs) \
     (unlikely((tstate)->use_tracing) && \
         (!(check_tracing) || !(tstate)->tracing) && \
         (!(check_funcs) || (tstate)->c_profilefunc || (CYTHON_TRACE && (tstate)->c_tracefunc)))

  #define __Pyx_EnterTracing(tstate) \
      do { tstate->tracing++; tstate->use_tracing = 0; } while (0)

  #define __Pyx_LeaveTracing(tstate) \
      do { \
          tstate->tracing--; \
          tstate->use_tracing = ((CYTHON_TRACE && tstate->c_tracefunc != NULL) \
                                         || tstate->c_profilefunc != NULL); \
      } while (0)

#endif

  #define __Pyx_TraceStartFunc(funcname, srcfile, firstlineno, offset, nogil, skip_event, goto_error) \
  if (nogil) {                                                                           \
      if (CYTHON_TRACE_NOGIL) {                                                          \
          PyThreadState *tstate;                                                         \
          PyGILState_STATE state = PyGILState_Ensure();                                  \
          tstate = __Pyx_PyThreadState_Current;                                          \
          if (__Pyx_IsTracing(tstate, 1, 1)) {                                           \
              __Pyx_use_tracing = __Pyx_TraceSetupAndCall((PyCodeObject**)&$frame_code_cname, &$frame_cname, tstate, funcname, srcfile, firstlineno, skip_event);  \
          }                                                                              \
          PyGILState_Release(state);                                                     \
          if (unlikely(__Pyx_use_tracing < 0)) goto_error;                               \
      }                                                                                  \
  } else {                                                                               \
      PyThreadState* tstate = PyThreadState_GET();                                       \
      if (__Pyx_IsTracing(tstate, 1, 1)) {                                               \
          __Pyx_use_tracing = __Pyx_TraceSetupAndCall((PyCodeObject**)&$frame_code_cname, &$frame_cname, tstate, funcname, srcfile, firstlineno, skip_event);  \
          if (unlikely(__Pyx_use_tracing < 0)) goto_error;                               \
      }                                                                                  \
  }

  #define __Pyx_TraceStartGen __Pyx_TraceStartFunc

  #define __Pyx_TraceYield(result, offset, goto_error) \
  if (likely(!__Pyx_use_tracing)); else {                                                \
      PyThreadState* tstate = __Pyx_PyThreadState_Current;                               \
      if (__Pyx_IsTracing(tstate, 0, 0)) {                                               \
          __Pyx_call_return_trace_func(tstate, $frame_cname, (PyObject*)result);         \
      }                                                                                  \
      if ((1)); else goto_error;                                                         \
  }

  #define __Pyx_TraceResumeGen(funcname, srcfile, firstlineno, offset, goto_error) \
      __Pyx_TraceStartFunc(funcname, srcfile, firstlineno, offset, 0, 0, goto_error)

  CYTHON_UNUSED static void __Pyx_call_return_trace_func(PyThreadState *tstate, PyFrameObject *frame, PyObject *result) {
      PyObject *type, *value, *traceback;
      __Pyx_ErrFetchInState(tstate, &type, &value, &traceback);
      __Pyx_EnterTracing(tstate);
      if (CYTHON_TRACE && tstate->c_tracefunc)
          tstate->c_tracefunc(tstate->c_traceobj, frame, PyTrace_RETURN, result);
      if (tstate->c_profilefunc)
          tstate->c_profilefunc(tstate->c_profileobj, frame, PyTrace_RETURN, result);
      __Pyx_LeaveTracing(tstate);
      __Pyx_ErrRestoreInState(tstate, type, value, traceback);
  }

  #define __Pyx_TraceReturnValue(result, offset, nogil, goto_error) \
  if (likely(!__Pyx_use_tracing)); else {                                                 \
      if (nogil) {                                                                        \
          if (CYTHON_TRACE_NOGIL) {                                                       \
              PyThreadState *tstate;                                                      \
              PyGILState_STATE state = PyGILState_Ensure();                               \
              tstate = __Pyx_PyThreadState_Current;                                       \
              if (__Pyx_IsTracing(tstate, 0, 0)) {                                        \
                  __Pyx_call_return_trace_func(tstate, $frame_cname, (PyObject*)result);  \
              }                                                                           \
              PyGILState_Release(state);                                                  \
          }                                                                               \
      } else {                                                                            \
          PyThreadState* tstate = __Pyx_PyThreadState_Current;                            \
          if (__Pyx_IsTracing(tstate, 0, 0)) {                                            \
              __Pyx_call_return_trace_func(tstate, $frame_cname, (PyObject*)result);      \
          }                                                                               \
      }                                                                                   \
      if ((1)); else goto_error;                                                          \
  }

  #define __Pyx_TraceReturnCValue(cresult, convert_function, offset, nogil, goto_error) \
  if (likely(!__Pyx_use_tracing)); else {                                                 \
      if (nogil) {                                                                        \
          if (CYTHON_TRACE_NOGIL) {                                                       \
              PyThreadState *tstate;                                                      \
              PyGILState_STATE state = PyGILState_Ensure();                               \
              tstate = __Pyx_PyThreadState_Current;                                       \
              if (__Pyx_IsTracing(tstate, 0, 0)) {                                        \
                  PyObject *pyvalue = convert_function(cresult);                          \
<<<<<<< HEAD
                  if (unlikely(!pyvalue)) {                                               \
                    PyErr_Clear();                                                        \
                    pyvalue = Py_None; Py_INCREF(Py_None);                                \
                  }                                                                       \
                  __Pyx_call_return_trace_func(tstate, $frame_cname, pyvalue, 1);         \
=======
                  if (unlikely(!pyvalue)) goto_error;                                     \
                  __Pyx_call_return_trace_func(tstate, $frame_cname, pyvalue);            \
>>>>>>> de0059e5
                  Py_DECREF(pyvalue);                                                     \
              }                                                                           \
              PyGILState_Release(state);                                                  \
          }                                                                               \
      } else {                                                                            \
          PyThreadState* tstate = __Pyx_PyThreadState_Current;                            \
          if (__Pyx_IsTracing(tstate, 0, 0)) {                                            \
              PyObject *pyvalue = convert_function(cresult);                              \
<<<<<<< HEAD
              if (unlikely(!pyvalue)) {                                                   \
                  PyErr_Clear();                                                          \
                  pyvalue = Py_None; Py_INCREF(Py_None);                                  \
              }                                                                           \
              __Pyx_call_return_trace_func(tstate, $frame_cname, pyvalue, 1);             \
=======
              if (unlikely(!pyvalue)) goto_error;                                         \
              __Pyx_call_return_trace_func(tstate, $frame_cname, pyvalue);                \
>>>>>>> de0059e5
              Py_DECREF(pyvalue);                                                         \
          }                                                                               \
      }                                                                                   \
      if ((1)); else goto_error;                                                          \
  }

  #define __Pyx_TraceExceptionUnwind(offset, nogil) \
  if (likely(!__Pyx_use_tracing)); else {                                                 \
      if (nogil) {                                                                        \
          if (CYTHON_TRACE_NOGIL) {                                                       \
              PyThreadState *tstate;                                                      \
              PyGILState_STATE state = PyGILState_Ensure();                               \
              tstate = __Pyx_PyThreadState_Current;                                       \
              if (__Pyx_IsTracing(tstate, 0, 0)) {                                        \
                  __Pyx_call_return_trace_func(tstate, $frame_cname, Py_None);            \
              }                                                                           \
              PyGILState_Release(state);                                                  \
          }                                                                               \
      } else {                                                                            \
          PyThreadState* tstate = __Pyx_PyThreadState_Current;                            \
          if (__Pyx_IsTracing(tstate, 0, 0)) {                                            \
              __Pyx_call_return_trace_func(tstate, $frame_cname, Py_None);                \
          }                                                                               \
      }                                                                                   \
  }

  static int __Pyx_TraceSetupAndCall(PyCodeObject** code, PyFrameObject** frame, PyThreadState* tstate, const char *funcname, const char *srcfile, int firstlineno, int skip_event); /*proto*/

#if CYTHON_TRACE
  CYTHON_UNUSED static int __Pyx_call_line_trace_func(PyThreadState *tstate, PyFrameObject *frame, int line);/*proto*/

  #define __Pyx_TraceLine(line, offset, nogil, goto_error)                                 \
  if (likely(!__Pyx_use_tracing)); else {                                                  \
      int ret = 0;                                                                         \
      if (nogil) {                                                                         \
          if (CYTHON_TRACE_NOGIL) {                                                        \
              PyThreadState *tstate;                                                       \
              PyGILState_STATE state = __Pyx_PyGILState_Ensure();                          \
              tstate = __Pyx_PyThreadState_Current;                                        \
              if (__Pyx_IsTracing(tstate, 0, 0) && tstate->c_tracefunc && $frame_cname->f_trace) { \
                  ret = __Pyx_call_line_trace_func(tstate, $frame_cname, line);            \
              }                                                                            \
              __Pyx_PyGILState_Release(state);                                             \
          }                                                                                \
      } else {                                                                             \
          PyThreadState* tstate = __Pyx_PyThreadState_Current;                             \
          if (__Pyx_IsTracing(tstate, 0, 0) && tstate->c_tracefunc && $frame_cname->f_trace) { \
              ret = __Pyx_call_line_trace_func(tstate, $frame_cname, line);                \
          }                                                                                \
      }                                                                                    \
      if (unlikely(ret)) goto_error;                                                       \
  }
#endif

// End of pre-monitoring implementation (Py<3.12)
#endif

#else
// ! (CYTHON_TRACE || CYTHON_PROFILE)

  #define __Pyx_TraceDeclarationsFunc
  #define __Pyx_TraceDeclarationsGen
  #define __Pyx_TraceExceptionDone()  {}
  #define __Pyx_TraceFrameInit(codeobj)  {}
  #define __Pyx_TurnOffSysMonitoringInParallel {}
  #define __Pyx_PyMonitoring_ExitScope(nogil)  {}
  #define __Pyx_TraceException(offset, reraised, fresh)  {}
  #define __Pyx_TraceExceptionUnwind(offset, nogil)  {}
  #define __Pyx_TraceExceptionHandled(offset)  {}
  // mark error label as used to avoid compiler warnings
  #define __Pyx_TraceStartFunc(funcname, srcfile, firstlineno, offset, nogil, skip_event, goto_error)   if ((1)); else goto_error;
  #define __Pyx_TraceStartGen __Pyx_TraceStartFunc
  #define __Pyx_TraceResumeGen(funcname, srcfile, firstlineno, offset, goto_error)   if ((1)); else goto_error;
  #define __Pyx_TraceYield(result, offset, goto_error)   if ((1)); else goto_error;
  #define __Pyx_TraceReturnValue(result, offset, nogil, goto_error) \
      if ((1)); else goto_error;
  #define __Pyx_TraceReturnCValue(cresult, convert_function, offset, nogil, goto_error) \
      if ((1)); else { (void) convert_function; goto_error }

#endif /* CYTHON_PROFILE || CYTHON_TRACE */

#if !CYTHON_TRACE
  // mark error label as used to avoid compiler warnings
  #define __Pyx_TraceLine(line, offset, nogil, goto_error)   if ((1)); else goto_error;
#endif

/////////////// Profile ///////////////

#if CYTHON_PROFILE || CYTHON_TRACE

#if CYTHON_TRACE && !CYTHON_USE_SYS_MONITORING
static int __Pyx_call_line_trace_func(PyThreadState *tstate, PyFrameObject *frame, int line) {
    // see call_trace_protected() in CPython's ceval.c
    int ret;
    PyObject *type, *value, *traceback;
    __Pyx_ErrFetchInState(tstate, &type, &value, &traceback);
    __Pyx_PyFrame_SetLineNumber(frame, line);
    __Pyx_EnterTracing(tstate);

    ret = tstate->c_tracefunc(tstate->c_traceobj, frame, PyTrace_LINE, NULL);

    __Pyx_LeaveTracing(tstate);
    if (likely(!ret)) {
        __Pyx_ErrRestoreInState(tstate, type, value, traceback);
    } else {
        Py_XDECREF(type);
        Py_XDECREF(value);
        Py_XDECREF(traceback);
    }
    return ret;
}
#endif

CYTHON_UNUSED static PyCodeObject *__Pyx_createFrameCodeObject(const char *funcname, const char *srcfile, int firstlineno) {
    PyCodeObject *py_code = PyCode_NewEmpty(srcfile, funcname, firstlineno);
    // make CPython use a fresh dict for "f_locals" at need (see GH #1836)
    if (likely(py_code)) {
        py_code->co_flags |= CO_OPTIMIZED | CO_NEWLOCALS;
    }
    return py_code;
}

#if CYTHON_USE_SYS_MONITORING

CYTHON_UNUSED static int __Pyx__TraceStartFunc(PyMonitoringState *state_array, PyObject *code_obj, int offset, int skip_event) {
    int ret;
    __pyx_monitoring_version_type version = 0;
    ret = PyMonitoring_EnterScope(state_array, &version, __Pyx_MonitoringEventTypes, __Pyx_MonitoringEventTypes_CyFunc_count);
    if (unlikely(ret == -1)) return -1;
    return skip_event ? 0 : PyMonitoring_FirePyStartEvent(&state_array[__Pyx_Monitoring_PY_START], code_obj, offset);
}

CYTHON_UNUSED static int __Pyx__TraceStartGen(PyMonitoringState *state_array, __pyx_monitoring_version_type *version, PyObject *code_obj, int offset) {
    int ret;
    ret = PyMonitoring_EnterScope(state_array, version, __Pyx_MonitoringEventTypes, __Pyx_MonitoringEventTypes_CyGen_count);
    if (unlikely(ret == -1)) return -1;
    return PyMonitoring_FirePyStartEvent(&state_array[__Pyx_Monitoring_PY_START], code_obj, offset);
}

CYTHON_UNUSED static int __Pyx__TraceResumeGen(PyMonitoringState *state_array, __pyx_monitoring_version_type *version, PyObject *code_obj, int offset) {
    int ret;
    ret = PyMonitoring_EnterScope(state_array, version, __Pyx_MonitoringEventTypes, __Pyx_MonitoringEventTypes_CyGen_count);
    if (unlikely(ret == -1)) return -1;
    return PyMonitoring_FirePyResumeEvent(&state_array[__Pyx_Monitoring_PY_RESUME], code_obj, offset);
}

CYTHON_UNUSED static void __Pyx__TraceException(PyMonitoringState *monitoring_state, PyObject *code_obj, int offset, int reraised) {
    if (reraised) {
        (void) PyMonitoring_FireReraiseEvent(monitoring_state, code_obj, offset);
    } else {
        (void) PyMonitoring_FireRaiseEvent(monitoring_state, code_obj, offset);
    }
}

#if CYTHON_TRACE
CYTHON_UNUSED static int __Pyx__TraceLine(PyMonitoringState *monitoring_state, PyObject *code_obj, int line, int offset) {
    int ret;
    PyObject *exc = PyErr_GetRaisedException();
    ret = PyMonitoring_FireLineEvent(monitoring_state, code_obj, offset, line);
    if (exc) PyErr_SetRaisedException(exc);
    return ret;
}
#endif

#else
// pre sys.monitoring

static int __Pyx_TraceSetupAndCall(PyCodeObject** code,
                                   PyFrameObject** frame,
                                   PyThreadState* tstate,
                                   const char *funcname,
                                   const char *srcfile,
                                   int firstlineno,
                                   int skip_event) {
    if (*frame == NULL || !CYTHON_PROFILE_REUSE_FRAME) {
        int needs_new_code_obj = (*code == NULL);
        if (needs_new_code_obj) {
            *code = __Pyx_createFrameCodeObject(funcname, srcfile, firstlineno);
            if (*code == NULL) return 0;
        }
        *frame = PyFrame_New(
            tstate,                          /*PyThreadState *tstate*/
            *code,                           /*PyCodeObject *code*/
            NAMED_CGLOBAL(moddict_cname),    /*PyObject *globals*/
            0                                /*PyObject *locals*/
        );
        if (needs_new_code_obj && !CYTHON_PROFILE_REUSE_CODEOBJ)
            Py_CLEAR(*code); // otherwise the reference is owned externally
        if (*frame == NULL) return 0;
        if (CYTHON_TRACE && (*frame)->f_trace == NULL) {
            // this enables "f_lineno" lookup, at least in CPython ...
            Py_INCREF(Py_None);
            (*frame)->f_trace = Py_None;
        }
    }

    if (!skip_event) {
        PyObject *type, *value, *traceback;
        int retval = 1;
        __Pyx_PyFrame_SetLineNumber(*frame, firstlineno);

        __Pyx_EnterTracing(tstate);
        __Pyx_ErrFetchInState(tstate, &type, &value, &traceback);

        #if CYTHON_TRACE
        if (tstate->c_tracefunc)
            retval = tstate->c_tracefunc(tstate->c_traceobj, *frame, PyTrace_CALL, NULL) == 0;
        if (retval && tstate->c_profilefunc)
        #endif
            retval = tstate->c_profilefunc(tstate->c_profileobj, *frame, PyTrace_CALL, NULL) == 0;

        __Pyx_LeaveTracing(tstate);
        if (unlikely(!retval)) {
            Py_XDECREF(type);
            Py_XDECREF(value);
            Py_XDECREF(traceback);
            return -1;
        }

        __Pyx_ErrRestoreInState(tstate, type, value, traceback);
    }

    return __Pyx_IsTracing(tstate, 0, 0);
}

#endif
#endif /* CYTHON_PROFILE */<|MERGE_RESOLUTION|>--- conflicted
+++ resolved
@@ -485,16 +485,11 @@
               tstate = __Pyx_PyThreadState_Current;                                       \
               if (__Pyx_IsTracing(tstate, 0, 0)) {                                        \
                   PyObject *pyvalue = convert_function(cresult);                          \
-<<<<<<< HEAD
                   if (unlikely(!pyvalue)) {                                               \
                     PyErr_Clear();                                                        \
                     pyvalue = Py_None; Py_INCREF(Py_None);                                \
                   }                                                                       \
-                  __Pyx_call_return_trace_func(tstate, $frame_cname, pyvalue, 1);         \
-=======
-                  if (unlikely(!pyvalue)) goto_error;                                     \
                   __Pyx_call_return_trace_func(tstate, $frame_cname, pyvalue);            \
->>>>>>> de0059e5
                   Py_DECREF(pyvalue);                                                     \
               }                                                                           \
               PyGILState_Release(state);                                                  \
@@ -503,16 +498,11 @@
           PyThreadState* tstate = __Pyx_PyThreadState_Current;                            \
           if (__Pyx_IsTracing(tstate, 0, 0)) {                                            \
               PyObject *pyvalue = convert_function(cresult);                              \
-<<<<<<< HEAD
               if (unlikely(!pyvalue)) {                                                   \
                   PyErr_Clear();                                                          \
                   pyvalue = Py_None; Py_INCREF(Py_None);                                  \
               }                                                                           \
-              __Pyx_call_return_trace_func(tstate, $frame_cname, pyvalue, 1);             \
-=======
-              if (unlikely(!pyvalue)) goto_error;                                         \
               __Pyx_call_return_trace_func(tstate, $frame_cname, pyvalue);                \
->>>>>>> de0059e5
               Py_DECREF(pyvalue);                                                         \
           }                                                                               \
       }                                                                                   \
