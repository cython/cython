/////////////// Profile.proto ///////////////
//@requires: Exceptions.c::PyErrFetchRestore
//@substitute: naming

// Note that cPython ignores PyTrace_EXCEPTION,
// but maybe some other profilers don't.

#ifndef CYTHON_PROFILE
#if CYTHON_COMPILING_IN_LIMITED_API || CYTHON_COMPILING_IN_PYPY
  #define CYTHON_PROFILE 0
#else
  #define CYTHON_PROFILE 1
#endif
#endif

#ifndef CYTHON_TRACE_NOGIL
  #define CYTHON_TRACE_NOGIL 0
#else
  #if CYTHON_TRACE_NOGIL && !defined(CYTHON_TRACE)
    #define CYTHON_TRACE 1
  #endif
#endif

#ifndef CYTHON_TRACE
  #define CYTHON_TRACE 0
#endif

#if CYTHON_TRACE
  #undef CYTHON_PROFILE_REUSE_FRAME
#endif

#ifndef CYTHON_PROFILE_REUSE_FRAME
  #define CYTHON_PROFILE_REUSE_FRAME 0
#endif

#if CYTHON_PROFILE || CYTHON_TRACE

  #include "compile.h"
  #include "frameobject.h"
  #include "traceback.h"
#if PY_VERSION_HEX >= 0x030b00a6
  #ifndef Py_BUILD_CORE
    #define Py_BUILD_CORE 1
  #endif
  #include "internal/pycore_frame.h"
#endif

  #if CYTHON_PROFILE_REUSE_FRAME
    #define CYTHON_FRAME_MODIFIER static
    #define CYTHON_FRAME_DEL(frame)
  #else
    #define CYTHON_FRAME_MODIFIER
    #define CYTHON_FRAME_DEL(frame) Py_CLEAR(frame)
  #endif

  #define __Pyx_TraceDeclarations                                         \
      static PyCodeObject *$frame_code_cname = NULL;                      \
      CYTHON_FRAME_MODIFIER PyFrameObject *$frame_cname = NULL;           \
      int __Pyx_use_tracing = 0;

  #define __Pyx_TraceFrameInit(codeobj)                                   \
      if (codeobj) $frame_code_cname = (PyCodeObject*) codeobj;


#if PY_VERSION_HEX >= 0x030b00a2
  #if PY_VERSION_HEX >= 0x030C00b1
  #define __Pyx_IsTracing(tstate, check_tracing, check_funcs) \
     ((!(check_tracing) || !(tstate)->tracing) && \
         (!(check_funcs) || (tstate)->c_profilefunc || (CYTHON_TRACE && (tstate)->c_tracefunc)))
  #else
  #define __Pyx_IsTracing(tstate, check_tracing, check_funcs) \
     (unlikely((tstate)->cframe->use_tracing) && \
         (!(check_tracing) || !(tstate)->tracing) && \
         (!(check_funcs) || (tstate)->c_profilefunc || (CYTHON_TRACE && (tstate)->c_tracefunc)))
  #endif

  #define __Pyx_EnterTracing(tstate)  PyThreadState_EnterTracing(tstate)
  #define __Pyx_LeaveTracing(tstate)  PyThreadState_LeaveTracing(tstate)

#elif PY_VERSION_HEX >= 0x030a00b1
  #define __Pyx_IsTracing(tstate, check_tracing, check_funcs) \
     (unlikely((tstate)->cframe->use_tracing) && \
         (!(check_tracing) || !(tstate)->tracing) && \
         (!(check_funcs) || (tstate)->c_profilefunc || (CYTHON_TRACE && (tstate)->c_tracefunc)))

  #define __Pyx_EnterTracing(tstate) \
      do { tstate->tracing++; tstate->cframe->use_tracing = 0; } while (0)

  #define __Pyx_LeaveTracing(tstate) \
      do { \
          tstate->tracing--; \
          tstate->cframe->use_tracing = ((CYTHON_TRACE && tstate->c_tracefunc != NULL) \
                                 || tstate->c_profilefunc != NULL); \
      } while (0)

#else
  #define __Pyx_IsTracing(tstate, check_tracing, check_funcs) \
     (unlikely((tstate)->use_tracing) && \
         (!(check_tracing) || !(tstate)->tracing) && \
         (!(check_funcs) || (tstate)->c_profilefunc || (CYTHON_TRACE && (tstate)->c_tracefunc)))

  #define __Pyx_EnterTracing(tstate) \
      do { tstate->tracing++; tstate->use_tracing = 0; } while (0)

  #define __Pyx_LeaveTracing(tstate) \
      do { \
          tstate->tracing--; \
          tstate->use_tracing = ((CYTHON_TRACE && tstate->c_tracefunc != NULL) \
                                         || tstate->c_profilefunc != NULL); \
      } while (0)

#endif

  #ifdef WITH_THREAD
  #define __Pyx_TraceCall(funcname, srcfile, firstlineno, nogil, goto_error)             \
  if (nogil) {                                                                           \
      if (CYTHON_TRACE_NOGIL) {                                                          \
          PyThreadState *tstate;                                                         \
          PyGILState_STATE state = PyGILState_Ensure();                                  \
          tstate = __Pyx_PyThreadState_Current;                                          \
          if (__Pyx_IsTracing(tstate, 1, 1)) {                                           \
              __Pyx_use_tracing = __Pyx_TraceSetupAndCall(&$frame_code_cname, &$frame_cname, tstate, funcname, srcfile, firstlineno);  \
          }                                                                              \
          PyGILState_Release(state);                                                     \
          if (unlikely(__Pyx_use_tracing < 0)) goto_error;                               \
      }                                                                                  \
  } else {                                                                               \
      PyThreadState* tstate = PyThreadState_GET();                                       \
      if (__Pyx_IsTracing(tstate, 1, 1)) {                                               \
          __Pyx_use_tracing = __Pyx_TraceSetupAndCall(&$frame_code_cname, &$frame_cname, tstate, funcname, srcfile, firstlineno);  \
          if (unlikely(__Pyx_use_tracing < 0)) goto_error;                               \
      }                                                                                  \
  }
  #else
  #define __Pyx_TraceCall(funcname, srcfile, firstlineno, nogil, goto_error)             \
  {   PyThreadState* tstate = PyThreadState_GET();                                       \
      if (__Pyx_IsTracing(tstate, 1, 1)) {                                               \
          __Pyx_use_tracing = __Pyx_TraceSetupAndCall(&$frame_code_cname, &$frame_cname, tstate, funcname, srcfile, firstlineno);  \
          if (unlikely(__Pyx_use_tracing < 0)) goto_error;                               \
      }                                                                                  \
  }
  #endif

  #define __Pyx_TraceException()                                                           \
  if (likely(!__Pyx_use_tracing)); else {                                                  \
      PyThreadState* tstate = __Pyx_PyThreadState_Current;                                 \
      if (__Pyx_IsTracing(tstate, 0, 1)) {                                                 \
          __Pyx_EnterTracing(tstate);                                                      \
          PyObject *exc_info = __Pyx_GetExceptionTuple(tstate);                            \
          if (exc_info) {                                                                  \
              if (CYTHON_TRACE && tstate->c_tracefunc)                                     \
                  tstate->c_tracefunc(                                                     \
                      tstate->c_traceobj, $frame_cname, PyTrace_EXCEPTION, exc_info);      \
              tstate->c_profilefunc(                                                       \
                  tstate->c_profileobj, $frame_cname, PyTrace_EXCEPTION, exc_info);        \
              Py_DECREF(exc_info);                                                         \
          }                                                                                \
          __Pyx_LeaveTracing(tstate);                                                      \
      }                                                                                    \
  }

  static void __Pyx_call_return_trace_func(PyThreadState *tstate, PyFrameObject *frame, PyObject *result) {
      PyObject *type, *value, *traceback;
      __Pyx_ErrFetchInState(tstate, &type, &value, &traceback);
      __Pyx_EnterTracing(tstate);
      if (CYTHON_TRACE && tstate->c_tracefunc)
          tstate->c_tracefunc(tstate->c_traceobj, frame, PyTrace_RETURN, result);
      if (tstate->c_profilefunc)
          tstate->c_profilefunc(tstate->c_profileobj, frame, PyTrace_RETURN, result);
      CYTHON_FRAME_DEL(frame);
      __Pyx_LeaveTracing(tstate);
      __Pyx_ErrRestoreInState(tstate, type, value, traceback);
  }

  #ifdef WITH_THREAD
  #define __Pyx_TraceReturn(result, nogil)                                                \
  if (likely(!__Pyx_use_tracing)); else {                                                 \
      if (nogil) {                                                                        \
          if (CYTHON_TRACE_NOGIL) {                                                       \
              PyThreadState *tstate;                                                      \
              PyGILState_STATE state = PyGILState_Ensure();                               \
              tstate = __Pyx_PyThreadState_Current;                                       \
              if (__Pyx_IsTracing(tstate, 0, 0)) {                                        \
                  __Pyx_call_return_trace_func(tstate, $frame_cname, (PyObject*)result);  \
              }                                                                           \
              PyGILState_Release(state);                                                  \
          }                                                                               \
      } else {                                                                            \
          PyThreadState* tstate = __Pyx_PyThreadState_Current;                            \
          if (__Pyx_IsTracing(tstate, 0, 0)) {                                            \
              __Pyx_call_return_trace_func(tstate, $frame_cname, (PyObject*)result);      \
          }                                                                               \
      }                                                                                   \
  }
  #else
  #define __Pyx_TraceReturn(result, nogil)                                                \
  if (likely(!__Pyx_use_tracing)); else {                                                 \
      PyThreadState* tstate = __Pyx_PyThreadState_Current;                                \
      if (__Pyx_IsTracing(tstate, 0, 0)) {                                                \
          __Pyx_call_return_trace_func(tstate, $frame_cname, (PyObject*)result);          \
      }                                                                                   \
  }
  #endif

  static PyCodeObject *__Pyx_createFrameCodeObject(const char *funcname, const char *srcfile, int firstlineno); /*proto*/
  static int __Pyx_TraceSetupAndCall(PyCodeObject** code, PyFrameObject** frame, PyThreadState* tstate, const char *funcname, const char *srcfile, int firstlineno); /*proto*/

#else

  #define __Pyx_TraceDeclarations
  #define __Pyx_TraceFrameInit(codeobj)
  // mark error label as used to avoid compiler warnings
  #define __Pyx_TraceCall(funcname, srcfile, firstlineno, nogil, goto_error)   if ((1)); else goto_error;
  #define __Pyx_TraceException()
  #define __Pyx_TraceReturn(result, nogil)

#endif /* CYTHON_PROFILE */

#if CYTHON_TRACE
  // see call_trace_protected() in CPython's ceval.c
  static int __Pyx_call_line_trace_func(PyThreadState *tstate, PyFrameObject *frame, int lineno) {
      int ret;
      PyObject *type, *value, *traceback;
      __Pyx_ErrFetchInState(tstate, &type, &value, &traceback);
      __Pyx_PyFrame_SetLineNumber(frame, lineno);
      __Pyx_EnterTracing(tstate);

      ret = tstate->c_tracefunc(tstate->c_traceobj, frame, PyTrace_LINE, NULL);

      __Pyx_LeaveTracing(tstate);
      if (likely(!ret)) {
          __Pyx_ErrRestoreInState(tstate, type, value, traceback);
      } else {
          Py_XDECREF(type);
          Py_XDECREF(value);
          Py_XDECREF(traceback);
      }
      return ret;
  }

  #ifdef WITH_THREAD
  #define __Pyx_TraceLine(lineno, nogil, goto_error)                                       \
  if (likely(!__Pyx_use_tracing)); else {                                                  \
      if (nogil) {                                                                         \
          if (CYTHON_TRACE_NOGIL) {                                                        \
              int ret = 0;                                                                 \
              PyThreadState *tstate;                                                       \
              PyGILState_STATE state = __Pyx_PyGILState_Ensure();                          \
              tstate = __Pyx_PyThreadState_Current;                                        \
              if (__Pyx_IsTracing(tstate, 0, 0) && tstate->c_tracefunc && $frame_cname->f_trace) { \
                  ret = __Pyx_call_line_trace_func(tstate, $frame_cname, lineno);          \
              }                                                                            \
              __Pyx_PyGILState_Release(state);                                             \
              if (unlikely(ret)) goto_error;                                               \
          }                                                                                \
      } else {                                                                             \
          PyThreadState* tstate = __Pyx_PyThreadState_Current;                             \
          if (__Pyx_IsTracing(tstate, 0, 0) && tstate->c_tracefunc && $frame_cname->f_trace) { \
              int ret = __Pyx_call_line_trace_func(tstate, $frame_cname, lineno);          \
              if (unlikely(ret)) goto_error;                                               \
          }                                                                                \
      }                                                                                    \
  }
  #else
  #define __Pyx_TraceLine(lineno, nogil, goto_error)                                       \
  if (likely(!__Pyx_use_tracing)); else {                                                  \
      PyThreadState* tstate = __Pyx_PyThreadState_Current;                                 \
      if (__Pyx_IsTracing(tstate, 0, 0) && tstate->c_tracefunc && $frame_cname->f_trace) { \
          int ret = __Pyx_call_line_trace_func(tstate, $frame_cname, lineno);              \
          if (unlikely(ret)) goto_error;                                                   \
      }                                                                                    \
  }
  #endif
#else
  // mark error label as used to avoid compiler warnings
  #define __Pyx_TraceLine(lineno, nogil, goto_error)   if ((1)); else goto_error;
#endif

/////////////// Profile ///////////////
//@substitute: naming

#if CYTHON_PROFILE

static int __Pyx_TraceSetupAndCall(PyCodeObject** code,
                                   PyFrameObject** frame,
                                   PyThreadState* tstate,
                                   const char *funcname,
                                   const char *srcfile,
                                   int firstlineno) {
    PyObject *type, *value, *traceback;
    int retval;
    if (*frame == NULL || !CYTHON_PROFILE_REUSE_FRAME) {
        if (*code == NULL) {
            *code = __Pyx_createFrameCodeObject(funcname, srcfile, firstlineno);
            if (*code == NULL) return 0;
        }
        *frame = PyFrame_New(
            tstate,                          /*PyThreadState *tstate*/
            *code,                           /*PyCodeObject *code*/
            CGLOBAL($moddict_cname),         /*PyObject *globals*/
            0                                /*PyObject *locals*/
        );
        if (*frame == NULL) return 0;
        if (CYTHON_TRACE && (*frame)->f_trace == NULL) {
            // this enables "f_lineno" lookup, at least in CPython ...
            Py_INCREF(Py_None);
            (*frame)->f_trace = Py_None;
        }
    }
    __Pyx_PyFrame_SetLineNumber(*frame, firstlineno);

    retval = 1;
    __Pyx_EnterTracing(tstate);
    __Pyx_ErrFetchInState(tstate, &type, &value, &traceback);

    #if CYTHON_TRACE
    if (tstate->c_tracefunc)
        retval = tstate->c_tracefunc(tstate->c_traceobj, *frame, PyTrace_CALL, NULL) == 0;
    if (retval && tstate->c_profilefunc)
    #endif
        retval = tstate->c_profilefunc(tstate->c_profileobj, *frame, PyTrace_CALL, NULL) == 0;

    __Pyx_LeaveTracing(tstate);
    if (retval) {
        __Pyx_ErrRestoreInState(tstate, type, value, traceback);
        return __Pyx_IsTracing(tstate, 0, 0) && retval;
    } else {
        Py_XDECREF(type);
        Py_XDECREF(value);
        Py_XDECREF(traceback);
        return -1;
    }
}

static PyCodeObject *__Pyx_createFrameCodeObject(const char *funcname, const char *srcfile, int firstlineno) {
    PyCodeObject *py_code = PyCode_NewEmpty(srcfile, funcname, firstlineno);
    // make CPython use a fresh dict for "f_locals" at need (see GH #1836)
    if (likely(py_code)) {
        py_code->co_flags |= CO_OPTIMIZED | CO_NEWLOCALS;
    }
<<<<<<< HEAD
#else
    PyObject *py_srcfile = 0;
    PyObject *py_funcname = 0;

    py_funcname = PyString_FromString(funcname);
    if (unlikely(!py_funcname)) goto bad;
    py_srcfile = PyString_FromString(srcfile);
    if (unlikely(!py_srcfile)) goto bad;

    py_code = PyCode_New(
        0,                /*int argcount,*/
        0,                /*int nlocals,*/
        0,                /*int stacksize,*/
        // make CPython use a fresh dict for "f_locals" at need (see GH #1836)
        CO_OPTIMIZED | CO_NEWLOCALS,  /*int flags,*/
        CGLOBAL($empty_bytes),     /*PyObject *code,*/
        CGLOBAL($empty_tuple),     /*PyObject *consts,*/
        CGLOBAL($empty_tuple),     /*PyObject *names,*/
        CGLOBAL($empty_tuple),     /*PyObject *varnames,*/
        CGLOBAL($empty_tuple),     /*PyObject *freevars,*/
        CGLOBAL($empty_tuple),     /*PyObject *cellvars,*/
        py_srcfile,       /*PyObject *filename,*/
        py_funcname,      /*PyObject *name,*/
        firstlineno,      /*int firstlineno,*/
        CGLOBAL($empty_bytes)      /*PyObject *lnotab*/
    );

bad:
    Py_XDECREF(py_srcfile);
    Py_XDECREF(py_funcname);
#endif

=======
>>>>>>> d693e91e
    return py_code;
}

#endif /* CYTHON_PROFILE */<|MERGE_RESOLUTION|>--- conflicted
+++ resolved
@@ -338,41 +338,6 @@
     if (likely(py_code)) {
         py_code->co_flags |= CO_OPTIMIZED | CO_NEWLOCALS;
     }
-<<<<<<< HEAD
-#else
-    PyObject *py_srcfile = 0;
-    PyObject *py_funcname = 0;
-
-    py_funcname = PyString_FromString(funcname);
-    if (unlikely(!py_funcname)) goto bad;
-    py_srcfile = PyString_FromString(srcfile);
-    if (unlikely(!py_srcfile)) goto bad;
-
-    py_code = PyCode_New(
-        0,                /*int argcount,*/
-        0,                /*int nlocals,*/
-        0,                /*int stacksize,*/
-        // make CPython use a fresh dict for "f_locals" at need (see GH #1836)
-        CO_OPTIMIZED | CO_NEWLOCALS,  /*int flags,*/
-        CGLOBAL($empty_bytes),     /*PyObject *code,*/
-        CGLOBAL($empty_tuple),     /*PyObject *consts,*/
-        CGLOBAL($empty_tuple),     /*PyObject *names,*/
-        CGLOBAL($empty_tuple),     /*PyObject *varnames,*/
-        CGLOBAL($empty_tuple),     /*PyObject *freevars,*/
-        CGLOBAL($empty_tuple),     /*PyObject *cellvars,*/
-        py_srcfile,       /*PyObject *filename,*/
-        py_funcname,      /*PyObject *name,*/
-        firstlineno,      /*int firstlineno,*/
-        CGLOBAL($empty_bytes)      /*PyObject *lnotab*/
-    );
-
-bad:
-    Py_XDECREF(py_srcfile);
-    Py_XDECREF(py_funcname);
-#endif
-
-=======
->>>>>>> d693e91e
     return py_code;
 }
 
