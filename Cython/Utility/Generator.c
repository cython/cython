--- conflicted
+++ resolved
@@ -118,7 +118,7 @@
 
     // most common case: plain StopIteration without or with separate argument
     if (likely(et == PyExc_StopIteration)) {
-<<<<<<< HEAD
+        int error = 0;
 #if PY_VERSION_HEX >= 0x030300A0
         if (ev && Py_TYPE(ev) == (PyTypeObject*)PyExc_StopIteration) {
             value = ((PyStopIterationObject *)ev)->value;
@@ -130,11 +130,7 @@
             return 0;
         }
 #endif
-        if (!ev || !PyObject_IsInstance(ev, PyExc_StopIteration)) {
-=======
-        int error = 0;
         if (!ev || !(error = PyObject_IsInstance(ev, PyExc_StopIteration))) {
->>>>>>> bf93c499
             // PyErr_SetObject() and friends put the value directly into ev
             if (!ev) {
                 Py_INCREF(Py_None);
@@ -145,16 +141,13 @@
             *pvalue = ev;
             return 0;
         }
-<<<<<<< HEAD
+        if (unlikely(error == -1)) {
+            // error during isinstance() check
+            return -1;
+        }
     } else if (!PyErr_GivenExceptionMatches(et, PyExc_StopIteration)) {
         __Pyx_ErrRestore(et, ev, tb);
         return -1;
-=======
-        if (unlikely(error == -1)) {
-            // error during isinstance() check
-            return -1;
-        }
->>>>>>> bf93c499
     }
 
     // otherwise: normalise and check what that gives us
