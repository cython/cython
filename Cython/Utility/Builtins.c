--- conflicted
+++ resolved
@@ -530,11 +530,7 @@
 static CYTHON_INLINE PyObject* __Pyx_PyFrozenSet_New(PyObject* it);
 
 //////////////////// pyfrozenset_new ////////////////////
-<<<<<<< HEAD
-=======
-//@substitute: naming
 //@requires: ObjectHandling.c::PyObjectCallNoArg
->>>>>>> a821b9c9
 
 static CYTHON_INLINE PyObject* __Pyx_PyFrozenSet_New(PyObject* it) {
     if (it) {
@@ -578,15 +574,7 @@
         Py_DECREF(result);
 #endif
     }
-<<<<<<< HEAD
-#if CYTHON_USE_TYPE_SLOTS
-    return PyFrozenSet_Type.tp_new(&PyFrozenSet_Type, CGLOBAL($empty_tuple), NULL);
-#else
-    return PyObject_Call((PyObject*)&PyFrozenSet_Type, CGLOBAL($empty_tuple), NULL);
-#endif
-=======
     return __Pyx_PyObject_CallNoArg((PyObject*) &PyFrozenSet_Type);
->>>>>>> a821b9c9
 }
 
 
