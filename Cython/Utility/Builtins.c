--- conflicted
+++ resolved
@@ -52,16 +52,11 @@
 #endif
 
     if (!globals || globals == Py_None) {
-<<<<<<< HEAD
         globals = CGLOBAL($moddict_cname);
-    } else if (unlikely(!PyDict_Check(globals))) {
-=======
-        globals = $moddict_cname;
     }
 #if !CYTHON_COMPILING_IN_LIMITED_API
     // In Limited API we just use exec builtin which already has this
     else if (unlikely(!PyDict_Check(globals))) {
->>>>>>> 02ddde36
         __Pyx_TypeName globals_type_name =
             __Pyx_PyType_GetName(Py_TYPE(globals));
         PyErr_Format(PyExc_TypeError,
