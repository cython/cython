/*
 * Special implementations of built-in functions and methods.
 *
 * Optional optimisations for builtins are in Optimize.c.
 *
 * General object operations and protocols are in ObjectHandling.c.
 */

//////////////////// Globals.proto ////////////////////

static PyObject* __Pyx_Globals(void); /*proto*/

//////////////////// Globals ////////////////////
//@substitute: naming
//@requires: ObjectHandling.c::GetAttr

// This is a stub implementation until we have something more complete.
// Currently, we only handle the most common case of a read-only dict
// of Python names.  Supporting cdef names in the module and write
// access requires a rewrite as a dedicated class.

static PyObject* __Pyx_Globals(void) {
    return __Pyx_NewRef($moddict_cname);
}

//////////////////// PyExecGlobals.proto ////////////////////

static PyObject* __Pyx_PyExecGlobals(PyObject*);

//////////////////// PyExecGlobals ////////////////////
//@substitute: naming
//@requires: PyExec

static PyObject* __Pyx_PyExecGlobals(PyObject* code) {
    return __Pyx_PyExec2(code, $moddict_cname);
}

//////////////////// PyExec.proto ////////////////////

static PyObject* __Pyx_PyExec3(PyObject*, PyObject*, PyObject*);
static CYTHON_INLINE PyObject* __Pyx_PyExec2(PyObject*, PyObject*);

//////////////////// PyExec ////////////////////
//@substitute: naming

static CYTHON_INLINE PyObject* __Pyx_PyExec2(PyObject* o, PyObject* globals) {
    return __Pyx_PyExec3(o, globals, NULL);
}

static PyObject* __Pyx_PyExec3(PyObject* o, PyObject* globals, PyObject* locals) {
    PyObject* result;
    PyObject* s = 0;
    char *code = 0;

    if (!globals || globals == Py_None) {
        globals = $moddict_cname;
    } else if (unlikely(!PyDict_Check(globals))) {
        __Pyx_TypeName globals_type_name =
            __Pyx_PyType_GetName(Py_TYPE(globals));
        PyErr_Format(PyExc_TypeError,
                     "exec() arg 2 must be a dict, not " __Pyx_FMT_TYPENAME,
                     globals_type_name);
        __Pyx_DECREF_TypeName(globals_type_name);
        goto bad;
    }
    if (!locals || locals == Py_None) {
        locals = globals;
    }

    if (__Pyx_PyDict_GetItemStr(globals, PYIDENT("__builtins__")) == NULL) {
        if (unlikely(PyDict_SetItem(globals, PYIDENT("__builtins__"), PyEval_GetBuiltins()) < 0))
            goto bad;
    }

    if (PyCode_Check(o)) {
        if (unlikely(__Pyx_PyCode_HasFreeVars((PyCodeObject *)o))) {
            PyErr_SetString(PyExc_TypeError,
                "code object passed to exec() may not contain free variables");
            goto bad;
        }
        #if CYTHON_COMPILING_IN_PYPY && PYPY_VERSION_NUM < 0x07030400
        result = PyEval_EvalCode((PyCodeObject *)o, globals, locals);
        #else
        result = PyEval_EvalCode(o, globals, locals);
        #endif
    } else {
        PyCompilerFlags cf;
        cf.cf_flags = 0;
#if PY_VERSION_HEX >= 0x030800A3
        cf.cf_feature_version = PY_MINOR_VERSION;
#endif
        if (PyUnicode_Check(o)) {
            cf.cf_flags = PyCF_SOURCE_IS_UTF8;
            s = PyUnicode_AsUTF8String(o);
            if (unlikely(!s)) goto bad;
            o = s;
        } else if (unlikely(!PyBytes_Check(o))) {
            __Pyx_TypeName o_type_name = __Pyx_PyType_GetName(Py_TYPE(o));
            PyErr_Format(PyExc_TypeError,
                "exec: arg 1 must be string, bytes or code object, got " __Pyx_FMT_TYPENAME,
                o_type_name);
            __Pyx_DECREF_TypeName(o_type_name);
            goto bad;
        }
        code = PyBytes_AS_STRING(o);
        if (PyEval_MergeCompilerFlags(&cf)) {
            result = PyRun_StringFlags(code, Py_file_input, globals, locals, &cf);
        } else {
            result = PyRun_String(code, Py_file_input, globals, locals);
        }
        Py_XDECREF(s);
    }

    return result;
bad:
    Py_XDECREF(s);
    return 0;
}

//////////////////// GetAttr3.proto ////////////////////

static CYTHON_INLINE PyObject *__Pyx_GetAttr3(PyObject *, PyObject *, PyObject *); /*proto*/

//////////////////// GetAttr3 ////////////////////
//@requires: ObjectHandling.c::PyObjectGetAttrStr
//@requires: Exceptions.c::PyThreadStateGet
//@requires: Exceptions.c::PyErrFetchRestore
//@requires: Exceptions.c::PyErrExceptionMatches

#if __PYX_LIMITED_VERSION_HEX < 0x030d00A1
static PyObject *__Pyx_GetAttr3Default(PyObject *d) {
    __Pyx_PyThreadState_declare
    __Pyx_PyThreadState_assign
    if (unlikely(!__Pyx_PyErr_ExceptionMatches(PyExc_AttributeError)))
        return NULL;
    __Pyx_PyErr_Clear();
    Py_INCREF(d);
    return d;
}
#endif

static CYTHON_INLINE PyObject *__Pyx_GetAttr3(PyObject *o, PyObject *n, PyObject *d) {
    PyObject *r;
#if __PYX_LIMITED_VERSION_HEX >= 0x030d00A1
    int res = PyObject_GetOptionalAttr(o, n, &r);
    // On failure (res == -1), r is set to NULL.
    return (res != 0) ? r : __Pyx_NewRef(d);
#else
  #if CYTHON_USE_TYPE_SLOTS
    if (likely(PyString_Check(n))) {
        r = __Pyx_PyObject_GetAttrStrNoError(o, n);
        if (unlikely(!r) && likely(!PyErr_Occurred())) {
            r = __Pyx_NewRef(d);
        }
        return r;
    }
  #endif
    r = PyObject_GetAttr(o, n);
    return (likely(r)) ? r : __Pyx_GetAttr3Default(d);
#endif
}

//////////////////// HasAttr.proto ////////////////////

#if __PYX_LIMITED_VERSION_HEX >= 0x030d00A1
#define __Pyx_HasAttr(o, n)  PyObject_HasAttrWithError(o, n)
#else
static CYTHON_INLINE int __Pyx_HasAttr(PyObject *, PyObject *); /*proto*/
#endif

//////////////////// HasAttr ////////////////////
//@requires: ObjectHandling.c::GetAttr

#if __PYX_LIMITED_VERSION_HEX < 0x030d00A1
static CYTHON_INLINE int __Pyx_HasAttr(PyObject *o, PyObject *n) {
    PyObject *r;
    if (unlikely(!__Pyx_PyBaseString_Check(n))) {
        PyErr_SetString(PyExc_TypeError,
                        "hasattr(): attribute name must be string");
        return -1;
    }
    r = __Pyx_GetAttr(o, n);
    if (!r) {
        PyErr_Clear();
        return 0;
    } else {
        Py_DECREF(r);
        return 1;
    }
}
#endif

//////////////////// Intern.proto ////////////////////

static PyObject* __Pyx_Intern(PyObject* s); /* proto */

//////////////////// Intern ////////////////////
//@requires: ObjectHandling.c::RaiseUnexpectedTypeError

static PyObject* __Pyx_Intern(PyObject* s) {
    if (unlikely(!PyUnicode_CheckExact(s))) {
        __Pyx_RaiseUnexpectedTypeError("str", s);
        return NULL;
    }
    Py_INCREF(s);
    PyUnicode_InternInPlace(&s);
    return s;
}

//////////////////// abs_longlong.proto ////////////////////

static CYTHON_INLINE PY_LONG_LONG __Pyx_abs_longlong(PY_LONG_LONG x) {
#if defined (__cplusplus) && __cplusplus >= 201103L
    return std::abs(x);
#elif defined (__STDC_VERSION__) && __STDC_VERSION__ >= 199901L
    return llabs(x);
#elif defined (_MSC_VER)
    // abs() is defined for long, but 64-bits type on MSVC is long long.
    // Use MS-specific _abs64() instead, which returns the original (negative) value for abs(-MAX-1)
    return _abs64(x);
#elif defined (__GNUC__)
    // gcc or clang on 64 bit windows.
    return __builtin_llabs(x);
#else
    if (sizeof(PY_LONG_LONG) <= sizeof(Py_ssize_t))
        return __Pyx_sst_abs(x);
    return (x<0) ? -x : x;
#endif
}


//////////////////// py_abs.proto ////////////////////

#if CYTHON_USE_PYLONG_INTERNALS
static PyObject *__Pyx_PyLong_AbsNeg(PyObject *num);/*proto*/

#define __Pyx_PyNumber_Absolute(x) \
    ((likely(PyLong_CheckExact(x))) ? \
         (likely(__Pyx_PyLong_IsNonNeg(x)) ? (Py_INCREF(x), (x)) : __Pyx_PyLong_AbsNeg(x)) : \
         PyNumber_Absolute(x))

#else
#define __Pyx_PyNumber_Absolute(x)  PyNumber_Absolute(x)
#endif

//////////////////// py_abs ////////////////////

#if CYTHON_USE_PYLONG_INTERNALS
static PyObject *__Pyx_PyLong_AbsNeg(PyObject *n) {
#if PY_VERSION_HEX >= 0x030C00A7
    if (likely(__Pyx_PyLong_IsCompact(n))) {
        return PyLong_FromSize_t(__Pyx_PyLong_CompactValueUnsigned(n));
    }
#else
    if (likely(Py_SIZE(n) == -1)) {
        // digits are unsigned
        return PyLong_FromUnsignedLong(__Pyx_PyLong_Digits(n)[0]);
    }
#endif
#if CYTHON_COMPILING_IN_CPYTHON && PY_VERSION_HEX < 0x030d0000
    {
        PyObject *copy = _PyLong_Copy((PyLongObject*)n);
        if (likely(copy)) {
            #if PY_VERSION_HEX >= 0x030C00A7
            // clear the sign bits to set the sign from SIGN_NEGATIVE (2) to positive (0)
            ((PyLongObject*)copy)->long_value.lv_tag = ((PyLongObject*)copy)->long_value.lv_tag & ~_PyLong_SIGN_MASK;
            #else
            // negate the size to swap the sign
            __Pyx_SET_SIZE(copy, -Py_SIZE(copy));
            #endif
        }
        return copy;
    }
#else
    return PyNumber_Negative(n);
#endif
}
#endif


//////////////////// pow2.proto ////////////////////

#define __Pyx_PyNumber_Power2(a, b) PyNumber_Power(a, b, Py_None)


//////////////////// int_pyucs4.proto ////////////////////

static CYTHON_INLINE int __Pyx_int_from_UCS4(Py_UCS4 uchar);

//////////////////// int_pyucs4 ////////////////////

static int __Pyx_int_from_UCS4(Py_UCS4 uchar) {
    int digit = Py_UNICODE_TODIGIT(uchar);
    if (unlikely(digit < 0)) {
        PyErr_Format(PyExc_ValueError,
            "invalid literal for int() with base 10: '%c'",
            (int) uchar);
        return -1;
    }
    return digit;
}


//////////////////// float_pyucs4.proto ////////////////////

static CYTHON_INLINE double __Pyx_double_from_UCS4(Py_UCS4 uchar);

//////////////////// float_pyucs4 ////////////////////

static double __Pyx_double_from_UCS4(Py_UCS4 uchar) {
    double digit = Py_UNICODE_TONUMERIC(uchar);
    if (unlikely(digit < 0.0)) {
        PyErr_Format(PyExc_ValueError,
            "could not convert string to float: '%c'",
            (int) uchar);
        return -1.0;
    }
    return digit;
}


//////////////////// object_ord.proto ////////////////////
//@requires: TypeConversion.c::UnicodeAsUCS4

#define __Pyx_PyObject_Ord(c) \
    (likely(PyUnicode_Check(c)) ? (long)__Pyx_PyUnicode_AsPy_UCS4(c) : __Pyx__PyObject_Ord(c))
static long __Pyx__PyObject_Ord(PyObject* c); /*proto*/

//////////////////// object_ord ////////////////////

static long __Pyx__PyObject_Ord(PyObject* c) {
    Py_ssize_t size;
    if (PyBytes_Check(c)) {
<<<<<<< HEAD
        #if CYTHON_ASSUME_SAFE_MACROS
        size = PyBytes_GET_SIZE(c);
=======
        size = __Pyx_PyBytes_GET_SIZE(c);
>>>>>>> b9ae9a7f
        if (likely(size == 1)) {
            return (unsigned char) PyBytes_AS_STRING(c)[0];
        }
        #else
        size = PyBytes_Size(c);
        if (likely(size == 1)) {
            char *data = PyBytes_AsString(c);
            if (unlikely(!data)) return -1;
            return (unsigned char) data[0];
        }
        else if (unlikely(size < 0)) return -1;
        #endif
    } else if (PyByteArray_Check(c)) {
<<<<<<< HEAD
#if CYTHON_ASSUME_SAFE_MACROS
        size = PyByteArray_GET_SIZE(c);
=======
        size = __Pyx_PyByteArray_GET_SIZE(c);
>>>>>>> b9ae9a7f
        if (likely(size == 1)) {
            return (unsigned char) PyByteArray_AS_STRING(c)[0];
        }
#else
        size = PyByteArray_Size(c);
        if (likely(size == 1)) {
            char *data = PyByteArray_AsString(c);
            if (unlikely(!data)) return -1;
            return (unsigned char) data[0];
        }
        else if (unlikely(size < 0)) return -1;
#endif
    } else {
        // FIXME: support character buffers - but CPython doesn't support them either
        __Pyx_TypeName c_type_name = __Pyx_PyType_GetName(Py_TYPE(c));
        PyErr_Format(PyExc_TypeError,
            "ord() expected string of length 1, but " __Pyx_FMT_TYPENAME " found",
            c_type_name);
        __Pyx_DECREF_TypeName(c_type_name);
        return (long)(Py_UCS4)-1;
    }
    PyErr_Format(PyExc_TypeError,
        "ord() expected a character, but string of length %zd found", size);
    return (long)(Py_UCS4)-1;
}


//////////////////// py_dict_keys.proto ////////////////////

static CYTHON_INLINE PyObject* __Pyx_PyDict_Keys(PyObject* d); /*proto*/

//////////////////// py_dict_keys ////////////////////

static CYTHON_INLINE PyObject* __Pyx_PyDict_Keys(PyObject* d) {
    return CALL_UNBOUND_METHOD(PyDict_Type, "keys", d);
}

//////////////////// py_dict_values.proto ////////////////////

static CYTHON_INLINE PyObject* __Pyx_PyDict_Values(PyObject* d); /*proto*/

//////////////////// py_dict_values ////////////////////

static CYTHON_INLINE PyObject* __Pyx_PyDict_Values(PyObject* d) {
    return CALL_UNBOUND_METHOD(PyDict_Type, "values", d);
}

//////////////////// py_dict_items.proto ////////////////////

static CYTHON_INLINE PyObject* __Pyx_PyDict_Items(PyObject* d); /*proto*/

//////////////////// py_dict_items ////////////////////

static CYTHON_INLINE PyObject* __Pyx_PyDict_Items(PyObject* d) {
    return CALL_UNBOUND_METHOD(PyDict_Type, "items", d);
}

//////////////////// py_dict_iterkeys.proto ////////////////////

static CYTHON_INLINE PyObject* __Pyx_PyDict_IterKeys(PyObject* d); /*proto*/

//////////////////// py_dict_iterkeys ////////////////////

static CYTHON_INLINE PyObject* __Pyx_PyDict_IterKeys(PyObject* d) {
    return CALL_UNBOUND_METHOD(PyDict_Type, "keys", d);
}

//////////////////// py_dict_itervalues.proto ////////////////////

static CYTHON_INLINE PyObject* __Pyx_PyDict_IterValues(PyObject* d); /*proto*/

//////////////////// py_dict_itervalues ////////////////////

static CYTHON_INLINE PyObject* __Pyx_PyDict_IterValues(PyObject* d) {
    return CALL_UNBOUND_METHOD(PyDict_Type, "values", d);
}

//////////////////// py_dict_iteritems.proto ////////////////////

static CYTHON_INLINE PyObject* __Pyx_PyDict_IterItems(PyObject* d); /*proto*/

//////////////////// py_dict_iteritems ////////////////////

static CYTHON_INLINE PyObject* __Pyx_PyDict_IterItems(PyObject* d) {
    return CALL_UNBOUND_METHOD(PyDict_Type, "items", d);
}

//////////////////// py_dict_viewkeys.proto ////////////////////

static CYTHON_INLINE PyObject* __Pyx_PyDict_ViewKeys(PyObject* d); /*proto*/

//////////////////// py_dict_viewkeys ////////////////////

static CYTHON_INLINE PyObject* __Pyx_PyDict_ViewKeys(PyObject* d) {
    return CALL_UNBOUND_METHOD(PyDict_Type, "keys", d);
}

//////////////////// py_dict_viewvalues.proto ////////////////////

static CYTHON_INLINE PyObject* __Pyx_PyDict_ViewValues(PyObject* d); /*proto*/

//////////////////// py_dict_viewvalues ////////////////////

static CYTHON_INLINE PyObject* __Pyx_PyDict_ViewValues(PyObject* d) {
    return CALL_UNBOUND_METHOD(PyDict_Type, "values", d);
}

//////////////////// py_dict_viewitems.proto ////////////////////

static CYTHON_INLINE PyObject* __Pyx_PyDict_ViewItems(PyObject* d); /*proto*/

//////////////////// py_dict_viewitems ////////////////////

static CYTHON_INLINE PyObject* __Pyx_PyDict_ViewItems(PyObject* d) {
    return CALL_UNBOUND_METHOD(PyDict_Type, "items", d);
}


//////////////////// pyfrozenset_new.proto ////////////////////

static CYTHON_INLINE PyObject* __Pyx_PyFrozenSet_New(PyObject* it);

//////////////////// pyfrozenset_new ////////////////////
//@substitute: naming

static CYTHON_INLINE PyObject* __Pyx_PyFrozenSet_New(PyObject* it) {
    if (it) {
        PyObject* result;
#if CYTHON_COMPILING_IN_PYPY
        // PyPy currently lacks PyFrozenSet_CheckExact() and PyFrozenSet_New()
        PyObject* args;
        args = PyTuple_Pack(1, it);
        if (unlikely(!args))
            return NULL;
        result = PyObject_Call((PyObject*)&PyFrozenSet_Type, args, NULL);
        Py_DECREF(args);
        return result;
#else
        if (PyFrozenSet_CheckExact(it)) {
            Py_INCREF(it);
            return it;
        }
        result = PyFrozenSet_New(it);
        if (unlikely(!result))
            return NULL;
<<<<<<< HEAD
        if ((__PYX_LIMITED_VERSION_HEX >= 0x031000A1))
=======
        if ((PY_VERSION_HEX >= 0x030A00A1) || likely(__Pyx_PySet_GET_SIZE(result)))
>>>>>>> b9ae9a7f
            return result;
        {
            Py_ssize_t size;
            #if CYTHON_ASSUME_SAFE_MACROS
            size = PySet_GET_SIZE(result);
            #else
            size = PySet_Size(result);
            if (unlikely(size < 0)) {
                Py_DECREF(result);
                return NULL;
            }
            #endif
            if (likely(size))
                return result;
        }
        // empty frozenset is a singleton (on Python <3.10)
        // seems wasteful, but CPython does the same
        Py_DECREF(result);
#endif
    }
#if CYTHON_USE_TYPE_SLOTS
    return PyFrozenSet_Type.tp_new(&PyFrozenSet_Type, $empty_tuple, NULL);
#else
    return PyObject_Call((PyObject*)&PyFrozenSet_Type, $empty_tuple, NULL);
#endif
}


//////////////////// PySet_Update.proto ////////////////////

static CYTHON_INLINE int __Pyx_PySet_Update(PyObject* set, PyObject* it); /*proto*/

//////////////////// PySet_Update ////////////////////

static CYTHON_INLINE int __Pyx_PySet_Update(PyObject* set, PyObject* it) {
    PyObject *retval;
    #if CYTHON_USE_TYPE_SLOTS && !CYTHON_COMPILING_IN_PYPY
    if (PyAnySet_Check(it)) {
        Py_ssize_t size = __Pyx_PySet_GET_SIZE(it);
        #if !CYTHON_ASSUME_SAFE_SIZE
        if (unlikely(size == -1)) return -1;
        #endif
        if (size == 0)
            return 0;
        // fast and safe case: CPython will update our result set and return it
        retval = PySet_Type.tp_as_number->nb_inplace_or(set, it);
        if (likely(retval == set)) {
            Py_DECREF(retval);
            return 0;
        }
        if (unlikely(!retval))
            return -1;
        // unusual result, fall through to set.update() call below
        Py_DECREF(retval);
    }
    #endif
    retval = CALL_UNBOUND_METHOD(PySet_Type, "update", set, it);
    if (unlikely(!retval)) return -1;
    Py_DECREF(retval);
    return 0;
}

///////////////// memoryview_get_from_buffer.proto ////////////////////

// buffer is in limited api from Py3.11
#if !CYTHON_COMPILING_IN_LIMITED_API || CYTHON_LIMITED_API >= 0x030b0000
#define __Pyx_PyMemoryView_Get_{{name}}(o) PyMemoryView_GET_BUFFER(o)->{{name}}
#else
{{py:
out_types = dict(
    ndim='int', readonly='int',
    len='Py_ssize_t', itemsize='Py_ssize_t')
}} // can't get format like this unfortunately. It's unicode via getattr
{{py: out_type = out_types[name]}}
static {{out_type}} __Pyx_PyMemoryView_Get_{{name}}(PyObject *obj); /* proto */
#endif

////////////// memoryview_get_from_buffer /////////////////////////

#if !CYTHON_COMPILING_IN_LIMITED_API || CYTHON_LIMITED_API >= 0x030b0000
#else
{{py:
out_types = dict(
    ndim='int', readonly='int',
    len='Py_ssize_t', itemsize='Py_ssize_t')
}}
{{py: out_type = out_types[name]}}
static {{out_type}} __Pyx_PyMemoryView_Get_{{name}}(PyObject *obj) {
    {{out_type}} result;
    PyObject *attr = PyObject_GetAttr(obj, PYIDENT("{{name}}"));
    if (!attr) {
        goto bad;
    }
{{if out_type == 'int'}}
    // I'm not worrying about overflow here because
    // ultimately it comes from a C struct that's an int
    result = PyLong_AsLong(attr);
{{elif out_type == 'Py_ssize_t'}}
    result = PyLong_AsSsize_t(attr);
{{endif}}
    Py_DECREF(attr);
    return result;

    bad:
    Py_XDECREF(attr);
    return -1;
}
#endif<|MERGE_RESOLUTION|>--- conflicted
+++ resolved
@@ -331,41 +331,31 @@
 static long __Pyx__PyObject_Ord(PyObject* c) {
     Py_ssize_t size;
     if (PyBytes_Check(c)) {
-<<<<<<< HEAD
-        #if CYTHON_ASSUME_SAFE_MACROS
-        size = PyBytes_GET_SIZE(c);
-=======
         size = __Pyx_PyBytes_GET_SIZE(c);
->>>>>>> b9ae9a7f
         if (likely(size == 1)) {
+#if CYTHON_ASSUME_SAFE_MACROS
             return (unsigned char) PyBytes_AS_STRING(c)[0];
-        }
-        #else
-        size = PyBytes_Size(c);
-        if (likely(size == 1)) {
+#else
             char *data = PyBytes_AsString(c);
             if (unlikely(!data)) return -1;
             return (unsigned char) data[0];
-        }
+#endif
+        }
+#if CYTHON_ASSUME_SAFE_SIZE        
         else if (unlikely(size < 0)) return -1;
-        #endif
+#endif
     } else if (PyByteArray_Check(c)) {
-<<<<<<< HEAD
+        size = __Pyx_PyByteArray_GET_SIZE(c);
+        if (likely(size == 1)) {
 #if CYTHON_ASSUME_SAFE_MACROS
-        size = PyByteArray_GET_SIZE(c);
-=======
-        size = __Pyx_PyByteArray_GET_SIZE(c);
->>>>>>> b9ae9a7f
-        if (likely(size == 1)) {
             return (unsigned char) PyByteArray_AS_STRING(c)[0];
-        }
-#else
-        size = PyByteArray_Size(c);
-        if (likely(size == 1)) {
+#else
             char *data = PyByteArray_AsString(c);
             if (unlikely(!data)) return -1;
             return (unsigned char) data[0];
-        }
+#endif
+        }
+#if CYTHON_ASSUME_SAFE_SIZE
         else if (unlikely(size < 0)) return -1;
 #endif
     } else {
@@ -501,25 +491,21 @@
         result = PyFrozenSet_New(it);
         if (unlikely(!result))
             return NULL;
-<<<<<<< HEAD
-        if ((__PYX_LIMITED_VERSION_HEX >= 0x031000A1))
-=======
-        if ((PY_VERSION_HEX >= 0x030A00A1) || likely(__Pyx_PySet_GET_SIZE(result)))
->>>>>>> b9ae9a7f
-            return result;
+        if ((__PYX_LIMITED_VERSION_HEX < 0x030A00A1)
+#if CYTHON_COMPILING_IN_LIMITED_API
+            && __Pyx_get_runtime_version() < 0x030A00A1
+#endif
+            )
         {
-            Py_ssize_t size;
-            #if CYTHON_ASSUME_SAFE_MACROS
-            size = PySet_GET_SIZE(result);
-            #else
-            size = PySet_Size(result);
+            Py_ssize_t size = __Pyx_PySet_GET_SIZE(result);
+            if (likely(size))
+                return result;
+#if !CYTHON_ASSUME_SAFE_SIZE
             if (unlikely(size < 0)) {
                 Py_DECREF(result);
                 return NULL;
             }
-            #endif
-            if (likely(size))
-                return result;
+#endif
         }
         // empty frozenset is a singleton (on Python <3.10)
         // seems wasteful, but CPython does the same
