--- conflicted
+++ resolved
@@ -1652,18 +1652,14 @@
      offsetof(__pyx_FusedFunctionObject, __signatures__),
      READONLY,
      0},
-<<<<<<< HEAD
 #if CYTHON_USE_TYPE_SPECS
     // See https://bugs.python.org/issue40703 - PyType_FromSpec() unhelpfully overwrites __module__.
      // There is a bug fix for this in Python and a workaround in __Pyx_fix_up_extension_type_from_spec.
      // However, neither of them deal with inherited members. Therefore the simplest solution is
      // just to copy the definition from CyFunction
-    {(char *) "__module__", T_OBJECT, offsetof(PyCFunctionObject, m_module), 0, 0},
-#endif
-    {(char *) "__self__", T_OBJECT_EX, offsetof(__pyx_FusedFunctionObject, self), READONLY, 0},
-=======
+    {"__module__", T_OBJECT, offsetof(PyCFunctionObject, m_module), 0, 0},
+#endif
     {"__self__", T_OBJECT_EX, offsetof(__pyx_FusedFunctionObject, self), READONLY, 0},
->>>>>>> 8f27a266
     {0, 0, 0, 0, 0},
 };
 
