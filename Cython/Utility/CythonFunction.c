--- conflicted
+++ resolved
@@ -71,20 +71,10 @@
 } __pyx_CyFunctionObject;
 
 #undef __Pyx_CyOrPyCFunction_Check
-<<<<<<< HEAD
-#define __Pyx_GetCyFunctionType() __Pyx_GetSharedModuleState()->__pyx_CyFunctionType
-#define __Pyx_CyFunction_Check(obj)  __Pyx_TypeCheck(obj, __Pyx_GetCyFunctionType())
-#define __Pyx_CyOrPyCFunction_Check(obj)  __Pyx_TypeCheck2(obj, \
-    __Pyx_GetCyFunctionType(), \
-    &PyCFunction_Type)
-#define __Pyx_CyFunction_CheckExact(obj)  __Pyx_IS_TYPE(obj, __Pyx_GetCyFunctionType())
-static CYTHON_INLINE int __Pyx__IsSameCyOrCFunction(PyObject *func, void *cfunc);/*proto*/
-=======
 #define __Pyx_CyFunction_Check(obj)  __Pyx_TypeCheck(obj, CGLOBAL(__pyx_CyFunctionType))
 #define __Pyx_CyOrPyCFunction_Check(obj)  __Pyx_TypeCheck2(obj, CGLOBAL(__pyx_CyFunctionType), &PyCFunction_Type)
 #define __Pyx_CyFunction_CheckExact(obj)  __Pyx_IS_TYPE(obj, CGLOBAL(__pyx_CyFunctionType))
 static CYTHON_INLINE int __Pyx__IsSameCyOrCFunction(PyObject *func, void (*cfunc)(void));/*proto*/
->>>>>>> c02bb18d
 #undef __Pyx_IsSameCFunction
 #define __Pyx_IsSameCFunction(func, cfunc)   __Pyx__IsSameCyOrCFunction(func, cfunc)
 
@@ -1247,20 +1237,10 @@
 };
 
 static int __pyx_CyFunction_init(PyObject *module) {
-<<<<<<< HEAD
     __Pyx_SharedModuleStateStruct *shared_mstate = __Pyx_GetSharedModuleStateFromModule(__Pyx_InitAndGetSharedAbiModule(module));
     if (!shared_mstate) return -1;
-#if CYTHON_USE_TYPE_SPECS
     shared_mstate->__pyx_CyFunctionType = __Pyx_FetchCommonTypeFromSpec(module, &__pyx_CyFunctionType_spec, NULL);
-#else
-    shared_mstate->__pyx_CyFunctionType = __Pyx_FetchCommonType(&__pyx_CyFunctionType_type);
-#endif
     if (unlikely(shared_mstate->__pyx_CyFunctionType == NULL)) {
-=======
-    $modulestatetype_cname *mstate = __Pyx_PyModule_GetState(module);
-    mstate->__pyx_CyFunctionType = __Pyx_FetchCommonTypeFromSpec(module, &__pyx_CyFunctionType_spec, NULL);
-    if (unlikely(mstate->__pyx_CyFunctionType == NULL)) {
->>>>>>> c02bb18d
         return -1;
     }
     return 0;
@@ -1720,30 +1700,15 @@
 };
 
 static int __pyx_FusedFunction_init(PyObject *module) {
-<<<<<<< HEAD
     __Pyx_SharedModuleStateStruct *shared_mstate = __Pyx_GetSharedModuleStateFromModule(__Pyx_InitAndGetSharedAbiModule(module));
     if (!shared_mstate) return -1;
-#if CYTHON_USE_TYPE_SPECS
     PyObject *bases = PyTuple_Pack(1, shared_mstate->__pyx_CyFunctionType);
-=======
-    $modulestatetype_cname *mstate = __Pyx_PyModule_GetState(module);
-    PyObject *bases = PyTuple_Pack(1, mstate->__pyx_CyFunctionType);
->>>>>>> c02bb18d
     if (unlikely(!bases)) {
         return -1;
     }
     shared_mstate->__pyx_FusedFunctionType = __Pyx_FetchCommonTypeFromSpec(module, &__pyx_FusedFunctionType_spec, bases);
     Py_DECREF(bases);
-<<<<<<< HEAD
-#else
-    // Set base from __Pyx_FetchCommonTypeFromSpec, in case it's different from the local static value.
-    __pyx_FusedFunctionType_type.tp_base = shared_mstate->__pyx_CyFunctionType;
-    shared_mstate->__pyx_FusedFunctionType = __Pyx_FetchCommonType(&__pyx_FusedFunctionType_type);
-#endif
     if (unlikely(shared_mstate->__pyx_FusedFunctionType == NULL)) {
-=======
-    if (unlikely(mstate->__pyx_FusedFunctionType == NULL)) {
->>>>>>> c02bb18d
         return -1;
     }
     return 0;
