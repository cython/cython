--- conflicted
+++ resolved
@@ -56,13 +56,7 @@
     PyObject *func_classobj;
 #endif
     // Dynamic default args and annotations
-<<<<<<< HEAD
     PyObject *defaults;
-=======
-    void *defaults;
-    int defaults_pyobjects;
-    size_t defaults_size;  /* used by FusedFunction for copying defaults */
->>>>>>> b197288e
     int flags;
 
     // Defaults info
