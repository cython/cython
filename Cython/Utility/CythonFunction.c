--- conflicted
+++ resolved
@@ -1449,9 +1449,6 @@
     {0, 0, 0, 0, 0},
 };
 
-<<<<<<< HEAD
-#if CYTHON_USE_TYPE_SPECS
-=======
 static PyGetSetDef __pyx_FusedFunction_getsets[] = {
     {(char *) "__self__", (getter)__Pyx_FusedFunction_get_self, 0, 0, 0},
     // __doc__ is None for the fused function type, but we need it to be
@@ -1461,8 +1458,7 @@
     {0, 0, 0, 0, 0}
 };
 
-#if CYTHON_COMPILING_IN_LIMITED_API
->>>>>>> dd5558b6
+#if CYTHON_USE_TYPE_SPECS
 static PyType_Slot __pyx_FusedFunctionType_slots[] = {
     {Py_tp_dealloc, (void *)__pyx_FusedFunction_dealloc},
     {Py_tp_call, (void *)__pyx_FusedFunction_call},
