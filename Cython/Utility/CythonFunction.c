--- conflicted
+++ resolved
@@ -1,7 +1,6 @@
 
 //////////////////// CythonFunctionShared.proto ////////////////////
 
-#if !(CYTHON_COMPILING_IN_LIMITED_API && defined(Py_LIMITED_API))
 #define __Pyx_CyFunction_USED
 
 #define __Pyx_CYFUNCTION_STATICMETHOD  0x01
@@ -108,8 +107,6 @@
 #endif
 #endif
 
-#endif
-
 //////////////////// CythonFunctionShared ////////////////////
 //@substitute: naming
 //@requires: CommonStructures.c::FetchCommonType
@@ -118,7 +115,6 @@
 //@requires: ModuleSetupCode.c::IncludeStructmemberH
 //@requires: ObjectHandling.c::PyObjectGetAttrStr
 
-#if !(CYTHON_COMPILING_IN_LIMITED_API && defined(Py_LIMITED_API))
 static CYTHON_INLINE void __Pyx__CyFunction_SetClassObj(__pyx_CyFunctionObject* f, PyObject* classobj) {
 #if PY_VERSION_HEX < 0x030900B1 || CYTHON_COMPILING_IN_LIMITED_API
     __Pyx_Py_XDECREF_SET(
@@ -312,11 +308,7 @@
     op->defaults_tuple = __Pyx_PySequence_ITEM(res, 0);
     if (unlikely(!op->defaults_tuple)) result = -1;
     else {
-<<<<<<< HEAD
-        op->defaults_kwdict = __Pyx_PySequence_ITEM(res, 1);
-=======
         op->defaults_tuple = __Pyx_PySequence_ITEM(res, 0);
->>>>>>> ef209f8b
         if (unlikely(!op->defaults_kwdict)) result = -1;
     }
     #endif
@@ -1237,26 +1229,18 @@
     Py_INCREF(dict);
 }
 
-#endif
-
 
 //////////////////// CythonFunction.proto ////////////////////
 
-#if !(CYTHON_COMPILING_IN_LIMITED_API && defined(Py_LIMITED_API))
 static PyObject *__Pyx_CyFunction_New(PyMethodDef *ml,
                                       int flags, PyObject* qualname,
                                       PyObject *closure,
                                       PyObject *module, PyObject *globals,
                                       PyObject* code);
-#else
-// Not a hugely nice error message, but should fail
-#define __Pyx_CyFunction_New(...) ERROR("CyFunctions are not currently supported in the limited API. For now, turn off the cython.binding directive on all functions")
-#endif
 
 //////////////////// CythonFunction ////////////////////
 //@requires: CythonFunctionShared
 
-#if !(CYTHON_COMPILING_IN_LIMITED_API && defined(Py_LIMITED_API))
 static PyObject *__Pyx_CyFunction_New(PyMethodDef *ml, int flags, PyObject* qualname,
                                       PyObject *closure, PyObject *module, PyObject* globals, PyObject* code) {
     PyObject *op = __Pyx_CyFunction_Init(
@@ -1268,10 +1252,6 @@
     }
     return op;
 }
-<<<<<<< HEAD
-#endif
-=======
->>>>>>> ef209f8b
 
 //////////////////// CyFunctionClassCell.proto ////////////////////
 static int __Pyx_CyFunction_InitClassCell(PyObject *cyfunctions, PyObject *classobj);/*proto*/
