--- conflicted
+++ resolved
@@ -336,11 +336,7 @@
     #ifdef __Pyx_StopAsyncIteration_USED
     int is_async_stopiteration = 0;
     #endif
-<<<<<<< HEAD
     CYTHON_UNUSED_VAR(in_async_gen);
-=======
-    CYTHON_MAYBE_UNUSED_VAR(in_async_gen);
->>>>>>> 0531b72c
 
     cur_exc = PyErr_Occurred();
     if (likely(!__Pyx_PyErr_GivenExceptionMatches(cur_exc, PyExc_StopIteration))) {
@@ -622,11 +618,7 @@
 #define __Pyx_Coroutine_AlreadyRunningError(gen)  (__Pyx__Coroutine_AlreadyRunningError(gen), (PyObject*)NULL)
 static void __Pyx__Coroutine_AlreadyRunningError(__pyx_CoroutineObject *gen) {
     const char *msg;
-<<<<<<< HEAD
-    CYTHON_UNUSED_VAR(gen);
-=======
     CYTHON_MAYBE_UNUSED_VAR(gen);
->>>>>>> 0531b72c
     if ((0)) {
     #ifdef __Pyx_Coroutine_USED
     } else if (__Pyx_Coroutine_Check((PyObject*)gen)) {
@@ -645,11 +637,7 @@
 #define __Pyx_Coroutine_NotStartedError(gen)  (__Pyx__Coroutine_NotStartedError(gen), (PyObject*)NULL)
 static void __Pyx__Coroutine_NotStartedError(PyObject *gen) {
     const char *msg;
-<<<<<<< HEAD
-    CYTHON_UNUSED_VAR(gen);
-=======
     CYTHON_MAYBE_UNUSED_VAR(gen);
->>>>>>> 0531b72c
     if ((0)) {
     #ifdef __Pyx_Coroutine_USED
     } else if (__Pyx_Coroutine_Check(gen)) {
@@ -667,13 +655,8 @@
 
 #define __Pyx_Coroutine_AlreadyTerminatedError(gen, value, closing)  (__Pyx__Coroutine_AlreadyTerminatedError(gen, value, closing), (PyObject*)NULL)
 static void __Pyx__Coroutine_AlreadyTerminatedError(PyObject *gen, PyObject *value, int closing) {
-<<<<<<< HEAD
-    CYTHON_UNUSED_VAR(gen);
-    CYTHON_UNUSED_VAR(closing);
-=======
     CYTHON_MAYBE_UNUSED_VAR(gen);
     CYTHON_MAYBE_UNUSED_VAR(closing);
->>>>>>> 0531b72c
     #ifdef __Pyx_Coroutine_USED
     if (!closing && __Pyx_Coroutine_Check(gen)) {
         // `self` is an exhausted coroutine: raise an error,
@@ -804,11 +787,7 @@
 
 static CYTHON_INLINE
 PyObject *__Pyx_Coroutine_MethodReturn(PyObject* gen, PyObject *retval) {
-<<<<<<< HEAD
-    CYTHON_UNUSED_VAR(gen);
-=======
     CYTHON_MAYBE_UNUSED_VAR(gen);
->>>>>>> 0531b72c
     if (unlikely(!retval)) {
         __Pyx_PyThreadState_declare
         __Pyx_PyThreadState_assign
