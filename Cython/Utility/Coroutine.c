//////////////////// GeneratorYieldFrom.proto ////////////////////

static CYTHON_INLINE PyObject* __Pyx_Generator_Yield_From(__pyx_CoroutineObject *gen, PyObject *source);

//////////////////// GeneratorYieldFrom ////////////////////
//@requires: Generator

#if CYTHON_USE_TYPE_SLOTS
static void __Pyx_PyIter_CheckErrorAndDecref(PyObject *source) {
    __Pyx_TypeName source_type_name = __Pyx_PyType_GetName(Py_TYPE(source));
    PyErr_Format(PyExc_TypeError,
        "iter() returned non-iterator of type '" __Pyx_FMT_TYPENAME "'", source_type_name);
    __Pyx_DECREF_TypeName(source_type_name);
    Py_DECREF(source);
}
#endif

static CYTHON_INLINE PyObject* __Pyx_Generator_Yield_From(__pyx_CoroutineObject *gen, PyObject *source) {
    PyObject *source_gen, *retval;
#ifdef __Pyx_Coroutine_USED
    if (__Pyx_Coroutine_Check(source)) {
        // TODO: this should only happen for types.coroutine()ed generators, but we can't determine that here
        Py_INCREF(source);
        source_gen = source;
        retval = __Pyx_Generator_Next(source);
    } else
#endif
    {
#if CYTHON_USE_TYPE_SLOTS
        if (likely(Py_TYPE(source)->tp_iter)) {
            source_gen = Py_TYPE(source)->tp_iter(source);
            if (unlikely(!source_gen))
                return NULL;
            if (unlikely(!PyIter_Check(source_gen))) {
                __Pyx_PyIter_CheckErrorAndDecref(source_gen);
                return NULL;
            }
        } else
        // CPython also allows non-iterable sequences to be iterated over
#endif
        {
            source_gen = PyObject_GetIter(source);
            if (unlikely(!source_gen))
                return NULL;
        }
        // source_gen is now the iterator, make the first next() call
        retval = __Pyx_PyObject_GetIterNextFunc(source_gen)(source_gen);
    }
    if (likely(retval)) {
        gen->yieldfrom = source_gen;
        return retval;
    }
    Py_DECREF(source_gen);
    return NULL;
}


//////////////////// CoroutineYieldFrom.proto ////////////////////

static CYTHON_INLINE PyObject* __Pyx_Coroutine_Yield_From(__pyx_CoroutineObject *gen, PyObject *source);

//////////////////// CoroutineYieldFrom ////////////////////
//@requires: Coroutine
//@requires: GetAwaitIter

static PyObject* __Pyx__Coroutine_Yield_From_Generic(__pyx_CoroutineObject *gen, PyObject *source) {
    PyObject *retval;
    PyObject *source_gen = __Pyx__Coroutine_GetAwaitableIter(source);
    if (unlikely(!source_gen)) {
        return NULL;
    }
    // source_gen is now the iterator, make the first next() call
    if (__Pyx_Coroutine_Check(source_gen)) {
        retval = __Pyx_Generator_Next(source_gen);
    } else {
        retval = __Pyx_PyObject_GetIterNextFunc(source_gen)(source_gen);
    }
    if (retval) {
        gen->yieldfrom = source_gen;
        return retval;
    }
    Py_DECREF(source_gen);
    return NULL;
}

static CYTHON_INLINE PyObject* __Pyx_Coroutine_Yield_From(__pyx_CoroutineObject *gen, PyObject *source) {
    PyObject *retval;
    if (__Pyx_Coroutine_Check(source)) {
        if (unlikely(((__pyx_CoroutineObject*)source)->yieldfrom)) {
            PyErr_SetString(
                PyExc_RuntimeError,
                "coroutine is being awaited already");
            return NULL;
        }
        retval = __Pyx_Generator_Next(source);
#ifdef __Pyx_AsyncGen_USED
    // inlined "__pyx_PyAsyncGenASend" handling to avoid the series of generic calls
    } else if (__pyx_PyAsyncGenASend_CheckExact(source)) {
        retval = __Pyx_async_gen_asend_iternext(source);
#endif
    } else {
        return __Pyx__Coroutine_Yield_From_Generic(gen, source);
    }
    if (retval) {
        Py_INCREF(source);
        gen->yieldfrom = source;
    }
    return retval;
}


//////////////////// GetAwaitIter.proto ////////////////////

static CYTHON_INLINE PyObject *__Pyx_Coroutine_GetAwaitableIter(PyObject *o); /*proto*/
static PyObject *__Pyx__Coroutine_GetAwaitableIter(PyObject *o); /*proto*/

//////////////////// GetAwaitIter ////////////////////
//@requires: ObjectHandling.c::PyObjectGetMethod
//@requires: ObjectHandling.c::PyObjectCallNoArg
//@requires: ObjectHandling.c::PyObjectCallOneArg

static CYTHON_INLINE PyObject *__Pyx_Coroutine_GetAwaitableIter(PyObject *o) {
#ifdef __Pyx_Coroutine_USED
    if (__Pyx_Coroutine_Check(o)) {
        return __Pyx_NewRef(o);
    }
#endif
    return __Pyx__Coroutine_GetAwaitableIter(o);
}


static void __Pyx_Coroutine_AwaitableIterError(PyObject *source) {
#if PY_VERSION_HEX < 0x030d0000 || defined(_PyErr_FormatFromCause)
    __Pyx_TypeName source_type_name = __Pyx_PyType_GetName(Py_TYPE(source));
    _PyErr_FormatFromCause(PyExc_TypeError,
        "'async for' received an invalid object from __anext__: " __Pyx_FMT_TYPENAME, source_type_name);
    __Pyx_DECREF_TypeName(source_type_name);
#else
    PyObject *exc, *val, *val2, *tb;
    __Pyx_TypeName source_type_name = __Pyx_PyType_GetName(Py_TYPE(source));
    assert(PyErr_Occurred());
    PyErr_Fetch(&exc, &val, &tb);
    PyErr_NormalizeException(&exc, &val, &tb);
    if (tb != NULL) {
        PyException_SetTraceback(val, tb);
        Py_DECREF(tb);
    }
    Py_DECREF(exc);
    assert(!PyErr_Occurred());
    PyErr_Format(PyExc_TypeError,
        "'async for' received an invalid object from __anext__: " __Pyx_FMT_TYPENAME, source_type_name);
    __Pyx_DECREF_TypeName(source_type_name);

    PyErr_Fetch(&exc, &val2, &tb);
    PyErr_NormalizeException(&exc, &val2, &tb);
    Py_INCREF(val);
    PyException_SetCause(val2, val);
    PyException_SetContext(val2, val);
    PyErr_Restore(exc, val2, tb);
#endif
}

// adapted from genobject.c in Py3.5
static PyObject *__Pyx__Coroutine_GetAwaitableIter(PyObject *obj) {
    PyObject *res;
#if CYTHON_USE_ASYNC_SLOTS
    __Pyx_PyAsyncMethodsStruct* am = __Pyx_PyType_AsAsync(obj);
    if (likely(am && am->am_await)) {
        res = (*am->am_await)(obj);
    } else
#endif
    if (PyCoro_CheckExact(obj)) {
        return __Pyx_NewRef(obj);
    } else
#if CYTHON_COMPILING_IN_CPYTHON && defined(CO_ITERABLE_COROUTINE)
#if PY_VERSION_HEX >= 0x030C00A6
    if (PyGen_CheckExact(obj) && (PyGen_GetCode((PyGenObject*)obj)->co_flags & CO_ITERABLE_COROUTINE)) {
#else
    if (PyGen_CheckExact(obj) && ((PyGenObject*)obj)->gi_code && ((PyCodeObject *)((PyGenObject*)obj)->gi_code)->co_flags & CO_ITERABLE_COROUTINE) {
#endif
        // Python generator marked with "@types.coroutine" decorator
        return __Pyx_NewRef(obj);
    } else
#endif
    {
        PyObject *method = NULL;
        int is_method = __Pyx_PyObject_GetMethod(obj, PYIDENT("__await__"), &method);
        if (likely(is_method)) {
            res = __Pyx_PyObject_CallOneArg(method, obj);
        } else if (likely(method)) {
            res = __Pyx_PyObject_CallNoArg(method);
        } else
            goto slot_error;
        Py_DECREF(method);
    }
    if (unlikely(!res)) {
        // surprisingly, CPython replaces the exception here...
        __Pyx_Coroutine_AwaitableIterError(obj);
        goto bad;
    }
    if (unlikely(!PyIter_Check(res))) {
        __Pyx_TypeName res_type_name = __Pyx_PyType_GetName(Py_TYPE(res));
        PyErr_Format(PyExc_TypeError,
            "__await__() returned non-iterator of type '" __Pyx_FMT_TYPENAME "'", res_type_name);
        __Pyx_DECREF_TypeName(res_type_name);
        Py_CLEAR(res);
    } else {
        int is_coroutine = 0;
        #ifdef __Pyx_Coroutine_USED
        is_coroutine |= __Pyx_Coroutine_Check(res);
        #endif
        is_coroutine |= PyCoro_CheckExact(res);
        if (unlikely(is_coroutine)) {
            /* __await__ must return an *iterator*, not
               a coroutine or another awaitable (see PEP 492) */
            PyErr_SetString(PyExc_TypeError,
                            "__await__() returned a coroutine");
            Py_CLEAR(res);
        }
    }
    return res;
slot_error:
    {
        __Pyx_TypeName obj_type_name = __Pyx_PyType_GetName(Py_TYPE(obj));
        PyErr_Format(PyExc_TypeError,
            "object " __Pyx_FMT_TYPENAME " can't be used in 'await' expression", obj_type_name);
        __Pyx_DECREF_TypeName(obj_type_name);
    }
bad:
    return NULL;
}


//////////////////// AsyncIter.proto ////////////////////

static CYTHON_INLINE PyObject *__Pyx_Coroutine_GetAsyncIter(PyObject *o); /*proto*/
static CYTHON_INLINE PyObject *__Pyx_Coroutine_AsyncIterNext(PyObject *o); /*proto*/

//////////////////// AsyncIter ////////////////////
//@requires: GetAwaitIter

static PyObject *__Pyx_Coroutine_GetAsyncIter_Generic(PyObject *obj) {
    __Pyx_TypeName obj_type_name = __Pyx_PyType_GetName(Py_TYPE(obj));
    PyErr_Format(PyExc_TypeError,
                 "'async for' requires an object with __aiter__ method, got " __Pyx_FMT_TYPENAME, obj_type_name);
    __Pyx_DECREF_TypeName(obj_type_name);
    return NULL;
}


static CYTHON_INLINE PyObject *__Pyx_Coroutine_GetAsyncIter(PyObject *obj) {
#ifdef __Pyx_AsyncGen_USED
    if (__Pyx_AsyncGen_CheckExact(obj)) {
        return __Pyx_NewRef(obj);
    }
#endif
#if CYTHON_USE_ASYNC_SLOTS
    {
        __Pyx_PyAsyncMethodsStruct* am = __Pyx_PyType_AsAsync(obj);
        if (likely(am && am->am_aiter)) {
            return (*am->am_aiter)(obj);
        }
    }
#endif
    return __Pyx_Coroutine_GetAsyncIter_Generic(obj);
}


static PyObject *__Pyx__Coroutine_AsyncIterNext(PyObject *obj) {
    __Pyx_TypeName obj_type_name = __Pyx_PyType_GetName(Py_TYPE(obj));
    PyErr_Format(PyExc_TypeError,
        "'async for' requires an object with __anext__ method, got " __Pyx_FMT_TYPENAME, obj_type_name);
    __Pyx_DECREF_TypeName(obj_type_name);
    return NULL;
}


static CYTHON_INLINE PyObject *__Pyx_Coroutine_AsyncIterNext(PyObject *obj) {
#ifdef __Pyx_AsyncGen_USED
    if (__Pyx_AsyncGen_CheckExact(obj)) {
        return __Pyx_async_gen_anext(obj);
    }
#endif
#if CYTHON_USE_ASYNC_SLOTS
    {
        __Pyx_PyAsyncMethodsStruct* am = __Pyx_PyType_AsAsync(obj);
        if (likely(am && am->am_anext)) {
            return (*am->am_anext)(obj);
        }
    }
#endif
    return __Pyx__Coroutine_AsyncIterNext(obj);
}


//////////////////// pep479.proto ////////////////////

static void __Pyx_Generator_Replace_StopIteration(int in_async_gen); /*proto*/

//////////////////// pep479 ////////////////////
//@requires: Exceptions.c::GetException

static void __Pyx_Generator_Replace_StopIteration(int in_async_gen) {
    PyObject *exc, *val, *tb, *cur_exc;
    __Pyx_PyThreadState_declare
    #ifdef __Pyx_StopAsyncIteration_USED
    int is_async_stopiteration = 0;
    #endif
    CYTHON_MAYBE_UNUSED_VAR(in_async_gen);

    cur_exc = PyErr_Occurred();
    if (likely(!__Pyx_PyErr_GivenExceptionMatches(cur_exc, PyExc_StopIteration))) {
        #ifdef __Pyx_StopAsyncIteration_USED
        if (in_async_gen && unlikely(__Pyx_PyErr_GivenExceptionMatches(cur_exc, __Pyx_PyExc_StopAsyncIteration))) {
            is_async_stopiteration = 1;
        } else
        #endif
            return;
    }

    __Pyx_PyThreadState_assign
    // Chain exceptions by moving Stop(Async)Iteration to exc_info before creating the RuntimeError.
    // In Py2.x, no chaining happens, but the exception still stays visible in exc_info.
    __Pyx_GetException(&exc, &val, &tb);
    Py_XDECREF(exc);
    Py_XDECREF(val);
    Py_XDECREF(tb);
    PyErr_SetString(PyExc_RuntimeError,
        #ifdef __Pyx_StopAsyncIteration_USED
        is_async_stopiteration ? "async generator raised StopAsyncIteration" :
        in_async_gen ? "async generator raised StopIteration" :
        #endif
        "generator raised StopIteration");
}


//////////////////// CoroutineBase.proto ////////////////////
//@substitute: naming

struct __pyx_CoroutineObject;
typedef PyObject *(*__pyx_coroutine_body_t)(struct __pyx_CoroutineObject *, PyThreadState *, PyObject *);

#if CYTHON_USE_EXC_INFO_STACK
// See  https://bugs.python.org/issue25612
#define __Pyx_ExcInfoStruct  _PyErr_StackItem
#else
// Minimal replacement struct for Py<3.7, without the Py3.7 exception state stack.
typedef struct {
    PyObject *exc_type;
    PyObject *exc_value;
    PyObject *exc_traceback;
} __Pyx_ExcInfoStruct;
#endif

typedef struct __pyx_CoroutineObject {
    PyObject_HEAD
    __pyx_coroutine_body_t body;
    PyObject *closure;
    __Pyx_ExcInfoStruct gi_exc_state;
    PyObject *gi_weakreflist;
    PyObject *classobj;
    PyObject *yieldfrom;
    PyObject *gi_name;
    PyObject *gi_qualname;
    PyObject *gi_modulename;
    PyObject *gi_code;
    PyObject *gi_frame;
    int resume_label;
    // using T_BOOL for property below requires char value
    char is_running;
} __pyx_CoroutineObject;

static __pyx_CoroutineObject *__Pyx__Coroutine_New(
    PyTypeObject *type, __pyx_coroutine_body_t body, PyObject *code, PyObject *closure,
    PyObject *name, PyObject *qualname, PyObject *module_name); /*proto*/

static __pyx_CoroutineObject *__Pyx__Coroutine_NewInit(
            __pyx_CoroutineObject *gen, __pyx_coroutine_body_t body, PyObject *code, PyObject *closure,
            PyObject *name, PyObject *qualname, PyObject *module_name); /*proto*/

static CYTHON_INLINE void __Pyx_Coroutine_ExceptionClear(__Pyx_ExcInfoStruct *self);
static int __Pyx_Coroutine_clear(PyObject *self); /*proto*/
static PyObject *__Pyx_Coroutine_Send(PyObject *self, PyObject *value); /*proto*/
static PyObject *__Pyx_Coroutine_Close(PyObject *self); /*proto*/
static PyObject *__Pyx_Coroutine_Throw(PyObject *gen, PyObject *args); /*proto*/

// macros for exception state swapping instead of inline functions to make use of the local thread state context
#if CYTHON_USE_EXC_INFO_STACK
#define __Pyx_Coroutine_SwapException(self)
#define __Pyx_Coroutine_ResetAndClearException(self)  __Pyx_Coroutine_ExceptionClear(&(self)->gi_exc_state)
#else
#define __Pyx_Coroutine_SwapException(self) { \
    __Pyx_ExceptionSwap(&(self)->gi_exc_state.exc_type, &(self)->gi_exc_state.exc_value, &(self)->gi_exc_state.exc_traceback); \
    __Pyx_Coroutine_ResetFrameBackpointer(&(self)->gi_exc_state); \
    }
#define __Pyx_Coroutine_ResetAndClearException(self) { \
    __Pyx_ExceptionReset((self)->gi_exc_state.exc_type, (self)->gi_exc_state.exc_value, (self)->gi_exc_state.exc_traceback); \
    (self)->gi_exc_state.exc_type = (self)->gi_exc_state.exc_value = (self)->gi_exc_state.exc_traceback = NULL; \
    }
#endif

#if CYTHON_FAST_THREAD_STATE
#define __Pyx_PyGen_FetchStopIterationValue(pvalue) \
    __Pyx_PyGen__FetchStopIterationValue($local_tstate_cname, pvalue)
#else
#define __Pyx_PyGen_FetchStopIterationValue(pvalue) \
    __Pyx_PyGen__FetchStopIterationValue(__Pyx_PyThreadState_Current, pvalue)
#endif
static int __Pyx_PyGen__FetchStopIterationValue(PyThreadState *tstate, PyObject **pvalue); /*proto*/
static CYTHON_INLINE void __Pyx_Coroutine_ResetFrameBackpointer(__Pyx_ExcInfoStruct *exc_state); /*proto*/


//////////////////// Coroutine.proto ////////////////////

#define __Pyx_Coroutine_USED
#define __Pyx_Coroutine_CheckExact(obj) __Pyx_IS_TYPE(obj, __pyx_CoroutineType)
// __Pyx_Coroutine_Check(obj): see override for IterableCoroutine below
#define __Pyx_Coroutine_Check(obj) __Pyx_Coroutine_CheckExact(obj)
#define __Pyx_CoroutineAwait_CheckExact(obj) __Pyx_IS_TYPE(obj, __pyx_CoroutineAwaitType)

#define __Pyx_Coroutine_New(body, code, closure, name, qualname, module_name)  \
    __Pyx__Coroutine_New(__pyx_CoroutineType, body, code, closure, name, qualname, module_name)

static int __pyx_Coroutine_init(PyObject *module); /*proto*/
static PyObject *__Pyx__Coroutine_await(PyObject *coroutine); /*proto*/

typedef struct {
    PyObject_HEAD
    PyObject *coroutine;
} __pyx_CoroutineAwaitObject;

static PyObject *__Pyx_CoroutineAwait_Close(__pyx_CoroutineAwaitObject *self, PyObject *arg); /*proto*/
static PyObject *__Pyx_CoroutineAwait_Throw(__pyx_CoroutineAwaitObject *self, PyObject *args); /*proto*/


//////////////////// Generator.proto ////////////////////

#define __Pyx_Generator_USED
#define __Pyx_Generator_CheckExact(obj) __Pyx_IS_TYPE(obj, __pyx_GeneratorType)

#define __Pyx_Generator_New(body, code, closure, name, qualname, module_name)  \
    __Pyx__Coroutine_New(__pyx_GeneratorType, body, code, closure, name, qualname, module_name)

static PyObject *__Pyx_Generator_Next(PyObject *self);
static int __pyx_Generator_init(PyObject *module); /*proto*/


//////////////////// AsyncGen ////////////////////
//@requires: AsyncGen.c::AsyncGenerator
// -> empty, only delegates to separate file


//////////////////// CoroutineBase ////////////////////
//@substitute: naming
//@requires: Exceptions.c::PyErrFetchRestore
//@requires: Exceptions.c::PyThreadStateGet
//@requires: Exceptions.c::SwapException
//@requires: Exceptions.c::RaiseException
//@requires: Exceptions.c::SaveResetException
//@requires: ObjectHandling.c::PyObjectCallMethod1
//@requires: ObjectHandling.c::PyObjectCallNoArg
//@requires: ObjectHandling.c::PyObjectCallOneArg
//@requires: ObjectHandling.c::PyObjectFastCall
//@requires: ObjectHandling.c::PyObjectGetAttrStr
//@requires: ObjectHandling.c::PyObjectGetAttrStrNoError
//@requires: CommonStructures.c::FetchCommonType
//@requires: ModuleSetupCode.c::IncludeStructmemberH

#if !CYTHON_COMPILING_IN_LIMITED_API
#include <frameobject.h>
#if PY_VERSION_HEX >= 0x030b00a6
  #ifndef Py_BUILD_CORE
    #define Py_BUILD_CORE 1
  #endif
  #include "internal/pycore_frame.h"
#endif
#endif // CYTHON_COMPILING_IN_LIMITED_API

#define __Pyx_Coroutine_Undelegate(gen) Py_CLEAR((gen)->yieldfrom)

//   If StopIteration exception is set, fetches its 'value'
//   attribute if any, otherwise sets pvalue to None.
//
//   Returns 0 if no exception or StopIteration is set.
//   If any other exception is set, returns -1 and leaves
//   pvalue unchanged.
static int __Pyx_PyGen__FetchStopIterationValue(PyThreadState *$local_tstate_cname, PyObject **pvalue) {
    PyObject *et, *ev, *tb;
    PyObject *value = NULL;
    CYTHON_UNUSED_VAR($local_tstate_cname);

    __Pyx_ErrFetch(&et, &ev, &tb);

    if (!et) {
        Py_XDECREF(tb);
        Py_XDECREF(ev);
        Py_INCREF(Py_None);
        *pvalue = Py_None;
        return 0;
    }

    // most common case: plain StopIteration without or with separate argument
    if (likely(et == PyExc_StopIteration)) {
        if (!ev) {
            Py_INCREF(Py_None);
            value = Py_None;
        }
        else if (likely(__Pyx_IS_TYPE(ev, (PyTypeObject*)PyExc_StopIteration))) {
            #if !CYTHON_COMPILING_IN_LIMITED_API
            value = ((PyStopIterationObject *)ev)->value;
            #else
            value = PyObject_GetAttrString(ev, "value");
            if (!value) goto limited_api_failure;
            #endif
            Py_INCREF(value);
            Py_DECREF(ev);
        }
        // PyErr_SetObject() and friends put the value directly into ev
        else if (unlikely(PyTuple_Check(ev))) {
            // if it's a tuple, it is interpreted as separate constructor arguments (surprise!)
<<<<<<< HEAD
#if !CYTHON_COMPILING_IN_LIMITED_API
            Py_ssize_t size = PyTuple_GET_SIZE(ev);
#else
            Py_ssize_t size = PyTuple_Size(ev);
            if (size < 0) goto limited_api_failure;
#endif
            if (size >= 1) {
=======
            Py_ssize_t tuple_size = __Pyx_PyTuple_GET_SIZE(ev);
            #if !CYTHON_ASSUME_SAFE_SIZE
            if (unlikely(tuple_size == -1)) {
                Py_XDECREF(tb);
                Py_DECREF(ev);
                Py_DECREF(et);
                return -1;
            }
            #endif
            if (tuple_size >= 1) {
>>>>>>> b9ae9a7f
#if CYTHON_ASSUME_SAFE_MACROS && !CYTHON_AVOID_BORROWED_REFS
                value = PyTuple_GET_ITEM(ev, 0);
                Py_INCREF(value);
#elif CYTHON_ASSUME_SAFE_MACROS
                value = PySequence_ITEM(ev, 0);
#else
                value = PySequence_GetItem(ev, 0);
                if (!value) goto limited_api_failure;
#endif
            } else {
                Py_INCREF(Py_None);
                value = Py_None;
            }
            Py_DECREF(ev);
        }
        else if (!__Pyx_TypeCheck(ev, (PyTypeObject*)PyExc_StopIteration)) {
            // 'steal' reference to ev
            value = ev;
        }
        if (likely(value)) {
            Py_XDECREF(tb);
            Py_DECREF(et);
            *pvalue = value;
            return 0;
        }
    } else if (!__Pyx_PyErr_GivenExceptionMatches(et, PyExc_StopIteration)) {
        __Pyx_ErrRestore(et, ev, tb);
        return -1;
    }

    // otherwise: normalise and check what that gives us
    PyErr_NormalizeException(&et, &ev, &tb);
    if (unlikely(!PyObject_TypeCheck(ev, (PyTypeObject*)PyExc_StopIteration))) {
        // looks like normalisation failed - raise the new exception
        __Pyx_ErrRestore(et, ev, tb);
        return -1;
    }
    Py_XDECREF(tb);
    Py_DECREF(et);
#if !CYTHON_COMPILING_IN_LIMITED_API
    value = ((PyStopIterationObject *)ev)->value;
    Py_INCREF(value);
#else
    value = PyObject_GetAttrString(ev, "value");
#endif
    Py_DECREF(ev);
#if CYTHON_COMPILING_IN_LIMITED_API
    if (!value) return -1;
#endif
    *pvalue = value;
    return 0;

#if !CYTHON_ASSUME_SAFE_MACROS
  limited_api_failure:
    Py_XDECREF(et);
    Py_XDECREF(tb);
    Py_XDECREF(ev);
    return -1;
#endif
}

static CYTHON_INLINE
void __Pyx_Coroutine_ExceptionClear(__Pyx_ExcInfoStruct *exc_state) {
#if PY_VERSION_HEX >= 0x030B00a4
    Py_CLEAR(exc_state->exc_value);
#else
    PyObject *t, *v, *tb;
    t = exc_state->exc_type;
    v = exc_state->exc_value;
    tb = exc_state->exc_traceback;

    exc_state->exc_type = NULL;
    exc_state->exc_value = NULL;
    exc_state->exc_traceback = NULL;

    Py_XDECREF(t);
    Py_XDECREF(v);
    Py_XDECREF(tb);
#endif
}

#define __Pyx_Coroutine_AlreadyRunningError(gen)  (__Pyx__Coroutine_AlreadyRunningError(gen), (PyObject*)NULL)
static void __Pyx__Coroutine_AlreadyRunningError(__pyx_CoroutineObject *gen) {
    const char *msg;
    CYTHON_MAYBE_UNUSED_VAR(gen);
    if ((0)) {
    #ifdef __Pyx_Coroutine_USED
    } else if (__Pyx_Coroutine_Check((PyObject*)gen)) {
        msg = "coroutine already executing";
    #endif
    #ifdef __Pyx_AsyncGen_USED
    } else if (__Pyx_AsyncGen_CheckExact((PyObject*)gen)) {
        msg = "async generator already executing";
    #endif
    } else {
        msg = "generator already executing";
    }
    PyErr_SetString(PyExc_ValueError, msg);
}

#define __Pyx_Coroutine_NotStartedError(gen)  (__Pyx__Coroutine_NotStartedError(gen), (PyObject*)NULL)
static void __Pyx__Coroutine_NotStartedError(PyObject *gen) {
    const char *msg;
    CYTHON_MAYBE_UNUSED_VAR(gen);
    if ((0)) {
    #ifdef __Pyx_Coroutine_USED
    } else if (__Pyx_Coroutine_Check(gen)) {
        msg = "can't send non-None value to a just-started coroutine";
    #endif
    #ifdef __Pyx_AsyncGen_USED
    } else if (__Pyx_AsyncGen_CheckExact(gen)) {
        msg = "can't send non-None value to a just-started async generator";
    #endif
    } else {
        msg = "can't send non-None value to a just-started generator";
    }
    PyErr_SetString(PyExc_TypeError, msg);
}

#define __Pyx_Coroutine_AlreadyTerminatedError(gen, value, closing)  (__Pyx__Coroutine_AlreadyTerminatedError(gen, value, closing), (PyObject*)NULL)
static void __Pyx__Coroutine_AlreadyTerminatedError(PyObject *gen, PyObject *value, int closing) {
    CYTHON_MAYBE_UNUSED_VAR(gen);
    CYTHON_MAYBE_UNUSED_VAR(closing);
    #ifdef __Pyx_Coroutine_USED
    if (!closing && __Pyx_Coroutine_Check(gen)) {
        // `self` is an exhausted coroutine: raise an error,
        // except when called from gen_close(), which should
        // always be a silent method.
        PyErr_SetString(PyExc_RuntimeError, "cannot reuse already awaited coroutine");
    } else
    #endif
    if (value) {
        // `gen` is an exhausted generator:
        // only set exception if called from send().
        #ifdef __Pyx_AsyncGen_USED
        if (__Pyx_AsyncGen_CheckExact(gen))
            PyErr_SetNone(__Pyx_PyExc_StopAsyncIteration);
        else
        #endif
        PyErr_SetNone(PyExc_StopIteration);
    }
}

static
PyObject *__Pyx_Coroutine_SendEx(__pyx_CoroutineObject *self, PyObject *value, int closing) {
    __Pyx_PyThreadState_declare
    PyThreadState *tstate;
    __Pyx_ExcInfoStruct *exc_state;
    PyObject *retval;

    assert(!self->is_running);

    if (unlikely(self->resume_label == 0)) {
        if (unlikely(value && value != Py_None)) {
            return __Pyx_Coroutine_NotStartedError((PyObject*)self);
        }
    }

    if (unlikely(self->resume_label == -1)) {
        return __Pyx_Coroutine_AlreadyTerminatedError((PyObject*)self, value, closing);
    }

#if CYTHON_FAST_THREAD_STATE
    __Pyx_PyThreadState_assign
    tstate = $local_tstate_cname;
#else
    tstate = __Pyx_PyThreadState_Current;
#endif

    // Traceback/Frame rules pre-Py3.7:
    // - on entry, save external exception state in self->gi_exc_state, restore it on exit
    // - on exit, keep internally generated exceptions in self->gi_exc_state, clear everything else
    // - on entry, set "f_back" pointer of internal exception traceback to (current) outer call frame
    // - on exit, clear "f_back" of internal exception traceback
    // - do not touch external frames and tracebacks

    // Traceback/Frame rules for Py3.7+ (CYTHON_USE_EXC_INFO_STACK):
    // - on entry, push internal exception state in self->gi_exc_state on the exception stack
    // - on exit, keep internally generated exceptions in self->gi_exc_state, clear everything else
    // - on entry, set "f_back" pointer of internal exception traceback to (current) outer call frame
    // - on exit, clear "f_back" of internal exception traceback
    // - do not touch external frames and tracebacks

    // In the Limited API/PyPy
    // - on entry, save external exception state in self->gi_exc_state, restore it on exit
    // - on exit, keep internally generated exceptions in self->gi_exc_state, clear everything else
    // - don't mess with f_back because we can't work out how to do that
    // - do not touch external frames and tracebacks

    exc_state = &self->gi_exc_state;
    if (exc_state->exc_value) {
        #if CYTHON_COMPILING_IN_LIMITED_API || CYTHON_COMPILING_IN_PYPY
        // FIXME - it'd be nice to handle f_back
        #else
        // Generators always return to their most recent caller, not
        // necessarily their creator.
        PyObject *exc_tb;
        #if PY_VERSION_HEX >= 0x030B00a4 && !CYTHON_COMPILING_IN_CPYTHON
        // owned reference!
        exc_tb = PyException_GetTraceback(exc_state->exc_value);
        #elif CYTHON_COMPILING_IN_LIMITED_API || CYTHON_COMPILING_IN_PYPY
        PyObject *
        #elif PY_VERSION_HEX >= 0x030B00a4
        exc_tb = ((PyBaseExceptionObject*) exc_state->exc_value)->traceback;
        #else
        exc_tb = exc_state->exc_traceback;
        #endif
        if (exc_tb) {
            PyTracebackObject *tb = (PyTracebackObject *) exc_tb;
            PyFrameObject *f = tb->tb_frame;

            assert(f->f_back == NULL);
            #if PY_VERSION_HEX >= 0x030B00A1
            // PyThreadState_GetFrame returns NULL if there isn't a current frame
            // which is a valid state so no need to check
            f->f_back = PyThreadState_GetFrame(tstate);
            #else
            Py_XINCREF(tstate->frame);
            f->f_back = tstate->frame;
            #endif
            #if PY_VERSION_HEX >= 0x030B00a4 && !CYTHON_COMPILING_IN_CPYTHON
            Py_DECREF(exc_tb);
            #endif
        }
        #endif
    }

#if CYTHON_USE_EXC_INFO_STACK
    // See  https://bugs.python.org/issue25612
    exc_state->previous_item = tstate->exc_info;
    tstate->exc_info = exc_state;
#else
    if (exc_state->exc_type) {
        // We were in an except handler when we left,
        // restore the exception state which was put aside.
        __Pyx_ExceptionSwap(&exc_state->exc_type, &exc_state->exc_value, &exc_state->exc_traceback);
        // self->exc_* now holds the exception state of the caller
    } else {
        // save away the exception state of the caller
        __Pyx_Coroutine_ExceptionClear(exc_state);
        __Pyx_ExceptionSave(&exc_state->exc_type, &exc_state->exc_value, &exc_state->exc_traceback);
    }
#endif

    self->is_running = 1;
    retval = self->body(self, tstate, value);
    self->is_running = 0;

#if CYTHON_USE_EXC_INFO_STACK
    // See  https://bugs.python.org/issue25612
    exc_state = &self->gi_exc_state;
    tstate->exc_info = exc_state->previous_item;
    exc_state->previous_item = NULL;
    // Cut off the exception frame chain so that we can reconnect it on re-entry above.
    __Pyx_Coroutine_ResetFrameBackpointer(exc_state);
#endif

    return retval;
}

static CYTHON_INLINE void __Pyx_Coroutine_ResetFrameBackpointer(__Pyx_ExcInfoStruct *exc_state) {
    // Don't keep the reference to f_back any longer than necessary.  It
    // may keep a chain of frames alive or it could create a reference
    // cycle.
#if CYTHON_COMPILING_IN_PYPY || CYTHON_COMPILING_IN_LIMITED_API
    // FIXME: what to do in PyPy?
    CYTHON_UNUSED_VAR(exc_state);
#else
    PyObject *exc_tb;

    #if PY_VERSION_HEX >= 0x030B00a4
    if (!exc_state->exc_value) return;
    // owned reference!
    exc_tb = PyException_GetTraceback(exc_state->exc_value);
    #else
    exc_tb = exc_state->exc_traceback;
    #endif

    if (likely(exc_tb)) {
        PyTracebackObject *tb = (PyTracebackObject *) exc_tb;
        PyFrameObject *f = tb->tb_frame;
        Py_CLEAR(f->f_back);
        #if PY_VERSION_HEX >= 0x030B00a4
        Py_DECREF(exc_tb);
        #endif
    }
#endif
}

static CYTHON_INLINE
PyObject *__Pyx_Coroutine_MethodReturn(PyObject* gen, PyObject *retval) {
    CYTHON_MAYBE_UNUSED_VAR(gen);
    if (unlikely(!retval)) {
        __Pyx_PyThreadState_declare
        __Pyx_PyThreadState_assign
        if (!__Pyx_PyErr_Occurred()) {
            // method call must not terminate with NULL without setting an exception
            PyObject *exc = PyExc_StopIteration;
            #ifdef __Pyx_AsyncGen_USED
            if (__Pyx_AsyncGen_CheckExact(gen))
                exc = __Pyx_PyExc_StopAsyncIteration;
            #endif
            __Pyx_PyErr_SetNone(exc);
        }
    }
    return retval;
}

#if CYTHON_COMPILING_IN_CPYTHON
static CYTHON_INLINE
PyObject *__Pyx_PyGen_Send(PyGenObject *gen, PyObject *arg) {
#if PY_VERSION_HEX <= 0x030A00A1
    return _PyGen_Send(gen, arg);
#else
    PyObject *result;
    // PyIter_Send() asserts non-NULL arg
    if (PyIter_Send((PyObject*)gen, arg ? arg : Py_None, &result) == PYGEN_RETURN) {
        if (PyAsyncGen_CheckExact(gen)) {
            assert(result == Py_None);
            PyErr_SetNone(PyExc_StopAsyncIteration);
        }
        else if (result == Py_None) {
            PyErr_SetNone(PyExc_StopIteration);
        }
        else {
#if PY_VERSION_HEX < 0x030d00A1
            _PyGen_SetStopIterationValue(result);
#else
            if (!PyTuple_Check(result) && !PyExceptionInstance_Check(result)) {
                // delay instantiation if possible
                PyErr_SetObject(PyExc_StopIteration, result);
            } else {
                PyObject *exc = __Pyx_PyObject_CallOneArg(PyExc_StopIteration, result);
                if (likely(exc != NULL)) {
                    PyErr_SetObject(PyExc_StopIteration, exc);
                    Py_DECREF(exc);
                }
            }
#endif
        }
        Py_DECREF(result);
        result = NULL;
    }
    return result;
#endif
}
#endif

static CYTHON_INLINE
PyObject *__Pyx_Coroutine_FinishDelegation(__pyx_CoroutineObject *gen) {
    PyObject *ret;
    PyObject *val = NULL;
    __Pyx_Coroutine_Undelegate(gen);
    __Pyx_PyGen__FetchStopIterationValue(__Pyx_PyThreadState_Current, &val);
    // val == NULL on failure => pass on exception
    ret = __Pyx_Coroutine_SendEx(gen, val, 0);
    Py_XDECREF(val);
    return ret;
}

static PyObject *__Pyx_Coroutine_Send(PyObject *self, PyObject *value) {
    PyObject *retval;
    __pyx_CoroutineObject *gen = (__pyx_CoroutineObject*) self;
    PyObject *yf = gen->yieldfrom;
    if (unlikely(gen->is_running))
        return __Pyx_Coroutine_AlreadyRunningError(gen);

    if (yf) {
        PyObject *ret;
        // FIXME: does this really need an INCREF() ?
        //Py_INCREF(yf);
        gen->is_running = 1;
        #ifdef __Pyx_Generator_USED
        if (__Pyx_Generator_CheckExact(yf)) {
            ret = __Pyx_Coroutine_Send(yf, value);
        } else
        #endif
        #ifdef __Pyx_Coroutine_USED
        if (__Pyx_Coroutine_Check(yf)) {
            ret = __Pyx_Coroutine_Send(yf, value);
        } else
        #endif
        #ifdef __Pyx_AsyncGen_USED
        if (__pyx_PyAsyncGenASend_CheckExact(yf)) {
            ret = __Pyx_async_gen_asend_send(yf, value);
        } else
        #endif
        #if CYTHON_COMPILING_IN_CPYTHON
        // _PyGen_Send() is not exported before Py3.6
        if (PyGen_CheckExact(yf)) {
            ret = __Pyx_PyGen_Send((PyGenObject*)yf, value == Py_None ? NULL : value);
        } else
        #endif
        #if CYTHON_COMPILING_IN_CPYTHON
        if (PyCoro_CheckExact(yf)) {
            ret = __Pyx_PyGen_Send((PyGenObject*)yf, value == Py_None ? NULL : value);
        } else
        #endif
        {
            if (value == Py_None)
                ret = __Pyx_PyObject_GetIterNextFunc(yf)(yf);
            else
                ret = __Pyx_PyObject_CallMethod1(yf, PYIDENT("send"), value);
        }
        gen->is_running = 0;
        //Py_DECREF(yf);
        if (likely(ret)) {
            return ret;
        }
        retval = __Pyx_Coroutine_FinishDelegation(gen);
    } else {
        retval = __Pyx_Coroutine_SendEx(gen, value, 0);
    }
    return __Pyx_Coroutine_MethodReturn(self, retval);
}

//   This helper function is used by gen_close and gen_throw to
//   close a subiterator being delegated to by yield-from.
static int __Pyx_Coroutine_CloseIter(__pyx_CoroutineObject *gen, PyObject *yf) {
    PyObject *retval = NULL;
    int err = 0;

    #ifdef __Pyx_Generator_USED
    if (__Pyx_Generator_CheckExact(yf)) {
        retval = __Pyx_Coroutine_Close(yf);
        if (!retval)
            return -1;
    } else
    #endif
    #ifdef __Pyx_Coroutine_USED
    if (__Pyx_Coroutine_Check(yf)) {
        retval = __Pyx_Coroutine_Close(yf);
        if (!retval)
            return -1;
    } else
    if (__Pyx_CoroutineAwait_CheckExact(yf)) {
        retval = __Pyx_CoroutineAwait_Close((__pyx_CoroutineAwaitObject*)yf, NULL);
        if (!retval)
            return -1;
    } else
    #endif
    #ifdef __Pyx_AsyncGen_USED
    if (__pyx_PyAsyncGenASend_CheckExact(yf)) {
        retval = __Pyx_async_gen_asend_close(yf, NULL);
        // cannot fail
    } else
    if (__pyx_PyAsyncGenAThrow_CheckExact(yf)) {
        retval = __Pyx_async_gen_athrow_close(yf, NULL);
        // cannot fail
    } else
    #endif
    {
        PyObject *meth;
        gen->is_running = 1;
        meth = __Pyx_PyObject_GetAttrStrNoError(yf, PYIDENT("close"));
        if (unlikely(!meth)) {
            if (unlikely(PyErr_Occurred())) {
                PyErr_WriteUnraisable(yf);
            }
        } else {
            retval = __Pyx_PyObject_CallNoArg(meth);
            Py_DECREF(meth);
            if (unlikely(!retval))
                err = -1;
        }
        gen->is_running = 0;
    }
    Py_XDECREF(retval);
    return err;
}

static PyObject *__Pyx_Generator_Next(PyObject *self) {
    __pyx_CoroutineObject *gen = (__pyx_CoroutineObject*) self;
    PyObject *yf = gen->yieldfrom;
    if (unlikely(gen->is_running))
        return __Pyx_Coroutine_AlreadyRunningError(gen);
    if (yf) {
        PyObject *ret;
        // FIXME: does this really need an INCREF() ?
        //Py_INCREF(yf);
        // YieldFrom code ensures that yf is an iterator
        gen->is_running = 1;
        #ifdef __Pyx_Generator_USED
        if (__Pyx_Generator_CheckExact(yf)) {
            ret = __Pyx_Generator_Next(yf);
        } else
        #endif
        #if CYTHON_COMPILING_IN_CPYTHON
        if (PyGen_CheckExact(yf)) {
            ret = __Pyx_PyGen_Send((PyGenObject*)yf, NULL);
        } else
        #endif
        #ifdef __Pyx_Coroutine_USED
        if (__Pyx_Coroutine_Check(yf)) {
            ret = __Pyx_Coroutine_Send(yf, Py_None);
        } else
        #endif
            ret = __Pyx_PyObject_GetIterNextFunc(yf)(yf);
        gen->is_running = 0;
        //Py_DECREF(yf);
        if (likely(ret)) {
            return ret;
        }
        return __Pyx_Coroutine_FinishDelegation(gen);
    }
    return __Pyx_Coroutine_SendEx(gen, Py_None, 0);
}

static PyObject *__Pyx_Coroutine_Close_Method(PyObject *self, PyObject *arg) {
    CYTHON_UNUSED_VAR(arg);
    return __Pyx_Coroutine_Close(self);
}

static PyObject *__Pyx_Coroutine_Close(PyObject *self) {
    __pyx_CoroutineObject *gen = (__pyx_CoroutineObject *) self;
    PyObject *retval, *raised_exception;
    PyObject *yf = gen->yieldfrom;
    int err = 0;

    if (unlikely(gen->is_running))
        return __Pyx_Coroutine_AlreadyRunningError(gen);

    if (yf) {
        Py_INCREF(yf);
        err = __Pyx_Coroutine_CloseIter(gen, yf);
        __Pyx_Coroutine_Undelegate(gen);
        Py_DECREF(yf);
    }
    if (err == 0)
        PyErr_SetNone(PyExc_GeneratorExit);
    retval = __Pyx_Coroutine_SendEx(gen, NULL, 1);
    if (unlikely(retval)) {
        const char *msg;
        Py_DECREF(retval);
        if ((0)) {
        #ifdef __Pyx_Coroutine_USED
        } else if (__Pyx_Coroutine_Check(self)) {
            msg = "coroutine ignored GeneratorExit";
        #endif
        #ifdef __Pyx_AsyncGen_USED
        } else if (__Pyx_AsyncGen_CheckExact(self)) {
            msg = "async generator ignored GeneratorExit";
        #endif
        } else {
            msg = "generator ignored GeneratorExit";
        }
        PyErr_SetString(PyExc_RuntimeError, msg);
        return NULL;
    }
    raised_exception = PyErr_Occurred();
    if (likely(!raised_exception || __Pyx_PyErr_GivenExceptionMatches2(raised_exception, PyExc_GeneratorExit, PyExc_StopIteration))) {
        // ignore these errors
        if (raised_exception) PyErr_Clear();
        Py_INCREF(Py_None);
        return Py_None;
    }
    return NULL;
}

static PyObject *__Pyx__Coroutine_Throw(PyObject *self, PyObject *typ, PyObject *val, PyObject *tb,
                                        PyObject *args, int close_on_genexit) {
    __pyx_CoroutineObject *gen = (__pyx_CoroutineObject *) self;
    PyObject *yf = gen->yieldfrom;

    if (unlikely(gen->is_running))
        return __Pyx_Coroutine_AlreadyRunningError(gen);

    if (yf) {
        PyObject *ret;
        Py_INCREF(yf);
        if (__Pyx_PyErr_GivenExceptionMatches(typ, PyExc_GeneratorExit) && close_on_genexit) {
            // Asynchronous generators *should not* be closed right away.
            // We have to allow some awaits to work it through, hence the
            // `close_on_genexit` parameter here.
            int err = __Pyx_Coroutine_CloseIter(gen, yf);
            Py_DECREF(yf);
            __Pyx_Coroutine_Undelegate(gen);
            if (err < 0)
                return __Pyx_Coroutine_MethodReturn(self, __Pyx_Coroutine_SendEx(gen, NULL, 0));
            goto throw_here;
        }
        gen->is_running = 1;
        if (0
        #ifdef __Pyx_Generator_USED
            || __Pyx_Generator_CheckExact(yf)
        #endif
        #ifdef __Pyx_Coroutine_USED
            || __Pyx_Coroutine_Check(yf)
        #endif
            ) {
            ret = __Pyx__Coroutine_Throw(yf, typ, val, tb, args, close_on_genexit);
        #ifdef __Pyx_Coroutine_USED
        } else if (__Pyx_CoroutineAwait_CheckExact(yf)) {
            ret = __Pyx__Coroutine_Throw(((__pyx_CoroutineAwaitObject*)yf)->coroutine, typ, val, tb, args, close_on_genexit);
        #endif
        } else {
            PyObject *meth = __Pyx_PyObject_GetAttrStrNoError(yf, PYIDENT("throw"));
            if (unlikely(!meth)) {
                Py_DECREF(yf);
                if (unlikely(PyErr_Occurred())) {
                    gen->is_running = 0;
                    return NULL;
                }
                __Pyx_Coroutine_Undelegate(gen);
                gen->is_running = 0;
                goto throw_here;
            }
            if (likely(args)) {
                ret = __Pyx_PyObject_Call(meth, args, NULL);
            } else {
                // "tb" or even "val" might be NULL, but that also correctly terminates the argument list
                PyObject *cargs[4] = {NULL, typ, val, tb};
                ret = __Pyx_PyObject_FastCall(meth, cargs+1, 3 | __Pyx_PY_VECTORCALL_ARGUMENTS_OFFSET);
            }
            Py_DECREF(meth);
        }
        gen->is_running = 0;
        Py_DECREF(yf);
        if (!ret) {
            ret = __Pyx_Coroutine_FinishDelegation(gen);
        }
        return __Pyx_Coroutine_MethodReturn(self, ret);
    }
throw_here:
    __Pyx_Raise(typ, val, tb, NULL);
    return __Pyx_Coroutine_MethodReturn(self, __Pyx_Coroutine_SendEx(gen, NULL, 0));
}

static PyObject *__Pyx_Coroutine_Throw(PyObject *self, PyObject *args) {
    PyObject *typ;
    PyObject *val = NULL;
    PyObject *tb = NULL;

    if (unlikely(!PyArg_UnpackTuple(args, "throw", 1, 3, &typ, &val, &tb)))
        return NULL;

    return __Pyx__Coroutine_Throw(self, typ, val, tb, args, 1);
}

static CYTHON_INLINE int __Pyx_Coroutine_traverse_excstate(__Pyx_ExcInfoStruct *exc_state, visitproc visit, void *arg) {
#if PY_VERSION_HEX >= 0x030B00a4
    Py_VISIT(exc_state->exc_value);
#else
    Py_VISIT(exc_state->exc_type);
    Py_VISIT(exc_state->exc_value);
    Py_VISIT(exc_state->exc_traceback);
#endif
    return 0;
}

static int __Pyx_Coroutine_traverse(__pyx_CoroutineObject *gen, visitproc visit, void *arg) {
    Py_VISIT(gen->closure);
    Py_VISIT(gen->classobj);
    Py_VISIT(gen->yieldfrom);
    return __Pyx_Coroutine_traverse_excstate(&gen->gi_exc_state, visit, arg);
}

static int __Pyx_Coroutine_clear(PyObject *self) {
    __pyx_CoroutineObject *gen = (__pyx_CoroutineObject *) self;

    Py_CLEAR(gen->closure);
    Py_CLEAR(gen->classobj);
    Py_CLEAR(gen->yieldfrom);
    __Pyx_Coroutine_ExceptionClear(&gen->gi_exc_state);
#ifdef __Pyx_AsyncGen_USED
    if (__Pyx_AsyncGen_CheckExact(self)) {
        Py_CLEAR(((__pyx_PyAsyncGenObject*)gen)->ag_finalizer);
    }
#endif
    Py_CLEAR(gen->gi_code);
    Py_CLEAR(gen->gi_frame);
    Py_CLEAR(gen->gi_name);
    Py_CLEAR(gen->gi_qualname);
    Py_CLEAR(gen->gi_modulename);
    return 0;
}

static void __Pyx_Coroutine_dealloc(PyObject *self) {
    __pyx_CoroutineObject *gen = (__pyx_CoroutineObject *) self;

    PyObject_GC_UnTrack(gen);
    if (gen->gi_weakreflist != NULL)
        PyObject_ClearWeakRefs(self);

    if (gen->resume_label >= 0) {
#if !CYTHON_USE_TP_FINALIZE
        destructor del;
#endif
        // Generator is paused or unstarted, so we need to close
        PyObject_GC_Track(self);
#if CYTHON_USE_TP_FINALIZE
        if (unlikely(PyObject_CallFinalizerFromDealloc(self)))
#else
        del = __Pyx_PyObject_GetSlot(gen, tp_del, destructor);
        if (del) {
            del(self);
        }
        if (unlikely(Py_REFCNT(self) > 0))
#endif
        {
            // resurrected.  :(
            return;
        }
        PyObject_GC_UnTrack(self);
    }

#ifdef __Pyx_AsyncGen_USED
    if (__Pyx_AsyncGen_CheckExact(self)) {
        /* We have to handle this case for asynchronous generators
           right here, because this code has to be between UNTRACK
           and GC_Del. */
        Py_CLEAR(((__pyx_PyAsyncGenObject*)self)->ag_finalizer);
    }
#endif
    __Pyx_Coroutine_clear(self);
    __Pyx_PyHeapTypeObject_GC_Del(gen);
}

#if !(CYTHON_USE_TYPE_SPECS && !CYTHON_USE_TP_FINALIZE)
static void __Pyx_Coroutine_del(PyObject *self) {
    PyObject *error_type, *error_value, *error_traceback;
    __pyx_CoroutineObject *gen = (__pyx_CoroutineObject *) self;
    __Pyx_PyThreadState_declare

    if (gen->resume_label < 0) {
        // already terminated => nothing to clean up
        return;
    }

#if !CYTHON_USE_TP_FINALIZE
    // Temporarily resurrect the object.
    assert(self->ob_refcnt == 0);
    __Pyx_SET_REFCNT(self, 1);
#endif

    __Pyx_PyThreadState_assign

    // Save the current exception, if any.
    __Pyx_ErrFetch(&error_type, &error_value, &error_traceback);

#ifdef __Pyx_AsyncGen_USED
    if (__Pyx_AsyncGen_CheckExact(self)) {
        __pyx_PyAsyncGenObject *agen = (__pyx_PyAsyncGenObject*)self;
        PyObject *finalizer = agen->ag_finalizer;
        if (finalizer && !agen->ag_closed) {
            PyObject *res = __Pyx_PyObject_CallOneArg(finalizer, self);
            if (unlikely(!res)) {
                PyErr_WriteUnraisable(self);
            } else {
                Py_DECREF(res);
            }
            // Restore the saved exception.
            __Pyx_ErrRestore(error_type, error_value, error_traceback);
            return;
        }
    }
#endif

    if (unlikely(gen->resume_label == 0 && !error_value)) {
#ifdef __Pyx_Coroutine_USED
#ifdef __Pyx_Generator_USED
    // only warn about (async) coroutines
    if (!__Pyx_Generator_CheckExact(self))
#endif
        {
        // untrack dead object as we are executing Python code (which might trigger GC)
        PyObject_GC_UnTrack(self);
        if (unlikely(PyErr_WarnFormat(PyExc_RuntimeWarning, 1, "coroutine '%.50S' was never awaited", gen->gi_qualname) < 0))
            PyErr_WriteUnraisable(self);
        PyObject_GC_Track(self);
        }
#endif /*__Pyx_Coroutine_USED*/
    } else {
        PyObject *res = __Pyx_Coroutine_Close(self);
        if (unlikely(!res)) {
            if (PyErr_Occurred())
                PyErr_WriteUnraisable(self);
        } else {
            Py_DECREF(res);
        }
    }

    // Restore the saved exception.
    __Pyx_ErrRestore(error_type, error_value, error_traceback);

#if !CYTHON_USE_TP_FINALIZE
    // Undo the temporary resurrection; can't use DECREF here, it would
    // cause a recursive call.
    assert(Py_REFCNT(self) > 0);
    if (likely(--self->ob_refcnt == 0)) {
        // this is the normal path out
        return;
    }

    // close() resurrected it!  Make it look like the original Py_DECREF
    // never happened.
    {
#if !CYTHON_COMPILING_IN_LIMITED_API
        Py_ssize_t refcnt = Py_REFCNT(self);
        _Py_NewReference(self);
        __Pyx_SET_REFCNT(self, refcnt);
#else
        #error "__Pyx_Coroutine_del with Limited API and without CYTHON_USE_TP_FINALIZE should never be compiled"
#endif
    }
#if CYTHON_COMPILING_IN_CPYTHON
    assert(PyType_IS_GC(Py_TYPE(self)) &&
           _Py_AS_GC(self)->gc.gc_refs != _PyGC_REFS_UNTRACKED);

    // If Py_REF_DEBUG, _Py_NewReference bumped _Py_RefTotal, so
    // we need to undo that.
    _Py_DEC_REFTOTAL;
#endif
    // If Py_TRACE_REFS, _Py_NewReference re-added self to the object
    // chain, so no more to do there.
    // If COUNT_ALLOCS, the original decref bumped tp_frees, and
    // _Py_NewReference bumped tp_allocs:  both of those need to be
    // undone.
#ifdef COUNT_ALLOCS
    --Py_TYPE(self)->tp_frees;
    --Py_TYPE(self)->tp_allocs;
#endif
#endif
}
#endif

static PyObject *
__Pyx_Coroutine_get_name(__pyx_CoroutineObject *self, void *context)
{
    PyObject *name = self->gi_name;
    CYTHON_UNUSED_VAR(context);
    // avoid NULL pointer dereference during garbage collection
    if (unlikely(!name)) name = Py_None;
    Py_INCREF(name);
    return name;
}

static int
__Pyx_Coroutine_set_name(__pyx_CoroutineObject *self, PyObject *value, void *context)
{
    CYTHON_UNUSED_VAR(context);
    if (unlikely(value == NULL || !PyUnicode_Check(value))) {
        PyErr_SetString(PyExc_TypeError,
                        "__name__ must be set to a string object");
        return -1;
    }
    Py_INCREF(value);
    __Pyx_Py_XDECREF_SET(self->gi_name, value);
    return 0;
}

static PyObject *
__Pyx_Coroutine_get_qualname(__pyx_CoroutineObject *self, void *context)
{
    PyObject *name = self->gi_qualname;
    CYTHON_UNUSED_VAR(context);
    // avoid NULL pointer dereference during garbage collection
    if (unlikely(!name)) name = Py_None;
    Py_INCREF(name);
    return name;
}

static int
__Pyx_Coroutine_set_qualname(__pyx_CoroutineObject *self, PyObject *value, void *context)
{
    CYTHON_UNUSED_VAR(context);
    if (unlikely(value == NULL || !PyUnicode_Check(value))) {
        PyErr_SetString(PyExc_TypeError,
                        "__qualname__ must be set to a string object");
        return -1;
    }
    Py_INCREF(value);
    __Pyx_Py_XDECREF_SET(self->gi_qualname, value);
    return 0;
}

static PyObject *
__Pyx_Coroutine_get_frame(__pyx_CoroutineObject *self, void *context)
{
#if !CYTHON_COMPILING_IN_LIMITED_API
    PyObject *frame = self->gi_frame;
    CYTHON_UNUSED_VAR(context);
    if (!frame) {
        if (unlikely(!self->gi_code)) {
            // Avoid doing something stupid, e.g. during garbage collection.
            Py_RETURN_NONE;
        }
        frame = (PyObject *) PyFrame_New(
            PyThreadState_Get(),            /*PyThreadState *tstate,*/
            (PyCodeObject*) self->gi_code,  /*PyCodeObject *code,*/
            $moddict_cname,                 /*PyObject *globals,*/
            0                               /*PyObject *locals*/
        );
        if (unlikely(!frame))
            return NULL;
        // keep the frame cached once it's created
        self->gi_frame = frame;
    }
    Py_INCREF(frame);
    return frame;
#else
    // In the limited API there probably isn't much we can usefully do to get a frame
    Py_RETURN_NONE;
#endif
}

static __pyx_CoroutineObject *__Pyx__Coroutine_New(
            PyTypeObject* type, __pyx_coroutine_body_t body, PyObject *code, PyObject *closure,
            PyObject *name, PyObject *qualname, PyObject *module_name) {
    __pyx_CoroutineObject *init_result;
    __pyx_CoroutineObject *gen = PyObject_GC_New(__pyx_CoroutineObject, type);
    if (unlikely(!gen))
        return NULL;
    init_result = __Pyx__Coroutine_NewInit(gen, body, code, closure, name, qualname, module_name);
    if (unlikely(!init_result)) {
        Py_DECREF(gen);
    }
    return init_result;
}

static __pyx_CoroutineObject *__Pyx__Coroutine_NewInit(
            __pyx_CoroutineObject *gen, __pyx_coroutine_body_t body, PyObject *code, PyObject *closure,
            PyObject *name, PyObject *qualname, PyObject *module_name) {
    gen->body = body;
    gen->closure = closure;
    Py_XINCREF(closure);
    gen->is_running = 0;
    gen->resume_label = 0;
    gen->classobj = NULL;
    gen->yieldfrom = NULL;
    #if PY_VERSION_HEX >= 0x030B00a4 && CYTHON_COMPILING_IN_CPYTHON
    gen->gi_exc_state.exc_value = NULL;
    #else
    gen->gi_exc_state.exc_type = NULL;
    gen->gi_exc_state.exc_value = NULL;
    gen->gi_exc_state.exc_traceback = NULL;
    #endif
#if CYTHON_USE_EXC_INFO_STACK
    gen->gi_exc_state.previous_item = NULL;
#endif
    gen->gi_weakreflist = NULL;
    Py_XINCREF(qualname);
    gen->gi_qualname = qualname;
    Py_XINCREF(name);
    gen->gi_name = name;
    Py_XINCREF(module_name);
    gen->gi_modulename = module_name;
    Py_XINCREF(code);
    gen->gi_code = code;
    gen->gi_frame = NULL;

    PyObject_GC_Track(gen);
    return gen;
}


//////////////////// Coroutine ////////////////////
//@requires: CoroutineBase
//@requires: ObjectHandling.c::PyObject_GenericGetAttrNoDict

static void __Pyx_CoroutineAwait_dealloc(PyObject *self) {
    PyObject_GC_UnTrack(self);
    Py_CLEAR(((__pyx_CoroutineAwaitObject*)self)->coroutine);
    __Pyx_PyHeapTypeObject_GC_Del(self);
}

static int __Pyx_CoroutineAwait_traverse(__pyx_CoroutineAwaitObject *self, visitproc visit, void *arg) {
    Py_VISIT(self->coroutine);
    return 0;
}

static int __Pyx_CoroutineAwait_clear(__pyx_CoroutineAwaitObject *self) {
    Py_CLEAR(self->coroutine);
    return 0;
}

static PyObject *__Pyx_CoroutineAwait_Next(__pyx_CoroutineAwaitObject *self) {
    return __Pyx_Generator_Next(self->coroutine);
}

static PyObject *__Pyx_CoroutineAwait_Send(__pyx_CoroutineAwaitObject *self, PyObject *value) {
    return __Pyx_Coroutine_Send(self->coroutine, value);
}

static PyObject *__Pyx_CoroutineAwait_Throw(__pyx_CoroutineAwaitObject *self, PyObject *args) {
    return __Pyx_Coroutine_Throw(self->coroutine, args);
}

static PyObject *__Pyx_CoroutineAwait_Close(__pyx_CoroutineAwaitObject *self, PyObject *arg) {
    CYTHON_UNUSED_VAR(arg);
    return __Pyx_Coroutine_Close(self->coroutine);
}

static PyObject *__Pyx_CoroutineAwait_self(PyObject *self) {
    Py_INCREF(self);
    return self;
}

#if !CYTHON_COMPILING_IN_PYPY
static PyObject *__Pyx_CoroutineAwait_no_new(PyTypeObject *type, PyObject *args, PyObject *kwargs) {
    CYTHON_UNUSED_VAR(type);
    CYTHON_UNUSED_VAR(args);
    CYTHON_UNUSED_VAR(kwargs);
    PyErr_SetString(PyExc_TypeError, "cannot instantiate type, use 'await coroutine' instead");
    return NULL;
}
#endif

// In earlier versions of Python an object with no __dict__ and not __slots__ is assumed
// to be pickleable by default. Coroutine-wrappers have significant state so shouldn't be.
// Therefore provide a default implementation.
// Something similar applies to heaptypes (i.e. with type_specs) with protocols 0 and 1
// even in more recent versions.
// We are applying this to all Python versions (hence the commented out version guard)
// to make the behaviour explicit.
// #if CYTHON_USE_TYPE_SPECS
static PyObject *__Pyx_CoroutineAwait_reduce_ex(__pyx_CoroutineAwaitObject *self, PyObject *arg) {
    CYTHON_UNUSED_VAR(arg);
    PyErr_Format(PyExc_TypeError, "cannot pickle '%.200s' object",
                         Py_TYPE(self)->tp_name);
    return NULL;
}
// #endif

static PyMethodDef __pyx_CoroutineAwait_methods[] = {
    {"send", (PyCFunction) __Pyx_CoroutineAwait_Send, METH_O,
     PyDoc_STR("send(arg) -> send 'arg' into coroutine,\nreturn next yielded value or raise StopIteration.")},
    {"throw", (PyCFunction) __Pyx_CoroutineAwait_Throw, METH_VARARGS,
     PyDoc_STR("throw(typ[,val[,tb]]) -> raise exception in coroutine,\nreturn next yielded value or raise StopIteration.")},
    {"close", (PyCFunction) __Pyx_CoroutineAwait_Close, METH_NOARGS, PyDoc_STR("close() -> raise GeneratorExit inside coroutine.")},
// only needed with type-specs, but included in all versions for clarity
// #if CYTHON_USE_TYPE_SPECS
    {"__reduce_ex__", (PyCFunction) __Pyx_CoroutineAwait_reduce_ex, METH_O, 0},
    {"__reduce__", (PyCFunction) __Pyx_CoroutineAwait_reduce_ex, METH_NOARGS, 0},
// #endif
    {0, 0, 0, 0}
};

#if CYTHON_USE_TYPE_SPECS
static PyType_Slot __pyx_CoroutineAwaitType_slots[] = {
    {Py_tp_dealloc, (void *)__Pyx_CoroutineAwait_dealloc},
    {Py_tp_traverse, (void *)__Pyx_CoroutineAwait_traverse},
    {Py_tp_clear, (void *)__Pyx_CoroutineAwait_clear},
#if !CYTHON_COMPILING_IN_PYPY
    {Py_tp_new, (void *)__Pyx_CoroutineAwait_no_new},
#endif
    {Py_tp_methods, (void *)__pyx_CoroutineAwait_methods},
    {Py_tp_iter, (void *)__Pyx_CoroutineAwait_self},
    {Py_tp_iternext, (void *)__Pyx_CoroutineAwait_Next},
    {0, 0},
};

static PyType_Spec __pyx_CoroutineAwaitType_spec = {
    __PYX_TYPE_MODULE_PREFIX "coroutine_wrapper",
    sizeof(__pyx_CoroutineAwaitObject),
    0,
    Py_TPFLAGS_DEFAULT | Py_TPFLAGS_HAVE_GC, /*tp_flags*/
    __pyx_CoroutineAwaitType_slots
};
#else /* CYTHON_USE_TYPE_SPECS */

static PyTypeObject __pyx_CoroutineAwaitType_type = {
    PyVarObject_HEAD_INIT(0, 0)
    __PYX_TYPE_MODULE_PREFIX "coroutine_wrapper", /*tp_name*/
    sizeof(__pyx_CoroutineAwaitObject), /*tp_basicsize*/
    0,                                  /*tp_itemsize*/
    (destructor) __Pyx_CoroutineAwait_dealloc,/*tp_dealloc*/
    0,                                  /*tp_print*/
    0,                                  /*tp_getattr*/
    0,                                  /*tp_setattr*/
    0,                                  /*tp_as_async resp. tp_compare*/
    0,                                  /*tp_repr*/
    0,                                  /*tp_as_number*/
    0,                                  /*tp_as_sequence*/
    0,                                  /*tp_as_mapping*/
    0,                                  /*tp_hash*/
    0,                                  /*tp_call*/
    0,                                  /*tp_str*/
    0,                                  /*tp_getattro*/
    0,                                  /*tp_setattro*/
    0,                                  /*tp_as_buffer*/
    Py_TPFLAGS_DEFAULT | Py_TPFLAGS_HAVE_GC, /*tp_flags*/
    PyDoc_STR("A wrapper object implementing __await__ for coroutines."), /*tp_doc*/
    (traverseproc) __Pyx_CoroutineAwait_traverse,   /*tp_traverse*/
    (inquiry) __Pyx_CoroutineAwait_clear,           /*tp_clear*/
    0,                                  /*tp_richcompare*/
    0,                                  /*tp_weaklistoffset*/
    __Pyx_CoroutineAwait_self,          /*tp_iter*/
    (iternextfunc) __Pyx_CoroutineAwait_Next, /*tp_iternext*/
    __pyx_CoroutineAwait_methods,       /*tp_methods*/
    0                         ,         /*tp_members*/
    0                      ,            /*tp_getset*/
    0,                                  /*tp_base*/
    0,                                  /*tp_dict*/
    0,                                  /*tp_descr_get*/
    0,                                  /*tp_descr_set*/
    0,                                  /*tp_dictoffset*/
    0,                                  /*tp_init*/
    0,                                  /*tp_alloc*/
#if !CYTHON_COMPILING_IN_PYPY
    __Pyx_CoroutineAwait_no_new,        /*tp_new*/
#else
    0,                                  /*tp_new*/
#endif
    0,                                  /*tp_free*/
    0,                                  /*tp_is_gc*/
    0,                                  /*tp_bases*/
    0,                                  /*tp_mro*/
    0,                                  /*tp_cache*/
    0,                                  /*tp_subclasses*/
    0,                                  /*tp_weaklist*/
    0,                                  /*tp_del*/
    0,                                  /*tp_version_tag*/
    0,                                  /*tp_finalize*/
#if PY_VERSION_HEX >= 0x030800b1 && (!CYTHON_COMPILING_IN_PYPY || PYPY_VERSION_NUM >= 0x07030800)
    0,                                  /*tp_vectorcall*/
#endif
#if __PYX_NEED_TP_PRINT_SLOT
    0,                                  /*tp_print*/
#endif
#if PY_VERSION_HEX >= 0x030C0000
    0,                                  /*tp_watched*/
#endif
#if CYTHON_COMPILING_IN_PYPY && PY_VERSION_HEX >= 0x03090000 && PY_VERSION_HEX < 0x030a0000
    0,                                          /*tp_pypy_flags*/
#endif
};
#endif  /* CYTHON_USE_TYPE_SPECS */

#if defined(__Pyx_IterableCoroutine_USED) || CYTHON_USE_ASYNC_SLOTS
static CYTHON_INLINE PyObject *__Pyx__Coroutine_await(PyObject *coroutine) {
    __pyx_CoroutineAwaitObject *await = PyObject_GC_New(__pyx_CoroutineAwaitObject, __pyx_CoroutineAwaitType);
    if (unlikely(!await)) return NULL;
    Py_INCREF(coroutine);
    await->coroutine = coroutine;
    PyObject_GC_Track(await);
    return (PyObject*)await;
}
#endif

#if defined(__Pyx_IterableCoroutine_USED) || CYTHON_USE_ASYNC_SLOTS
static PyObject *__Pyx_Coroutine_await(PyObject *coroutine) {
    if (unlikely(!coroutine || !__Pyx_Coroutine_Check(coroutine))) {
        PyErr_SetString(PyExc_TypeError, "invalid input, expected coroutine");
        return NULL;
    }
    return __Pyx__Coroutine_await(coroutine);
}
#endif

static PyMethodDef __pyx_Coroutine_methods[] = {
    {"send", (PyCFunction) __Pyx_Coroutine_Send, METH_O,
     PyDoc_STR("send(arg) -> send 'arg' into coroutine,\nreturn next iterated value or raise StopIteration.")},
    {"throw", (PyCFunction) __Pyx_Coroutine_Throw, METH_VARARGS,
     PyDoc_STR("throw(typ[,val[,tb]]) -> raise exception in coroutine,\nreturn next iterated value or raise StopIteration.")},
    {"close", (PyCFunction) __Pyx_Coroutine_Close_Method, METH_NOARGS, PyDoc_STR("close() -> raise GeneratorExit inside coroutine.")},
    {0, 0, 0, 0}
};

static PyMemberDef __pyx_Coroutine_memberlist[] = {
    {"cr_running", T_BOOL, offsetof(__pyx_CoroutineObject, is_running), READONLY, NULL},
    {"cr_await", T_OBJECT, offsetof(__pyx_CoroutineObject, yieldfrom), READONLY,
     PyDoc_STR("object being awaited, or None")},
    {"cr_code", T_OBJECT, offsetof(__pyx_CoroutineObject, gi_code), READONLY, NULL},
    {"__module__", T_OBJECT, offsetof(__pyx_CoroutineObject, gi_modulename), 0, 0},
#if CYTHON_USE_TYPE_SPECS
    {"__weaklistoffset__", T_PYSSIZET, offsetof(__pyx_CoroutineObject, gi_weakreflist), READONLY, 0},
#endif
    {0, 0, 0, 0, 0}
};

static PyGetSetDef __pyx_Coroutine_getsets[] = {
    {"__name__", (getter)__Pyx_Coroutine_get_name, (setter)__Pyx_Coroutine_set_name,
     PyDoc_STR("name of the coroutine"), 0},
    {"__qualname__", (getter)__Pyx_Coroutine_get_qualname, (setter)__Pyx_Coroutine_set_qualname,
     PyDoc_STR("qualified name of the coroutine"), 0},
    {"cr_frame", (getter)__Pyx_Coroutine_get_frame, NULL,
     PyDoc_STR("Frame of the coroutine"), 0},
    {0, 0, 0, 0, 0}
};

#if CYTHON_USE_TYPE_SPECS
static PyType_Slot __pyx_CoroutineType_slots[] = {
    {Py_tp_dealloc, (void *)__Pyx_Coroutine_dealloc},
    {Py_am_await, (void *)&__Pyx_Coroutine_await},
    {Py_tp_traverse, (void *)__Pyx_Coroutine_traverse},
    {Py_tp_methods, (void *)__pyx_Coroutine_methods},
    {Py_tp_members, (void *)__pyx_Coroutine_memberlist},
    {Py_tp_getset, (void *)__pyx_Coroutine_getsets},
    {Py_tp_getattro, (void *) __Pyx_PyObject_GenericGetAttrNoDict},
#if CYTHON_USE_TP_FINALIZE
    {Py_tp_finalize, (void *)__Pyx_Coroutine_del},
#endif
    {0, 0},
};

static PyType_Spec __pyx_CoroutineType_spec = {
    __PYX_TYPE_MODULE_PREFIX "coroutine",
    sizeof(__pyx_CoroutineObject),
    0,
    Py_TPFLAGS_DEFAULT | Py_TPFLAGS_HAVE_GC | Py_TPFLAGS_HAVE_FINALIZE, /*tp_flags*/
    __pyx_CoroutineType_slots
};
#else /* CYTHON_USE_TYPE_SPECS */

#if CYTHON_USE_ASYNC_SLOTS
static __Pyx_PyAsyncMethodsStruct __pyx_Coroutine_as_async = {
    __Pyx_Coroutine_await, /*am_await*/
    0, /*am_aiter*/
    0, /*am_anext*/
#if PY_VERSION_HEX >= 0x030A00A3
    0, /*am_send*/
#endif
};
#endif

static PyTypeObject __pyx_CoroutineType_type = {
    PyVarObject_HEAD_INIT(0, 0)
    __PYX_TYPE_MODULE_PREFIX "coroutine", /*tp_name*/
    sizeof(__pyx_CoroutineObject),      /*tp_basicsize*/
    0,                                  /*tp_itemsize*/
    (destructor) __Pyx_Coroutine_dealloc,/*tp_dealloc*/
    0,                                  /*tp_print*/
    0,                                  /*tp_getattr*/
    0,                                  /*tp_setattr*/
#if CYTHON_USE_ASYNC_SLOTS
    &__pyx_Coroutine_as_async,          /*tp_as_async (tp_reserved) - Py3 only! */
#else
    0,                                  /*tp_reserved*/
#endif
    0,                                  /*tp_repr*/
    0,                                  /*tp_as_number*/
    0,                                  /*tp_as_sequence*/
    0,                                  /*tp_as_mapping*/
    0,                                  /*tp_hash*/
    0,                                  /*tp_call*/
    0,                                  /*tp_str*/
    0,                                  /*tp_getattro*/
    0,                                  /*tp_setattro*/
    0,                                  /*tp_as_buffer*/
    Py_TPFLAGS_DEFAULT | Py_TPFLAGS_HAVE_GC | Py_TPFLAGS_HAVE_FINALIZE, /*tp_flags*/
    0,                                  /*tp_doc*/
    (traverseproc) __Pyx_Coroutine_traverse,   /*tp_traverse*/
    0,                                  /*tp_clear*/
    0,                                  /*tp_richcompare*/
    offsetof(__pyx_CoroutineObject, gi_weakreflist), /*tp_weaklistoffset*/
    // no tp_iter() as iterator is only available through __await__()
    0,                                  /*tp_iter*/
    0,                                  /*tp_iternext*/
    __pyx_Coroutine_methods,            /*tp_methods*/
    __pyx_Coroutine_memberlist,         /*tp_members*/
    __pyx_Coroutine_getsets,            /*tp_getset*/
    0,                                  /*tp_base*/
    0,                                  /*tp_dict*/
    0,                                  /*tp_descr_get*/
    0,                                  /*tp_descr_set*/
    0,                                  /*tp_dictoffset*/
    0,                                  /*tp_init*/
    0,                                  /*tp_alloc*/
    0,                                  /*tp_new*/
    0,                                  /*tp_free*/
    0,                                  /*tp_is_gc*/
    0,                                  /*tp_bases*/
    0,                                  /*tp_mro*/
    0,                                  /*tp_cache*/
    0,                                  /*tp_subclasses*/
    0,                                  /*tp_weaklist*/
#if CYTHON_USE_TP_FINALIZE
    0,                                  /*tp_del*/
#else
    __Pyx_Coroutine_del,                /*tp_del*/
#endif
    0,                                  /*tp_version_tag*/
#if CYTHON_USE_TP_FINALIZE
    __Pyx_Coroutine_del,                /*tp_finalize*/
#else
    0,                                  /*tp_finalize*/
#endif
#if PY_VERSION_HEX >= 0x030800b1 && (!CYTHON_COMPILING_IN_PYPY || PYPY_VERSION_NUM >= 0x07030800)
    0,                                  /*tp_vectorcall*/
#endif
#if __PYX_NEED_TP_PRINT_SLOT
    0,                                  /*tp_print*/
#endif
#if PY_VERSION_HEX >= 0x030C0000
    0,                                  /*tp_watched*/
#endif
#if CYTHON_COMPILING_IN_PYPY && PY_VERSION_HEX >= 0x03090000 && PY_VERSION_HEX < 0x030a0000
    0,                                          /*tp_pypy_flags*/
#endif
};
#endif /* CYTHON_USE_TYPE_SPECS */

static int __pyx_Coroutine_init(PyObject *module) {
    CYTHON_MAYBE_UNUSED_VAR(module);
    // on Windows, C-API functions can't be used in slots statically
#if CYTHON_USE_TYPE_SPECS
    __pyx_CoroutineType = __Pyx_FetchCommonTypeFromSpec(module, &__pyx_CoroutineType_spec, NULL);
#else
    __pyx_CoroutineType_type.tp_getattro = __Pyx_PyObject_GenericGetAttrNoDict;
    __pyx_CoroutineType = __Pyx_FetchCommonType(&__pyx_CoroutineType_type);
#endif
    if (unlikely(!__pyx_CoroutineType))
        return -1;
#ifdef __Pyx_IterableCoroutine_USED
    if (unlikely(__pyx_IterableCoroutine_init(module) == -1))
        return -1;
#endif

#if CYTHON_USE_TYPE_SPECS
    __pyx_CoroutineAwaitType = __Pyx_FetchCommonTypeFromSpec(module, &__pyx_CoroutineAwaitType_spec, NULL);
#else
    __pyx_CoroutineAwaitType = __Pyx_FetchCommonType(&__pyx_CoroutineAwaitType_type);
#endif
    if (unlikely(!__pyx_CoroutineAwaitType))
        return -1;
    return 0;
}


//////////////////// IterableCoroutine.proto ////////////////////

#define __Pyx_IterableCoroutine_USED

#undef __Pyx_Coroutine_Check
#define __Pyx_Coroutine_Check(obj) (__Pyx_Coroutine_CheckExact(obj) || __Pyx_IS_TYPE(obj, __pyx_IterableCoroutineType))

#define __Pyx_IterableCoroutine_New(body, code, closure, name, qualname, module_name)  \
    __Pyx__Coroutine_New(__pyx_IterableCoroutineType, body, code, closure, name, qualname, module_name)

static int __pyx_IterableCoroutine_init(PyObject *module);/*proto*/


//////////////////// IterableCoroutine ////////////////////
//@requires: Coroutine
//@requires: CommonStructures.c::FetchCommonType

#if CYTHON_USE_TYPE_SPECS
static PyType_Slot __pyx_IterableCoroutineType_slots[] = {
    {Py_tp_dealloc, (void *)__Pyx_Coroutine_dealloc},
    {Py_am_await, (void *)&__Pyx_Coroutine_await},
    {Py_tp_traverse, (void *)__Pyx_Coroutine_traverse},
    {Py_tp_iter, (void *)__Pyx_Coroutine_await},
    {Py_tp_iternext, (void *)__Pyx_Generator_Next},
    {Py_tp_methods, (void *)__pyx_Coroutine_methods},
    {Py_tp_members, (void *)__pyx_Coroutine_memberlist},
    {Py_tp_getset, (void *)__pyx_Coroutine_getsets},
    {Py_tp_getattro, (void *) __Pyx_PyObject_GenericGetAttrNoDict},
#if CYTHON_USE_TP_FINALIZE
    {Py_tp_finalize, (void *)__Pyx_Coroutine_del},
#endif
    {0, 0},
};

static PyType_Spec __pyx_IterableCoroutineType_spec = {
    __PYX_TYPE_MODULE_PREFIX "iterable_coroutine",
    sizeof(__pyx_CoroutineObject),
    0,
    Py_TPFLAGS_DEFAULT | Py_TPFLAGS_HAVE_GC | Py_TPFLAGS_HAVE_FINALIZE, /*tp_flags*/
    __pyx_IterableCoroutineType_slots
};
#else /* CYTHON_USE_TYPE_SPECS */

static PyTypeObject __pyx_IterableCoroutineType_type = {
    PyVarObject_HEAD_INIT(0, 0)
    __PYX_TYPE_MODULE_PREFIX "iterable_coroutine", /*tp_name*/
    sizeof(__pyx_CoroutineObject),      /*tp_basicsize*/
    0,                                  /*tp_itemsize*/
    (destructor) __Pyx_Coroutine_dealloc,/*tp_dealloc*/
    0,                                  /*tp_print*/
    0,                                  /*tp_getattr*/
    0,                                  /*tp_setattr*/
#if CYTHON_USE_ASYNC_SLOTS
    &__pyx_Coroutine_as_async,          /*tp_as_async (tp_reserved) - Py3 only! */
#else
    0,                                  /*tp_reserved*/
#endif
    0,                                  /*tp_repr*/
    0,                                  /*tp_as_number*/
    0,                                  /*tp_as_sequence*/
    0,                                  /*tp_as_mapping*/
    0,                                  /*tp_hash*/
    0,                                  /*tp_call*/
    0,                                  /*tp_str*/
    0,                                  /*tp_getattro*/
    0,                                  /*tp_setattro*/
    0,                                  /*tp_as_buffer*/
    Py_TPFLAGS_DEFAULT | Py_TPFLAGS_HAVE_GC | Py_TPFLAGS_HAVE_FINALIZE, /*tp_flags*/
    0,                                  /*tp_doc*/
    (traverseproc) __Pyx_Coroutine_traverse,   /*tp_traverse*/
    0,                                  /*tp_clear*/
    0,                                  /*tp_richcompare*/
    offsetof(__pyx_CoroutineObject, gi_weakreflist), /*tp_weaklistoffset*/
    // enable iteration for legacy support of asyncio yield-from protocol
    __Pyx_Coroutine_await,              /*tp_iter*/
    (iternextfunc) __Pyx_Generator_Next, /*tp_iternext*/
    __pyx_Coroutine_methods,            /*tp_methods*/
    __pyx_Coroutine_memberlist,         /*tp_members*/
    __pyx_Coroutine_getsets,            /*tp_getset*/
    0,                                  /*tp_base*/
    0,                                  /*tp_dict*/
    0,                                  /*tp_descr_get*/
    0,                                  /*tp_descr_set*/
    0,                                  /*tp_dictoffset*/
    0,                                  /*tp_init*/
    0,                                  /*tp_alloc*/
    0,                                  /*tp_new*/
    0,                                  /*tp_free*/
    0,                                  /*tp_is_gc*/
    0,                                  /*tp_bases*/
    0,                                  /*tp_mro*/
    0,                                  /*tp_cache*/
    0,                                  /*tp_subclasses*/
    0,                                  /*tp_weaklist*/
    0,                                  /*tp_del*/
    0,                                  /*tp_version_tag*/
#if !CYTHON_COMPILING_IN_PYPY
    __Pyx_Coroutine_del,                /*tp_finalize*/
#endif
#if PY_VERSION_HEX >= 0x030800b1 && (!CYTHON_COMPILING_IN_PYPY || PYPY_VERSION_NUM >= 0x07030800)
    0,                                  /*tp_vectorcall*/
#endif
#if __PYX_NEED_TP_PRINT_SLOT
    0,                                  /*tp_print*/
#endif
#if PY_VERSION_HEX >= 0x030C0000
    0,                                  /*tp_watched*/
#endif
#if CYTHON_COMPILING_IN_PYPY && PY_VERSION_HEX >= 0x03090000 && PY_VERSION_HEX < 0x030a0000
    0,                                          /*tp_pypy_flags*/
#endif
};
#endif /* CYTHON_USE_TYPE_SPECS */


static int __pyx_IterableCoroutine_init(PyObject *module) {
#if CYTHON_USE_TYPE_SPECS
    __pyx_IterableCoroutineType = __Pyx_FetchCommonTypeFromSpec(module, &__pyx_IterableCoroutineType_spec, NULL);
#else
    CYTHON_UNUSED_VAR(module);
    __pyx_IterableCoroutineType_type.tp_getattro = __Pyx_PyObject_GenericGetAttrNoDict;
    __pyx_IterableCoroutineType = __Pyx_FetchCommonType(&__pyx_IterableCoroutineType_type);
#endif
    if (unlikely(!__pyx_IterableCoroutineType))
        return -1;
    return 0;
}


//////////////////// Generator ////////////////////
//@requires: CoroutineBase
//@requires: ObjectHandling.c::PyObject_GenericGetAttrNoDict

static PyMethodDef __pyx_Generator_methods[] = {
    {"send", (PyCFunction) __Pyx_Coroutine_Send, METH_O,
     PyDoc_STR("send(arg) -> send 'arg' into generator,\nreturn next yielded value or raise StopIteration.")},
    {"throw", (PyCFunction) __Pyx_Coroutine_Throw, METH_VARARGS,
     PyDoc_STR("throw(typ[,val[,tb]]) -> raise exception in generator,\nreturn next yielded value or raise StopIteration.")},
    {"close", (PyCFunction) __Pyx_Coroutine_Close_Method, METH_NOARGS,
     PyDoc_STR("close() -> raise GeneratorExit inside generator.")},
    {0, 0, 0, 0}
};

static PyMemberDef __pyx_Generator_memberlist[] = {
    {"gi_running", T_BOOL, offsetof(__pyx_CoroutineObject, is_running), READONLY, NULL},
    {"gi_yieldfrom", T_OBJECT, offsetof(__pyx_CoroutineObject, yieldfrom), READONLY,
     PyDoc_STR("object being iterated by 'yield from', or None")},
    {"gi_code", T_OBJECT, offsetof(__pyx_CoroutineObject, gi_code), READONLY, NULL},
    {"__module__", T_OBJECT, offsetof(__pyx_CoroutineObject, gi_modulename), 0, 0},
#if CYTHON_USE_TYPE_SPECS
    {"__weaklistoffset__", T_PYSSIZET, offsetof(__pyx_CoroutineObject, gi_weakreflist), READONLY, 0},
#endif
    {0, 0, 0, 0, 0}
};

static PyGetSetDef __pyx_Generator_getsets[] = {
    {"__name__", (getter)__Pyx_Coroutine_get_name, (setter)__Pyx_Coroutine_set_name,
     PyDoc_STR("name of the generator"), 0},
    {"__qualname__", (getter)__Pyx_Coroutine_get_qualname, (setter)__Pyx_Coroutine_set_qualname,
     PyDoc_STR("qualified name of the generator"), 0},
    {"gi_frame", (getter)__Pyx_Coroutine_get_frame, NULL,
     PyDoc_STR("Frame of the generator"), 0},
    {0, 0, 0, 0, 0}
};

#if CYTHON_USE_TYPE_SPECS
static PyType_Slot __pyx_GeneratorType_slots[] = {
    {Py_tp_dealloc, (void *)__Pyx_Coroutine_dealloc},
    {Py_tp_traverse, (void *)__Pyx_Coroutine_traverse},
    {Py_tp_iter, (void *)PyObject_SelfIter},
    {Py_tp_iternext, (void *)__Pyx_Generator_Next},
    {Py_tp_methods, (void *)__pyx_Generator_methods},
    {Py_tp_members, (void *)__pyx_Generator_memberlist},
    {Py_tp_getset, (void *)__pyx_Generator_getsets},
    {Py_tp_getattro, (void *) __Pyx_PyObject_GenericGetAttrNoDict},
#if CYTHON_USE_TP_FINALIZE
    {Py_tp_finalize, (void *)__Pyx_Coroutine_del},
#endif
    {0, 0},
};

static PyType_Spec __pyx_GeneratorType_spec = {
    __PYX_TYPE_MODULE_PREFIX "generator",
    sizeof(__pyx_CoroutineObject),
    0,
    Py_TPFLAGS_DEFAULT | Py_TPFLAGS_HAVE_GC | Py_TPFLAGS_HAVE_FINALIZE, /*tp_flags*/
    __pyx_GeneratorType_slots
};
#else /* CYTHON_USE_TYPE_SPECS */

static PyTypeObject __pyx_GeneratorType_type = {
    PyVarObject_HEAD_INIT(0, 0)
    __PYX_TYPE_MODULE_PREFIX "generator", /*tp_name*/
    sizeof(__pyx_CoroutineObject),      /*tp_basicsize*/
    0,                                  /*tp_itemsize*/
    (destructor) __Pyx_Coroutine_dealloc,/*tp_dealloc*/
    0,                                  /*tp_print*/
    0,                                  /*tp_getattr*/
    0,                                  /*tp_setattr*/
    0,                                  /*tp_as_async*/
    0,                                  /*tp_repr*/
    0,                                  /*tp_as_number*/
    0,                                  /*tp_as_sequence*/
    0,                                  /*tp_as_mapping*/
    0,                                  /*tp_hash*/
    0,                                  /*tp_call*/
    0,                                  /*tp_str*/
    0,                                  /*tp_getattro*/
    0,                                  /*tp_setattro*/
    0,                                  /*tp_as_buffer*/
    Py_TPFLAGS_DEFAULT | Py_TPFLAGS_HAVE_GC | Py_TPFLAGS_HAVE_FINALIZE, /*tp_flags*/
    0,                                  /*tp_doc*/
    (traverseproc) __Pyx_Coroutine_traverse,   /*tp_traverse*/
    0,                                  /*tp_clear*/
    0,                                  /*tp_richcompare*/
    offsetof(__pyx_CoroutineObject, gi_weakreflist), /*tp_weaklistoffset*/
    0,                                  /*tp_iter*/
    (iternextfunc) __Pyx_Generator_Next, /*tp_iternext*/
    __pyx_Generator_methods,            /*tp_methods*/
    __pyx_Generator_memberlist,         /*tp_members*/
    __pyx_Generator_getsets,            /*tp_getset*/
    0,                                  /*tp_base*/
    0,                                  /*tp_dict*/
    0,                                  /*tp_descr_get*/
    0,                                  /*tp_descr_set*/
    0,                                  /*tp_dictoffset*/
    0,                                  /*tp_init*/
    0,                                  /*tp_alloc*/
    0,                                  /*tp_new*/
    0,                                  /*tp_free*/
    0,                                  /*tp_is_gc*/
    0,                                  /*tp_bases*/
    0,                                  /*tp_mro*/
    0,                                  /*tp_cache*/
    0,                                  /*tp_subclasses*/
    0,                                  /*tp_weaklist*/
#if CYTHON_USE_TP_FINALIZE
    0,                                  /*tp_del*/
#else
    __Pyx_Coroutine_del,                /*tp_del*/
#endif
    0,                                  /*tp_version_tag*/
#if CYTHON_USE_TP_FINALIZE
    __Pyx_Coroutine_del,                /*tp_finalize*/
#else
    0,                                  /*tp_finalize*/
#endif
#if PY_VERSION_HEX >= 0x030800b1 && (!CYTHON_COMPILING_IN_PYPY || PYPY_VERSION_NUM >= 0x07030800)
    0,                                  /*tp_vectorcall*/
#endif
#if __PYX_NEED_TP_PRINT_SLOT
    0,                                  /*tp_print*/
#endif
#if PY_VERSION_HEX >= 0x030C0000
    0,                                  /*tp_watched*/
#endif
#if CYTHON_COMPILING_IN_PYPY && PY_VERSION_HEX >= 0x03090000 && PY_VERSION_HEX < 0x030a0000
    0,                                          /*tp_pypy_flags*/
#endif
};
#endif /* CYTHON_USE_TYPE_SPECS */

static int __pyx_Generator_init(PyObject *module) {
#if CYTHON_USE_TYPE_SPECS
    __pyx_GeneratorType = __Pyx_FetchCommonTypeFromSpec(module, &__pyx_GeneratorType_spec, NULL);
#else
    CYTHON_UNUSED_VAR(module);
    // on Windows, C-API functions can't be used in slots statically
    __pyx_GeneratorType_type.tp_getattro = __Pyx_PyObject_GenericGetAttrNoDict;
    __pyx_GeneratorType_type.tp_iter = PyObject_SelfIter;
    __pyx_GeneratorType = __Pyx_FetchCommonType(&__pyx_GeneratorType_type);
#endif
    if (unlikely(!__pyx_GeneratorType)) {
        return -1;
    }
    return 0;
}


/////////////// ReturnWithStopIteration.proto ///////////////

#define __Pyx_ReturnWithStopIteration(value)  \
    if (value == Py_None) PyErr_SetNone(PyExc_StopIteration); else __Pyx__ReturnWithStopIteration(value)
static void __Pyx__ReturnWithStopIteration(PyObject* value); /*proto*/

/////////////// ReturnWithStopIteration ///////////////
//@requires: Exceptions.c::PyErrFetchRestore
//@requires: Exceptions.c::PyThreadStateGet
//@substitute: naming

// 1) Instantiating an exception just to pass back a value is costly.
// 2) CPython 3.12 cannot separate exception type and value
// 3) Passing a tuple as value into PyErr_SetObject() passes its items on as arguments.
// 4) Passing an exception as value will interpret it as an exception on unpacking and raise it (or unpack its value).
// 5) If there is currently an exception being handled, we need to chain it.

static void __Pyx__ReturnWithStopIteration(PyObject* value) {
    PyObject *exc, *args;
#if CYTHON_COMPILING_IN_CPYTHON
    __Pyx_PyThreadState_declare
    if (PY_VERSION_HEX >= 0x030C00A6
            || unlikely(PyTuple_Check(value) || PyExceptionInstance_Check(value))) {
        args = PyTuple_New(1);
        if (unlikely(!args)) return;
        Py_INCREF(value);
        PyTuple_SET_ITEM(args, 0, value);
        exc = PyType_Type.tp_call(PyExc_StopIteration, args, NULL);
        Py_DECREF(args);
        if (!exc) return;
    } else {
        // it's safe to avoid instantiating the exception
        Py_INCREF(value);
        exc = value;
    }
    #if CYTHON_FAST_THREAD_STATE
    __Pyx_PyThreadState_assign
    #if CYTHON_USE_EXC_INFO_STACK
    if (!$local_tstate_cname->exc_info->exc_value)
    #else
    if (!$local_tstate_cname->exc_type)
    #endif
    {
        // no chaining needed => avoid the overhead in PyErr_SetObject()
        Py_INCREF(PyExc_StopIteration);
        __Pyx_ErrRestore(PyExc_StopIteration, exc, NULL);
        return;
    }
    #endif
#else
    args = PyTuple_Pack(1, value);
    if (unlikely(!args)) return;
    exc = PyObject_Call(PyExc_StopIteration, args, NULL);
    Py_DECREF(args);
    if (unlikely(!exc)) return;
#endif
    PyErr_SetObject(PyExc_StopIteration, exc);
    Py_DECREF(exc);
}


//////////////////// StopAsyncIteration.proto ////////////////////

// TODO: remove
#define __Pyx_StopAsyncIteration_USED
static PyObject *__Pyx_PyExc_StopAsyncIteration;
static int __pyx_StopAsyncIteration_init(PyObject *module); /*proto*/

//////////////////// StopAsyncIteration ////////////////////

// TODO: remove
static int __pyx_StopAsyncIteration_init(PyObject *module) {
    CYTHON_UNUSED_VAR(module);
    __Pyx_PyExc_StopAsyncIteration = PyExc_StopAsyncIteration;
    return 0;
}<|MERGE_RESOLUTION|>--- conflicted
+++ resolved
@@ -518,15 +518,6 @@
         // PyErr_SetObject() and friends put the value directly into ev
         else if (unlikely(PyTuple_Check(ev))) {
             // if it's a tuple, it is interpreted as separate constructor arguments (surprise!)
-<<<<<<< HEAD
-#if !CYTHON_COMPILING_IN_LIMITED_API
-            Py_ssize_t size = PyTuple_GET_SIZE(ev);
-#else
-            Py_ssize_t size = PyTuple_Size(ev);
-            if (size < 0) goto limited_api_failure;
-#endif
-            if (size >= 1) {
-=======
             Py_ssize_t tuple_size = __Pyx_PyTuple_GET_SIZE(ev);
             #if !CYTHON_ASSUME_SAFE_SIZE
             if (unlikely(tuple_size == -1)) {
@@ -537,7 +528,6 @@
             }
             #endif
             if (tuple_size >= 1) {
->>>>>>> b9ae9a7f
 #if CYTHON_ASSUME_SAFE_MACROS && !CYTHON_AVOID_BORROWED_REFS
                 value = PyTuple_GET_ITEM(ev, 0);
                 Py_INCREF(value);
