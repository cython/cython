//////////////////// GeneratorYieldFrom.proto ////////////////////

static CYTHON_INLINE PyObject* __Pyx_Generator_Yield_From(__pyx_CoroutineObject *gen, PyObject *source);

//////////////////// GeneratorYieldFrom ////////////////////
//@requires: Generator

#if CYTHON_USE_TYPE_SLOTS
static void __Pyx_PyIter_CheckErrorAndDecref(PyObject *source) {
    __Pyx_TypeName source_type_name = __Pyx_PyType_GetName(Py_TYPE(source));
    PyErr_Format(PyExc_TypeError,
        "iter() returned non-iterator of type '" __Pyx_FMT_TYPENAME "'", source_type_name);
    __Pyx_DECREF_TypeName(source_type_name);
    Py_DECREF(source);
}
#endif

static CYTHON_INLINE PyObject* __Pyx_Generator_Yield_From(__pyx_CoroutineObject *gen, PyObject *source) {
    PyObject *source_gen, *retval;
#ifdef __Pyx_Coroutine_USED
    if (__Pyx_Coroutine_Check(source)) {
        // TODO: this should only happen for types.coroutine()ed generators, but we can't determine that here
        Py_INCREF(source);
        source_gen = source;
        retval = __Pyx_Generator_Next(source);
    } else
#endif
    {
#if CYTHON_USE_TYPE_SLOTS
        if (likely(Py_TYPE(source)->tp_iter)) {
            source_gen = Py_TYPE(source)->tp_iter(source);
            if (unlikely(!source_gen))
                return NULL;
            if (unlikely(!PyIter_Check(source_gen))) {
                __Pyx_PyIter_CheckErrorAndDecref(source_gen);
                return NULL;
            }
        } else
        // CPython also allows non-iterable sequences to be iterated over
#endif
        {
            source_gen = PyObject_GetIter(source);
            if (unlikely(!source_gen))
                return NULL;
        }
        // source_gen is now the iterator, make the first next() call
        retval = __Pyx_PyObject_GetIterNextFunc(source_gen)(source_gen);
    }
    if (likely(retval)) {
        gen->yieldfrom = source_gen;
        return retval;
    }
    Py_DECREF(source_gen);
    return NULL;
}


//////////////////// CoroutineYieldFrom.proto ////////////////////

static CYTHON_INLINE PyObject* __Pyx_Coroutine_Yield_From(__pyx_CoroutineObject *gen, PyObject *source);

//////////////////// CoroutineYieldFrom ////////////////////
//@requires: Coroutine
//@requires: GetAwaitIter

static PyObject* __Pyx__Coroutine_Yield_From_Generic(__pyx_CoroutineObject *gen, PyObject *source) {
    PyObject *retval;
    PyObject *source_gen = __Pyx__Coroutine_GetAwaitableIter(source);
    if (unlikely(!source_gen)) {
        return NULL;
    }
    // source_gen is now the iterator, make the first next() call
    if (__Pyx_Coroutine_Check(source_gen)) {
        retval = __Pyx_Generator_Next(source_gen);
    } else {
        retval = __Pyx_PyObject_GetIterNextFunc(source_gen)(source_gen);
    }
    if (retval) {
        gen->yieldfrom = source_gen;
        return retval;
    }
    Py_DECREF(source_gen);
    return NULL;
}

static CYTHON_INLINE PyObject* __Pyx_Coroutine_Yield_From(__pyx_CoroutineObject *gen, PyObject *source) {
    PyObject *retval;
    if (__Pyx_Coroutine_Check(source)) {
        if (unlikely(((__pyx_CoroutineObject*)source)->yieldfrom)) {
            PyErr_SetString(
                PyExc_RuntimeError,
                "coroutine is being awaited already");
            return NULL;
        }
        retval = __Pyx_Generator_Next(source);
#ifdef __Pyx_AsyncGen_USED
    // inlined "__pyx_PyAsyncGenASend" handling to avoid the series of generic calls
    } else if (__pyx_PyAsyncGenASend_CheckExact(source)) {
        retval = __Pyx_async_gen_asend_iternext(source);
#endif
    } else {
        return __Pyx__Coroutine_Yield_From_Generic(gen, source);
    }
    if (retval) {
        Py_INCREF(source);
        gen->yieldfrom = source;
    }
    return retval;
}


//////////////////// GetAwaitIter.proto ////////////////////

static CYTHON_INLINE PyObject *__Pyx_Coroutine_GetAwaitableIter(PyObject *o); /*proto*/
static PyObject *__Pyx__Coroutine_GetAwaitableIter(PyObject *o); /*proto*/

//////////////////// GetAwaitIter ////////////////////
//@requires: ObjectHandling.c::PyObjectGetMethod
//@requires: ObjectHandling.c::PyObjectCallNoArg
//@requires: ObjectHandling.c::PyObjectCallOneArg

static CYTHON_INLINE PyObject *__Pyx_Coroutine_GetAwaitableIter(PyObject *o) {
#ifdef __Pyx_Coroutine_USED
    if (__Pyx_Coroutine_Check(o)) {
        return __Pyx_NewRef(o);
    }
#endif
    return __Pyx__Coroutine_GetAwaitableIter(o);
}


static void __Pyx_Coroutine_AwaitableIterError(PyObject *source) {
#if PY_VERSION_HEX < 0x030d0000 || defined(_PyErr_FormatFromCause)
    __Pyx_TypeName source_type_name = __Pyx_PyType_GetName(Py_TYPE(source));
    _PyErr_FormatFromCause(PyExc_TypeError,
        "'async for' received an invalid object from __anext__: " __Pyx_FMT_TYPENAME, source_type_name);
    __Pyx_DECREF_TypeName(source_type_name);
#else
    PyObject *exc, *val, *val2, *tb;
    __Pyx_TypeName source_type_name = __Pyx_PyType_GetName(Py_TYPE(source));
    assert(PyErr_Occurred());
    PyErr_Fetch(&exc, &val, &tb);
    PyErr_NormalizeException(&exc, &val, &tb);
    if (tb != NULL) {
        PyException_SetTraceback(val, tb);
        Py_DECREF(tb);
    }
    Py_DECREF(exc);
    assert(!PyErr_Occurred());
    PyErr_Format(PyExc_TypeError,
        "'async for' received an invalid object from __anext__: " __Pyx_FMT_TYPENAME, source_type_name);
    __Pyx_DECREF_TypeName(source_type_name);

    PyErr_Fetch(&exc, &val2, &tb);
    PyErr_NormalizeException(&exc, &val2, &tb);
    Py_INCREF(val);
    PyException_SetCause(val2, val);
    PyException_SetContext(val2, val);
    PyErr_Restore(exc, val2, tb);
#endif
}

// adapted from genobject.c in Py3.5
static PyObject *__Pyx__Coroutine_GetAwaitableIter(PyObject *obj) {
    PyObject *res;
#if CYTHON_USE_ASYNC_SLOTS
    __Pyx_PyAsyncMethodsStruct* am = __Pyx_PyType_AsAsync(obj);
    if (likely(am && am->am_await)) {
        res = (*am->am_await)(obj);
    } else
#endif
    if (PyCoro_CheckExact(obj)) {
        return __Pyx_NewRef(obj);
    } else
#if CYTHON_COMPILING_IN_CPYTHON && defined(CO_ITERABLE_COROUTINE)
#if PY_VERSION_HEX >= 0x030C00A6
    if (PyGen_CheckExact(obj) && (PyGen_GetCode((PyGenObject*)obj)->co_flags & CO_ITERABLE_COROUTINE)) {
#else
    if (PyGen_CheckExact(obj) && ((PyGenObject*)obj)->gi_code && ((PyCodeObject *)((PyGenObject*)obj)->gi_code)->co_flags & CO_ITERABLE_COROUTINE) {
#endif
        // Python generator marked with "@types.coroutine" decorator
        return __Pyx_NewRef(obj);
    } else
#endif
    {
        PyObject *method = NULL;
        int is_method = __Pyx_PyObject_GetMethod(obj, PYIDENT("__await__"), &method);
        if (likely(is_method)) {
            res = __Pyx_PyObject_CallOneArg(method, obj);
        } else if (likely(method)) {
            res = __Pyx_PyObject_CallNoArg(method);
        } else
            goto slot_error;
        Py_DECREF(method);
    }
    if (unlikely(!res)) {
        // surprisingly, CPython replaces the exception here...
        __Pyx_Coroutine_AwaitableIterError(obj);
        goto bad;
    }
    if (unlikely(!PyIter_Check(res))) {
        __Pyx_TypeName res_type_name = __Pyx_PyType_GetName(Py_TYPE(res));
        PyErr_Format(PyExc_TypeError,
            "__await__() returned non-iterator of type '" __Pyx_FMT_TYPENAME "'", res_type_name);
        __Pyx_DECREF_TypeName(res_type_name);
        Py_CLEAR(res);
    } else {
        int is_coroutine = 0;
        #ifdef __Pyx_Coroutine_USED
        is_coroutine |= __Pyx_Coroutine_Check(res);
        #endif
        is_coroutine |= PyCoro_CheckExact(res);
        if (unlikely(is_coroutine)) {
            /* __await__ must return an *iterator*, not
               a coroutine or another awaitable (see PEP 492) */
            PyErr_SetString(PyExc_TypeError,
                            "__await__() returned a coroutine");
            Py_CLEAR(res);
        }
    }
    return res;
slot_error:
    {
        __Pyx_TypeName obj_type_name = __Pyx_PyType_GetName(Py_TYPE(obj));
        PyErr_Format(PyExc_TypeError,
            "object " __Pyx_FMT_TYPENAME " can't be used in 'await' expression", obj_type_name);
        __Pyx_DECREF_TypeName(obj_type_name);
    }
bad:
    return NULL;
}


//////////////////// AsyncIter.proto ////////////////////

static CYTHON_INLINE PyObject *__Pyx_Coroutine_GetAsyncIter(PyObject *o); /*proto*/
static CYTHON_INLINE PyObject *__Pyx_Coroutine_AsyncIterNext(PyObject *o); /*proto*/

//////////////////// AsyncIter ////////////////////
//@requires: GetAwaitIter

static PyObject *__Pyx_Coroutine_GetAsyncIter_Generic(PyObject *obj) {
    __Pyx_TypeName obj_type_name = __Pyx_PyType_GetName(Py_TYPE(obj));
    PyErr_Format(PyExc_TypeError,
                 "'async for' requires an object with __aiter__ method, got " __Pyx_FMT_TYPENAME, obj_type_name);
    __Pyx_DECREF_TypeName(obj_type_name);
    return NULL;
}


static CYTHON_INLINE PyObject *__Pyx_Coroutine_GetAsyncIter(PyObject *obj) {
#ifdef __Pyx_AsyncGen_USED
    if (__Pyx_AsyncGen_CheckExact(obj)) {
        return __Pyx_NewRef(obj);
    }
#endif
#if CYTHON_USE_ASYNC_SLOTS
    {
        __Pyx_PyAsyncMethodsStruct* am = __Pyx_PyType_AsAsync(obj);
        if (likely(am && am->am_aiter)) {
            return (*am->am_aiter)(obj);
        }
    }
#endif
    return __Pyx_Coroutine_GetAsyncIter_Generic(obj);
}


static PyObject *__Pyx__Coroutine_AsyncIterNext(PyObject *obj) {
    __Pyx_TypeName obj_type_name = __Pyx_PyType_GetName(Py_TYPE(obj));
    PyErr_Format(PyExc_TypeError,
        "'async for' requires an object with __anext__ method, got " __Pyx_FMT_TYPENAME, obj_type_name);
    __Pyx_DECREF_TypeName(obj_type_name);
    return NULL;
}


static CYTHON_INLINE PyObject *__Pyx_Coroutine_AsyncIterNext(PyObject *obj) {
#ifdef __Pyx_AsyncGen_USED
    if (__Pyx_AsyncGen_CheckExact(obj)) {
        return __Pyx_async_gen_anext(obj);
    }
#endif
#if CYTHON_USE_ASYNC_SLOTS
    {
        __Pyx_PyAsyncMethodsStruct* am = __Pyx_PyType_AsAsync(obj);
        if (likely(am && am->am_anext)) {
            return (*am->am_anext)(obj);
        }
    }
#endif
    return __Pyx__Coroutine_AsyncIterNext(obj);
}


//////////////////// pep479.proto ////////////////////

static void __Pyx_Generator_Replace_StopIteration(int in_async_gen); /*proto*/

//////////////////// pep479 ////////////////////
//@requires: Exceptions.c::GetException

static void __Pyx_Generator_Replace_StopIteration(int in_async_gen) {
    PyObject *exc, *val, *tb, *cur_exc;
    __Pyx_PyThreadState_declare
    #ifdef __Pyx_StopAsyncIteration_USED
    int is_async_stopiteration = 0;
    #endif
    CYTHON_MAYBE_UNUSED_VAR(in_async_gen);

    cur_exc = PyErr_Occurred();
    if (likely(!__Pyx_PyErr_GivenExceptionMatches(cur_exc, PyExc_StopIteration))) {
        #ifdef __Pyx_StopAsyncIteration_USED
        if (in_async_gen && unlikely(__Pyx_PyErr_GivenExceptionMatches(cur_exc, __Pyx_PyExc_StopAsyncIteration))) {
            is_async_stopiteration = 1;
        } else
        #endif
            return;
    }

    __Pyx_PyThreadState_assign
    // Chain exceptions by moving Stop(Async)Iteration to exc_info before creating the RuntimeError.
    // In Py2.x, no chaining happens, but the exception still stays visible in exc_info.
    __Pyx_GetException(&exc, &val, &tb);
    Py_XDECREF(exc);
    Py_XDECREF(val);
    Py_XDECREF(tb);
    PyErr_SetString(PyExc_RuntimeError,
        #ifdef __Pyx_StopAsyncIteration_USED
        is_async_stopiteration ? "async generator raised StopAsyncIteration" :
        in_async_gen ? "async generator raised StopIteration" :
        #endif
        "generator raised StopIteration");
}


//////////////////// CoroutineBase.proto ////////////////////
//@substitute: naming

struct __pyx_CoroutineObject;
typedef PyObject *(*__pyx_coroutine_body_t)(struct __pyx_CoroutineObject *, PyThreadState *, PyObject *);

#if CYTHON_USE_EXC_INFO_STACK
// See  https://bugs.python.org/issue25612
#define __Pyx_ExcInfoStruct  _PyErr_StackItem
#else
// Minimal replacement struct for Py<3.7, without the Py3.7 exception state stack.
typedef struct {
    PyObject *exc_type;
    PyObject *exc_value;
    PyObject *exc_traceback;
} __Pyx_ExcInfoStruct;
#endif

typedef struct __pyx_CoroutineObject {
    PyObject_HEAD
    __pyx_coroutine_body_t body;
    PyObject *closure;
    __Pyx_ExcInfoStruct gi_exc_state;
    PyObject *gi_weakreflist;
    PyObject *classobj;
    PyObject *yieldfrom;
    PyObject *gi_name;
    PyObject *gi_qualname;
    PyObject *gi_modulename;
    PyObject *gi_code;
    PyObject *gi_frame;
    int resume_label;
    // using T_BOOL for property below requires char value
    char is_running;
} __pyx_CoroutineObject;

static __pyx_CoroutineObject *__Pyx__Coroutine_New(
    PyTypeObject *type, __pyx_coroutine_body_t body, PyObject *code, PyObject *closure,
    PyObject *name, PyObject *qualname, PyObject *module_name); /*proto*/

static __pyx_CoroutineObject *__Pyx__Coroutine_NewInit(
            __pyx_CoroutineObject *gen, __pyx_coroutine_body_t body, PyObject *code, PyObject *closure,
            PyObject *name, PyObject *qualname, PyObject *module_name); /*proto*/

static CYTHON_INLINE void __Pyx_Coroutine_ExceptionClear(__Pyx_ExcInfoStruct *self);
static int __Pyx_Coroutine_clear(PyObject *self); /*proto*/
static PyObject *__Pyx_Coroutine_Send(PyObject *self, PyObject *value); /*proto*/
static PyObject *__Pyx_Coroutine_Close(PyObject *self); /*proto*/
static PyObject *__Pyx_Coroutine_Throw(PyObject *gen, PyObject *args); /*proto*/

// macros for exception state swapping instead of inline functions to make use of the local thread state context
#if CYTHON_USE_EXC_INFO_STACK
#define __Pyx_Coroutine_SwapException(self)
#define __Pyx_Coroutine_ResetAndClearException(self)  __Pyx_Coroutine_ExceptionClear(&(self)->gi_exc_state)
#else
#define __Pyx_Coroutine_SwapException(self) { \
    __Pyx_ExceptionSwap(&(self)->gi_exc_state.exc_type, &(self)->gi_exc_state.exc_value, &(self)->gi_exc_state.exc_traceback); \
    __Pyx_Coroutine_ResetFrameBackpointer(&(self)->gi_exc_state); \
    }
#define __Pyx_Coroutine_ResetAndClearException(self) { \
    __Pyx_ExceptionReset((self)->gi_exc_state.exc_type, (self)->gi_exc_state.exc_value, (self)->gi_exc_state.exc_traceback); \
    (self)->gi_exc_state.exc_type = (self)->gi_exc_state.exc_value = (self)->gi_exc_state.exc_traceback = NULL; \
    }
#endif

#if CYTHON_FAST_THREAD_STATE
#define __Pyx_PyGen_FetchStopIterationValue(pvalue) \
    __Pyx_PyGen__FetchStopIterationValue($local_tstate_cname, pvalue)
#else
#define __Pyx_PyGen_FetchStopIterationValue(pvalue) \
    __Pyx_PyGen__FetchStopIterationValue(__Pyx_PyThreadState_Current, pvalue)
#endif
static int __Pyx_PyGen__FetchStopIterationValue(PyThreadState *tstate, PyObject **pvalue); /*proto*/
static CYTHON_INLINE void __Pyx_Coroutine_ResetFrameBackpointer(__Pyx_ExcInfoStruct *exc_state); /*proto*/


//////////////////// Coroutine.proto ////////////////////

#define __Pyx_Coroutine_USED
#define __Pyx_Coroutine_CheckExact(obj) __Pyx_IS_TYPE(obj, CGLOBAL(__pyx_CoroutineType))
// __Pyx_Coroutine_Check(obj): see override for IterableCoroutine below
#define __Pyx_Coroutine_Check(obj) __Pyx_Coroutine_CheckExact(obj)
#define __Pyx_CoroutineAwait_CheckExact(obj) __Pyx_IS_TYPE(obj, CGLOBAL(__pyx_CoroutineAwaitType))

#define __Pyx_Coroutine_New(body, code, closure, name, qualname, module_name)  \
    __Pyx__Coroutine_New(CGLOBAL(__pyx_CoroutineType), body, code, closure, name, qualname, module_name)

static int __pyx_Coroutine_init(PyObject *module); /*proto*/
static PyObject *__Pyx__Coroutine_await(PyObject *coroutine); /*proto*/

typedef struct {
    PyObject_HEAD
    PyObject *coroutine;
} __pyx_CoroutineAwaitObject;

static PyObject *__Pyx_CoroutineAwait_Close(__pyx_CoroutineAwaitObject *self, PyObject *arg); /*proto*/
static PyObject *__Pyx_CoroutineAwait_Throw(__pyx_CoroutineAwaitObject *self, PyObject *args); /*proto*/


//////////////////// Generator.proto ////////////////////

#define __Pyx_Generator_USED
#define __Pyx_Generator_CheckExact(obj) __Pyx_IS_TYPE(obj, CGLOBAL(__pyx_GeneratorType))

#define __Pyx_Generator_New(body, code, closure, name, qualname, module_name)  \
    __Pyx__Coroutine_New(CGLOBAL(__pyx_GeneratorType), body, code, closure, name, qualname, module_name)

static PyObject *__Pyx_Generator_Next(PyObject *self);
static int __pyx_Generator_init(PyObject *module); /*proto*/


//////////////////// AsyncGen ////////////////////
//@requires: AsyncGen.c::AsyncGenerator
// -> empty, only delegates to separate file


//////////////////// CoroutineBase ////////////////////
//@substitute: naming
//@requires: Exceptions.c::PyErrFetchRestore
//@requires: Exceptions.c::PyThreadStateGet
//@requires: Exceptions.c::SwapException
//@requires: Exceptions.c::RaiseException
//@requires: Exceptions.c::SaveResetException
//@requires: ObjectHandling.c::PyObjectCallMethod1
//@requires: ObjectHandling.c::PyObjectCallNoArg
//@requires: ObjectHandling.c::PyObjectCallOneArg
//@requires: ObjectHandling.c::PyObjectFastCall
//@requires: ObjectHandling.c::PyObjectGetAttrStr
//@requires: ObjectHandling.c::PyObjectGetAttrStrNoError
//@requires: CommonStructures.c::FetchCommonType
//@requires: ModuleSetupCode.c::IncludeStructmemberH

#include <frameobject.h>
#if PY_VERSION_HEX >= 0x030b00a6
  #ifndef Py_BUILD_CORE
    #define Py_BUILD_CORE 1
  #endif
  #include "internal/pycore_frame.h"
#endif

#define __Pyx_Coroutine_Undelegate(gen) Py_CLEAR((gen)->yieldfrom)

//   If StopIteration exception is set, fetches its 'value'
//   attribute if any, otherwise sets pvalue to None.
//
//   Returns 0 if no exception or StopIteration is set.
//   If any other exception is set, returns -1 and leaves
//   pvalue unchanged.
static int __Pyx_PyGen__FetchStopIterationValue(PyThreadState *$local_tstate_cname, PyObject **pvalue) {
    PyObject *et, *ev, *tb;
    PyObject *value = NULL;
    CYTHON_UNUSED_VAR($local_tstate_cname);

    __Pyx_ErrFetch(&et, &ev, &tb);

    if (!et) {
        Py_XDECREF(tb);
        Py_XDECREF(ev);
        Py_INCREF(Py_None);
        *pvalue = Py_None;
        return 0;
    }

    // most common case: plain StopIteration without or with separate argument
    if (likely(et == PyExc_StopIteration)) {
        if (!ev) {
            Py_INCREF(Py_None);
            value = Py_None;
        }
        else if (likely(__Pyx_IS_TYPE(ev, (PyTypeObject*)PyExc_StopIteration))) {
            value = ((PyStopIterationObject *)ev)->value;
            Py_INCREF(value);
            Py_DECREF(ev);
        }
        // PyErr_SetObject() and friends put the value directly into ev
        else if (unlikely(PyTuple_Check(ev))) {
            // if it's a tuple, it is interpreted as separate constructor arguments (surprise!)
            Py_ssize_t tuple_size = __Pyx_PyTuple_GET_SIZE(ev);
            #if !CYTHON_ASSUME_SAFE_SIZE
            if (unlikely(tuple_size == -1)) {
                Py_XDECREF(tb);
                Py_DECREF(ev);
                Py_DECREF(et);
                return -1;
            }
            #endif
            if (tuple_size >= 1) {
#if CYTHON_ASSUME_SAFE_MACROS && !CYTHON_AVOID_BORROWED_REFS
                value = PyTuple_GET_ITEM(ev, 0);
                Py_INCREF(value);
#else
                value = PySequence_ITEM(ev, 0);
#endif
            } else {
                Py_INCREF(Py_None);
                value = Py_None;
            }
            Py_DECREF(ev);
        }
        else if (!__Pyx_TypeCheck(ev, (PyTypeObject*)PyExc_StopIteration)) {
            // 'steal' reference to ev
            value = ev;
        }
        if (likely(value)) {
            Py_XDECREF(tb);
            Py_DECREF(et);
            *pvalue = value;
            return 0;
        }
    } else if (!__Pyx_PyErr_GivenExceptionMatches(et, PyExc_StopIteration)) {
        __Pyx_ErrRestore(et, ev, tb);
        return -1;
    }

    // otherwise: normalise and check what that gives us
    PyErr_NormalizeException(&et, &ev, &tb);
    if (unlikely(!PyObject_TypeCheck(ev, (PyTypeObject*)PyExc_StopIteration))) {
        // looks like normalisation failed - raise the new exception
        __Pyx_ErrRestore(et, ev, tb);
        return -1;
    }
    Py_XDECREF(tb);
    Py_DECREF(et);
    value = ((PyStopIterationObject *)ev)->value;
    Py_INCREF(value);
    Py_DECREF(ev);
    *pvalue = value;
    return 0;
}

static CYTHON_INLINE
void __Pyx_Coroutine_ExceptionClear(__Pyx_ExcInfoStruct *exc_state) {
#if PY_VERSION_HEX >= 0x030B00a4
    Py_CLEAR(exc_state->exc_value);
#else
    PyObject *t, *v, *tb;
    t = exc_state->exc_type;
    v = exc_state->exc_value;
    tb = exc_state->exc_traceback;

    exc_state->exc_type = NULL;
    exc_state->exc_value = NULL;
    exc_state->exc_traceback = NULL;

    Py_XDECREF(t);
    Py_XDECREF(v);
    Py_XDECREF(tb);
#endif
}

#define __Pyx_Coroutine_AlreadyRunningError(gen)  (__Pyx__Coroutine_AlreadyRunningError(gen), (PyObject*)NULL)
static void __Pyx__Coroutine_AlreadyRunningError(__pyx_CoroutineObject *gen) {
    const char *msg;
    CYTHON_MAYBE_UNUSED_VAR(gen);
    if ((0)) {
    #ifdef __Pyx_Coroutine_USED
    } else if (__Pyx_Coroutine_Check((PyObject*)gen)) {
        msg = "coroutine already executing";
    #endif
    #ifdef __Pyx_AsyncGen_USED
    } else if (__Pyx_AsyncGen_CheckExact((PyObject*)gen)) {
        msg = "async generator already executing";
    #endif
    } else {
        msg = "generator already executing";
    }
    PyErr_SetString(PyExc_ValueError, msg);
}

#define __Pyx_Coroutine_NotStartedError(gen)  (__Pyx__Coroutine_NotStartedError(gen), (PyObject*)NULL)
static void __Pyx__Coroutine_NotStartedError(PyObject *gen) {
    const char *msg;
    CYTHON_MAYBE_UNUSED_VAR(gen);
    if ((0)) {
    #ifdef __Pyx_Coroutine_USED
    } else if (__Pyx_Coroutine_Check(gen)) {
        msg = "can't send non-None value to a just-started coroutine";
    #endif
    #ifdef __Pyx_AsyncGen_USED
    } else if (__Pyx_AsyncGen_CheckExact(gen)) {
        msg = "can't send non-None value to a just-started async generator";
    #endif
    } else {
        msg = "can't send non-None value to a just-started generator";
    }
    PyErr_SetString(PyExc_TypeError, msg);
}

#define __Pyx_Coroutine_AlreadyTerminatedError(gen, value, closing)  (__Pyx__Coroutine_AlreadyTerminatedError(gen, value, closing), (PyObject*)NULL)
static void __Pyx__Coroutine_AlreadyTerminatedError(PyObject *gen, PyObject *value, int closing) {
    CYTHON_MAYBE_UNUSED_VAR(gen);
    CYTHON_MAYBE_UNUSED_VAR(closing);
    #ifdef __Pyx_Coroutine_USED
    if (!closing && __Pyx_Coroutine_Check(gen)) {
        // `self` is an exhausted coroutine: raise an error,
        // except when called from gen_close(), which should
        // always be a silent method.
        PyErr_SetString(PyExc_RuntimeError, "cannot reuse already awaited coroutine");
    } else
    #endif
    if (value) {
        // `gen` is an exhausted generator:
        // only set exception if called from send().
        #ifdef __Pyx_AsyncGen_USED
        if (__Pyx_AsyncGen_CheckExact(gen))
            PyErr_SetNone(__Pyx_PyExc_StopAsyncIteration);
        else
        #endif
        PyErr_SetNone(PyExc_StopIteration);
    }
}

static
PyObject *__Pyx_Coroutine_SendEx(__pyx_CoroutineObject *self, PyObject *value, int closing) {
    __Pyx_PyThreadState_declare
    PyThreadState *tstate;
    __Pyx_ExcInfoStruct *exc_state;
    PyObject *retval;

    assert(!self->is_running);

    if (unlikely(self->resume_label == 0)) {
        if (unlikely(value && value != Py_None)) {
            return __Pyx_Coroutine_NotStartedError((PyObject*)self);
        }
    }

    if (unlikely(self->resume_label == -1)) {
        return __Pyx_Coroutine_AlreadyTerminatedError((PyObject*)self, value, closing);
    }

#if CYTHON_FAST_THREAD_STATE
    __Pyx_PyThreadState_assign
    tstate = $local_tstate_cname;
#else
    tstate = __Pyx_PyThreadState_Current;
#endif

    // Traceback/Frame rules pre-Py3.7:
    // - on entry, save external exception state in self->gi_exc_state, restore it on exit
    // - on exit, keep internally generated exceptions in self->gi_exc_state, clear everything else
    // - on entry, set "f_back" pointer of internal exception traceback to (current) outer call frame
    // - on exit, clear "f_back" of internal exception traceback
    // - do not touch external frames and tracebacks

    // Traceback/Frame rules for Py3.7+ (CYTHON_USE_EXC_INFO_STACK):
    // - on entry, push internal exception state in self->gi_exc_state on the exception stack
    // - on exit, keep internally generated exceptions in self->gi_exc_state, clear everything else
    // - on entry, set "f_back" pointer of internal exception traceback to (current) outer call frame
    // - on exit, clear "f_back" of internal exception traceback
    // - do not touch external frames and tracebacks

    exc_state = &self->gi_exc_state;
    if (exc_state->exc_value) {
        #if CYTHON_COMPILING_IN_PYPY
        // FIXME: what to do in PyPy?
        #else
        // Generators always return to their most recent caller, not
        // necessarily their creator.
        PyObject *exc_tb;
        #if PY_VERSION_HEX >= 0x030B00a4 && !CYTHON_COMPILING_IN_CPYTHON
        // owned reference!
        exc_tb = PyException_GetTraceback(exc_state->exc_value);
        #elif PY_VERSION_HEX >= 0x030B00a4
        exc_tb = ((PyBaseExceptionObject*) exc_state->exc_value)->traceback;
        #else
        exc_tb = exc_state->exc_traceback;
        #endif
        if (exc_tb) {
            PyTracebackObject *tb = (PyTracebackObject *) exc_tb;
            PyFrameObject *f = tb->tb_frame;

            assert(f->f_back == NULL);
            #if PY_VERSION_HEX >= 0x030B00A1
            // PyThreadState_GetFrame returns NULL if there isn't a current frame
            // which is a valid state so no need to check
            f->f_back = PyThreadState_GetFrame(tstate);
            #else
            Py_XINCREF(tstate->frame);
            f->f_back = tstate->frame;
            #endif
            #if PY_VERSION_HEX >= 0x030B00a4 && !CYTHON_COMPILING_IN_CPYTHON
            Py_DECREF(exc_tb);
            #endif
        }
        #endif
    }

#if CYTHON_USE_EXC_INFO_STACK
    // See  https://bugs.python.org/issue25612
    exc_state->previous_item = tstate->exc_info;
    tstate->exc_info = exc_state;
#else
    if (exc_state->exc_type) {
        // We were in an except handler when we left,
        // restore the exception state which was put aside.
        __Pyx_ExceptionSwap(&exc_state->exc_type, &exc_state->exc_value, &exc_state->exc_traceback);
        // self->exc_* now holds the exception state of the caller
    } else {
        // save away the exception state of the caller
        __Pyx_Coroutine_ExceptionClear(exc_state);
        __Pyx_ExceptionSave(&exc_state->exc_type, &exc_state->exc_value, &exc_state->exc_traceback);
    }
#endif

    self->is_running = 1;
    retval = self->body(self, tstate, value);
    self->is_running = 0;

#if CYTHON_USE_EXC_INFO_STACK
    // See  https://bugs.python.org/issue25612
    exc_state = &self->gi_exc_state;
    tstate->exc_info = exc_state->previous_item;
    exc_state->previous_item = NULL;
    // Cut off the exception frame chain so that we can reconnect it on re-entry above.
    __Pyx_Coroutine_ResetFrameBackpointer(exc_state);
#endif

    return retval;
}

static CYTHON_INLINE void __Pyx_Coroutine_ResetFrameBackpointer(__Pyx_ExcInfoStruct *exc_state) {
    // Don't keep the reference to f_back any longer than necessary.  It
    // may keep a chain of frames alive or it could create a reference
    // cycle.
#if CYTHON_COMPILING_IN_PYPY
    // FIXME: what to do in PyPy?
    CYTHON_UNUSED_VAR(exc_state);
#else
    PyObject *exc_tb;

    #if PY_VERSION_HEX >= 0x030B00a4
    if (!exc_state->exc_value) return;
    // owned reference!
    exc_tb = PyException_GetTraceback(exc_state->exc_value);
    #else
    exc_tb = exc_state->exc_traceback;
    #endif

    if (likely(exc_tb)) {
        PyTracebackObject *tb = (PyTracebackObject *) exc_tb;
        PyFrameObject *f = tb->tb_frame;
        Py_CLEAR(f->f_back);
        #if PY_VERSION_HEX >= 0x030B00a4
        Py_DECREF(exc_tb);
        #endif
    }
#endif
}

static CYTHON_INLINE
PyObject *__Pyx_Coroutine_MethodReturn(PyObject* gen, PyObject *retval) {
    CYTHON_MAYBE_UNUSED_VAR(gen);
    if (unlikely(!retval)) {
        __Pyx_PyThreadState_declare
        __Pyx_PyThreadState_assign
        if (!__Pyx_PyErr_Occurred()) {
            // method call must not terminate with NULL without setting an exception
            PyObject *exc = PyExc_StopIteration;
            #ifdef __Pyx_AsyncGen_USED
            if (__Pyx_AsyncGen_CheckExact(gen))
                exc = __Pyx_PyExc_StopAsyncIteration;
            #endif
            __Pyx_PyErr_SetNone(exc);
        }
    }
    return retval;
}

#if CYTHON_COMPILING_IN_CPYTHON
static CYTHON_INLINE
PyObject *__Pyx_PyGen_Send(PyGenObject *gen, PyObject *arg) {
#if PY_VERSION_HEX <= 0x030A00A1
    return _PyGen_Send(gen, arg);
#else
    PyObject *result;
    // PyIter_Send() asserts non-NULL arg
    if (PyIter_Send((PyObject*)gen, arg ? arg : Py_None, &result) == PYGEN_RETURN) {
        if (PyAsyncGen_CheckExact(gen)) {
            assert(result == Py_None);
            PyErr_SetNone(PyExc_StopAsyncIteration);
        }
        else if (result == Py_None) {
            PyErr_SetNone(PyExc_StopIteration);
        }
        else {
#if PY_VERSION_HEX < 0x030d00A1
            _PyGen_SetStopIterationValue(result);
#else
            if (!PyTuple_Check(result) && !PyExceptionInstance_Check(result)) {
                // delay instantiation if possible
                PyErr_SetObject(PyExc_StopIteration, result);
            } else {
                PyObject *exc = __Pyx_PyObject_CallOneArg(PyExc_StopIteration, result);
                if (likely(exc != NULL)) {
                    PyErr_SetObject(PyExc_StopIteration, exc);
                    Py_DECREF(exc);
                }
            }
#endif
        }
        Py_DECREF(result);
        result = NULL;
    }
    return result;
#endif
}
#endif

static CYTHON_INLINE
PyObject *__Pyx_Coroutine_FinishDelegation(__pyx_CoroutineObject *gen) {
    PyObject *ret;
    PyObject *val = NULL;
    __Pyx_Coroutine_Undelegate(gen);
    __Pyx_PyGen__FetchStopIterationValue(__Pyx_PyThreadState_Current, &val);
    // val == NULL on failure => pass on exception
    ret = __Pyx_Coroutine_SendEx(gen, val, 0);
    Py_XDECREF(val);
    return ret;
}

static PyObject *__Pyx_Coroutine_Send(PyObject *self, PyObject *value) {
    PyObject *retval;
    __pyx_CoroutineObject *gen = (__pyx_CoroutineObject*) self;
    PyObject *yf = gen->yieldfrom;
    if (unlikely(gen->is_running))
        return __Pyx_Coroutine_AlreadyRunningError(gen);
    if (yf) {
        PyObject *ret;
        // FIXME: does this really need an INCREF() ?
        //Py_INCREF(yf);
        gen->is_running = 1;
        #ifdef __Pyx_Generator_USED
        if (__Pyx_Generator_CheckExact(yf)) {
            ret = __Pyx_Coroutine_Send(yf, value);
        } else
        #endif
        #ifdef __Pyx_Coroutine_USED
        if (__Pyx_Coroutine_Check(yf)) {
            ret = __Pyx_Coroutine_Send(yf, value);
        } else
        #endif
        #ifdef __Pyx_AsyncGen_USED
        if (__pyx_PyAsyncGenASend_CheckExact(yf)) {
            ret = __Pyx_async_gen_asend_send(yf, value);
        } else
        #endif
        #if CYTHON_COMPILING_IN_CPYTHON
        // _PyGen_Send() is not exported before Py3.6
        if (PyGen_CheckExact(yf)) {
            ret = __Pyx_PyGen_Send((PyGenObject*)yf, value == Py_None ? NULL : value);
        } else
        #endif
        #if CYTHON_COMPILING_IN_CPYTHON
        if (PyCoro_CheckExact(yf)) {
            ret = __Pyx_PyGen_Send((PyGenObject*)yf, value == Py_None ? NULL : value);
        } else
        #endif
        {
            if (value == Py_None)
                ret = __Pyx_PyObject_GetIterNextFunc(yf)(yf);
            else
                ret = __Pyx_PyObject_CallMethod1(yf, PYIDENT("send"), value);
        }
        gen->is_running = 0;
        //Py_DECREF(yf);
        if (likely(ret)) {
            return ret;
        }
        retval = __Pyx_Coroutine_FinishDelegation(gen);
    } else {
        retval = __Pyx_Coroutine_SendEx(gen, value, 0);
    }
    return __Pyx_Coroutine_MethodReturn(self, retval);
}

//   This helper function is used by gen_close and gen_throw to
//   close a subiterator being delegated to by yield-from.
static int __Pyx_Coroutine_CloseIter(__pyx_CoroutineObject *gen, PyObject *yf) {
    PyObject *retval = NULL;
    int err = 0;

    #ifdef __Pyx_Generator_USED
    if (__Pyx_Generator_CheckExact(yf)) {
        retval = __Pyx_Coroutine_Close(yf);
        if (!retval)
            return -1;
    } else
    #endif
    #ifdef __Pyx_Coroutine_USED
    if (__Pyx_Coroutine_Check(yf)) {
        retval = __Pyx_Coroutine_Close(yf);
        if (!retval)
            return -1;
    } else
    if (__Pyx_CoroutineAwait_CheckExact(yf)) {
        retval = __Pyx_CoroutineAwait_Close((__pyx_CoroutineAwaitObject*)yf, NULL);
        if (!retval)
            return -1;
    } else
    #endif
    #ifdef __Pyx_AsyncGen_USED
    if (__pyx_PyAsyncGenASend_CheckExact(yf)) {
        retval = __Pyx_async_gen_asend_close(yf, NULL);
        // cannot fail
    } else
    if (__pyx_PyAsyncGenAThrow_CheckExact(yf)) {
        retval = __Pyx_async_gen_athrow_close(yf, NULL);
        // cannot fail
    } else
    #endif
    {
        PyObject *meth;
        gen->is_running = 1;
        meth = __Pyx_PyObject_GetAttrStrNoError(yf, PYIDENT("close"));
        if (unlikely(!meth)) {
            if (unlikely(PyErr_Occurred())) {
                PyErr_WriteUnraisable(yf);
            }
        } else {
            retval = __Pyx_PyObject_CallNoArg(meth);
            Py_DECREF(meth);
            if (unlikely(!retval))
                err = -1;
        }
        gen->is_running = 0;
    }
    Py_XDECREF(retval);
    return err;
}

static PyObject *__Pyx_Generator_Next(PyObject *self) {
    __pyx_CoroutineObject *gen = (__pyx_CoroutineObject*) self;
    PyObject *yf = gen->yieldfrom;
    if (unlikely(gen->is_running))
        return __Pyx_Coroutine_AlreadyRunningError(gen);
    if (yf) {
        PyObject *ret;
        // FIXME: does this really need an INCREF() ?
        //Py_INCREF(yf);
        // YieldFrom code ensures that yf is an iterator
        gen->is_running = 1;
        #ifdef __Pyx_Generator_USED
        if (__Pyx_Generator_CheckExact(yf)) {
            ret = __Pyx_Generator_Next(yf);
        } else
        #endif
        #if CYTHON_COMPILING_IN_CPYTHON
        if (PyGen_CheckExact(yf)) {
            ret = __Pyx_PyGen_Send((PyGenObject*)yf, NULL);
        } else
        #endif
        #ifdef __Pyx_Coroutine_USED
        if (__Pyx_Coroutine_Check(yf)) {
            ret = __Pyx_Coroutine_Send(yf, Py_None);
        } else
        #endif
            ret = __Pyx_PyObject_GetIterNextFunc(yf)(yf);
        gen->is_running = 0;
        //Py_DECREF(yf);
        if (likely(ret)) {
            return ret;
        }
        return __Pyx_Coroutine_FinishDelegation(gen);
    }
    return __Pyx_Coroutine_SendEx(gen, Py_None, 0);
}

static PyObject *__Pyx_Coroutine_Close_Method(PyObject *self, PyObject *arg) {
    CYTHON_UNUSED_VAR(arg);
    return __Pyx_Coroutine_Close(self);
}

static PyObject *__Pyx_Coroutine_Close(PyObject *self) {
    __pyx_CoroutineObject *gen = (__pyx_CoroutineObject *) self;
    PyObject *retval, *raised_exception;
    PyObject *yf = gen->yieldfrom;
    int err = 0;

    if (unlikely(gen->is_running))
        return __Pyx_Coroutine_AlreadyRunningError(gen);

    if (yf) {
        Py_INCREF(yf);
        err = __Pyx_Coroutine_CloseIter(gen, yf);
        __Pyx_Coroutine_Undelegate(gen);
        Py_DECREF(yf);
    }
    if (err == 0)
        PyErr_SetNone(PyExc_GeneratorExit);
    retval = __Pyx_Coroutine_SendEx(gen, NULL, 1);
    if (unlikely(retval)) {
        const char *msg;
        Py_DECREF(retval);
        if ((0)) {
        #ifdef __Pyx_Coroutine_USED
        } else if (__Pyx_Coroutine_Check(self)) {
            msg = "coroutine ignored GeneratorExit";
        #endif
        #ifdef __Pyx_AsyncGen_USED
        } else if (__Pyx_AsyncGen_CheckExact(self)) {
            msg = "async generator ignored GeneratorExit";
        #endif
        } else {
            msg = "generator ignored GeneratorExit";
        }
        PyErr_SetString(PyExc_RuntimeError, msg);
        return NULL;
    }
    raised_exception = PyErr_Occurred();
    if (likely(!raised_exception || __Pyx_PyErr_GivenExceptionMatches2(raised_exception, PyExc_GeneratorExit, PyExc_StopIteration))) {
        // ignore these errors
        if (raised_exception) PyErr_Clear();
        Py_INCREF(Py_None);
        return Py_None;
    }
    return NULL;
}

static PyObject *__Pyx__Coroutine_Throw(PyObject *self, PyObject *typ, PyObject *val, PyObject *tb,
                                        PyObject *args, int close_on_genexit) {
    __pyx_CoroutineObject *gen = (__pyx_CoroutineObject *) self;
    PyObject *yf = gen->yieldfrom;

    if (unlikely(gen->is_running))
        return __Pyx_Coroutine_AlreadyRunningError(gen);

    if (yf) {
        PyObject *ret;
        Py_INCREF(yf);
        if (__Pyx_PyErr_GivenExceptionMatches(typ, PyExc_GeneratorExit) && close_on_genexit) {
            // Asynchronous generators *should not* be closed right away.
            // We have to allow some awaits to work it through, hence the
            // `close_on_genexit` parameter here.
            int err = __Pyx_Coroutine_CloseIter(gen, yf);
            Py_DECREF(yf);
            __Pyx_Coroutine_Undelegate(gen);
            if (err < 0)
                return __Pyx_Coroutine_MethodReturn(self, __Pyx_Coroutine_SendEx(gen, NULL, 0));
            goto throw_here;
        }
        gen->is_running = 1;
        if (0
        #ifdef __Pyx_Generator_USED
            || __Pyx_Generator_CheckExact(yf)
        #endif
        #ifdef __Pyx_Coroutine_USED
            || __Pyx_Coroutine_Check(yf)
        #endif
            ) {
            ret = __Pyx__Coroutine_Throw(yf, typ, val, tb, args, close_on_genexit);
        #ifdef __Pyx_Coroutine_USED
        } else if (__Pyx_CoroutineAwait_CheckExact(yf)) {
            ret = __Pyx__Coroutine_Throw(((__pyx_CoroutineAwaitObject*)yf)->coroutine, typ, val, tb, args, close_on_genexit);
        #endif
        } else {
            PyObject *meth = __Pyx_PyObject_GetAttrStrNoError(yf, PYIDENT("throw"));
            if (unlikely(!meth)) {
                Py_DECREF(yf);
                if (unlikely(PyErr_Occurred())) {
                    gen->is_running = 0;
                    return NULL;
                }
                __Pyx_Coroutine_Undelegate(gen);
                gen->is_running = 0;
                goto throw_here;
            }
            if (likely(args)) {
                ret = __Pyx_PyObject_Call(meth, args, NULL);
            } else {
                // "tb" or even "val" might be NULL, but that also correctly terminates the argument list
                PyObject *cargs[4] = {NULL, typ, val, tb};
                ret = __Pyx_PyObject_FastCall(meth, cargs+1, 3 | __Pyx_PY_VECTORCALL_ARGUMENTS_OFFSET);
            }
            Py_DECREF(meth);
        }
        gen->is_running = 0;
        Py_DECREF(yf);
        if (!ret) {
            ret = __Pyx_Coroutine_FinishDelegation(gen);
        }
        return __Pyx_Coroutine_MethodReturn(self, ret);
    }
throw_here:
    __Pyx_Raise(typ, val, tb, NULL);
    return __Pyx_Coroutine_MethodReturn(self, __Pyx_Coroutine_SendEx(gen, NULL, 0));
}

static PyObject *__Pyx_Coroutine_Throw(PyObject *self, PyObject *args) {
    PyObject *typ;
    PyObject *val = NULL;
    PyObject *tb = NULL;

    if (unlikely(!PyArg_UnpackTuple(args, "throw", 1, 3, &typ, &val, &tb)))
        return NULL;

    return __Pyx__Coroutine_Throw(self, typ, val, tb, args, 1);
}

static CYTHON_INLINE int __Pyx_Coroutine_traverse_excstate(__Pyx_ExcInfoStruct *exc_state, visitproc visit, void *arg) {
#if PY_VERSION_HEX >= 0x030B00a4
    Py_VISIT(exc_state->exc_value);
#else
    Py_VISIT(exc_state->exc_type);
    Py_VISIT(exc_state->exc_value);
    Py_VISIT(exc_state->exc_traceback);
#endif
    return 0;
}

static int __Pyx_Coroutine_traverse(__pyx_CoroutineObject *gen, visitproc visit, void *arg) {
    Py_VISIT(gen->closure);
    Py_VISIT(gen->classobj);
    Py_VISIT(gen->yieldfrom);
    return __Pyx_Coroutine_traverse_excstate(&gen->gi_exc_state, visit, arg);
}

static int __Pyx_Coroutine_clear(PyObject *self) {
    __pyx_CoroutineObject *gen = (__pyx_CoroutineObject *) self;

    Py_CLEAR(gen->closure);
    Py_CLEAR(gen->classobj);
    Py_CLEAR(gen->yieldfrom);
    __Pyx_Coroutine_ExceptionClear(&gen->gi_exc_state);
#ifdef __Pyx_AsyncGen_USED
    if (__Pyx_AsyncGen_CheckExact(self)) {
        Py_CLEAR(((__pyx_PyAsyncGenObject*)gen)->ag_finalizer);
    }
#endif
    Py_CLEAR(gen->gi_code);
    Py_CLEAR(gen->gi_frame);
    Py_CLEAR(gen->gi_name);
    Py_CLEAR(gen->gi_qualname);
    Py_CLEAR(gen->gi_modulename);
    return 0;
}

static void __Pyx_Coroutine_dealloc(PyObject *self) {
    __pyx_CoroutineObject *gen = (__pyx_CoroutineObject *) self;

    PyObject_GC_UnTrack(gen);
    if (gen->gi_weakreflist != NULL)
        PyObject_ClearWeakRefs(self);

    if (gen->resume_label >= 0) {
        // Generator is paused or unstarted, so we need to close
        PyObject_GC_Track(self);
#if CYTHON_USE_TP_FINALIZE
        if (unlikely(PyObject_CallFinalizerFromDealloc(self)))
#else
        Py_TYPE(gen)->tp_del(self);
        if (unlikely(Py_REFCNT(self) > 0))
#endif
        {
            // resurrected.  :(
            return;
        }
        PyObject_GC_UnTrack(self);
    }

#ifdef __Pyx_AsyncGen_USED
    if (__Pyx_AsyncGen_CheckExact(self)) {
        /* We have to handle this case for asynchronous generators
           right here, because this code has to be between UNTRACK
           and GC_Del. */
        Py_CLEAR(((__pyx_PyAsyncGenObject*)self)->ag_finalizer);
    }
#endif
    __Pyx_Coroutine_clear(self);
    __Pyx_PyHeapTypeObject_GC_Del(gen);
}

static void __Pyx_Coroutine_del(PyObject *self) {
    PyObject *error_type, *error_value, *error_traceback;
    __pyx_CoroutineObject *gen = (__pyx_CoroutineObject *) self;
    __Pyx_PyThreadState_declare

    if (gen->resume_label < 0) {
        // already terminated => nothing to clean up
        return;
    }

#if !CYTHON_USE_TP_FINALIZE
    // Temporarily resurrect the object.
    assert(self->ob_refcnt == 0);
    __Pyx_SET_REFCNT(self, 1);
#endif

    __Pyx_PyThreadState_assign

    // Save the current exception, if any.
    __Pyx_ErrFetch(&error_type, &error_value, &error_traceback);

#ifdef __Pyx_AsyncGen_USED
    if (__Pyx_AsyncGen_CheckExact(self)) {
        __pyx_PyAsyncGenObject *agen = (__pyx_PyAsyncGenObject*)self;
        PyObject *finalizer = agen->ag_finalizer;
        if (finalizer && !agen->ag_closed) {
            PyObject *res = __Pyx_PyObject_CallOneArg(finalizer, self);
            if (unlikely(!res)) {
                PyErr_WriteUnraisable(self);
            } else {
                Py_DECREF(res);
            }
            // Restore the saved exception.
            __Pyx_ErrRestore(error_type, error_value, error_traceback);
            return;
        }
    }
#endif

    if (unlikely(gen->resume_label == 0 && !error_value)) {
#ifdef __Pyx_Coroutine_USED
#ifdef __Pyx_Generator_USED
    // only warn about (async) coroutines
    if (!__Pyx_Generator_CheckExact(self))
#endif
        {
        // untrack dead object as we are executing Python code (which might trigger GC)
        PyObject_GC_UnTrack(self);
        if (unlikely(PyErr_WarnFormat(PyExc_RuntimeWarning, 1, "coroutine '%.50S' was never awaited", gen->gi_qualname) < 0))
            PyErr_WriteUnraisable(self);
        PyObject_GC_Track(self);
        }
#endif /*__Pyx_Coroutine_USED*/
    } else {
        PyObject *res = __Pyx_Coroutine_Close(self);
        if (unlikely(!res)) {
            if (PyErr_Occurred())
                PyErr_WriteUnraisable(self);
        } else {
            Py_DECREF(res);
        }
    }

    // Restore the saved exception.
    __Pyx_ErrRestore(error_type, error_value, error_traceback);

#if !CYTHON_USE_TP_FINALIZE
    // Undo the temporary resurrection; can't use DECREF here, it would
    // cause a recursive call.
    assert(Py_REFCNT(self) > 0);
    if (likely(--self->ob_refcnt == 0)) {
        // this is the normal path out
        return;
    }

    // close() resurrected it!  Make it look like the original Py_DECREF
    // never happened.
    {
        Py_ssize_t refcnt = Py_REFCNT(self);
        _Py_NewReference(self);
        __Pyx_SET_REFCNT(self, refcnt);
    }
#if CYTHON_COMPILING_IN_CPYTHON
    assert(PyType_IS_GC(Py_TYPE(self)) &&
           _Py_AS_GC(self)->gc.gc_refs != _PyGC_REFS_UNTRACKED);

    // If Py_REF_DEBUG, _Py_NewReference bumped _Py_RefTotal, so
    // we need to undo that.
    _Py_DEC_REFTOTAL;
#endif
    // If Py_TRACE_REFS, _Py_NewReference re-added self to the object
    // chain, so no more to do there.
    // If COUNT_ALLOCS, the original decref bumped tp_frees, and
    // _Py_NewReference bumped tp_allocs:  both of those need to be
    // undone.
#ifdef COUNT_ALLOCS
    --Py_TYPE(self)->tp_frees;
    --Py_TYPE(self)->tp_allocs;
#endif
#endif
}

static PyObject *
__Pyx_Coroutine_get_name(__pyx_CoroutineObject *self, void *context)
{
    PyObject *name = self->gi_name;
    CYTHON_UNUSED_VAR(context);
    // avoid NULL pointer dereference during garbage collection
    if (unlikely(!name)) name = Py_None;
    Py_INCREF(name);
    return name;
}

static int
__Pyx_Coroutine_set_name(__pyx_CoroutineObject *self, PyObject *value, void *context)
{
    CYTHON_UNUSED_VAR(context);
    if (unlikely(value == NULL || !PyUnicode_Check(value))) {
        PyErr_SetString(PyExc_TypeError,
                        "__name__ must be set to a string object");
        return -1;
    }
    Py_INCREF(value);
    __Pyx_Py_XDECREF_SET(self->gi_name, value);
    return 0;
}

static PyObject *
__Pyx_Coroutine_get_qualname(__pyx_CoroutineObject *self, void *context)
{
    PyObject *name = self->gi_qualname;
    CYTHON_UNUSED_VAR(context);
    // avoid NULL pointer dereference during garbage collection
    if (unlikely(!name)) name = Py_None;
    Py_INCREF(name);
    return name;
}

static int
__Pyx_Coroutine_set_qualname(__pyx_CoroutineObject *self, PyObject *value, void *context)
{
    CYTHON_UNUSED_VAR(context);
    if (unlikely(value == NULL || !PyUnicode_Check(value))) {
        PyErr_SetString(PyExc_TypeError,
                        "__qualname__ must be set to a string object");
        return -1;
    }
    Py_INCREF(value);
    __Pyx_Py_XDECREF_SET(self->gi_qualname, value);
    return 0;
}

static PyObject *
__Pyx_Coroutine_get_frame(__pyx_CoroutineObject *self, void *context)
{
    PyObject *frame = self->gi_frame;
    CYTHON_UNUSED_VAR(context);
    if (!frame) {
        if (unlikely(!self->gi_code)) {
            // Avoid doing something stupid, e.g. during garbage collection.
            Py_RETURN_NONE;
        }
        frame = (PyObject *) PyFrame_New(
            PyThreadState_Get(),            /*PyThreadState *tstate,*/
            (PyCodeObject*) self->gi_code,  /*PyCodeObject *code,*/
            CGLOBAL($moddict_cname),                 /*PyObject *globals,*/
            0                               /*PyObject *locals*/
        );
        if (unlikely(!frame))
            return NULL;
        // keep the frame cached once it's created
        self->gi_frame = frame;
    }
    Py_INCREF(frame);
    return frame;
}

static __pyx_CoroutineObject *__Pyx__Coroutine_New(
            PyTypeObject* type, __pyx_coroutine_body_t body, PyObject *code, PyObject *closure,
            PyObject *name, PyObject *qualname, PyObject *module_name) {
    __pyx_CoroutineObject *gen = PyObject_GC_New(__pyx_CoroutineObject, type);
    if (unlikely(!gen))
        return NULL;
    return __Pyx__Coroutine_NewInit(gen, body, code, closure, name, qualname, module_name);
}

static __pyx_CoroutineObject *__Pyx__Coroutine_NewInit(
            __pyx_CoroutineObject *gen, __pyx_coroutine_body_t body, PyObject *code, PyObject *closure,
            PyObject *name, PyObject *qualname, PyObject *module_name) {
    gen->body = body;
    gen->closure = closure;
    Py_XINCREF(closure);
    gen->is_running = 0;
    gen->resume_label = 0;
    gen->classobj = NULL;
    gen->yieldfrom = NULL;
    #if PY_VERSION_HEX >= 0x030B00a4
    gen->gi_exc_state.exc_value = NULL;
    #else
    gen->gi_exc_state.exc_type = NULL;
    gen->gi_exc_state.exc_value = NULL;
    gen->gi_exc_state.exc_traceback = NULL;
    #endif
#if CYTHON_USE_EXC_INFO_STACK
    gen->gi_exc_state.previous_item = NULL;
#endif
    gen->gi_weakreflist = NULL;
    Py_XINCREF(qualname);
    gen->gi_qualname = qualname;
    Py_XINCREF(name);
    gen->gi_name = name;
    Py_XINCREF(module_name);
    gen->gi_modulename = module_name;
    Py_XINCREF(code);
    gen->gi_code = code;
    gen->gi_frame = NULL;

    PyObject_GC_Track(gen);
    return gen;
}


//////////////////// Coroutine ////////////////////
//@requires: CoroutineBase
//@requires: ObjectHandling.c::PyObject_GenericGetAttrNoDict
//@substitute: naming

static void __Pyx_CoroutineAwait_dealloc(PyObject *self) {
    PyObject_GC_UnTrack(self);
    Py_CLEAR(((__pyx_CoroutineAwaitObject*)self)->coroutine);
    __Pyx_PyHeapTypeObject_GC_Del(self);
}

static int __Pyx_CoroutineAwait_traverse(__pyx_CoroutineAwaitObject *self, visitproc visit, void *arg) {
    Py_VISIT(self->coroutine);
    return 0;
}

static int __Pyx_CoroutineAwait_clear(__pyx_CoroutineAwaitObject *self) {
    Py_CLEAR(self->coroutine);
    return 0;
}

static PyObject *__Pyx_CoroutineAwait_Next(__pyx_CoroutineAwaitObject *self) {
    return __Pyx_Generator_Next(self->coroutine);
}

static PyObject *__Pyx_CoroutineAwait_Send(__pyx_CoroutineAwaitObject *self, PyObject *value) {
    return __Pyx_Coroutine_Send(self->coroutine, value);
}

static PyObject *__Pyx_CoroutineAwait_Throw(__pyx_CoroutineAwaitObject *self, PyObject *args) {
    return __Pyx_Coroutine_Throw(self->coroutine, args);
}

static PyObject *__Pyx_CoroutineAwait_Close(__pyx_CoroutineAwaitObject *self, PyObject *arg) {
    CYTHON_UNUSED_VAR(arg);
    return __Pyx_Coroutine_Close(self->coroutine);
}

static PyObject *__Pyx_CoroutineAwait_self(PyObject *self) {
    Py_INCREF(self);
    return self;
}

#if !CYTHON_COMPILING_IN_PYPY
static PyObject *__Pyx_CoroutineAwait_no_new(PyTypeObject *type, PyObject *args, PyObject *kwargs) {
    CYTHON_UNUSED_VAR(type);
    CYTHON_UNUSED_VAR(args);
    CYTHON_UNUSED_VAR(kwargs);
    PyErr_SetString(PyExc_TypeError, "cannot instantiate type, use 'await coroutine' instead");
    return NULL;
}
#endif

// In earlier versions of Python an object with no __dict__ and not __slots__ is assumed
// to be pickleable by default. Coroutine-wrappers have significant state so shouldn't be.
// Therefore provide a default implementation.
// Something similar applies to heaptypes (i.e. with type_specs) with protocols 0 and 1
// even in more recent versions.
// We are applying this to all Python versions (hence the commented out version guard)
// to make the behaviour explicit.
// #if CYTHON_USE_TYPE_SPECS
static PyObject *__Pyx_CoroutineAwait_reduce_ex(__pyx_CoroutineAwaitObject *self, PyObject *arg) {
    CYTHON_UNUSED_VAR(arg);
    PyErr_Format(PyExc_TypeError, "cannot pickle '%.200s' object",
                         Py_TYPE(self)->tp_name);
    return NULL;
}
// #endif

static PyMethodDef __pyx_CoroutineAwait_methods[] = {
    {"send", (PyCFunction) __Pyx_CoroutineAwait_Send, METH_O,
     PyDoc_STR("send(arg) -> send 'arg' into coroutine,\nreturn next yielded value or raise StopIteration.")},
    {"throw", (PyCFunction) __Pyx_CoroutineAwait_Throw, METH_VARARGS,
     PyDoc_STR("throw(typ[,val[,tb]]) -> raise exception in coroutine,\nreturn next yielded value or raise StopIteration.")},
    {"close", (PyCFunction) __Pyx_CoroutineAwait_Close, METH_NOARGS, PyDoc_STR("close() -> raise GeneratorExit inside coroutine.")},
// only needed with type-specs, but included in all versions for clarity
// #if CYTHON_USE_TYPE_SPECS
    {"__reduce_ex__", (PyCFunction) __Pyx_CoroutineAwait_reduce_ex, METH_O, 0},
    {"__reduce__", (PyCFunction) __Pyx_CoroutineAwait_reduce_ex, METH_NOARGS, 0},
// #endif
    {0, 0, 0, 0}
};

#if CYTHON_USE_TYPE_SPECS
static PyType_Slot __pyx_CoroutineAwaitType_slots[] = {
    {Py_tp_dealloc, (void *)__Pyx_CoroutineAwait_dealloc},
    {Py_tp_traverse, (void *)__Pyx_CoroutineAwait_traverse},
    {Py_tp_clear, (void *)__Pyx_CoroutineAwait_clear},
#if !CYTHON_COMPILING_IN_PYPY
    {Py_tp_new, (void *)__Pyx_CoroutineAwait_no_new},
#endif
    {Py_tp_methods, (void *)__pyx_CoroutineAwait_methods},
    {Py_tp_iter, (void *)__Pyx_CoroutineAwait_self},
    {Py_tp_iternext, (void *)__Pyx_CoroutineAwait_Next},
    {0, 0},
};

static PyType_Spec __pyx_CoroutineAwaitType_spec = {
    __PYX_TYPE_MODULE_PREFIX "coroutine_wrapper",
    sizeof(__pyx_CoroutineAwaitObject),
    0,
    Py_TPFLAGS_DEFAULT | Py_TPFLAGS_HAVE_GC, /*tp_flags*/
    __pyx_CoroutineAwaitType_slots
};
#else /* CYTHON_USE_TYPE_SPECS */

static PyTypeObject __pyx_CoroutineAwaitType_type = {
    PyVarObject_HEAD_INIT(0, 0)
    __PYX_TYPE_MODULE_PREFIX "coroutine_wrapper", /*tp_name*/
    sizeof(__pyx_CoroutineAwaitObject), /*tp_basicsize*/
    0,                                  /*tp_itemsize*/
    (destructor) __Pyx_CoroutineAwait_dealloc,/*tp_dealloc*/
    0,                                  /*tp_print*/
    0,                                  /*tp_getattr*/
    0,                                  /*tp_setattr*/
    0,                                  /*tp_as_async resp. tp_compare*/
    0,                                  /*tp_repr*/
    0,                                  /*tp_as_number*/
    0,                                  /*tp_as_sequence*/
    0,                                  /*tp_as_mapping*/
    0,                                  /*tp_hash*/
    0,                                  /*tp_call*/
    0,                                  /*tp_str*/
    0,                                  /*tp_getattro*/
    0,                                  /*tp_setattro*/
    0,                                  /*tp_as_buffer*/
    Py_TPFLAGS_DEFAULT | Py_TPFLAGS_HAVE_GC, /*tp_flags*/
    PyDoc_STR("A wrapper object implementing __await__ for coroutines."), /*tp_doc*/
    (traverseproc) __Pyx_CoroutineAwait_traverse,   /*tp_traverse*/
    (inquiry) __Pyx_CoroutineAwait_clear,           /*tp_clear*/
    0,                                  /*tp_richcompare*/
    0,                                  /*tp_weaklistoffset*/
    __Pyx_CoroutineAwait_self,          /*tp_iter*/
    (iternextfunc) __Pyx_CoroutineAwait_Next, /*tp_iternext*/
    __pyx_CoroutineAwait_methods,       /*tp_methods*/
    0                         ,         /*tp_members*/
    0                      ,            /*tp_getset*/
    0,                                  /*tp_base*/
    0,                                  /*tp_dict*/
    0,                                  /*tp_descr_get*/
    0,                                  /*tp_descr_set*/
    0,                                  /*tp_dictoffset*/
    0,                                  /*tp_init*/
    0,                                  /*tp_alloc*/
#if !CYTHON_COMPILING_IN_PYPY
    __Pyx_CoroutineAwait_no_new,        /*tp_new*/
#else
    0,                                  /*tp_new*/
#endif
    0,                                  /*tp_free*/
    0,                                  /*tp_is_gc*/
    0,                                  /*tp_bases*/
    0,                                  /*tp_mro*/
    0,                                  /*tp_cache*/
    0,                                  /*tp_subclasses*/
    0,                                  /*tp_weaklist*/
    0,                                  /*tp_del*/
    0,                                  /*tp_version_tag*/
    0,                                  /*tp_finalize*/
#if PY_VERSION_HEX >= 0x030800b1 && (!CYTHON_COMPILING_IN_PYPY || PYPY_VERSION_NUM >= 0x07030800)
    0,                                  /*tp_vectorcall*/
#endif
#if __PYX_NEED_TP_PRINT_SLOT
    0,                                  /*tp_print*/
#endif
#if PY_VERSION_HEX >= 0x030C0000
    0,                                  /*tp_watched*/
#endif
#if CYTHON_COMPILING_IN_PYPY && PY_VERSION_HEX >= 0x03090000 && PY_VERSION_HEX < 0x030a0000
    0,                                          /*tp_pypy_flags*/
#endif
};
#endif  /* CYTHON_USE_TYPE_SPECS */

#if defined(__Pyx_IterableCoroutine_USED) || CYTHON_USE_ASYNC_SLOTS
static CYTHON_INLINE PyObject *__Pyx__Coroutine_await(PyObject *coroutine) {
    __pyx_CoroutineAwaitObject *await = PyObject_GC_New(__pyx_CoroutineAwaitObject, CGLOBAL(__pyx_CoroutineAwaitType));
    if (unlikely(!await)) return NULL;
    Py_INCREF(coroutine);
    await->coroutine = coroutine;
    PyObject_GC_Track(await);
    return (PyObject*)await;
}
#endif

#if defined(__Pyx_IterableCoroutine_USED) || CYTHON_USE_ASYNC_SLOTS
static PyObject *__Pyx_Coroutine_await(PyObject *coroutine) {
    if (unlikely(!coroutine || !__Pyx_Coroutine_Check(coroutine))) {
        PyErr_SetString(PyExc_TypeError, "invalid input, expected coroutine");
        return NULL;
    }
    return __Pyx__Coroutine_await(coroutine);
}
#endif

static PyMethodDef __pyx_Coroutine_methods[] = {
    {"send", (PyCFunction) __Pyx_Coroutine_Send, METH_O,
     PyDoc_STR("send(arg) -> send 'arg' into coroutine,\nreturn next iterated value or raise StopIteration.")},
    {"throw", (PyCFunction) __Pyx_Coroutine_Throw, METH_VARARGS,
     PyDoc_STR("throw(typ[,val[,tb]]) -> raise exception in coroutine,\nreturn next iterated value or raise StopIteration.")},
    {"close", (PyCFunction) __Pyx_Coroutine_Close_Method, METH_NOARGS, PyDoc_STR("close() -> raise GeneratorExit inside coroutine.")},
    {0, 0, 0, 0}
};

static PyMemberDef __pyx_Coroutine_memberlist[] = {
    {"cr_running", T_BOOL, offsetof(__pyx_CoroutineObject, is_running), READONLY, NULL},
    {"cr_await", T_OBJECT, offsetof(__pyx_CoroutineObject, yieldfrom), READONLY,
     PyDoc_STR("object being awaited, or None")},
    {"cr_code", T_OBJECT, offsetof(__pyx_CoroutineObject, gi_code), READONLY, NULL},
    {"__module__", T_OBJECT, offsetof(__pyx_CoroutineObject, gi_modulename), 0, 0},
#if CYTHON_USE_TYPE_SPECS
    {"__weaklistoffset__", T_PYSSIZET, offsetof(__pyx_CoroutineObject, gi_weakreflist), READONLY, 0},
#endif
    {0, 0, 0, 0, 0}
};

static PyGetSetDef __pyx_Coroutine_getsets[] = {
    {"__name__", (getter)__Pyx_Coroutine_get_name, (setter)__Pyx_Coroutine_set_name,
     PyDoc_STR("name of the coroutine"), 0},
    {"__qualname__", (getter)__Pyx_Coroutine_get_qualname, (setter)__Pyx_Coroutine_set_qualname,
     PyDoc_STR("qualified name of the coroutine"), 0},
    {"cr_frame", (getter)__Pyx_Coroutine_get_frame, NULL,
     PyDoc_STR("Frame of the coroutine"), 0},
    {0, 0, 0, 0, 0}
};

#if CYTHON_USE_TYPE_SPECS
static PyType_Slot __pyx_CoroutineType_slots[] = {
    {Py_tp_dealloc, (void *)__Pyx_Coroutine_dealloc},
    {Py_am_await, (void *)&__Pyx_Coroutine_await},
    {Py_tp_traverse, (void *)__Pyx_Coroutine_traverse},
    {Py_tp_methods, (void *)__pyx_Coroutine_methods},
    {Py_tp_members, (void *)__pyx_Coroutine_memberlist},
    {Py_tp_getset, (void *)__pyx_Coroutine_getsets},
    {Py_tp_getattro, (void *) __Pyx_PyObject_GenericGetAttrNoDict},
#if CYTHON_USE_TP_FINALIZE
    {Py_tp_finalize, (void *)__Pyx_Coroutine_del},
#endif
    {0, 0},
};

static PyType_Spec __pyx_CoroutineType_spec = {
    __PYX_TYPE_MODULE_PREFIX "coroutine",
    sizeof(__pyx_CoroutineObject),
    0,
    Py_TPFLAGS_DEFAULT | Py_TPFLAGS_HAVE_GC | Py_TPFLAGS_HAVE_FINALIZE, /*tp_flags*/
    __pyx_CoroutineType_slots
};
#else /* CYTHON_USE_TYPE_SPECS */

#if CYTHON_USE_ASYNC_SLOTS
static __Pyx_PyAsyncMethodsStruct __pyx_Coroutine_as_async = {
    __Pyx_Coroutine_await, /*am_await*/
    0, /*am_aiter*/
    0, /*am_anext*/
#if PY_VERSION_HEX >= 0x030A00A3
    0, /*am_send*/
#endif
};
#endif

static PyTypeObject __pyx_CoroutineType_type = {
    PyVarObject_HEAD_INIT(0, 0)
    __PYX_TYPE_MODULE_PREFIX "coroutine", /*tp_name*/
    sizeof(__pyx_CoroutineObject),      /*tp_basicsize*/
    0,                                  /*tp_itemsize*/
    (destructor) __Pyx_Coroutine_dealloc,/*tp_dealloc*/
    0,                                  /*tp_print*/
    0,                                  /*tp_getattr*/
    0,                                  /*tp_setattr*/
#if CYTHON_USE_ASYNC_SLOTS
    &__pyx_Coroutine_as_async,          /*tp_as_async (tp_reserved) - Py3 only! */
#else
    0,                                  /*tp_reserved*/
#endif
    0,                                  /*tp_repr*/
    0,                                  /*tp_as_number*/
    0,                                  /*tp_as_sequence*/
    0,                                  /*tp_as_mapping*/
    0,                                  /*tp_hash*/
    0,                                  /*tp_call*/
    0,                                  /*tp_str*/
    0,                                  /*tp_getattro*/
    0,                                  /*tp_setattro*/
    0,                                  /*tp_as_buffer*/
    Py_TPFLAGS_DEFAULT | Py_TPFLAGS_HAVE_GC | Py_TPFLAGS_HAVE_FINALIZE, /*tp_flags*/
    0,                                  /*tp_doc*/
    (traverseproc) __Pyx_Coroutine_traverse,   /*tp_traverse*/
    0,                                  /*tp_clear*/
    0,                                  /*tp_richcompare*/
    offsetof(__pyx_CoroutineObject, gi_weakreflist), /*tp_weaklistoffset*/
    // no tp_iter() as iterator is only available through __await__()
    0,                                  /*tp_iter*/
    0,                                  /*tp_iternext*/
    __pyx_Coroutine_methods,            /*tp_methods*/
    __pyx_Coroutine_memberlist,         /*tp_members*/
    __pyx_Coroutine_getsets,            /*tp_getset*/
    0,                                  /*tp_base*/
    0,                                  /*tp_dict*/
    0,                                  /*tp_descr_get*/
    0,                                  /*tp_descr_set*/
    0,                                  /*tp_dictoffset*/
    0,                                  /*tp_init*/
    0,                                  /*tp_alloc*/
    0,                                  /*tp_new*/
    0,                                  /*tp_free*/
    0,                                  /*tp_is_gc*/
    0,                                  /*tp_bases*/
    0,                                  /*tp_mro*/
    0,                                  /*tp_cache*/
    0,                                  /*tp_subclasses*/
    0,                                  /*tp_weaklist*/
#if CYTHON_USE_TP_FINALIZE
    0,                                  /*tp_del*/
#else
    __Pyx_Coroutine_del,                /*tp_del*/
#endif
    0,                                  /*tp_version_tag*/
#if CYTHON_USE_TP_FINALIZE
    __Pyx_Coroutine_del,                /*tp_finalize*/
#else
    0,                                  /*tp_finalize*/
#endif
#if PY_VERSION_HEX >= 0x030800b1 && (!CYTHON_COMPILING_IN_PYPY || PYPY_VERSION_NUM >= 0x07030800)
    0,                                  /*tp_vectorcall*/
#endif
#if __PYX_NEED_TP_PRINT_SLOT
    0,                                  /*tp_print*/
#endif
#if PY_VERSION_HEX >= 0x030C0000
    0,                                  /*tp_watched*/
#endif
#if CYTHON_COMPILING_IN_PYPY && PY_VERSION_HEX >= 0x03090000 && PY_VERSION_HEX < 0x030a0000
    0,                                          /*tp_pypy_flags*/
#endif
};
#endif /* CYTHON_USE_TYPE_SPECS */

static int __pyx_Coroutine_init(PyObject *module) {
    $modulestatetype_cname *mstate;
    CYTHON_MAYBE_UNUSED_VAR(module);
    // on Windows, C-API functions can't be used in slots statically
    mstate = $modulestategetter_cname(module);
#if CYTHON_USE_TYPE_SPECS
    mstate->__pyx_CoroutineType = __Pyx_FetchCommonTypeFromSpec(module, &__pyx_CoroutineType_spec, NULL);
#else

    __pyx_CoroutineType_type.tp_getattro = __Pyx_PyObject_GenericGetAttrNoDict;
    mstate->__pyx_CoroutineType = __Pyx_FetchCommonType(&__pyx_CoroutineType_type);
#endif
    if (unlikely(!mstate->__pyx_CoroutineType))
        return -1;

#ifdef __Pyx_IterableCoroutine_USED
    if (unlikely(__pyx_IterableCoroutine_init(module) == -1))
        return -1;
#endif

#if CYTHON_USE_TYPE_SPECS
    mstate->__pyx_CoroutineAwaitType = __Pyx_FetchCommonTypeFromSpec(module, &__pyx_CoroutineAwaitType_spec, NULL);
#else
    mstate->__pyx_CoroutineAwaitType = __Pyx_FetchCommonType(&__pyx_CoroutineAwaitType_type);
#endif
    if (unlikely(!mstate->__pyx_CoroutineAwaitType))
        return -1;
    return 0;
}


//////////////////// IterableCoroutine.proto ////////////////////

#define __Pyx_IterableCoroutine_USED

#undef __Pyx_Coroutine_Check
#define __Pyx_Coroutine_Check(obj) (__Pyx_Coroutine_CheckExact(obj) || __Pyx_IS_TYPE(obj, CGLOBAL(__pyx_IterableCoroutineType)))

#define __Pyx_IterableCoroutine_New(body, code, closure, name, qualname, module_name)  \
    __Pyx__Coroutine_New(CGLOBAL(__pyx_IterableCoroutineType), body, code, closure, name, qualname, module_name)

static int __pyx_IterableCoroutine_init(PyObject *module);/*proto*/


//////////////////// IterableCoroutine ////////////////////
//@requires: Coroutine
//@requires: CommonStructures.c::FetchCommonType
//@substitute: naming

#if CYTHON_USE_TYPE_SPECS
static PyType_Slot __pyx_IterableCoroutineType_slots[] = {
    {Py_tp_dealloc, (void *)__Pyx_Coroutine_dealloc},
    {Py_am_await, (void *)&__Pyx_Coroutine_await},
    {Py_tp_traverse, (void *)__Pyx_Coroutine_traverse},
    {Py_tp_iter, (void *)__Pyx_Coroutine_await},
    {Py_tp_iternext, (void *)__Pyx_Generator_Next},
    {Py_tp_methods, (void *)__pyx_Coroutine_methods},
    {Py_tp_members, (void *)__pyx_Coroutine_memberlist},
    {Py_tp_getset, (void *)__pyx_Coroutine_getsets},
    {Py_tp_getattro, (void *) __Pyx_PyObject_GenericGetAttrNoDict},
#if CYTHON_USE_TP_FINALIZE
    {Py_tp_finalize, (void *)__Pyx_Coroutine_del},
#endif
    {0, 0},
};

static PyType_Spec __pyx_IterableCoroutineType_spec = {
    __PYX_TYPE_MODULE_PREFIX "iterable_coroutine",
    sizeof(__pyx_CoroutineObject),
    0,
    Py_TPFLAGS_DEFAULT | Py_TPFLAGS_HAVE_GC | Py_TPFLAGS_HAVE_FINALIZE, /*tp_flags*/
    __pyx_IterableCoroutineType_slots
};
#else /* CYTHON_USE_TYPE_SPECS */

static PyTypeObject __pyx_IterableCoroutineType_type = {
    PyVarObject_HEAD_INIT(0, 0)
    __PYX_TYPE_MODULE_PREFIX "iterable_coroutine", /*tp_name*/
    sizeof(__pyx_CoroutineObject),      /*tp_basicsize*/
    0,                                  /*tp_itemsize*/
    (destructor) __Pyx_Coroutine_dealloc,/*tp_dealloc*/
    0,                                  /*tp_print*/
    0,                                  /*tp_getattr*/
    0,                                  /*tp_setattr*/
#if CYTHON_USE_ASYNC_SLOTS
    &__pyx_Coroutine_as_async,          /*tp_as_async (tp_reserved) - Py3 only! */
#else
    0,                                  /*tp_reserved*/
#endif
    0,                                  /*tp_repr*/
    0,                                  /*tp_as_number*/
    0,                                  /*tp_as_sequence*/
    0,                                  /*tp_as_mapping*/
    0,                                  /*tp_hash*/
    0,                                  /*tp_call*/
    0,                                  /*tp_str*/
    0,                                  /*tp_getattro*/
    0,                                  /*tp_setattro*/
    0,                                  /*tp_as_buffer*/
    Py_TPFLAGS_DEFAULT | Py_TPFLAGS_HAVE_GC | Py_TPFLAGS_HAVE_FINALIZE, /*tp_flags*/
    0,                                  /*tp_doc*/
    (traverseproc) __Pyx_Coroutine_traverse,   /*tp_traverse*/
    0,                                  /*tp_clear*/
    0,                                  /*tp_richcompare*/
    offsetof(__pyx_CoroutineObject, gi_weakreflist), /*tp_weaklistoffset*/
    // enable iteration for legacy support of asyncio yield-from protocol
    __Pyx_Coroutine_await,              /*tp_iter*/
    (iternextfunc) __Pyx_Generator_Next, /*tp_iternext*/
    __pyx_Coroutine_methods,            /*tp_methods*/
    __pyx_Coroutine_memberlist,         /*tp_members*/
    __pyx_Coroutine_getsets,            /*tp_getset*/
    0,                                  /*tp_base*/
    0,                                  /*tp_dict*/
    0,                                  /*tp_descr_get*/
    0,                                  /*tp_descr_set*/
    0,                                  /*tp_dictoffset*/
    0,                                  /*tp_init*/
    0,                                  /*tp_alloc*/
    0,                                  /*tp_new*/
    0,                                  /*tp_free*/
    0,                                  /*tp_is_gc*/
    0,                                  /*tp_bases*/
    0,                                  /*tp_mro*/
    0,                                  /*tp_cache*/
    0,                                  /*tp_subclasses*/
    0,                                  /*tp_weaklist*/
    0,                                  /*tp_del*/
    0,                                  /*tp_version_tag*/
#if !CYTHON_COMPILING_IN_PYPY
    __Pyx_Coroutine_del,                /*tp_finalize*/
#endif
#if PY_VERSION_HEX >= 0x030800b1 && (!CYTHON_COMPILING_IN_PYPY || PYPY_VERSION_NUM >= 0x07030800)
    0,                                  /*tp_vectorcall*/
#endif
#if __PYX_NEED_TP_PRINT_SLOT
    0,                                  /*tp_print*/
#endif
#if PY_VERSION_HEX >= 0x030C0000
    0,                                  /*tp_watched*/
#endif
#if CYTHON_COMPILING_IN_PYPY && PY_VERSION_HEX >= 0x03090000 && PY_VERSION_HEX < 0x030a0000
    0,                                          /*tp_pypy_flags*/
#endif
};
#endif /* CYTHON_USE_TYPE_SPECS */


static int __pyx_IterableCoroutine_init(PyObject *module) {
    $modulestatetype_cname *mstate = $modulestategetter_cname(module);
#if CYTHON_USE_TYPE_SPECS
    mstate->__pyx_IterableCoroutineType = __Pyx_FetchCommonTypeFromSpec(module, &__pyx_IterableCoroutineType_spec, NULL);
#else
    __pyx_IterableCoroutineType_type.tp_getattro = __Pyx_PyObject_GenericGetAttrNoDict;
    mstate->__pyx_IterableCoroutineType = __Pyx_FetchCommonType(&__pyx_IterableCoroutineType_type);
#endif
    if (unlikely(!mstate->__pyx_IterableCoroutineType))
        return -1;
    return 0;
}


//////////////////// Generator ////////////////////
//@requires: CoroutineBase
//@requires: ObjectHandling.c::PyObject_GenericGetAttrNoDict
//@substitute: naming

static PyMethodDef __pyx_Generator_methods[] = {
    {"send", (PyCFunction) __Pyx_Coroutine_Send, METH_O,
     PyDoc_STR("send(arg) -> send 'arg' into generator,\nreturn next yielded value or raise StopIteration.")},
    {"throw", (PyCFunction) __Pyx_Coroutine_Throw, METH_VARARGS,
     PyDoc_STR("throw(typ[,val[,tb]]) -> raise exception in generator,\nreturn next yielded value or raise StopIteration.")},
    {"close", (PyCFunction) __Pyx_Coroutine_Close_Method, METH_NOARGS,
     PyDoc_STR("close() -> raise GeneratorExit inside generator.")},
    {0, 0, 0, 0}
};

static PyMemberDef __pyx_Generator_memberlist[] = {
    {"gi_running", T_BOOL, offsetof(__pyx_CoroutineObject, is_running), READONLY, NULL},
    {"gi_yieldfrom", T_OBJECT, offsetof(__pyx_CoroutineObject, yieldfrom), READONLY,
     PyDoc_STR("object being iterated by 'yield from', or None")},
    {"gi_code", T_OBJECT, offsetof(__pyx_CoroutineObject, gi_code), READONLY, NULL},
    {"__module__", T_OBJECT, offsetof(__pyx_CoroutineObject, gi_modulename), 0, 0},
#if CYTHON_USE_TYPE_SPECS
    {"__weaklistoffset__", T_PYSSIZET, offsetof(__pyx_CoroutineObject, gi_weakreflist), READONLY, 0},
#endif
    {0, 0, 0, 0, 0}
};

static PyGetSetDef __pyx_Generator_getsets[] = {
    {"__name__", (getter)__Pyx_Coroutine_get_name, (setter)__Pyx_Coroutine_set_name,
     PyDoc_STR("name of the generator"), 0},
    {"__qualname__", (getter)__Pyx_Coroutine_get_qualname, (setter)__Pyx_Coroutine_set_qualname,
     PyDoc_STR("qualified name of the generator"), 0},
    {"gi_frame", (getter)__Pyx_Coroutine_get_frame, NULL,
     PyDoc_STR("Frame of the generator"), 0},
    {0, 0, 0, 0, 0}
};

#if CYTHON_USE_TYPE_SPECS
static PyType_Slot __pyx_GeneratorType_slots[] = {
    {Py_tp_dealloc, (void *)__Pyx_Coroutine_dealloc},
    {Py_tp_traverse, (void *)__Pyx_Coroutine_traverse},
    {Py_tp_iter, (void *)PyObject_SelfIter},
    {Py_tp_iternext, (void *)__Pyx_Generator_Next},
    {Py_tp_methods, (void *)__pyx_Generator_methods},
    {Py_tp_members, (void *)__pyx_Generator_memberlist},
    {Py_tp_getset, (void *)__pyx_Generator_getsets},
    {Py_tp_getattro, (void *) __Pyx_PyObject_GenericGetAttrNoDict},
#if CYTHON_USE_TP_FINALIZE
    {Py_tp_finalize, (void *)__Pyx_Coroutine_del},
#endif
    {0, 0},
};

static PyType_Spec __pyx_GeneratorType_spec = {
    __PYX_TYPE_MODULE_PREFIX "generator",
    sizeof(__pyx_CoroutineObject),
    0,
    Py_TPFLAGS_DEFAULT | Py_TPFLAGS_HAVE_GC | Py_TPFLAGS_HAVE_FINALIZE, /*tp_flags*/
    __pyx_GeneratorType_slots
};
#else /* CYTHON_USE_TYPE_SPECS */

static PyTypeObject __pyx_GeneratorType_type = {
    PyVarObject_HEAD_INIT(0, 0)
    __PYX_TYPE_MODULE_PREFIX "generator", /*tp_name*/
    sizeof(__pyx_CoroutineObject),      /*tp_basicsize*/
    0,                                  /*tp_itemsize*/
    (destructor) __Pyx_Coroutine_dealloc,/*tp_dealloc*/
    0,                                  /*tp_print*/
    0,                                  /*tp_getattr*/
    0,                                  /*tp_setattr*/
    0,                                  /*tp_as_async*/
    0,                                  /*tp_repr*/
    0,                                  /*tp_as_number*/
    0,                                  /*tp_as_sequence*/
    0,                                  /*tp_as_mapping*/
    0,                                  /*tp_hash*/
    0,                                  /*tp_call*/
    0,                                  /*tp_str*/
    0,                                  /*tp_getattro*/
    0,                                  /*tp_setattro*/
    0,                                  /*tp_as_buffer*/
    Py_TPFLAGS_DEFAULT | Py_TPFLAGS_HAVE_GC | Py_TPFLAGS_HAVE_FINALIZE, /*tp_flags*/
    0,                                  /*tp_doc*/
    (traverseproc) __Pyx_Coroutine_traverse,   /*tp_traverse*/
    0,                                  /*tp_clear*/
    0,                                  /*tp_richcompare*/
    offsetof(__pyx_CoroutineObject, gi_weakreflist), /*tp_weaklistoffset*/
    0,                                  /*tp_iter*/
    (iternextfunc) __Pyx_Generator_Next, /*tp_iternext*/
    __pyx_Generator_methods,            /*tp_methods*/
    __pyx_Generator_memberlist,         /*tp_members*/
    __pyx_Generator_getsets,            /*tp_getset*/
    0,                                  /*tp_base*/
    0,                                  /*tp_dict*/
    0,                                  /*tp_descr_get*/
    0,                                  /*tp_descr_set*/
    0,                                  /*tp_dictoffset*/
    0,                                  /*tp_init*/
    0,                                  /*tp_alloc*/
    0,                                  /*tp_new*/
    0,                                  /*tp_free*/
    0,                                  /*tp_is_gc*/
    0,                                  /*tp_bases*/
    0,                                  /*tp_mro*/
    0,                                  /*tp_cache*/
    0,                                  /*tp_subclasses*/
    0,                                  /*tp_weaklist*/
#if CYTHON_USE_TP_FINALIZE
    0,                                  /*tp_del*/
#else
    __Pyx_Coroutine_del,                /*tp_del*/
#endif
    0,                                  /*tp_version_tag*/
#if CYTHON_USE_TP_FINALIZE
    __Pyx_Coroutine_del,                /*tp_finalize*/
#else
    0,                                  /*tp_finalize*/
#endif
#if PY_VERSION_HEX >= 0x030800b1 && (!CYTHON_COMPILING_IN_PYPY || PYPY_VERSION_NUM >= 0x07030800)
    0,                                  /*tp_vectorcall*/
#endif
#if __PYX_NEED_TP_PRINT_SLOT
    0,                                  /*tp_print*/
#endif
#if PY_VERSION_HEX >= 0x030C0000
    0,                                  /*tp_watched*/
#endif
#if CYTHON_COMPILING_IN_PYPY && PY_VERSION_HEX >= 0x03090000 && PY_VERSION_HEX < 0x030a0000
    0,                                          /*tp_pypy_flags*/
#endif
};
#endif /* CYTHON_USE_TYPE_SPECS */

static int __pyx_Generator_init(PyObject *module) {
    $modulestatetype_cname *mstate = $modulestategetter_cname(module);
#if CYTHON_USE_TYPE_SPECS
    mstate->__pyx_GeneratorType = __Pyx_FetchCommonTypeFromSpec(module, &__pyx_GeneratorType_spec, NULL);
#else
    // on Windows, C-API functions can't be used in slots statically
    __pyx_GeneratorType_type.tp_getattro = __Pyx_PyObject_GenericGetAttrNoDict;
    __pyx_GeneratorType_type.tp_iter = PyObject_SelfIter;
    mstate->__pyx_GeneratorType = __Pyx_FetchCommonType(&__pyx_GeneratorType_type);
#endif
    if (unlikely(!mstate->__pyx_GeneratorType)) {
        return -1;
    }
    return 0;
}


/////////////// ReturnWithStopIteration.proto ///////////////

#define __Pyx_ReturnWithStopIteration(value)  \
    if (value == Py_None) PyErr_SetNone(PyExc_StopIteration); else __Pyx__ReturnWithStopIteration(value)
static void __Pyx__ReturnWithStopIteration(PyObject* value); /*proto*/

/////////////// ReturnWithStopIteration ///////////////
//@requires: Exceptions.c::PyErrFetchRestore
//@requires: Exceptions.c::PyThreadStateGet
//@substitute: naming

// 1) Instantiating an exception just to pass back a value is costly.
// 2) CPython 3.12 cannot separate exception type and value
// 3) Passing a tuple as value into PyErr_SetObject() passes its items on as arguments.
// 4) Passing an exception as value will interpret it as an exception on unpacking and raise it (or unpack its value).
// 5) If there is currently an exception being handled, we need to chain it.

static void __Pyx__ReturnWithStopIteration(PyObject* value) {
    PyObject *exc, *args;
#if CYTHON_COMPILING_IN_CPYTHON
    __Pyx_PyThreadState_declare
    if (PY_VERSION_HEX >= 0x030C00A6
            || unlikely(PyTuple_Check(value) || PyExceptionInstance_Check(value))) {
        args = PyTuple_New(1);
        if (unlikely(!args)) return;
        Py_INCREF(value);
        PyTuple_SET_ITEM(args, 0, value);
        exc = PyType_Type.tp_call(PyExc_StopIteration, args, NULL);
        Py_DECREF(args);
        if (!exc) return;
    } else {
        // it's safe to avoid instantiating the exception
        Py_INCREF(value);
        exc = value;
    }
    #if CYTHON_FAST_THREAD_STATE
    __Pyx_PyThreadState_assign
    #if CYTHON_USE_EXC_INFO_STACK
    if (!$local_tstate_cname->exc_info->exc_value)
    #else
    if (!$local_tstate_cname->exc_type)
    #endif
    {
        // no chaining needed => avoid the overhead in PyErr_SetObject()
        Py_INCREF(PyExc_StopIteration);
        __Pyx_ErrRestore(PyExc_StopIteration, exc, NULL);
        return;
    }
    #endif
#else
    args = PyTuple_Pack(1, value);
    if (unlikely(!args)) return;
    exc = PyObject_Call(PyExc_StopIteration, args, NULL);
    Py_DECREF(args);
    if (unlikely(!exc)) return;
#endif
    PyErr_SetObject(PyExc_StopIteration, exc);
    Py_DECREF(exc);
}


<<<<<<< HEAD
//////////////////// PatchModuleWithCoroutine.proto ////////////////////

static PyObject* __Pyx_Coroutine_patch_module(PyObject* module, const char* py_code); /*proto*/

//////////////////// PatchModuleWithCoroutine ////////////////////
//@substitute: naming

static PyObject* __Pyx_Coroutine_patch_module(PyObject* module, const char* py_code) {
#if defined(__Pyx_Generator_USED) || defined(__Pyx_Coroutine_USED)
    int result;
    PyObject *globals, *result_obj;
    globals = PyDict_New();  if (unlikely(!globals)) goto ignore;
    result = PyDict_SetItemString(globals, "_cython_coroutine_type",
    #ifdef __Pyx_Coroutine_USED
        (PyObject*)CGLOBAL(__pyx_CoroutineType));
    #else
        Py_None);
    #endif
    if (unlikely(result < 0)) goto ignore;
    result = PyDict_SetItemString(globals, "_cython_generator_type",
    #ifdef __Pyx_Generator_USED
        (PyObject*)CGLOBAL(__pyx_GeneratorType));
    #else
        Py_None);
    #endif
    if (unlikely(result < 0)) goto ignore;
    if (unlikely(PyDict_SetItemString(globals, "_module", module) < 0)) goto ignore;
    if (unlikely(PyDict_SetItemString(globals, "__builtins__", CGLOBAL($builtins_cname)) < 0)) goto ignore;
    result_obj = PyRun_String(py_code, Py_file_input, globals, globals);
    if (unlikely(!result_obj)) goto ignore;
    Py_DECREF(result_obj);
    Py_DECREF(globals);
    return module;

ignore:
    Py_XDECREF(globals);
    PyErr_WriteUnraisable(module);
    if (unlikely(PyErr_WarnEx(PyExc_RuntimeWarning, "Cython module failed to patch module with custom type", 1) < 0)) {
        Py_DECREF(module);
        module = NULL;
    }
#else
    // avoid "unused" warning
    py_code++;
#endif
    return module;
}


//////////////////// PatchGeneratorABC.proto ////////////////////

// register with Generator/Coroutine ABCs in 'collections.abc'
// see https://bugs.python.org/issue24018
static int __Pyx_patch_abc(void); /*proto*/

//////////////////// PatchGeneratorABC ////////////////////
//@requires: PatchModuleWithCoroutine

#ifndef CYTHON_REGISTER_ABCS
#define CYTHON_REGISTER_ABCS 1
#endif

#if defined(__Pyx_Generator_USED) || defined(__Pyx_Coroutine_USED)
static PyObject* __Pyx_patch_abc_module(PyObject *module); /*proto*/
static PyObject* __Pyx_patch_abc_module(PyObject *module) {
    module = __Pyx_Coroutine_patch_module(
        module, CSTRING("""\
if _cython_generator_type is not None:
    try: Generator = _module.Generator
    except AttributeError: pass
    else: Generator.register(_cython_generator_type)
if _cython_coroutine_type is not None:
    try: Coroutine = _module.Coroutine
    except AttributeError: pass
    else: Coroutine.register(_cython_coroutine_type)
""")
    );
    return module;
}
#endif

static int __Pyx_patch_abc(void) {
#if defined(__Pyx_Generator_USED) || defined(__Pyx_Coroutine_USED)
    static int abc_patched = 0;
    if (CYTHON_REGISTER_ABCS && !abc_patched) {
        PyObject *module;
        module = PyImport_ImportModule("collections.abc");
        if (unlikely(!module)) {
            PyErr_WriteUnraisable(NULL);
            if (unlikely(PyErr_WarnEx(PyExc_RuntimeWarning,
                        "Cython module failed to register with collections.abc module", 1) < 0)) {
                return -1;
            }
        } else {
            module = __Pyx_patch_abc_module(module);
            abc_patched = 1;
            if (unlikely(!module))
                return -1;
            Py_DECREF(module);
        }
        // also register with "backports_abc" module if available, just in case
        module = PyImport_ImportModule("backports_abc");
        if (module) {
            module = __Pyx_patch_abc_module(module);
            Py_XDECREF(module);
        }
        if (!module) {
            PyErr_Clear();
        }
    }
#else
    // avoid "unused" warning for __Pyx_Coroutine_patch_module()
    if ((0)) __Pyx_Coroutine_patch_module(NULL, NULL);
#endif
    return 0;
}


//////////////////// PatchAsyncIO.proto ////////////////////

// run after importing "asyncio" to patch Cython generator support into it
static PyObject* __Pyx_patch_asyncio(PyObject* module); /*proto*/

//////////////////// PatchAsyncIO ////////////////////

// TODO: remove
static PyObject* __Pyx_patch_asyncio(PyObject* module) {
    return module;
}


//////////////////// PatchInspect.proto ////////////////////

// run after importing "inspect" to patch Cython generator support into it
static PyObject* __Pyx_patch_inspect(PyObject* module); /*proto*/

//////////////////// PatchInspect ////////////////////
//@requires: PatchModuleWithCoroutine

static PyObject* __Pyx_patch_inspect(PyObject* module) {
#if defined(__Pyx_Generator_USED) && (!defined(CYTHON_PATCH_INSPECT) || CYTHON_PATCH_INSPECT)
    static int inspect_patched = 0;
    if (unlikely((!inspect_patched) && module)) {
        module = __Pyx_Coroutine_patch_module(
            module, CSTRING("""\
old_types = getattr(_module.isgenerator, '_cython_generator_types', None)
if old_types is None or not isinstance(old_types, set):
    old_types = set()
    def cy_wrap(orig_func, type=type, cython_generator_types=old_types):
        def cy_isgenerator(obj): return type(obj) in cython_generator_types or orig_func(obj)
        cy_isgenerator._cython_generator_types = cython_generator_types
        return cy_isgenerator
    _module.isgenerator = cy_wrap(_module.isgenerator)
old_types.add(_cython_generator_type)
""")
        );
        inspect_patched = 1;
    }
#else
    // avoid "unused" warning for __Pyx_Coroutine_patch_module()
    if ((0)) return __Pyx_Coroutine_patch_module(module, NULL);
#endif
    return module;
}


=======
>>>>>>> 7d0d519b
//////////////////// StopAsyncIteration.proto ////////////////////

// TODO: remove
#define __Pyx_StopAsyncIteration_USED
static PyObject *__Pyx_PyExc_StopAsyncIteration;
static int __pyx_StopAsyncIteration_init(PyObject *module); /*proto*/

//////////////////// StopAsyncIteration ////////////////////
//@substitute: naming

// TODO: remove
static int __pyx_StopAsyncIteration_init(PyObject *module) {
    CYTHON_UNUSED_VAR(module);
    __Pyx_PyExc_StopAsyncIteration = PyExc_StopAsyncIteration;
    return 0;
}<|MERGE_RESOLUTION|>--- conflicted
+++ resolved
@@ -2139,175 +2139,6 @@
 }
 
 
-<<<<<<< HEAD
-//////////////////// PatchModuleWithCoroutine.proto ////////////////////
-
-static PyObject* __Pyx_Coroutine_patch_module(PyObject* module, const char* py_code); /*proto*/
-
-//////////////////// PatchModuleWithCoroutine ////////////////////
-//@substitute: naming
-
-static PyObject* __Pyx_Coroutine_patch_module(PyObject* module, const char* py_code) {
-#if defined(__Pyx_Generator_USED) || defined(__Pyx_Coroutine_USED)
-    int result;
-    PyObject *globals, *result_obj;
-    globals = PyDict_New();  if (unlikely(!globals)) goto ignore;
-    result = PyDict_SetItemString(globals, "_cython_coroutine_type",
-    #ifdef __Pyx_Coroutine_USED
-        (PyObject*)CGLOBAL(__pyx_CoroutineType));
-    #else
-        Py_None);
-    #endif
-    if (unlikely(result < 0)) goto ignore;
-    result = PyDict_SetItemString(globals, "_cython_generator_type",
-    #ifdef __Pyx_Generator_USED
-        (PyObject*)CGLOBAL(__pyx_GeneratorType));
-    #else
-        Py_None);
-    #endif
-    if (unlikely(result < 0)) goto ignore;
-    if (unlikely(PyDict_SetItemString(globals, "_module", module) < 0)) goto ignore;
-    if (unlikely(PyDict_SetItemString(globals, "__builtins__", CGLOBAL($builtins_cname)) < 0)) goto ignore;
-    result_obj = PyRun_String(py_code, Py_file_input, globals, globals);
-    if (unlikely(!result_obj)) goto ignore;
-    Py_DECREF(result_obj);
-    Py_DECREF(globals);
-    return module;
-
-ignore:
-    Py_XDECREF(globals);
-    PyErr_WriteUnraisable(module);
-    if (unlikely(PyErr_WarnEx(PyExc_RuntimeWarning, "Cython module failed to patch module with custom type", 1) < 0)) {
-        Py_DECREF(module);
-        module = NULL;
-    }
-#else
-    // avoid "unused" warning
-    py_code++;
-#endif
-    return module;
-}
-
-
-//////////////////// PatchGeneratorABC.proto ////////////////////
-
-// register with Generator/Coroutine ABCs in 'collections.abc'
-// see https://bugs.python.org/issue24018
-static int __Pyx_patch_abc(void); /*proto*/
-
-//////////////////// PatchGeneratorABC ////////////////////
-//@requires: PatchModuleWithCoroutine
-
-#ifndef CYTHON_REGISTER_ABCS
-#define CYTHON_REGISTER_ABCS 1
-#endif
-
-#if defined(__Pyx_Generator_USED) || defined(__Pyx_Coroutine_USED)
-static PyObject* __Pyx_patch_abc_module(PyObject *module); /*proto*/
-static PyObject* __Pyx_patch_abc_module(PyObject *module) {
-    module = __Pyx_Coroutine_patch_module(
-        module, CSTRING("""\
-if _cython_generator_type is not None:
-    try: Generator = _module.Generator
-    except AttributeError: pass
-    else: Generator.register(_cython_generator_type)
-if _cython_coroutine_type is not None:
-    try: Coroutine = _module.Coroutine
-    except AttributeError: pass
-    else: Coroutine.register(_cython_coroutine_type)
-""")
-    );
-    return module;
-}
-#endif
-
-static int __Pyx_patch_abc(void) {
-#if defined(__Pyx_Generator_USED) || defined(__Pyx_Coroutine_USED)
-    static int abc_patched = 0;
-    if (CYTHON_REGISTER_ABCS && !abc_patched) {
-        PyObject *module;
-        module = PyImport_ImportModule("collections.abc");
-        if (unlikely(!module)) {
-            PyErr_WriteUnraisable(NULL);
-            if (unlikely(PyErr_WarnEx(PyExc_RuntimeWarning,
-                        "Cython module failed to register with collections.abc module", 1) < 0)) {
-                return -1;
-            }
-        } else {
-            module = __Pyx_patch_abc_module(module);
-            abc_patched = 1;
-            if (unlikely(!module))
-                return -1;
-            Py_DECREF(module);
-        }
-        // also register with "backports_abc" module if available, just in case
-        module = PyImport_ImportModule("backports_abc");
-        if (module) {
-            module = __Pyx_patch_abc_module(module);
-            Py_XDECREF(module);
-        }
-        if (!module) {
-            PyErr_Clear();
-        }
-    }
-#else
-    // avoid "unused" warning for __Pyx_Coroutine_patch_module()
-    if ((0)) __Pyx_Coroutine_patch_module(NULL, NULL);
-#endif
-    return 0;
-}
-
-
-//////////////////// PatchAsyncIO.proto ////////////////////
-
-// run after importing "asyncio" to patch Cython generator support into it
-static PyObject* __Pyx_patch_asyncio(PyObject* module); /*proto*/
-
-//////////////////// PatchAsyncIO ////////////////////
-
-// TODO: remove
-static PyObject* __Pyx_patch_asyncio(PyObject* module) {
-    return module;
-}
-
-
-//////////////////// PatchInspect.proto ////////////////////
-
-// run after importing "inspect" to patch Cython generator support into it
-static PyObject* __Pyx_patch_inspect(PyObject* module); /*proto*/
-
-//////////////////// PatchInspect ////////////////////
-//@requires: PatchModuleWithCoroutine
-
-static PyObject* __Pyx_patch_inspect(PyObject* module) {
-#if defined(__Pyx_Generator_USED) && (!defined(CYTHON_PATCH_INSPECT) || CYTHON_PATCH_INSPECT)
-    static int inspect_patched = 0;
-    if (unlikely((!inspect_patched) && module)) {
-        module = __Pyx_Coroutine_patch_module(
-            module, CSTRING("""\
-old_types = getattr(_module.isgenerator, '_cython_generator_types', None)
-if old_types is None or not isinstance(old_types, set):
-    old_types = set()
-    def cy_wrap(orig_func, type=type, cython_generator_types=old_types):
-        def cy_isgenerator(obj): return type(obj) in cython_generator_types or orig_func(obj)
-        cy_isgenerator._cython_generator_types = cython_generator_types
-        return cy_isgenerator
-    _module.isgenerator = cy_wrap(_module.isgenerator)
-old_types.add(_cython_generator_type)
-""")
-        );
-        inspect_patched = 1;
-    }
-#else
-    // avoid "unused" warning for __Pyx_Coroutine_patch_module()
-    if ((0)) return __Pyx_Coroutine_patch_module(module, NULL);
-#endif
-    return module;
-}
-
-
-=======
->>>>>>> 7d0d519b
 //////////////////// StopAsyncIteration.proto ////////////////////
 
 // TODO: remove
