//////////////////// GeneratorYieldFrom.proto ////////////////////

static CYTHON_INLINE PyObject* __Pyx_Generator_Yield_From(__pyx_CoroutineObject *gen, PyObject *source);

//////////////////// GeneratorYieldFrom ////////////////////
//@requires: Generator

#if CYTHON_USE_TYPE_SLOTS
static void __PyxPyIter_CheckErrorAndDecref(PyObject *source) {
    PyErr_Format(PyExc_TypeError,
                 "iter() returned non-iterator of type '%.100s'",
                 Py_TYPE(source)->tp_name);
    Py_DECREF(source);
}
#endif

static CYTHON_INLINE PyObject* __Pyx_Generator_Yield_From(__pyx_CoroutineObject *gen, PyObject *source) {
    PyObject *source_gen, *retval;
#ifdef __Pyx_Coroutine_USED
    if (__Pyx_Coroutine_Check(source)) {
        // TODO: this should only happen for types.coroutine()ed generators, but we can't determine that here
        Py_INCREF(source);
        source_gen = source;
        retval = __Pyx_Generator_Next(source);
    } else
#endif
    {
#if CYTHON_USE_TYPE_SLOTS
        if (likely(Py_TYPE(source)->tp_iter)) {
            source_gen = Py_TYPE(source)->tp_iter(source);
            if (unlikely(!source_gen))
                return NULL;
            if (unlikely(!PyIter_Check(source_gen))) {
                __PyxPyIter_CheckErrorAndDecref(source_gen);
                return NULL;
            }
        } else
        // CPython also allows non-iterable sequences to be iterated over
#endif
        {
            source_gen = PyObject_GetIter(source);
            if (unlikely(!source_gen))
                return NULL;
        }
        // source_gen is now the iterator, make the first next() call
#if CYTHON_USE_TYPE_SLOTS
        retval = Py_TYPE(source_gen)->tp_iternext(source_gen);
#else
        retval = PyIter_Next(source_gen);
#endif
    }
    if (likely(retval)) {
        gen->yieldfrom = source_gen;
        return retval;
    }
    Py_DECREF(source_gen);
    return NULL;
}


//////////////////// CoroutineYieldFrom.proto ////////////////////

static CYTHON_INLINE PyObject* __Pyx_Coroutine_Yield_From(__pyx_CoroutineObject *gen, PyObject *source);

//////////////////// CoroutineYieldFrom ////////////////////
//@requires: Coroutine
//@requires: GetAwaitIter

static PyObject* __Pyx__Coroutine_Yield_From_Generic(__pyx_CoroutineObject *gen, PyObject *source) {
    PyObject *retval;
    PyObject *source_gen = __Pyx__Coroutine_GetAwaitableIter(source);
    if (unlikely(!source_gen)) {
        return NULL;
    }
    // source_gen is now the iterator, make the first next() call
    if (__Pyx_Coroutine_Check(source_gen)) {
        retval = __Pyx_Generator_Next(source_gen);
    } else {
#if CYTHON_USE_TYPE_SLOTS
        retval = Py_TYPE(source_gen)->tp_iternext(source_gen);
#else
        retval = PyIter_Next(source_gen);
#endif
    }
    if (retval) {
        gen->yieldfrom = source_gen;
        return retval;
    }
    Py_DECREF(source_gen);
    return NULL;
}

static CYTHON_INLINE PyObject* __Pyx_Coroutine_Yield_From(__pyx_CoroutineObject *gen, PyObject *source) {
    PyObject *retval;
    if (__Pyx_Coroutine_Check(source)) {
        if (unlikely(((__pyx_CoroutineObject*)source)->yieldfrom)) {
            PyErr_SetString(
                PyExc_RuntimeError,
                "coroutine is being awaited already");
            return NULL;
        }
        retval = __Pyx_Generator_Next(source);
#ifdef __Pyx_AsyncGen_USED
    // inlined "__pyx_PyAsyncGenASend" handling to avoid the series of generic calls
    } else if (__pyx_PyAsyncGenASend_CheckExact(source)) {
        retval = __Pyx_async_gen_asend_iternext(source);
#endif
    } else {
        return __Pyx__Coroutine_Yield_From_Generic(gen, source);
    }
    if (retval) {
        Py_INCREF(source);
        gen->yieldfrom = source;
    }
    return retval;
}


//////////////////// GetAwaitIter.proto ////////////////////

static CYTHON_INLINE PyObject *__Pyx_Coroutine_GetAwaitableIter(PyObject *o); /*proto*/
static PyObject *__Pyx__Coroutine_GetAwaitableIter(PyObject *o); /*proto*/

//////////////////// GetAwaitIter ////////////////////
//@requires: ObjectHandling.c::PyObjectGetMethod
//@requires: ObjectHandling.c::PyObjectCallNoArg
//@requires: ObjectHandling.c::PyObjectCallOneArg

static CYTHON_INLINE PyObject *__Pyx_Coroutine_GetAwaitableIter(PyObject *o) {
#ifdef __Pyx_Coroutine_USED
    if (__Pyx_Coroutine_Check(o)) {
        return __Pyx_NewRef(o);
    }
#endif
    return __Pyx__Coroutine_GetAwaitableIter(o);
}


static void __Pyx_Coroutine_AwaitableIterError(PyObject *source) {
#if PY_VERSION_HEX >= 0x030600B3 || defined(_PyErr_FormatFromCause)
    _PyErr_FormatFromCause(
        PyExc_TypeError,
        "'async for' received an invalid object "
        "from __anext__: %.100s",
        Py_TYPE(source)->tp_name);
#elif PY_MAJOR_VERSION >= 3
    PyObject *exc, *val, *val2, *tb;
    assert(PyErr_Occurred());
    PyErr_Fetch(&exc, &val, &tb);
    PyErr_NormalizeException(&exc, &val, &tb);
    if (tb != NULL) {
        PyException_SetTraceback(val, tb);
        Py_DECREF(tb);
    }
    Py_DECREF(exc);
    assert(!PyErr_Occurred());
    PyErr_Format(
        PyExc_TypeError,
        "'async for' received an invalid object "
        "from __anext__: %.100s",
        Py_TYPE(source)->tp_name);

    PyErr_Fetch(&exc, &val2, &tb);
    PyErr_NormalizeException(&exc, &val2, &tb);
    Py_INCREF(val);
    PyException_SetCause(val2, val);
    PyException_SetContext(val2, val);
    PyErr_Restore(exc, val2, tb);
#else
    // since Py2 does not have exception chaining, it's better to avoid shadowing exceptions there
    source++;
#endif
}

// adapted from genobject.c in Py3.5
static PyObject *__Pyx__Coroutine_GetAwaitableIter(PyObject *obj) {
    PyObject *res;
#if CYTHON_USE_ASYNC_SLOTS
    __Pyx_PyAsyncMethodsStruct* am = __Pyx_PyType_AsAsync(obj);
    if (likely(am && am->am_await)) {
        res = (*am->am_await)(obj);
    } else
#endif
#if PY_VERSION_HEX >= 0x030500B2 || defined(PyCoro_CheckExact)
    if (PyCoro_CheckExact(obj)) {
        return __Pyx_NewRef(obj);
    } else
#endif
#if CYTHON_COMPILING_IN_CPYTHON && defined(CO_ITERABLE_COROUTINE)
    if (PyGen_CheckExact(obj) && ((PyGenObject*)obj)->gi_code && ((PyCodeObject *)((PyGenObject*)obj)->gi_code)->co_flags & CO_ITERABLE_COROUTINE) {
        // Python generator marked with "@types.coroutine" decorator
        return __Pyx_NewRef(obj);
    } else
#endif
    {
        PyObject *method = NULL;
        int is_method = __Pyx_PyObject_GetMethod(obj, PYIDENT("__await__"), &method);
        if (likely(is_method)) {
            res = __Pyx_PyObject_CallOneArg(method, obj);
        } else if (likely(method)) {
            res = __Pyx_PyObject_CallNoArg(method);
        } else
            goto slot_error;
        Py_DECREF(method);
    }
    if (unlikely(!res)) {
        // surprisingly, CPython replaces the exception here...
        __Pyx_Coroutine_AwaitableIterError(obj);
        goto bad;
    }
    if (unlikely(!PyIter_Check(res))) {
        PyErr_Format(PyExc_TypeError,
                     "__await__() returned non-iterator of type '%.100s'",
                     Py_TYPE(res)->tp_name);
        Py_CLEAR(res);
    } else {
        int is_coroutine = 0;
        #ifdef __Pyx_Coroutine_USED
        is_coroutine |= __Pyx_Coroutine_Check(res);
        #endif
        #if PY_VERSION_HEX >= 0x030500B2 || defined(PyCoro_CheckExact)
        is_coroutine |= PyCoro_CheckExact(res);
        #endif
        if (unlikely(is_coroutine)) {
            /* __await__ must return an *iterator*, not
               a coroutine or another awaitable (see PEP 492) */
            PyErr_SetString(PyExc_TypeError,
                            "__await__() returned a coroutine");
            Py_CLEAR(res);
        }
    }
    return res;
slot_error:
    PyErr_Format(PyExc_TypeError,
                 "object %.100s can't be used in 'await' expression",
                 Py_TYPE(obj)->tp_name);
bad:
    return NULL;
}


//////////////////// AsyncIter.proto ////////////////////

static CYTHON_INLINE PyObject *__Pyx_Coroutine_GetAsyncIter(PyObject *o); /*proto*/
static CYTHON_INLINE PyObject *__Pyx_Coroutine_AsyncIterNext(PyObject *o); /*proto*/

//////////////////// AsyncIter ////////////////////
//@requires: GetAwaitIter
//@requires: ObjectHandling.c::PyObjectCallMethod0

static PyObject *__Pyx_Coroutine_GetAsyncIter_Generic(PyObject *obj) {
#if PY_VERSION_HEX < 0x030500B1
    {
        PyObject *iter = __Pyx_PyObject_CallMethod0(obj, PYIDENT("__aiter__"));
        if (likely(iter))
            return iter;
        // FIXME: for the sake of a nicely conforming exception message, assume any AttributeError meant '__aiter__'
        if (!PyErr_ExceptionMatches(PyExc_AttributeError))
            return NULL;
    }
#else
    // avoid C warning about 'unused function'
    if ((0)) (void) __Pyx_PyObject_CallMethod0(obj, PYIDENT("__aiter__"));
#endif

    PyErr_Format(PyExc_TypeError, "'async for' requires an object with __aiter__ method, got %.100s",
                 Py_TYPE(obj)->tp_name);
    return NULL;
}


static CYTHON_INLINE PyObject *__Pyx_Coroutine_GetAsyncIter(PyObject *obj) {
#ifdef __Pyx_AsyncGen_USED
    if (__Pyx_AsyncGen_CheckExact(obj)) {
        return __Pyx_NewRef(obj);
    }
#endif
#if CYTHON_USE_ASYNC_SLOTS
    {
        __Pyx_PyAsyncMethodsStruct* am = __Pyx_PyType_AsAsync(obj);
        if (likely(am && am->am_aiter)) {
            return (*am->am_aiter)(obj);
        }
    }
#endif
    return __Pyx_Coroutine_GetAsyncIter_Generic(obj);
}


static PyObject *__Pyx__Coroutine_AsyncIterNext(PyObject *obj) {
#if PY_VERSION_HEX < 0x030500B1
    {
        PyObject *value = __Pyx_PyObject_CallMethod0(obj, PYIDENT("__anext__"));
        if (likely(value))
            return value;
    }
    // FIXME: for the sake of a nicely conforming exception message, assume any AttributeError meant '__anext__'
    if (PyErr_ExceptionMatches(PyExc_AttributeError))
#endif
        PyErr_Format(PyExc_TypeError, "'async for' requires an object with __anext__ method, got %.100s",
                     Py_TYPE(obj)->tp_name);
    return NULL;
}


static CYTHON_INLINE PyObject *__Pyx_Coroutine_AsyncIterNext(PyObject *obj) {
#ifdef __Pyx_AsyncGen_USED
    if (__Pyx_AsyncGen_CheckExact(obj)) {
        return __Pyx_async_gen_anext(obj);
    }
#endif
#if CYTHON_USE_ASYNC_SLOTS
    {
        __Pyx_PyAsyncMethodsStruct* am = __Pyx_PyType_AsAsync(obj);
        if (likely(am && am->am_anext)) {
            return (*am->am_anext)(obj);
        }
    }
#endif
    return __Pyx__Coroutine_AsyncIterNext(obj);
}


//////////////////// pep479.proto ////////////////////

static void __Pyx_Generator_Replace_StopIteration(int in_async_gen); /*proto*/

//////////////////// pep479 ////////////////////
//@requires: Exceptions.c::GetException

static void __Pyx_Generator_Replace_StopIteration(CYTHON_UNUSED int in_async_gen) {
    PyObject *exc, *val, *tb, *cur_exc;
    __Pyx_PyThreadState_declare
    #ifdef __Pyx_StopAsyncIteration_USED
    int is_async_stopiteration = 0;
    #endif

    cur_exc = PyErr_Occurred();
    if (likely(!__Pyx_PyErr_GivenExceptionMatches(cur_exc, PyExc_StopIteration))) {
        #ifdef __Pyx_StopAsyncIteration_USED
        if (in_async_gen && unlikely(__Pyx_PyErr_GivenExceptionMatches(cur_exc, __Pyx_PyExc_StopAsyncIteration))) {
            is_async_stopiteration = 1;
        } else
        #endif
            return;
    }

    __Pyx_PyThreadState_assign
    // Chain exceptions by moving Stop(Async)Iteration to exc_info before creating the RuntimeError.
    // In Py2.x, no chaining happens, but the exception still stays visible in exc_info.
    __Pyx_GetException(&exc, &val, &tb);
    Py_XDECREF(exc);
    Py_XDECREF(val);
    Py_XDECREF(tb);
    PyErr_SetString(PyExc_RuntimeError,
        #ifdef __Pyx_StopAsyncIteration_USED
        is_async_stopiteration ? "async generator raised StopAsyncIteration" :
        in_async_gen ? "async generator raised StopIteration" :
        #endif
        "generator raised StopIteration");
}


//////////////////// CoroutineBase.proto ////////////////////
//@substitute: naming

struct __pyx_CoroutineObject;
typedef PyObject *(*__pyx_coroutine_body_t)(struct __pyx_CoroutineObject *, PyThreadState *, PyObject *);

#if CYTHON_USE_EXC_INFO_STACK
// See  https://bugs.python.org/issue25612
#define __Pyx_ExcInfoStruct  _PyErr_StackItem
#else
// Minimal replacement struct for Py<3.7, without the Py3.7 exception state stack.
typedef struct {
    PyObject *exc_type;
    PyObject *exc_value;
    PyObject *exc_traceback;
} __Pyx_ExcInfoStruct;
#endif

typedef struct __pyx_CoroutineObject {
    PyObject_HEAD
    __pyx_coroutine_body_t body;
    PyObject *closure;
    __Pyx_ExcInfoStruct gi_exc_state;
    PyObject *gi_weakreflist;
    PyObject *classobj;
    PyObject *yieldfrom;
    PyObject *gi_name;
    PyObject *gi_qualname;
    PyObject *gi_modulename;
    PyObject *gi_code;
    PyObject *gi_frame;
    int resume_label;
    // using T_BOOL for property below requires char value
    char is_running;
} __pyx_CoroutineObject;

static __pyx_CoroutineObject *__Pyx__Coroutine_New(
    PyTypeObject *type, __pyx_coroutine_body_t body, PyObject *code, PyObject *closure,
    PyObject *name, PyObject *qualname, PyObject *module_name); /*proto*/

static __pyx_CoroutineObject *__Pyx__Coroutine_NewInit(
            __pyx_CoroutineObject *gen, __pyx_coroutine_body_t body, PyObject *code, PyObject *closure,
            PyObject *name, PyObject *qualname, PyObject *module_name); /*proto*/

static CYTHON_INLINE void __Pyx_Coroutine_ExceptionClear(__Pyx_ExcInfoStruct *self);
static int __Pyx_Coroutine_clear(PyObject *self); /*proto*/
static PyObject *__Pyx_Coroutine_Send(PyObject *self, PyObject *value); /*proto*/
static PyObject *__Pyx_Coroutine_Close(PyObject *self); /*proto*/
static PyObject *__Pyx_Coroutine_Throw(PyObject *gen, PyObject *args); /*proto*/

// macros for exception state swapping instead of inline functions to make use of the local thread state context
#if CYTHON_USE_EXC_INFO_STACK
#define __Pyx_Coroutine_SwapException(self)
#define __Pyx_Coroutine_ResetAndClearException(self)  __Pyx_Coroutine_ExceptionClear(&(self)->gi_exc_state)
#else
#define __Pyx_Coroutine_SwapException(self) { \
    __Pyx_ExceptionSwap(&(self)->gi_exc_state.exc_type, &(self)->gi_exc_state.exc_value, &(self)->gi_exc_state.exc_traceback); \
    __Pyx_Coroutine_ResetFrameBackpointer(&(self)->gi_exc_state); \
    }
#define __Pyx_Coroutine_ResetAndClearException(self) { \
    __Pyx_ExceptionReset((self)->gi_exc_state.exc_type, (self)->gi_exc_state.exc_value, (self)->gi_exc_state.exc_traceback); \
    (self)->gi_exc_state.exc_type = (self)->gi_exc_state.exc_value = (self)->gi_exc_state.exc_traceback = NULL; \
    }
#endif

#if CYTHON_FAST_THREAD_STATE
#define __Pyx_PyGen_FetchStopIterationValue(pvalue) \
    __Pyx_PyGen__FetchStopIterationValue($local_tstate_cname, pvalue)
#else
#define __Pyx_PyGen_FetchStopIterationValue(pvalue) \
    __Pyx_PyGen__FetchStopIterationValue(__Pyx_PyThreadState_Current, pvalue)
#endif
static int __Pyx_PyGen__FetchStopIterationValue(PyThreadState *tstate, PyObject **pvalue); /*proto*/
static CYTHON_INLINE void __Pyx_Coroutine_ResetFrameBackpointer(__Pyx_ExcInfoStruct *exc_state); /*proto*/


//////////////////// Coroutine.proto ////////////////////

#define __Pyx_Coroutine_USED
static PyTypeObject *__pyx_CoroutineType = 0;
static PyTypeObject *__pyx_CoroutineAwaitType = 0;
#define __Pyx_Coroutine_CheckExact(obj) __Pyx_IS_TYPE(obj, __pyx_CoroutineType)
// __Pyx_Coroutine_Check(obj): see override for IterableCoroutine below
#define __Pyx_Coroutine_Check(obj) __Pyx_Coroutine_CheckExact(obj)
#define __Pyx_CoroutineAwait_CheckExact(obj) __Pyx_IS_TYPE(obj, __pyx_CoroutineAwaitType)

#define __Pyx_Coroutine_New(body, code, closure, name, qualname, module_name)  \
    __Pyx__Coroutine_New(__pyx_CoroutineType, body, code, closure, name, qualname, module_name)

static int __pyx_Coroutine_init(PyObject *module); /*proto*/
static PyObject *__Pyx__Coroutine_await(PyObject *coroutine); /*proto*/

typedef struct {
    PyObject_HEAD
    PyObject *coroutine;
} __pyx_CoroutineAwaitObject;

static PyObject *__Pyx_CoroutineAwait_Close(__pyx_CoroutineAwaitObject *self, PyObject *arg); /*proto*/
static PyObject *__Pyx_CoroutineAwait_Throw(__pyx_CoroutineAwaitObject *self, PyObject *args); /*proto*/


//////////////////// Generator.proto ////////////////////

#define __Pyx_Generator_USED
static PyTypeObject *__pyx_GeneratorType = 0;
#define __Pyx_Generator_CheckExact(obj) __Pyx_IS_TYPE(obj, __pyx_GeneratorType)

#define __Pyx_Generator_New(body, code, closure, name, qualname, module_name)  \
    __Pyx__Coroutine_New(__pyx_GeneratorType, body, code, closure, name, qualname, module_name)

static PyObject *__Pyx_Generator_Next(PyObject *self);
static int __pyx_Generator_init(PyObject *module); /*proto*/


//////////////////// AsyncGen ////////////////////
//@requires: AsyncGen.c::AsyncGenerator
// -> empty, only delegates to separate file


//////////////////// CoroutineBase ////////////////////
//@substitute: naming
//@requires: Exceptions.c::PyErrFetchRestore
//@requires: Exceptions.c::PyThreadStateGet
//@requires: Exceptions.c::SwapException
//@requires: Exceptions.c::RaiseException
//@requires: Exceptions.c::SaveResetException
//@requires: ObjectHandling.c::PyObjectCallMethod1
//@requires: ObjectHandling.c::PyObjectCallNoArg
//@requires: ObjectHandling.c::PyObjectFastCall
//@requires: ObjectHandling.c::PyObjectGetAttrStr
//@requires: ObjectHandling.c::PyObjectGetAttrStrNoError
//@requires: CommonStructures.c::FetchCommonType
//@requires: ModuleSetupCode.c::IncludeStructmemberH

#include <frameobject.h>

#define __Pyx_Coroutine_Undelegate(gen) Py_CLEAR((gen)->yieldfrom)

//   If StopIteration exception is set, fetches its 'value'
//   attribute if any, otherwise sets pvalue to None.
//
//   Returns 0 if no exception or StopIteration is set.
//   If any other exception is set, returns -1 and leaves
//   pvalue unchanged.
static int __Pyx_PyGen__FetchStopIterationValue(CYTHON_UNUSED PyThreadState *$local_tstate_cname, PyObject **pvalue) {
    PyObject *et, *ev, *tb;
    PyObject *value = NULL;

    __Pyx_ErrFetch(&et, &ev, &tb);

    if (!et) {
        Py_XDECREF(tb);
        Py_XDECREF(ev);
        Py_INCREF(Py_None);
        *pvalue = Py_None;
        return 0;
    }

    // most common case: plain StopIteration without or with separate argument
    if (likely(et == PyExc_StopIteration)) {
        if (!ev) {
            Py_INCREF(Py_None);
            value = Py_None;
        }
#if PY_VERSION_HEX >= 0x030300A0
        else if (likely(__Pyx_IS_TYPE(ev, (PyTypeObject*)PyExc_StopIteration))) {
            value = ((PyStopIterationObject *)ev)->value;
            Py_INCREF(value);
            Py_DECREF(ev);
        }
#endif
        // PyErr_SetObject() and friends put the value directly into ev
        else if (unlikely(PyTuple_Check(ev))) {
            // if it's a tuple, it is interpreted as separate constructor arguments (surprise!)
            if (PyTuple_GET_SIZE(ev) >= 1) {
#if CYTHON_ASSUME_SAFE_MACROS && !CYTHON_AVOID_BORROWED_REFS
                value = PyTuple_GET_ITEM(ev, 0);
                Py_INCREF(value);
#else
                value = PySequence_ITEM(ev, 0);
#endif
            } else {
                Py_INCREF(Py_None);
                value = Py_None;
            }
            Py_DECREF(ev);
        }
        else if (!__Pyx_TypeCheck(ev, (PyTypeObject*)PyExc_StopIteration)) {
            // 'steal' reference to ev
            value = ev;
        }
        if (likely(value)) {
            Py_XDECREF(tb);
            Py_DECREF(et);
            *pvalue = value;
            return 0;
        }
    } else if (!__Pyx_PyErr_GivenExceptionMatches(et, PyExc_StopIteration)) {
        __Pyx_ErrRestore(et, ev, tb);
        return -1;
    }

    // otherwise: normalise and check what that gives us
    PyErr_NormalizeException(&et, &ev, &tb);
    if (unlikely(!PyObject_TypeCheck(ev, (PyTypeObject*)PyExc_StopIteration))) {
        // looks like normalisation failed - raise the new exception
        __Pyx_ErrRestore(et, ev, tb);
        return -1;
    }
    Py_XDECREF(tb);
    Py_DECREF(et);
#if PY_VERSION_HEX >= 0x030300A0
    value = ((PyStopIterationObject *)ev)->value;
    Py_INCREF(value);
    Py_DECREF(ev);
#else
    {
        PyObject* args = __Pyx_PyObject_GetAttrStr(ev, PYIDENT("args"));
        Py_DECREF(ev);
        if (likely(args)) {
            value = PySequence_GetItem(args, 0);
            Py_DECREF(args);
        }
        if (unlikely(!value)) {
            __Pyx_ErrRestore(NULL, NULL, NULL);
            Py_INCREF(Py_None);
            value = Py_None;
        }
    }
#endif
    *pvalue = value;
    return 0;
}

static CYTHON_INLINE
void __Pyx_Coroutine_ExceptionClear(__Pyx_ExcInfoStruct *exc_state) {
    PyObject *t, *v, *tb;
    t = exc_state->exc_type;
    v = exc_state->exc_value;
    tb = exc_state->exc_traceback;

    exc_state->exc_type = NULL;
    exc_state->exc_value = NULL;
    exc_state->exc_traceback = NULL;

    Py_XDECREF(t);
    Py_XDECREF(v);
    Py_XDECREF(tb);
}

#define __Pyx_Coroutine_AlreadyRunningError(gen)  (__Pyx__Coroutine_AlreadyRunningError(gen), (PyObject*)NULL)
static void __Pyx__Coroutine_AlreadyRunningError(CYTHON_UNUSED __pyx_CoroutineObject *gen) {
    const char *msg;
    if ((0)) {
    #ifdef __Pyx_Coroutine_USED
    } else if (__Pyx_Coroutine_Check((PyObject*)gen)) {
        msg = "coroutine already executing";
    #endif
    #ifdef __Pyx_AsyncGen_USED
    } else if (__Pyx_AsyncGen_CheckExact((PyObject*)gen)) {
        msg = "async generator already executing";
    #endif
    } else {
        msg = "generator already executing";
    }
    PyErr_SetString(PyExc_ValueError, msg);
}

#define __Pyx_Coroutine_NotStartedError(gen)  (__Pyx__Coroutine_NotStartedError(gen), (PyObject*)NULL)
static void __Pyx__Coroutine_NotStartedError(CYTHON_UNUSED PyObject *gen) {
    const char *msg;
    if ((0)) {
    #ifdef __Pyx_Coroutine_USED
    } else if (__Pyx_Coroutine_Check(gen)) {
        msg = "can't send non-None value to a just-started coroutine";
    #endif
    #ifdef __Pyx_AsyncGen_USED
    } else if (__Pyx_AsyncGen_CheckExact(gen)) {
        msg = "can't send non-None value to a just-started async generator";
    #endif
    } else {
        msg = "can't send non-None value to a just-started generator";
    }
    PyErr_SetString(PyExc_TypeError, msg);
}

#define __Pyx_Coroutine_AlreadyTerminatedError(gen, value, closing)  (__Pyx__Coroutine_AlreadyTerminatedError(gen, value, closing), (PyObject*)NULL)
static void __Pyx__Coroutine_AlreadyTerminatedError(CYTHON_UNUSED PyObject *gen, PyObject *value, CYTHON_UNUSED int closing) {
    #ifdef __Pyx_Coroutine_USED
    if (!closing && __Pyx_Coroutine_Check(gen)) {
        // `self` is an exhausted coroutine: raise an error,
        // except when called from gen_close(), which should
        // always be a silent method.
        PyErr_SetString(PyExc_RuntimeError, "cannot reuse already awaited coroutine");
    } else
    #endif
    if (value) {
        // `gen` is an exhausted generator:
        // only set exception if called from send().
        #ifdef __Pyx_AsyncGen_USED
        if (__Pyx_AsyncGen_CheckExact(gen))
            PyErr_SetNone(__Pyx_PyExc_StopAsyncIteration);
        else
        #endif
        PyErr_SetNone(PyExc_StopIteration);
    }
}

static
PyObject *__Pyx_Coroutine_SendEx(__pyx_CoroutineObject *self, PyObject *value, int closing) {
    __Pyx_PyThreadState_declare
    PyThreadState *tstate;
    __Pyx_ExcInfoStruct *exc_state;
    PyObject *retval;

    assert(!self->is_running);

    if (unlikely(self->resume_label == 0)) {
        if (unlikely(value && value != Py_None)) {
            return __Pyx_Coroutine_NotStartedError((PyObject*)self);
        }
    }

    if (unlikely(self->resume_label == -1)) {
        return __Pyx_Coroutine_AlreadyTerminatedError((PyObject*)self, value, closing);
    }

#if CYTHON_FAST_THREAD_STATE
    __Pyx_PyThreadState_assign
    tstate = $local_tstate_cname;
#else
    tstate = __Pyx_PyThreadState_Current;
#endif

    // Traceback/Frame rules pre-Py3.7:
    // - on entry, save external exception state in self->gi_exc_state, restore it on exit
    // - on exit, keep internally generated exceptions in self->gi_exc_state, clear everything else
    // - on entry, set "f_back" pointer of internal exception traceback to (current) outer call frame
    // - on exit, clear "f_back" of internal exception traceback
    // - do not touch external frames and tracebacks

    // Traceback/Frame rules for Py3.7+ (CYTHON_USE_EXC_INFO_STACK):
    // - on entry, push internal exception state in self->gi_exc_state on the exception stack
    // - on exit, keep internally generated exceptions in self->gi_exc_state, clear everything else
    // - on entry, set "f_back" pointer of internal exception traceback to (current) outer call frame
    // - on exit, clear "f_back" of internal exception traceback
    // - do not touch external frames and tracebacks

    exc_state = &self->gi_exc_state;
    if (exc_state->exc_type) {
        #if CYTHON_COMPILING_IN_PYPY || CYTHON_COMPILING_IN_PYSTON
        // FIXME: what to do in PyPy?
        #else
        // Generators always return to their most recent caller, not
        // necessarily their creator.
        if (exc_state->exc_traceback) {
            PyTracebackObject *tb = (PyTracebackObject *) exc_state->exc_traceback;
            PyFrameObject *f = tb->tb_frame;

            Py_XINCREF(tstate->frame);
            assert(f->f_back == NULL);
            f->f_back = tstate->frame;
        }
        #endif
    }

#if CYTHON_USE_EXC_INFO_STACK
    // See  https://bugs.python.org/issue25612
    exc_state->previous_item = tstate->exc_info;
    tstate->exc_info = exc_state;
#else
    if (exc_state->exc_type) {
        // We were in an except handler when we left,
        // restore the exception state which was put aside.
        __Pyx_ExceptionSwap(&exc_state->exc_type, &exc_state->exc_value, &exc_state->exc_traceback);
        // self->exc_* now holds the exception state of the caller
    } else {
        // save away the exception state of the caller
        __Pyx_Coroutine_ExceptionClear(exc_state);
        __Pyx_ExceptionSave(&exc_state->exc_type, &exc_state->exc_value, &exc_state->exc_traceback);
    }
#endif

    self->is_running = 1;
    retval = self->body(self, tstate, value);
    self->is_running = 0;

#if CYTHON_USE_EXC_INFO_STACK
    // See  https://bugs.python.org/issue25612
    exc_state = &self->gi_exc_state;
    tstate->exc_info = exc_state->previous_item;
    exc_state->previous_item = NULL;
    // Cut off the exception frame chain so that we can reconnect it on re-entry above.
    __Pyx_Coroutine_ResetFrameBackpointer(exc_state);
#endif

    return retval;
}

static CYTHON_INLINE void __Pyx_Coroutine_ResetFrameBackpointer(__Pyx_ExcInfoStruct *exc_state) {
    // Don't keep the reference to f_back any longer than necessary.  It
    // may keep a chain of frames alive or it could create a reference
    // cycle.
    PyObject *exc_tb = exc_state->exc_traceback;

    if (likely(exc_tb)) {
#if CYTHON_COMPILING_IN_PYPY || CYTHON_COMPILING_IN_PYSTON
    // FIXME: what to do in PyPy?
#else
        PyTracebackObject *tb = (PyTracebackObject *) exc_tb;
        PyFrameObject *f = tb->tb_frame;
        Py_CLEAR(f->f_back);
#endif
    }
}

static CYTHON_INLINE
PyObject *__Pyx_Coroutine_MethodReturn(CYTHON_UNUSED PyObject* gen, PyObject *retval) {
    if (unlikely(!retval)) {
        __Pyx_PyThreadState_declare
        __Pyx_PyThreadState_assign
        if (!__Pyx_PyErr_Occurred()) {
            // method call must not terminate with NULL without setting an exception
            PyObject *exc = PyExc_StopIteration;
            #ifdef __Pyx_AsyncGen_USED
            if (__Pyx_AsyncGen_CheckExact(gen))
                exc = __Pyx_PyExc_StopAsyncIteration;
            #endif
            __Pyx_PyErr_SetNone(exc);
        }
    }
    return retval;
}

static CYTHON_INLINE
PyObject *__Pyx_Coroutine_FinishDelegation(__pyx_CoroutineObject *gen) {
    PyObject *ret;
    PyObject *val = NULL;
    __Pyx_Coroutine_Undelegate(gen);
    __Pyx_PyGen__FetchStopIterationValue(__Pyx_PyThreadState_Current, &val);
    // val == NULL on failure => pass on exception
    ret = __Pyx_Coroutine_SendEx(gen, val, 0);
    Py_XDECREF(val);
    return ret;
}

static PyObject *__Pyx_Coroutine_Send(PyObject *self, PyObject *value) {
    PyObject *retval;
    __pyx_CoroutineObject *gen = (__pyx_CoroutineObject*) self;
    PyObject *yf = gen->yieldfrom;
    if (unlikely(gen->is_running))
        return __Pyx_Coroutine_AlreadyRunningError(gen);
    if (yf) {
        PyObject *ret;
        // FIXME: does this really need an INCREF() ?
        //Py_INCREF(yf);
        gen->is_running = 1;
        #ifdef __Pyx_Generator_USED
        if (__Pyx_Generator_CheckExact(yf)) {
            ret = __Pyx_Coroutine_Send(yf, value);
        } else
        #endif
        #ifdef __Pyx_Coroutine_USED
        if (__Pyx_Coroutine_Check(yf)) {
            ret = __Pyx_Coroutine_Send(yf, value);
        } else
        #endif
        #ifdef __Pyx_AsyncGen_USED
        if (__pyx_PyAsyncGenASend_CheckExact(yf)) {
            ret = __Pyx_async_gen_asend_send(yf, value);
        } else
        #endif
        #if CYTHON_COMPILING_IN_CPYTHON && PY_VERSION_HEX >= 0x03030000 && (defined(__linux__) || PY_VERSION_HEX >= 0x030600B3)
        // _PyGen_Send() is not exported before Py3.6
        if (PyGen_CheckExact(yf)) {
            ret = _PyGen_Send((PyGenObject*)yf, value == Py_None ? NULL : value);
        } else
        #endif
        #if CYTHON_COMPILING_IN_CPYTHON && PY_VERSION_HEX >= 0x03050000 && defined(PyCoro_CheckExact) && (defined(__linux__) || PY_VERSION_HEX >= 0x030600B3)
        // _PyGen_Send() is not exported before Py3.6
        if (PyCoro_CheckExact(yf)) {
            ret = _PyGen_Send((PyGenObject*)yf, value == Py_None ? NULL : value);
        } else
        #endif
        {
            if (value == Py_None)
                ret = Py_TYPE(yf)->tp_iternext(yf);
            else
                ret = __Pyx_PyObject_CallMethod1(yf, PYIDENT("send"), value);
        }
        gen->is_running = 0;
        //Py_DECREF(yf);
        if (likely(ret)) {
            return ret;
        }
        retval = __Pyx_Coroutine_FinishDelegation(gen);
    } else {
        retval = __Pyx_Coroutine_SendEx(gen, value, 0);
    }
    return __Pyx_Coroutine_MethodReturn(self, retval);
}

//   This helper function is used by gen_close and gen_throw to
//   close a subiterator being delegated to by yield-from.
static int __Pyx_Coroutine_CloseIter(__pyx_CoroutineObject *gen, PyObject *yf) {
    PyObject *retval = NULL;
    int err = 0;

    #ifdef __Pyx_Generator_USED
    if (__Pyx_Generator_CheckExact(yf)) {
        retval = __Pyx_Coroutine_Close(yf);
        if (!retval)
            return -1;
    } else
    #endif
    #ifdef __Pyx_Coroutine_USED
    if (__Pyx_Coroutine_Check(yf)) {
        retval = __Pyx_Coroutine_Close(yf);
        if (!retval)
            return -1;
    } else
    if (__Pyx_CoroutineAwait_CheckExact(yf)) {
        retval = __Pyx_CoroutineAwait_Close((__pyx_CoroutineAwaitObject*)yf, NULL);
        if (!retval)
            return -1;
    } else
    #endif
    #ifdef __Pyx_AsyncGen_USED
    if (__pyx_PyAsyncGenASend_CheckExact(yf)) {
        retval = __Pyx_async_gen_asend_close(yf, NULL);
        // cannot fail
    } else
    if (__pyx_PyAsyncGenAThrow_CheckExact(yf)) {
        retval = __Pyx_async_gen_athrow_close(yf, NULL);
        // cannot fail
    } else
    #endif
    {
        PyObject *meth;
        gen->is_running = 1;
        meth = __Pyx_PyObject_GetAttrStrNoError(yf, PYIDENT("close"));
        if (unlikely(!meth)) {
            if (unlikely(PyErr_Occurred())) {
                PyErr_WriteUnraisable(yf);
            }
        } else {
            retval = __Pyx_PyObject_CallNoArg(meth);
            Py_DECREF(meth);
            if (unlikely(!retval))
                err = -1;
        }
        gen->is_running = 0;
    }
    Py_XDECREF(retval);
    return err;
}

static PyObject *__Pyx_Generator_Next(PyObject *self) {
    __pyx_CoroutineObject *gen = (__pyx_CoroutineObject*) self;
    PyObject *yf = gen->yieldfrom;
    if (unlikely(gen->is_running))
        return __Pyx_Coroutine_AlreadyRunningError(gen);
    if (yf) {
        PyObject *ret;
        // FIXME: does this really need an INCREF() ?
        //Py_INCREF(yf);
        // YieldFrom code ensures that yf is an iterator
        gen->is_running = 1;
        #ifdef __Pyx_Generator_USED
        if (__Pyx_Generator_CheckExact(yf)) {
            ret = __Pyx_Generator_Next(yf);
        } else
        #endif
        #if CYTHON_COMPILING_IN_CPYTHON && PY_VERSION_HEX >= 0x03030000 && (defined(__linux__) || PY_VERSION_HEX >= 0x030600B3)
        // _PyGen_Send() is not exported before Py3.6
        if (PyGen_CheckExact(yf)) {
            ret = _PyGen_Send((PyGenObject*)yf, NULL);
        } else
        #endif
        #ifdef __Pyx_Coroutine_USED
        if (__Pyx_Coroutine_Check(yf)) {
            ret = __Pyx_Coroutine_Send(yf, Py_None);
        } else
        #endif
            ret = Py_TYPE(yf)->tp_iternext(yf);
        gen->is_running = 0;
        //Py_DECREF(yf);
        if (likely(ret)) {
            return ret;
        }
        return __Pyx_Coroutine_FinishDelegation(gen);
    }
    return __Pyx_Coroutine_SendEx(gen, Py_None, 0);
}

static PyObject *__Pyx_Coroutine_Close_Method(PyObject *self, CYTHON_UNUSED PyObject *arg) {
    return __Pyx_Coroutine_Close(self);
}

static PyObject *__Pyx_Coroutine_Close(PyObject *self) {
    __pyx_CoroutineObject *gen = (__pyx_CoroutineObject *) self;
    PyObject *retval, *raised_exception;
    PyObject *yf = gen->yieldfrom;
    int err = 0;

    if (unlikely(gen->is_running))
        return __Pyx_Coroutine_AlreadyRunningError(gen);

    if (yf) {
        Py_INCREF(yf);
        err = __Pyx_Coroutine_CloseIter(gen, yf);
        __Pyx_Coroutine_Undelegate(gen);
        Py_DECREF(yf);
    }
    if (err == 0)
        PyErr_SetNone(PyExc_GeneratorExit);
    retval = __Pyx_Coroutine_SendEx(gen, NULL, 1);
    if (unlikely(retval)) {
        const char *msg;
        Py_DECREF(retval);
        if ((0)) {
        #ifdef __Pyx_Coroutine_USED
        } else if (__Pyx_Coroutine_Check(self)) {
            msg = "coroutine ignored GeneratorExit";
        #endif
        #ifdef __Pyx_AsyncGen_USED
        } else if (__Pyx_AsyncGen_CheckExact(self)) {
#if PY_VERSION_HEX < 0x03060000
            msg = "async generator ignored GeneratorExit - might require Python 3.6+ finalisation (PEP 525)";
#else
            msg = "async generator ignored GeneratorExit";
#endif
        #endif
        } else {
            msg = "generator ignored GeneratorExit";
        }
        PyErr_SetString(PyExc_RuntimeError, msg);
        return NULL;
    }
    raised_exception = PyErr_Occurred();
    if (likely(!raised_exception || __Pyx_PyErr_GivenExceptionMatches2(raised_exception, PyExc_GeneratorExit, PyExc_StopIteration))) {
        // ignore these errors
        if (raised_exception) PyErr_Clear();
        Py_INCREF(Py_None);
        return Py_None;
    }
    return NULL;
}

static PyObject *__Pyx__Coroutine_Throw(PyObject *self, PyObject *typ, PyObject *val, PyObject *tb,
                                        PyObject *args, int close_on_genexit) {
    __pyx_CoroutineObject *gen = (__pyx_CoroutineObject *) self;
    PyObject *yf = gen->yieldfrom;

    if (unlikely(gen->is_running))
        return __Pyx_Coroutine_AlreadyRunningError(gen);

    if (yf) {
        PyObject *ret;
        Py_INCREF(yf);
        if (__Pyx_PyErr_GivenExceptionMatches(typ, PyExc_GeneratorExit) && close_on_genexit) {
            // Asynchronous generators *should not* be closed right away.
            // We have to allow some awaits to work it through, hence the
            // `close_on_genexit` parameter here.
            int err = __Pyx_Coroutine_CloseIter(gen, yf);
            Py_DECREF(yf);
            __Pyx_Coroutine_Undelegate(gen);
            if (err < 0)
                return __Pyx_Coroutine_MethodReturn(self, __Pyx_Coroutine_SendEx(gen, NULL, 0));
            goto throw_here;
        }
        gen->is_running = 1;
        if (0
        #ifdef __Pyx_Generator_USED
            || __Pyx_Generator_CheckExact(yf)
        #endif
        #ifdef __Pyx_Coroutine_USED
            || __Pyx_Coroutine_Check(yf)
        #endif
            ) {
            ret = __Pyx__Coroutine_Throw(yf, typ, val, tb, args, close_on_genexit);
        #ifdef __Pyx_Coroutine_USED
        } else if (__Pyx_CoroutineAwait_CheckExact(yf)) {
            ret = __Pyx__Coroutine_Throw(((__pyx_CoroutineAwaitObject*)yf)->coroutine, typ, val, tb, args, close_on_genexit);
        #endif
        } else {
            PyObject *meth = __Pyx_PyObject_GetAttrStrNoError(yf, PYIDENT("throw"));
            if (unlikely(!meth)) {
                Py_DECREF(yf);
                if (unlikely(PyErr_Occurred())) {
                    gen->is_running = 0;
                    return NULL;
                }
                __Pyx_Coroutine_Undelegate(gen);
                gen->is_running = 0;
                goto throw_here;
            }
            if (likely(args)) {
                ret = __Pyx_PyObject_Call(meth, args, NULL);
            } else {
                // "tb" or even "val" might be NULL, but that also correctly terminates the argument list
                PyObject *cargs[4] = {NULL, typ, val, tb};
                ret = __Pyx_PyObject_FastCall(meth, cargs+1, 3 | __Pyx_PY_VECTORCALL_ARGUMENTS_OFFSET);
            }
            Py_DECREF(meth);
        }
        gen->is_running = 0;
        Py_DECREF(yf);
        if (!ret) {
            ret = __Pyx_Coroutine_FinishDelegation(gen);
        }
        return __Pyx_Coroutine_MethodReturn(self, ret);
    }
throw_here:
    __Pyx_Raise(typ, val, tb, NULL);
    return __Pyx_Coroutine_MethodReturn(self, __Pyx_Coroutine_SendEx(gen, NULL, 0));
}

static PyObject *__Pyx_Coroutine_Throw(PyObject *self, PyObject *args) {
    PyObject *typ;
    PyObject *val = NULL;
    PyObject *tb = NULL;

    if (unlikely(!PyArg_UnpackTuple(args, (char *)"throw", 1, 3, &typ, &val, &tb)))
        return NULL;

    return __Pyx__Coroutine_Throw(self, typ, val, tb, args, 1);
}

static CYTHON_INLINE int __Pyx_Coroutine_traverse_excstate(__Pyx_ExcInfoStruct *exc_state, visitproc visit, void *arg) {
    Py_VISIT(exc_state->exc_type);
    Py_VISIT(exc_state->exc_value);
    Py_VISIT(exc_state->exc_traceback);
    return 0;
}

static int __Pyx_Coroutine_traverse(__pyx_CoroutineObject *gen, visitproc visit, void *arg) {
    Py_VISIT(gen->closure);
    Py_VISIT(gen->classobj);
    Py_VISIT(gen->yieldfrom);
    return __Pyx_Coroutine_traverse_excstate(&gen->gi_exc_state, visit, arg);
}

static int __Pyx_Coroutine_clear(PyObject *self) {
    __pyx_CoroutineObject *gen = (__pyx_CoroutineObject *) self;

    Py_CLEAR(gen->closure);
    Py_CLEAR(gen->classobj);
    Py_CLEAR(gen->yieldfrom);
    __Pyx_Coroutine_ExceptionClear(&gen->gi_exc_state);
#ifdef __Pyx_AsyncGen_USED
    if (__Pyx_AsyncGen_CheckExact(self)) {
        Py_CLEAR(((__pyx_PyAsyncGenObject*)gen)->ag_finalizer);
    }
#endif
    Py_CLEAR(gen->gi_code);
    Py_CLEAR(gen->gi_frame);
    Py_CLEAR(gen->gi_name);
    Py_CLEAR(gen->gi_qualname);
    Py_CLEAR(gen->gi_modulename);
    return 0;
}

static void __Pyx_Coroutine_dealloc(PyObject *self) {
    __pyx_CoroutineObject *gen = (__pyx_CoroutineObject *) self;

    PyObject_GC_UnTrack(gen);
    if (gen->gi_weakreflist != NULL)
        PyObject_ClearWeakRefs(self);

    if (gen->resume_label >= 0) {
        // Generator is paused or unstarted, so we need to close
        PyObject_GC_Track(self);
#if PY_VERSION_HEX >= 0x030400a1 && CYTHON_USE_TP_FINALIZE
        if (unlikely(PyObject_CallFinalizerFromDealloc(self)))
#else
        Py_TYPE(gen)->tp_del(self);
        if (unlikely(self->ob_refcnt > 0))
#endif
        {
            // resurrected.  :(
            return;
        }
        PyObject_GC_UnTrack(self);
    }

#ifdef __Pyx_AsyncGen_USED
    if (__Pyx_AsyncGen_CheckExact(self)) {
        /* We have to handle this case for asynchronous generators
           right here, because this code has to be between UNTRACK
           and GC_Del. */
        Py_CLEAR(((__pyx_PyAsyncGenObject*)self)->ag_finalizer);
    }
#endif
    __Pyx_Coroutine_clear(self);
    PyObject_GC_Del(gen);
}

static void __Pyx_Coroutine_del(PyObject *self) {
    PyObject *error_type, *error_value, *error_traceback;
    __pyx_CoroutineObject *gen = (__pyx_CoroutineObject *) self;
    __Pyx_PyThreadState_declare

    if (gen->resume_label < 0) {
        // already terminated => nothing to clean up
        return;
    }

#if !CYTHON_USE_TP_FINALIZE
    // Temporarily resurrect the object.
    assert(self->ob_refcnt == 0);
    self->ob_refcnt = 1;
#endif

    __Pyx_PyThreadState_assign

    // Save the current exception, if any.
    __Pyx_ErrFetch(&error_type, &error_value, &error_traceback);

#ifdef __Pyx_AsyncGen_USED
    if (__Pyx_AsyncGen_CheckExact(self)) {
        __pyx_PyAsyncGenObject *agen = (__pyx_PyAsyncGenObject*)self;
        PyObject *finalizer = agen->ag_finalizer;
        if (finalizer && !agen->ag_closed) {
            PyObject *res = __Pyx_PyObject_CallOneArg(finalizer, self);
            if (unlikely(!res)) {
                PyErr_WriteUnraisable(self);
            } else {
                Py_DECREF(res);
            }
            // Restore the saved exception.
            __Pyx_ErrRestore(error_type, error_value, error_traceback);
            return;
        }
    }
#endif

    if (unlikely(gen->resume_label == 0 && !error_value)) {
#ifdef __Pyx_Coroutine_USED
#ifdef __Pyx_Generator_USED
    // only warn about (async) coroutines
    if (!__Pyx_Generator_CheckExact(self))
#endif
        {
        // untrack dead object as we are executing Python code (which might trigger GC)
        PyObject_GC_UnTrack(self);
#if PY_MAJOR_VERSION >= 3 /* PY_VERSION_HEX >= 0x03030000*/ || defined(PyErr_WarnFormat)
        if (unlikely(PyErr_WarnFormat(PyExc_RuntimeWarning, 1, "coroutine '%.50S' was never awaited", gen->gi_qualname) < 0))
            PyErr_WriteUnraisable(self);
#else
        {PyObject *msg;
        char *cmsg;
        #if CYTHON_COMPILING_IN_PYPY
        msg = NULL;
        cmsg = (char*) "coroutine was never awaited";
        #else
        char *cname;
        PyObject *qualname;
        qualname = gen->gi_qualname;
        cname = PyString_AS_STRING(qualname);
        msg = PyString_FromFormat("coroutine '%.50s' was never awaited", cname);

        if (unlikely(!msg)) {
            PyErr_Clear();
            cmsg = (char*) "coroutine was never awaited";
        } else {
            cmsg = PyString_AS_STRING(msg);
        }
        #endif
        if (unlikely(PyErr_WarnEx(PyExc_RuntimeWarning, cmsg, 1) < 0))
            PyErr_WriteUnraisable(self);
        Py_XDECREF(msg);}
#endif
        PyObject_GC_Track(self);
        }
#endif /*__Pyx_Coroutine_USED*/
    } else {
        PyObject *res = __Pyx_Coroutine_Close(self);
        if (unlikely(!res)) {
            if (PyErr_Occurred())
                PyErr_WriteUnraisable(self);
        } else {
            Py_DECREF(res);
        }
    }

    // Restore the saved exception.
    __Pyx_ErrRestore(error_type, error_value, error_traceback);

#if !CYTHON_USE_TP_FINALIZE
    // Undo the temporary resurrection; can't use DECREF here, it would
    // cause a recursive call.
    assert(self->ob_refcnt > 0);
    if (likely(--self->ob_refcnt == 0)) {
        // this is the normal path out
        return;
    }

    // close() resurrected it!  Make it look like the original Py_DECREF
    // never happened.
    {
        Py_ssize_t refcnt = self->ob_refcnt;
        _Py_NewReference(self);
        self->ob_refcnt = refcnt;
    }
#if CYTHON_COMPILING_IN_CPYTHON
    assert(PyType_IS_GC(self->ob_type) &&
           _Py_AS_GC(self)->gc.gc_refs != _PyGC_REFS_UNTRACKED);

    // If Py_REF_DEBUG, _Py_NewReference bumped _Py_RefTotal, so
    // we need to undo that.
    _Py_DEC_REFTOTAL;
#endif
    // If Py_TRACE_REFS, _Py_NewReference re-added self to the object
    // chain, so no more to do there.
    // If COUNT_ALLOCS, the original decref bumped tp_frees, and
    // _Py_NewReference bumped tp_allocs:  both of those need to be
    // undone.
#ifdef COUNT_ALLOCS
    --Py_TYPE(self)->tp_frees;
    --Py_TYPE(self)->tp_allocs;
#endif
#endif
}

static PyObject *
__Pyx_Coroutine_get_name(__pyx_CoroutineObject *self, CYTHON_UNUSED void *context)
{
    PyObject *name = self->gi_name;
    // avoid NULL pointer dereference during garbage collection
    if (unlikely(!name)) name = Py_None;
    Py_INCREF(name);
    return name;
}

static int
__Pyx_Coroutine_set_name(__pyx_CoroutineObject *self, PyObject *value, CYTHON_UNUSED void *context)
{
#if PY_MAJOR_VERSION >= 3
    if (unlikely(value == NULL || !PyUnicode_Check(value)))
#else
    if (unlikely(value == NULL || !PyString_Check(value)))
#endif
    {
        PyErr_SetString(PyExc_TypeError,
                        "__name__ must be set to a string object");
        return -1;
    }
    Py_INCREF(value);
    __Pyx_Py_XDECREF_SET(self->gi_name, value);
    return 0;
}

static PyObject *
__Pyx_Coroutine_get_qualname(__pyx_CoroutineObject *self, CYTHON_UNUSED void *context)
{
    PyObject *name = self->gi_qualname;
    // avoid NULL pointer dereference during garbage collection
    if (unlikely(!name)) name = Py_None;
    Py_INCREF(name);
    return name;
}

static int
__Pyx_Coroutine_set_qualname(__pyx_CoroutineObject *self, PyObject *value, CYTHON_UNUSED void *context)
{
#if PY_MAJOR_VERSION >= 3
    if (unlikely(value == NULL || !PyUnicode_Check(value)))
#else
    if (unlikely(value == NULL || !PyString_Check(value)))
#endif
    {
        PyErr_SetString(PyExc_TypeError,
                        "__qualname__ must be set to a string object");
        return -1;
    }
    Py_INCREF(value);
    __Pyx_Py_XDECREF_SET(self->gi_qualname, value);
    return 0;
}

static PyObject *
__Pyx_Coroutine_get_frame(__pyx_CoroutineObject *self, CYTHON_UNUSED void *context)
{
    PyObject *frame = self->gi_frame;
    if (!frame) {
        if (unlikely(!self->gi_code)) {
            // Avoid doing something stupid, e.g. during garbage collection.
            Py_RETURN_NONE;
        }
        frame = (PyObject *) PyFrame_New(
            PyThreadState_Get(),            /*PyThreadState *tstate,*/
            (PyCodeObject*) self->gi_code,  /*PyCodeObject *code,*/
            $moddict_cname,                 /*PyObject *globals,*/
            0                               /*PyObject *locals*/
        );
        if (unlikely(!frame))
            return NULL;
        // keep the frame cached once it's created
        self->gi_frame = frame;
    }
    Py_INCREF(frame);
    return frame;
}

static __pyx_CoroutineObject *__Pyx__Coroutine_New(
            PyTypeObject* type, __pyx_coroutine_body_t body, PyObject *code, PyObject *closure,
            PyObject *name, PyObject *qualname, PyObject *module_name) {
    __pyx_CoroutineObject *gen = PyObject_GC_New(__pyx_CoroutineObject, type);
    if (unlikely(!gen))
        return NULL;
    return __Pyx__Coroutine_NewInit(gen, body, code, closure, name, qualname, module_name);
}

static __pyx_CoroutineObject *__Pyx__Coroutine_NewInit(
            __pyx_CoroutineObject *gen, __pyx_coroutine_body_t body, PyObject *code, PyObject *closure,
            PyObject *name, PyObject *qualname, PyObject *module_name) {
    gen->body = body;
    gen->closure = closure;
    Py_XINCREF(closure);
    gen->is_running = 0;
    gen->resume_label = 0;
    gen->classobj = NULL;
    gen->yieldfrom = NULL;
    gen->gi_exc_state.exc_type = NULL;
    gen->gi_exc_state.exc_value = NULL;
    gen->gi_exc_state.exc_traceback = NULL;
#if CYTHON_USE_EXC_INFO_STACK
    gen->gi_exc_state.previous_item = NULL;
#endif
    gen->gi_weakreflist = NULL;
    Py_XINCREF(qualname);
    gen->gi_qualname = qualname;
    Py_XINCREF(name);
    gen->gi_name = name;
    Py_XINCREF(module_name);
    gen->gi_modulename = module_name;
    Py_XINCREF(code);
    gen->gi_code = code;
    gen->gi_frame = NULL;

    PyObject_GC_Track(gen);
    return gen;
}


//////////////////// Coroutine ////////////////////
//@requires: CoroutineBase
//@requires: PatchGeneratorABC
//@requires: ObjectHandling.c::PyObject_GenericGetAttrNoDict

static void __Pyx_CoroutineAwait_dealloc(PyObject *self) {
    PyObject_GC_UnTrack(self);
    Py_CLEAR(((__pyx_CoroutineAwaitObject*)self)->coroutine);
    PyObject_GC_Del(self);
}

static int __Pyx_CoroutineAwait_traverse(__pyx_CoroutineAwaitObject *self, visitproc visit, void *arg) {
    Py_VISIT(self->coroutine);
    return 0;
}

static int __Pyx_CoroutineAwait_clear(__pyx_CoroutineAwaitObject *self) {
    Py_CLEAR(self->coroutine);
    return 0;
}

static PyObject *__Pyx_CoroutineAwait_Next(__pyx_CoroutineAwaitObject *self) {
    return __Pyx_Generator_Next(self->coroutine);
}

static PyObject *__Pyx_CoroutineAwait_Send(__pyx_CoroutineAwaitObject *self, PyObject *value) {
    return __Pyx_Coroutine_Send(self->coroutine, value);
}

static PyObject *__Pyx_CoroutineAwait_Throw(__pyx_CoroutineAwaitObject *self, PyObject *args) {
    return __Pyx_Coroutine_Throw(self->coroutine, args);
}

static PyObject *__Pyx_CoroutineAwait_Close(__pyx_CoroutineAwaitObject *self, CYTHON_UNUSED PyObject *arg) {
    return __Pyx_Coroutine_Close(self->coroutine);
}

static PyObject *__Pyx_CoroutineAwait_self(PyObject *self) {
    Py_INCREF(self);
    return self;
}

#if !CYTHON_COMPILING_IN_PYPY
static PyObject *__Pyx_CoroutineAwait_no_new(CYTHON_UNUSED PyTypeObject *type, CYTHON_UNUSED PyObject *args, CYTHON_UNUSED PyObject *kwargs) {
    PyErr_SetString(PyExc_TypeError, "cannot instantiate type, use 'await coroutine' instead");
    return NULL;
}
#endif

static PyMethodDef __pyx_CoroutineAwait_methods[] = {
    {"send", (PyCFunction) __Pyx_CoroutineAwait_Send, METH_O,
     (char*) PyDoc_STR("send(arg) -> send 'arg' into coroutine,\nreturn next yielded value or raise StopIteration.")},
    {"throw", (PyCFunction) __Pyx_CoroutineAwait_Throw, METH_VARARGS,
     (char*) PyDoc_STR("throw(typ[,val[,tb]]) -> raise exception in coroutine,\nreturn next yielded value or raise StopIteration.")},
    {"close", (PyCFunction) __Pyx_CoroutineAwait_Close, METH_NOARGS,
     (char*) PyDoc_STR("close() -> raise GeneratorExit inside coroutine.")},
    {0, 0, 0, 0}
};

#if CYTHON_USE_TYPE_SPECS
static PyType_Slot __pyx_CoroutineAwaitType_slots[] = {
    {Py_tp_dealloc, (void *)__Pyx_CoroutineAwait_dealloc},
    {Py_tp_traverse, (void *)__Pyx_CoroutineAwait_traverse},
    {Py_tp_clear, (void *)__Pyx_CoroutineAwait_clear},
#if !CYTHON_COMPILING_IN_PYPY
    {Py_tp_new, (void *)__Pyx_CoroutineAwait_no_new},
#endif
    {Py_tp_methods, (void *)__pyx_CoroutineAwait_methods},
    {Py_tp_iter, (void *)__Pyx_CoroutineAwait_self},
    {Py_tp_iternext, (void *)__Pyx_CoroutineAwait_Next},
    {0, 0},
};

static PyType_Spec __pyx_CoroutineAwaitType_spec = {
    __PYX_TYPE_MODULE_PREFIX "coroutine_wrapper",
    sizeof(__pyx_CoroutineAwaitObject),
    0,
    Py_TPFLAGS_DEFAULT | Py_TPFLAGS_HAVE_GC, /*tp_flags*/
    __pyx_CoroutineAwaitType_slots
};
#else /* CYTHON_USE_TYPE_SPECS */

static PyTypeObject __pyx_CoroutineAwaitType_type = {
    PyVarObject_HEAD_INIT(0, 0)
    __PYX_TYPE_MODULE_PREFIX "coroutine_wrapper", /*tp_name*/
    sizeof(__pyx_CoroutineAwaitObject), /*tp_basicsize*/
    0,                                  /*tp_itemsize*/
    (destructor) __Pyx_CoroutineAwait_dealloc,/*tp_dealloc*/
    0,                                  /*tp_print*/
    0,                                  /*tp_getattr*/
    0,                                  /*tp_setattr*/
    0,                                  /*tp_as_async resp. tp_compare*/
    0,                                  /*tp_repr*/
    0,                                  /*tp_as_number*/
    0,                                  /*tp_as_sequence*/
    0,                                  /*tp_as_mapping*/
    0,                                  /*tp_hash*/
    0,                                  /*tp_call*/
    0,                                  /*tp_str*/
    0,                                  /*tp_getattro*/
    0,                                  /*tp_setattro*/
    0,                                  /*tp_as_buffer*/
    Py_TPFLAGS_DEFAULT | Py_TPFLAGS_HAVE_GC, /*tp_flags*/
    PyDoc_STR("A wrapper object implementing __await__ for coroutines."), /*tp_doc*/
    (traverseproc) __Pyx_CoroutineAwait_traverse,   /*tp_traverse*/
    (inquiry) __Pyx_CoroutineAwait_clear,           /*tp_clear*/
    0,                                  /*tp_richcompare*/
    0,                                  /*tp_weaklistoffset*/
    __Pyx_CoroutineAwait_self,          /*tp_iter*/
    (iternextfunc) __Pyx_CoroutineAwait_Next, /*tp_iternext*/
    __pyx_CoroutineAwait_methods,       /*tp_methods*/
    0                         ,         /*tp_members*/
    0                      ,            /*tp_getset*/
    0,                                  /*tp_base*/
    0,                                  /*tp_dict*/
    0,                                  /*tp_descr_get*/
    0,                                  /*tp_descr_set*/
    0,                                  /*tp_dictoffset*/
    0,                                  /*tp_init*/
    0,                                  /*tp_alloc*/
#if !CYTHON_COMPILING_IN_PYPY
    __Pyx_CoroutineAwait_no_new,        /*tp_new*/
#else
    0,                                  /*tp_new*/
#endif
    0,                                  /*tp_free*/
    0,                                  /*tp_is_gc*/
    0,                                  /*tp_bases*/
    0,                                  /*tp_mro*/
    0,                                  /*tp_cache*/
    0,                                  /*tp_subclasses*/
    0,                                  /*tp_weaklist*/
    0,                                  /*tp_del*/
    0,                                  /*tp_version_tag*/
#if PY_VERSION_HEX >= 0x030400a1
    0,                                  /*tp_finalize*/
#endif
#if PY_VERSION_HEX >= 0x030800b1
    0,                                  /*tp_vectorcall*/
#endif
#if PY_VERSION_HEX >= 0x030800b4 && PY_VERSION_HEX < 0x03090000
    0,                                  /*tp_print*/
#endif
#if CYTHON_COMPILING_IN_PYPY && PYPY_VERSION_NUM+0 >= 0x06000000
    0,                                          /*tp_pypy_flags*/
#endif
};
#endif  /* CYTHON_USE_TYPE_SPECS */

#if PY_VERSION_HEX < 0x030500B1 || defined(__Pyx_IterableCoroutine_USED) || CYTHON_USE_ASYNC_SLOTS
static CYTHON_INLINE PyObject *__Pyx__Coroutine_await(PyObject *coroutine) {
    __pyx_CoroutineAwaitObject *await = PyObject_GC_New(__pyx_CoroutineAwaitObject, __pyx_CoroutineAwaitType);
    if (unlikely(!await)) return NULL;
    Py_INCREF(coroutine);
    await->coroutine = coroutine;
    PyObject_GC_Track(await);
    return (PyObject*)await;
}
#endif

#if PY_VERSION_HEX < 0x030500B1
static PyObject *__Pyx_Coroutine_await_method(PyObject *coroutine, CYTHON_UNUSED PyObject *arg) {
    return __Pyx__Coroutine_await(coroutine);
}
#endif

#if defined(__Pyx_IterableCoroutine_USED) || CYTHON_USE_ASYNC_SLOTS
static PyObject *__Pyx_Coroutine_await(PyObject *coroutine) {
    if (unlikely(!coroutine || !__Pyx_Coroutine_Check(coroutine))) {
        PyErr_SetString(PyExc_TypeError, "invalid input, expected coroutine");
        return NULL;
    }
    return __Pyx__Coroutine_await(coroutine);
}
#endif

#if CYTHON_COMPILING_IN_CPYTHON && PY_MAJOR_VERSION >= 3 && PY_VERSION_HEX < 0x030500B1
static PyObject *__Pyx_Coroutine_compare(PyObject *obj, PyObject *other, int op) {
    PyObject* result;
    switch (op) {
        case Py_EQ: result = (other == obj) ? Py_True : Py_False; break;
        case Py_NE: result = (other != obj) ? Py_True : Py_False; break;
        default:
            result = Py_NotImplemented;
    }
    Py_INCREF(result);
    return result;
}
#endif

static PyMethodDef __pyx_Coroutine_methods[] = {
    {"send", (PyCFunction) __Pyx_Coroutine_Send, METH_O,
     (char*) PyDoc_STR("send(arg) -> send 'arg' into coroutine,\nreturn next iterated value or raise StopIteration.")},
    {"throw", (PyCFunction) __Pyx_Coroutine_Throw, METH_VARARGS,
     (char*) PyDoc_STR("throw(typ[,val[,tb]]) -> raise exception in coroutine,\nreturn next iterated value or raise StopIteration.")},
    {"close", (PyCFunction) __Pyx_Coroutine_Close_Method, METH_NOARGS,
     (char*) PyDoc_STR("close() -> raise GeneratorExit inside coroutine.")},
#if PY_VERSION_HEX < 0x030500B1
    {"__await__", (PyCFunction) __Pyx_Coroutine_await_method, METH_NOARGS,
     (char*) PyDoc_STR("__await__() -> return an iterator to be used in await expression.")},
#endif
    {0, 0, 0, 0}
};

static PyMemberDef __pyx_Coroutine_memberlist[] = {
    {(char *) "cr_running", T_BOOL, offsetof(__pyx_CoroutineObject, is_running), READONLY, NULL},
    {(char*) "cr_await", T_OBJECT, offsetof(__pyx_CoroutineObject, yieldfrom), READONLY,
     (char*) PyDoc_STR("object being awaited, or None")},
    {(char*) "cr_code", T_OBJECT, offsetof(__pyx_CoroutineObject, gi_code), READONLY, NULL},
    {(char *) "__module__", T_OBJECT, offsetof(__pyx_CoroutineObject, gi_modulename), 0, 0},
#if CYTHON_USE_TYPE_SPECS
    {(char *) "__weaklistoffset__", T_PYSSIZET, offsetof(__pyx_CoroutineObject, gi_weakreflist), READONLY, 0},
#endif
    {0, 0, 0, 0, 0}
};

static PyGetSetDef __pyx_Coroutine_getsets[] = {
    {(char *) "__name__", (getter)__Pyx_Coroutine_get_name, (setter)__Pyx_Coroutine_set_name,
     (char*) PyDoc_STR("name of the coroutine"), 0},
    {(char *) "__qualname__", (getter)__Pyx_Coroutine_get_qualname, (setter)__Pyx_Coroutine_set_qualname,
     (char*) PyDoc_STR("qualified name of the coroutine"), 0},
    {(char *) "cr_frame", (getter)__Pyx_Coroutine_get_frame, NULL,
     (char*) PyDoc_STR("Frame of the coroutine"), 0},
    {0, 0, 0, 0, 0}
};

#if CYTHON_USE_TYPE_SPECS
static PyType_Slot __pyx_CoroutineType_slots[] = {
    {Py_tp_dealloc, (void *)__Pyx_Coroutine_dealloc},
    {Py_am_await, (void *)&__Pyx_Coroutine_await},
    {Py_tp_traverse, (void *)__Pyx_Coroutine_traverse},
    {Py_tp_methods, (void *)__pyx_Coroutine_methods},
    {Py_tp_members, (void *)__pyx_Coroutine_memberlist},
    {Py_tp_getset, (void *)__pyx_Coroutine_getsets},
    {Py_tp_getattro, (void *) __Pyx_PyObject_GenericGetAttrNoDict},
#if CYTHON_USE_TP_FINALIZE
    {Py_tp_finalize, (void *)__Pyx_Coroutine_del},
#endif
    {0, 0},
};

static PyType_Spec __pyx_CoroutineType_spec = {
    __PYX_TYPE_MODULE_PREFIX "coroutine",
    sizeof(__pyx_CoroutineObject),
    0,
    Py_TPFLAGS_DEFAULT | Py_TPFLAGS_HAVE_GC | Py_TPFLAGS_HAVE_FINALIZE, /*tp_flags*/
    __pyx_CoroutineType_slots
};
#else /* CYTHON_USE_TYPE_SPECS */

#if CYTHON_USE_ASYNC_SLOTS
static __Pyx_PyAsyncMethodsStruct __pyx_Coroutine_as_async = {
    __Pyx_Coroutine_await, /*am_await*/
    0, /*am_aiter*/
    0, /*am_anext*/
};
#endif

static PyTypeObject __pyx_CoroutineType_type = {
    PyVarObject_HEAD_INIT(0, 0)
    __PYX_TYPE_MODULE_PREFIX "coroutine", /*tp_name*/
    sizeof(__pyx_CoroutineObject),      /*tp_basicsize*/
    0,                                  /*tp_itemsize*/
    (destructor) __Pyx_Coroutine_dealloc,/*tp_dealloc*/
    0,                                  /*tp_print*/
    0,                                  /*tp_getattr*/
    0,                                  /*tp_setattr*/
#if CYTHON_USE_ASYNC_SLOTS
    &__pyx_Coroutine_as_async,          /*tp_as_async (tp_reserved) - Py3 only! */
#else
    0,                                  /*tp_reserved*/
#endif
    0,                                  /*tp_repr*/
    0,                                  /*tp_as_number*/
    0,                                  /*tp_as_sequence*/
    0,                                  /*tp_as_mapping*/
    0,                                  /*tp_hash*/
    0,                                  /*tp_call*/
    0,                                  /*tp_str*/
    0,                                  /*tp_getattro*/
    0,                                  /*tp_setattro*/
    0,                                  /*tp_as_buffer*/
    Py_TPFLAGS_DEFAULT | Py_TPFLAGS_HAVE_GC | Py_TPFLAGS_HAVE_FINALIZE, /*tp_flags*/
    0,                                  /*tp_doc*/
    (traverseproc) __Pyx_Coroutine_traverse,   /*tp_traverse*/
    0,                                  /*tp_clear*/
#if CYTHON_USE_ASYNC_SLOTS && CYTHON_COMPILING_IN_CPYTHON && PY_MAJOR_VERSION >= 3 && PY_VERSION_HEX < 0x030500B1
    // in order to (mis-)use tp_reserved above, we must also implement tp_richcompare
    __Pyx_Coroutine_compare,            /*tp_richcompare*/
#else
    0,                                  /*tp_richcompare*/
#endif
    offsetof(__pyx_CoroutineObject, gi_weakreflist), /*tp_weaklistoffset*/
    // no tp_iter() as iterator is only available through __await__()
    0,                                  /*tp_iter*/
    0,                                  /*tp_iternext*/
    __pyx_Coroutine_methods,            /*tp_methods*/
    __pyx_Coroutine_memberlist,         /*tp_members*/
    __pyx_Coroutine_getsets,            /*tp_getset*/
    0,                                  /*tp_base*/
    0,                                  /*tp_dict*/
    0,                                  /*tp_descr_get*/
    0,                                  /*tp_descr_set*/
    0,                                  /*tp_dictoffset*/
    0,                                  /*tp_init*/
    0,                                  /*tp_alloc*/
    0,                                  /*tp_new*/
    0,                                  /*tp_free*/
    0,                                  /*tp_is_gc*/
    0,                                  /*tp_bases*/
    0,                                  /*tp_mro*/
    0,                                  /*tp_cache*/
    0,                                  /*tp_subclasses*/
    0,                                  /*tp_weaklist*/
#if CYTHON_USE_TP_FINALIZE
    0,                                  /*tp_del*/
#else
    __Pyx_Coroutine_del,                /*tp_del*/
#endif
    0,                                  /*tp_version_tag*/
#if CYTHON_USE_TP_FINALIZE
    __Pyx_Coroutine_del,                /*tp_finalize*/
#elif PY_VERSION_HEX >= 0x030400a1
    0,                                  /*tp_finalize*/
#endif
#if PY_VERSION_HEX >= 0x030800b1
    0,                                  /*tp_vectorcall*/
#endif
#if PY_VERSION_HEX >= 0x030800b4 && PY_VERSION_HEX < 0x03090000
    0,                                  /*tp_print*/
#endif
#if CYTHON_COMPILING_IN_PYPY && PYPY_VERSION_NUM+0 >= 0x06000000
    0,                                          /*tp_pypy_flags*/
#endif
};
#endif /* CYTHON_USE_TYPE_SPECS */

static int __pyx_Coroutine_init(PyObject *module) {
    (void) module;
    // on Windows, C-API functions can't be used in slots statically
#if CYTHON_USE_TYPE_SPECS
    __pyx_CoroutineType = __Pyx_FetchCommonTypeFromSpec(&__pyx_CoroutineType_spec, NULL);
#else
    __pyx_CoroutineType_type.tp_getattro = __Pyx_PyObject_GenericGetAttrNoDict;
    __pyx_CoroutineType = __Pyx_FetchCommonType(&__pyx_CoroutineType_type);
#endif
    if (unlikely(!__pyx_CoroutineType))
        return -1;

#ifdef __Pyx_IterableCoroutine_USED
    if (unlikely(__pyx_IterableCoroutine_init(module) == -1))
        return -1;
#endif

#if CYTHON_USE_TYPE_SPECS
    __pyx_CoroutineAwaitType = __Pyx_FetchCommonTypeFromSpec(&__pyx_CoroutineAwaitType_spec, NULL);
#else
    __pyx_CoroutineAwaitType = __Pyx_FetchCommonType(&__pyx_CoroutineAwaitType_type);
#endif
    if (unlikely(!__pyx_CoroutineAwaitType))
        return -1;
    return 0;
}


//////////////////// IterableCoroutine.proto ////////////////////

#define __Pyx_IterableCoroutine_USED

static PyTypeObject *__pyx_IterableCoroutineType = 0;

#undef __Pyx_Coroutine_Check
#define __Pyx_Coroutine_Check(obj) (__Pyx_Coroutine_CheckExact(obj) || __Pyx_IS_TYPE(obj, __pyx_IterableCoroutineType))

#define __Pyx_IterableCoroutine_New(body, code, closure, name, qualname, module_name)  \
    __Pyx__Coroutine_New(__pyx_IterableCoroutineType, body, code, closure, name, qualname, module_name)

static int __pyx_IterableCoroutine_init(PyObject *module);/*proto*/


//////////////////// IterableCoroutine ////////////////////
//@requires: Coroutine
//@requires: CommonStructures.c::FetchCommonType

#if CYTHON_USE_TYPE_SPECS
static PyType_Slot __pyx_IterableCoroutineType_slots[] = {
    {Py_tp_dealloc, (void *)__Pyx_Coroutine_dealloc},
    {Py_am_await, (void *)&__Pyx_Coroutine_await},
    {Py_tp_traverse, (void *)__Pyx_Coroutine_traverse},
    {Py_tp_iter, (void *)__Pyx_Coroutine_await},
    {Py_tp_iternext, (void *)__Pyx_Generator_Next},
    {Py_tp_methods, (void *)__pyx_Coroutine_methods},
    {Py_tp_members, (void *)__pyx_Coroutine_memberlist},
    {Py_tp_getset, (void *)__pyx_Coroutine_getsets},
    {Py_tp_getattro, (void *) __Pyx_PyObject_GenericGetAttrNoDict},
#if CYTHON_USE_TP_FINALIZE
    {Py_tp_finalize, (void *)__Pyx_Coroutine_del},
#endif
    {0, 0},
};

static PyType_Spec __pyx_IterableCoroutineType_spec = {
    __PYX_TYPE_MODULE_PREFIX "iterable_coroutine",
    sizeof(__pyx_CoroutineObject),
    0,
    Py_TPFLAGS_DEFAULT | Py_TPFLAGS_HAVE_GC | Py_TPFLAGS_HAVE_FINALIZE, /*tp_flags*/
    __pyx_IterableCoroutineType_slots
};
#else /* CYTHON_USE_TYPE_SPECS */

static PyTypeObject __pyx_IterableCoroutineType_type = {
    PyVarObject_HEAD_INIT(0, 0)
    __PYX_TYPE_MODULE_PREFIX "iterable_coroutine", /*tp_name*/
    sizeof(__pyx_CoroutineObject),      /*tp_basicsize*/
    0,                                  /*tp_itemsize*/
    (destructor) __Pyx_Coroutine_dealloc,/*tp_dealloc*/
    0,                                  /*tp_print*/
    0,                                  /*tp_getattr*/
    0,                                  /*tp_setattr*/
#if CYTHON_USE_ASYNC_SLOTS
    &__pyx_Coroutine_as_async,          /*tp_as_async (tp_reserved) - Py3 only! */
#else
    0,                                  /*tp_reserved*/
#endif
    0,                                  /*tp_repr*/
    0,                                  /*tp_as_number*/
    0,                                  /*tp_as_sequence*/
    0,                                  /*tp_as_mapping*/
    0,                                  /*tp_hash*/
    0,                                  /*tp_call*/
    0,                                  /*tp_str*/
    0,                                  /*tp_getattro*/
    0,                                  /*tp_setattro*/
    0,                                  /*tp_as_buffer*/
    Py_TPFLAGS_DEFAULT | Py_TPFLAGS_HAVE_GC | Py_TPFLAGS_HAVE_FINALIZE, /*tp_flags*/
    0,                                  /*tp_doc*/
    (traverseproc) __Pyx_Coroutine_traverse,   /*tp_traverse*/
    0,                                  /*tp_clear*/
#if CYTHON_USE_ASYNC_SLOTS && CYTHON_COMPILING_IN_CPYTHON && PY_MAJOR_VERSION >= 3 && PY_VERSION_HEX < 0x030500B1
    // in order to (mis-)use tp_reserved above, we must also implement tp_richcompare
    __Pyx_Coroutine_compare,            /*tp_richcompare*/
#else
    0,                                  /*tp_richcompare*/
#endif
    offsetof(__pyx_CoroutineObject, gi_weakreflist), /*tp_weaklistoffset*/
    // enable iteration for legacy support of asyncio yield-from protocol
    __Pyx_Coroutine_await,              /*tp_iter*/
    (iternextfunc) __Pyx_Generator_Next, /*tp_iternext*/
    __pyx_Coroutine_methods,            /*tp_methods*/
    __pyx_Coroutine_memberlist,         /*tp_members*/
    __pyx_Coroutine_getsets,            /*tp_getset*/
    0,                                  /*tp_base*/
    0,                                  /*tp_dict*/
    0,                                  /*tp_descr_get*/
    0,                                  /*tp_descr_set*/
    0,                                  /*tp_dictoffset*/
    0,                                  /*tp_init*/
    0,                                  /*tp_alloc*/
    0,                                  /*tp_new*/
    0,                                  /*tp_free*/
    0,                                  /*tp_is_gc*/
    0,                                  /*tp_bases*/
    0,                                  /*tp_mro*/
    0,                                  /*tp_cache*/
    0,                                  /*tp_subclasses*/
    0,                                  /*tp_weaklist*/
#if PY_VERSION_HEX >= 0x030400a1
    0,                                  /*tp_del*/
#else
    __Pyx_Coroutine_del,                /*tp_del*/
#endif
    0,                                  /*tp_version_tag*/
#if PY_VERSION_HEX >= 0x030400a1
    __Pyx_Coroutine_del,                /*tp_finalize*/
#endif
#if PY_VERSION_HEX >= 0x030800b1
    0,                                  /*tp_vectorcall*/
#endif
#if PY_VERSION_HEX >= 0x030800b4 && PY_VERSION_HEX < 0x03090000
    0,                                  /*tp_print*/
#endif
#if CYTHON_COMPILING_IN_PYPY && PYPY_VERSION_NUM+0 >= 0x06000000
    0,                                          /*tp_pypy_flags*/
#endif
};
#endif /* CYTHON_USE_TYPE_SPECS */


<<<<<<< HEAD
static int __pyx_IterableCoroutine_init(void) {
#if CYTHON_USE_TYPE_SPECS
    __pyx_IterableCoroutineType = __Pyx_FetchCommonTypeFromSpec(&__pyx_IterableCoroutineType_spec, NULL);
#else
=======
static int __pyx_IterableCoroutine_init(PyObject *module) {
    (void) module;
>>>>>>> 485c5940
    __pyx_IterableCoroutineType_type.tp_getattro = __Pyx_PyObject_GenericGetAttrNoDict;
    __pyx_IterableCoroutineType = __Pyx_FetchCommonType(&__pyx_IterableCoroutineType_type);
#endif
    if (unlikely(!__pyx_IterableCoroutineType))
        return -1;
    return 0;
}


//////////////////// Generator ////////////////////
//@requires: CoroutineBase
//@requires: PatchGeneratorABC
//@requires: ObjectHandling.c::PyObject_GenericGetAttrNoDict

static PyMethodDef __pyx_Generator_methods[] = {
    {"send", (PyCFunction) __Pyx_Coroutine_Send, METH_O,
     (char*) PyDoc_STR("send(arg) -> send 'arg' into generator,\nreturn next yielded value or raise StopIteration.")},
    {"throw", (PyCFunction) __Pyx_Coroutine_Throw, METH_VARARGS,
     (char*) PyDoc_STR("throw(typ[,val[,tb]]) -> raise exception in generator,\nreturn next yielded value or raise StopIteration.")},
    {"close", (PyCFunction) __Pyx_Coroutine_Close_Method, METH_NOARGS,
     (char*) PyDoc_STR("close() -> raise GeneratorExit inside generator.")},
    {0, 0, 0, 0}
};

static PyMemberDef __pyx_Generator_memberlist[] = {
    {(char *) "gi_running", T_BOOL, offsetof(__pyx_CoroutineObject, is_running), READONLY, NULL},
    {(char*) "gi_yieldfrom", T_OBJECT, offsetof(__pyx_CoroutineObject, yieldfrom), READONLY,
     (char*) PyDoc_STR("object being iterated by 'yield from', or None")},
    {(char*) "gi_code", T_OBJECT, offsetof(__pyx_CoroutineObject, gi_code), READONLY, NULL},
    {(char *) "__module__", T_OBJECT, offsetof(__pyx_CoroutineObject, gi_modulename), 0, 0},
#if CYTHON_USE_TYPE_SPECS
    {(char *) "__weaklistoffset__", T_PYSSIZET, offsetof(__pyx_CoroutineObject, gi_weakreflist), READONLY, 0},
#endif
    {0, 0, 0, 0, 0}
};

static PyGetSetDef __pyx_Generator_getsets[] = {
    {(char *) "__name__", (getter)__Pyx_Coroutine_get_name, (setter)__Pyx_Coroutine_set_name,
     (char*) PyDoc_STR("name of the generator"), 0},
    {(char *) "__qualname__", (getter)__Pyx_Coroutine_get_qualname, (setter)__Pyx_Coroutine_set_qualname,
     (char*) PyDoc_STR("qualified name of the generator"), 0},
    {(char *) "gi_frame", (getter)__Pyx_Coroutine_get_frame, NULL,
     (char*) PyDoc_STR("Frame of the generator"), 0},
    {0, 0, 0, 0, 0}
};

#if CYTHON_USE_TYPE_SPECS
static PyType_Slot __pyx_GeneratorType_slots[] = {
    {Py_tp_dealloc, (void *)__Pyx_Coroutine_dealloc},
    {Py_tp_traverse, (void *)__Pyx_Coroutine_traverse},
    {Py_tp_iter, (void *)PyObject_SelfIter},
    {Py_tp_iternext, (void *)__Pyx_Generator_Next},
    {Py_tp_methods, (void *)__pyx_Generator_methods},
    {Py_tp_members, (void *)__pyx_Generator_memberlist},
    {Py_tp_getset, (void *)__pyx_Generator_getsets},
    {Py_tp_getattro, (void *) __Pyx_PyObject_GenericGetAttrNoDict},
#if CYTHON_USE_TP_FINALIZE
    {Py_tp_finalize, (void *)__Pyx_Coroutine_del},
#endif
    {0, 0},
};

static PyType_Spec __pyx_GeneratorType_spec = {
    __PYX_TYPE_MODULE_PREFIX "generator",
    sizeof(__pyx_CoroutineObject),
    0,
    Py_TPFLAGS_DEFAULT | Py_TPFLAGS_HAVE_GC | Py_TPFLAGS_HAVE_FINALIZE, /*tp_flags*/
    __pyx_GeneratorType_slots
};
#else /* CYTHON_USE_TYPE_SPECS */

static PyTypeObject __pyx_GeneratorType_type = {
    PyVarObject_HEAD_INIT(0, 0)
    __PYX_TYPE_MODULE_PREFIX "generator", /*tp_name*/
    sizeof(__pyx_CoroutineObject),      /*tp_basicsize*/
    0,                                  /*tp_itemsize*/
    (destructor) __Pyx_Coroutine_dealloc,/*tp_dealloc*/
    0,                                  /*tp_print*/
    0,                                  /*tp_getattr*/
    0,                                  /*tp_setattr*/
    0,                                  /*tp_as_async*/
    0,                                  /*tp_repr*/
    0,                                  /*tp_as_number*/
    0,                                  /*tp_as_sequence*/
    0,                                  /*tp_as_mapping*/
    0,                                  /*tp_hash*/
    0,                                  /*tp_call*/
    0,                                  /*tp_str*/
    0,                                  /*tp_getattro*/
    0,                                  /*tp_setattro*/
    0,                                  /*tp_as_buffer*/
    Py_TPFLAGS_DEFAULT | Py_TPFLAGS_HAVE_GC | Py_TPFLAGS_HAVE_FINALIZE, /*tp_flags*/
    0,                                  /*tp_doc*/
    (traverseproc) __Pyx_Coroutine_traverse,   /*tp_traverse*/
    0,                                  /*tp_clear*/
    0,                                  /*tp_richcompare*/
    offsetof(__pyx_CoroutineObject, gi_weakreflist), /*tp_weaklistoffset*/
    0,                                  /*tp_iter*/
    (iternextfunc) __Pyx_Generator_Next, /*tp_iternext*/
    __pyx_Generator_methods,            /*tp_methods*/
    __pyx_Generator_memberlist,         /*tp_members*/
    __pyx_Generator_getsets,            /*tp_getset*/
    0,                                  /*tp_base*/
    0,                                  /*tp_dict*/
    0,                                  /*tp_descr_get*/
    0,                                  /*tp_descr_set*/
    0,                                  /*tp_dictoffset*/
    0,                                  /*tp_init*/
    0,                                  /*tp_alloc*/
    0,                                  /*tp_new*/
    0,                                  /*tp_free*/
    0,                                  /*tp_is_gc*/
    0,                                  /*tp_bases*/
    0,                                  /*tp_mro*/
    0,                                  /*tp_cache*/
    0,                                  /*tp_subclasses*/
    0,                                  /*tp_weaklist*/
#if CYTHON_USE_TP_FINALIZE
    0,                                  /*tp_del*/
#else
    __Pyx_Coroutine_del,                /*tp_del*/
#endif
    0,                                  /*tp_version_tag*/
#if CYTHON_USE_TP_FINALIZE
    __Pyx_Coroutine_del,                /*tp_finalize*/
#elif PY_VERSION_HEX >= 0x030400a1
    0,                                  /*tp_finalize*/
#endif
#if PY_VERSION_HEX >= 0x030800b1
    0,                                  /*tp_vectorcall*/
#endif
#if PY_VERSION_HEX >= 0x030800b4 && PY_VERSION_HEX < 0x03090000
    0,                                  /*tp_print*/
#endif
#if CYTHON_COMPILING_IN_PYPY && PYPY_VERSION_NUM+0 >= 0x06000000
    0,                                          /*tp_pypy_flags*/
#endif
};
#endif /* CYTHON_USE_TYPE_SPECS */

<<<<<<< HEAD
static int __pyx_Generator_init(void) {
#if CYTHON_USE_TYPE_SPECS
    __pyx_GeneratorType = __Pyx_FetchCommonTypeFromSpec(&__pyx_GeneratorType_spec, NULL);
#else
=======
static int __pyx_Generator_init(PyObject *module) {
    (void) module;
>>>>>>> 485c5940
    // on Windows, C-API functions can't be used in slots statically
    __pyx_GeneratorType_type.tp_getattro = __Pyx_PyObject_GenericGetAttrNoDict;
    __pyx_GeneratorType_type.tp_iter = PyObject_SelfIter;
    __pyx_GeneratorType = __Pyx_FetchCommonType(&__pyx_GeneratorType_type);
#endif
    if (unlikely(!__pyx_GeneratorType)) {
        return -1;
    }
    return 0;
}


/////////////// ReturnWithStopIteration.proto ///////////////

#define __Pyx_ReturnWithStopIteration(value)  \
    if (value == Py_None) PyErr_SetNone(PyExc_StopIteration); else __Pyx__ReturnWithStopIteration(value)
static void __Pyx__ReturnWithStopIteration(PyObject* value); /*proto*/

/////////////// ReturnWithStopIteration ///////////////
//@requires: Exceptions.c::PyErrFetchRestore
//@requires: Exceptions.c::PyThreadStateGet
//@substitute: naming

// 1) Instantiating an exception just to pass back a value is costly.
// 2) CPython 3.3 <= x < 3.5b1 crash in yield-from when the StopIteration is not instantiated.
// 3) Passing a tuple as value into PyErr_SetObject() passes its items on as arguments.
// 4) Passing an exception as value will interpret it as an exception on unpacking and raise it (or unpack its value).
// 5) If there is currently an exception being handled, we need to chain it.

static void __Pyx__ReturnWithStopIteration(PyObject* value) {
    PyObject *exc, *args;
#if CYTHON_COMPILING_IN_CPYTHON || CYTHON_COMPILING_IN_PYSTON
    __Pyx_PyThreadState_declare
    if ((PY_VERSION_HEX >= 0x03030000 && PY_VERSION_HEX < 0x030500B1)
            || unlikely(PyTuple_Check(value) || PyExceptionInstance_Check(value))) {
        args = PyTuple_New(1);
        if (unlikely(!args)) return;
        Py_INCREF(value);
        PyTuple_SET_ITEM(args, 0, value);
        exc = PyType_Type.tp_call(PyExc_StopIteration, args, NULL);
        Py_DECREF(args);
        if (!exc) return;
    } else {
        // it's safe to avoid instantiating the exception
        Py_INCREF(value);
        exc = value;
    }
    #if CYTHON_FAST_THREAD_STATE
    __Pyx_PyThreadState_assign
    #if CYTHON_USE_EXC_INFO_STACK
    if (!$local_tstate_cname->exc_info->exc_type)
    #else
    if (!$local_tstate_cname->exc_type)
    #endif
    {
        // no chaining needed => avoid the overhead in PyErr_SetObject()
        Py_INCREF(PyExc_StopIteration);
        __Pyx_ErrRestore(PyExc_StopIteration, exc, NULL);
        return;
    }
    #endif
#else
    args = PyTuple_Pack(1, value);
    if (unlikely(!args)) return;
    exc = PyObject_Call(PyExc_StopIteration, args, NULL);
    Py_DECREF(args);
    if (unlikely(!exc)) return;
#endif
    PyErr_SetObject(PyExc_StopIteration, exc);
    Py_DECREF(exc);
}


//////////////////// PatchModuleWithCoroutine.proto ////////////////////

static PyObject* __Pyx_Coroutine_patch_module(PyObject* module, const char* py_code); /*proto*/

//////////////////// PatchModuleWithCoroutine ////////////////////
//@substitute: naming

static PyObject* __Pyx_Coroutine_patch_module(PyObject* module, const char* py_code) {
#if defined(__Pyx_Generator_USED) || defined(__Pyx_Coroutine_USED)
    int result;
    PyObject *globals, *result_obj;
    globals = PyDict_New();  if (unlikely(!globals)) goto ignore;
    result = PyDict_SetItemString(globals, "_cython_coroutine_type",
    #ifdef __Pyx_Coroutine_USED
        (PyObject*)__pyx_CoroutineType);
    #else
        Py_None);
    #endif
    if (unlikely(result < 0)) goto ignore;
    result = PyDict_SetItemString(globals, "_cython_generator_type",
    #ifdef __Pyx_Generator_USED
        (PyObject*)__pyx_GeneratorType);
    #else
        Py_None);
    #endif
    if (unlikely(result < 0)) goto ignore;
    if (unlikely(PyDict_SetItemString(globals, "_module", module) < 0)) goto ignore;
    if (unlikely(PyDict_SetItemString(globals, "__builtins__", $builtins_cname) < 0)) goto ignore;
    result_obj = PyRun_String(py_code, Py_file_input, globals, globals);
    if (unlikely(!result_obj)) goto ignore;
    Py_DECREF(result_obj);
    Py_DECREF(globals);
    return module;

ignore:
    Py_XDECREF(globals);
    PyErr_WriteUnraisable(module);
    if (unlikely(PyErr_WarnEx(PyExc_RuntimeWarning, "Cython module failed to patch module with custom type", 1) < 0)) {
        Py_DECREF(module);
        module = NULL;
    }
#else
    // avoid "unused" warning
    py_code++;
#endif
    return module;
}


//////////////////// PatchGeneratorABC.proto ////////////////////

// register with Generator/Coroutine ABCs in 'collections.abc'
// see https://bugs.python.org/issue24018
static int __Pyx_patch_abc(void); /*proto*/

//////////////////// PatchGeneratorABC ////////////////////
//@requires: PatchModuleWithCoroutine

#ifndef CYTHON_REGISTER_ABCS
#define CYTHON_REGISTER_ABCS 1
#endif

#if defined(__Pyx_Generator_USED) || defined(__Pyx_Coroutine_USED)
static PyObject* __Pyx_patch_abc_module(PyObject *module); /*proto*/
static PyObject* __Pyx_patch_abc_module(PyObject *module) {
    module = __Pyx_Coroutine_patch_module(
        module, CSTRING("""\
if _cython_generator_type is not None:
    try: Generator = _module.Generator
    except AttributeError: pass
    else: Generator.register(_cython_generator_type)
if _cython_coroutine_type is not None:
    try: Coroutine = _module.Coroutine
    except AttributeError: pass
    else: Coroutine.register(_cython_coroutine_type)
""")
    );
    return module;
}
#endif

static int __Pyx_patch_abc(void) {
#if defined(__Pyx_Generator_USED) || defined(__Pyx_Coroutine_USED)
    static int abc_patched = 0;
    if (CYTHON_REGISTER_ABCS && !abc_patched) {
        PyObject *module;
        module = PyImport_ImportModule((PY_MAJOR_VERSION >= 3) ? "collections.abc" : "collections");
        if (unlikely(!module)) {
            PyErr_WriteUnraisable(NULL);
            if (unlikely(PyErr_WarnEx(PyExc_RuntimeWarning,
                    ((PY_MAJOR_VERSION >= 3) ?
                        "Cython module failed to register with collections.abc module" :
                        "Cython module failed to register with collections module"), 1) < 0)) {
                return -1;
            }
        } else {
            module = __Pyx_patch_abc_module(module);
            abc_patched = 1;
            if (unlikely(!module))
                return -1;
            Py_DECREF(module);
        }
        // also register with "backports_abc" module if available, just in case
        module = PyImport_ImportModule("backports_abc");
        if (module) {
            module = __Pyx_patch_abc_module(module);
            Py_XDECREF(module);
        }
        if (!module) {
            PyErr_Clear();
        }
    }
#else
    // avoid "unused" warning for __Pyx_Coroutine_patch_module()
    if ((0)) __Pyx_Coroutine_patch_module(NULL, NULL);
#endif
    return 0;
}


//////////////////// PatchAsyncIO.proto ////////////////////

// run after importing "asyncio" to patch Cython generator support into it
static PyObject* __Pyx_patch_asyncio(PyObject* module); /*proto*/

//////////////////// PatchAsyncIO ////////////////////
//@requires: ImportExport.c::Import
//@requires: PatchModuleWithCoroutine
//@requires: PatchInspect

static PyObject* __Pyx_patch_asyncio(PyObject* module) {
#if PY_VERSION_HEX < 0x030500B2 && \
        (defined(__Pyx_Coroutine_USED) || defined(__Pyx_Generator_USED)) && \
        (!defined(CYTHON_PATCH_ASYNCIO) || CYTHON_PATCH_ASYNCIO)
    PyObject *patch_module = NULL;
    static int asyncio_patched = 0;
    if (unlikely((!asyncio_patched) && module)) {
        PyObject *package;
        package = __Pyx_Import(PYIDENT("asyncio.coroutines"), NULL, 0);
        if (package) {
            patch_module = __Pyx_Coroutine_patch_module(
                PyObject_GetAttrString(package, "coroutines"), CSTRING("""\
try:
    coro_types = _module._COROUTINE_TYPES
except AttributeError: pass
else:
    if _cython_coroutine_type is not None and _cython_coroutine_type not in coro_types:
        coro_types = tuple(coro_types) + (_cython_coroutine_type,)
    if _cython_generator_type is not None and _cython_generator_type not in coro_types:
        coro_types = tuple(coro_types) + (_cython_generator_type,)
_module._COROUTINE_TYPES = coro_types
""")
            );
        } else {
            PyErr_Clear();
// Always enable fallback: even if we compile against 3.4.2, we might be running on 3.4.1 at some point.
//#if PY_VERSION_HEX < 0x03040200
            // Py3.4.1 used to have asyncio.tasks instead of asyncio.coroutines
            package = __Pyx_Import(PYIDENT("asyncio.tasks"), NULL, 0);
            if (unlikely(!package)) goto asyncio_done;
            patch_module = __Pyx_Coroutine_patch_module(
                PyObject_GetAttrString(package, "tasks"), CSTRING("""\
if hasattr(_module, 'iscoroutine'):
    old_types = getattr(_module.iscoroutine, '_cython_coroutine_types', None)
    if old_types is None or not isinstance(old_types, set):
        old_types = set()
        def cy_wrap(orig_func, type=type, cython_coroutine_types=old_types):
            def cy_iscoroutine(obj): return type(obj) in cython_coroutine_types or orig_func(obj)
            cy_iscoroutine._cython_coroutine_types = cython_coroutine_types
            return cy_iscoroutine
        _module.iscoroutine = cy_wrap(_module.iscoroutine)
    if _cython_coroutine_type is not None:
        old_types.add(_cython_coroutine_type)
    if _cython_generator_type is not None:
        old_types.add(_cython_generator_type)
""")
            );
//#endif
// Py < 0x03040200
        }
        Py_DECREF(package);
        if (unlikely(!patch_module)) goto ignore;
//#if PY_VERSION_HEX < 0x03040200
asyncio_done:
        PyErr_Clear();
//#endif
        asyncio_patched = 1;
#ifdef __Pyx_Generator_USED
        // now patch inspect.isgenerator() by looking up the imported module in the patched asyncio module
        {
            PyObject *inspect_module;
            if (patch_module) {
                inspect_module = PyObject_GetAttr(patch_module, PYIDENT("inspect"));
                Py_DECREF(patch_module);
            } else {
                inspect_module = __Pyx_Import(PYIDENT("inspect"), NULL, 0);
            }
            if (unlikely(!inspect_module)) goto ignore;
            inspect_module = __Pyx_patch_inspect(inspect_module);
            if (unlikely(!inspect_module)) {
                Py_DECREF(module);
                module = NULL;
            }
            Py_XDECREF(inspect_module);
        }
#else
        // avoid "unused" warning for __Pyx_patch_inspect()
        if ((0)) return __Pyx_patch_inspect(module);
#endif
    }
    return module;
ignore:
    PyErr_WriteUnraisable(module);
    if (unlikely(PyErr_WarnEx(PyExc_RuntimeWarning, "Cython module failed to patch asyncio package with custom generator type", 1) < 0)) {
        Py_DECREF(module);
        module = NULL;
    }
#else
    // avoid "unused" warning for __Pyx_Coroutine_patch_module()
    if ((0)) return __Pyx_patch_inspect(__Pyx_Coroutine_patch_module(module, NULL));
#endif
    return module;
}


//////////////////// PatchInspect.proto ////////////////////

// run after importing "inspect" to patch Cython generator support into it
static PyObject* __Pyx_patch_inspect(PyObject* module); /*proto*/

//////////////////// PatchInspect ////////////////////
//@requires: PatchModuleWithCoroutine

static PyObject* __Pyx_patch_inspect(PyObject* module) {
#if defined(__Pyx_Generator_USED) && (!defined(CYTHON_PATCH_INSPECT) || CYTHON_PATCH_INSPECT)
    static int inspect_patched = 0;
    if (unlikely((!inspect_patched) && module)) {
        module = __Pyx_Coroutine_patch_module(
            module, CSTRING("""\
old_types = getattr(_module.isgenerator, '_cython_generator_types', None)
if old_types is None or not isinstance(old_types, set):
    old_types = set()
    def cy_wrap(orig_func, type=type, cython_generator_types=old_types):
        def cy_isgenerator(obj): return type(obj) in cython_generator_types or orig_func(obj)
        cy_isgenerator._cython_generator_types = cython_generator_types
        return cy_isgenerator
    _module.isgenerator = cy_wrap(_module.isgenerator)
old_types.add(_cython_generator_type)
""")
        );
        inspect_patched = 1;
    }
#else
    // avoid "unused" warning for __Pyx_Coroutine_patch_module()
    if ((0)) return __Pyx_Coroutine_patch_module(module, NULL);
#endif
    return module;
}


//////////////////// StopAsyncIteration.proto ////////////////////

#define __Pyx_StopAsyncIteration_USED
static PyObject *__Pyx_PyExc_StopAsyncIteration;
static int __pyx_StopAsyncIteration_init(PyObject *module); /*proto*/

//////////////////// StopAsyncIteration ////////////////////

#if PY_VERSION_HEX < 0x030500B1
#if CYTHON_USE_TYPE_SPECS
#error Using async coroutines with type specs requires Python 3.5 or later.
#else

static PyTypeObject __Pyx__PyExc_StopAsyncIteration_type = {
    PyVarObject_HEAD_INIT(0, 0)
    "StopAsyncIteration",               /*tp_name*/
    sizeof(PyBaseExceptionObject),      /*tp_basicsize*/
    0,                                  /*tp_itemsize*/
    0,                                  /*tp_dealloc*/
    0,                                  /*tp_print*/
    0,                                  /*tp_getattr*/
    0,                                  /*tp_setattr*/
    0,                                  /*tp_compare / reserved*/
    0,                                  /*tp_repr*/
    0,                                  /*tp_as_number*/
    0,                                  /*tp_as_sequence*/
    0,                                  /*tp_as_mapping*/
    0,                                  /*tp_hash*/
    0,                                  /*tp_call*/
    0,                                  /*tp_str*/
    0,                                  /*tp_getattro*/
    0,                                  /*tp_setattro*/
    0,                                  /*tp_as_buffer*/
    Py_TPFLAGS_DEFAULT | Py_TPFLAGS_BASETYPE | Py_TPFLAGS_HAVE_GC,  /*tp_flags*/
    PyDoc_STR("Signal the end from iterator.__anext__()."),  /*tp_doc*/
    0,                                  /*tp_traverse*/
    0,                                  /*tp_clear*/
    0,                                  /*tp_richcompare*/
    0,                                  /*tp_weaklistoffset*/
    0,                                  /*tp_iter*/
    0,                                  /*tp_iternext*/
    0,                                  /*tp_methods*/
    0,                                  /*tp_members*/
    0,                                  /*tp_getset*/
    0,                                  /*tp_base*/
    0,                                  /*tp_dict*/
    0,                                  /*tp_descr_get*/
    0,                                  /*tp_descr_set*/
    0,                                  /*tp_dictoffset*/
    0,                                  /*tp_init*/
    0,                                  /*tp_alloc*/
    0,                                  /*tp_new*/
    0,                                  /*tp_free*/
    0,                                  /*tp_is_gc*/
    0,                                  /*tp_bases*/
    0,                                  /*tp_mro*/
    0,                                  /*tp_cache*/
    0,                                  /*tp_subclasses*/
    0,                                  /*tp_weaklist*/
    0,                                  /*tp_del*/
    0,                                  /*tp_version_tag*/
#if PY_VERSION_HEX >= 0x030400a1
    0,                                  /*tp_finalize*/
#endif
#if CYTHON_COMPILING_IN_PYPY && PYPY_VERSION_NUM+0 >= 0x06000000
    0,                                          /*tp_pypy_flags*/
#endif
};
#endif
#endif

static int __pyx_StopAsyncIteration_init(PyObject *module) {
#if PY_VERSION_HEX >= 0x030500B1
    (void) module;
    __Pyx_PyExc_StopAsyncIteration = PyExc_StopAsyncIteration;
#else
    PyObject *builtins = PyEval_GetBuiltins();
    if (likely(builtins)) {
        PyObject *exc = PyMapping_GetItemString(builtins, (char*) "StopAsyncIteration");
        if (exc) {
            __Pyx_PyExc_StopAsyncIteration = exc;
            return 0;
        }
    }
    PyErr_Clear();

    __Pyx__PyExc_StopAsyncIteration_type.tp_traverse = ((PyTypeObject*)PyExc_BaseException)->tp_traverse;
    __Pyx__PyExc_StopAsyncIteration_type.tp_clear = ((PyTypeObject*)PyExc_BaseException)->tp_clear;
    __Pyx__PyExc_StopAsyncIteration_type.tp_dictoffset = ((PyTypeObject*)PyExc_BaseException)->tp_dictoffset;
    __Pyx__PyExc_StopAsyncIteration_type.tp_base = (PyTypeObject*)PyExc_Exception;

    (void) module;
    __Pyx_PyExc_StopAsyncIteration = (PyObject*) __Pyx_FetchCommonType(&__Pyx__PyExc_StopAsyncIteration_type);
    if (unlikely(!__Pyx_PyExc_StopAsyncIteration))
        return -1;
    if (likely(builtins) && unlikely(PyMapping_SetItemString(builtins, (char*) "StopAsyncIteration", __Pyx_PyExc_StopAsyncIteration) < 0))
        return -1;
#endif
    return 0;
}<|MERGE_RESOLUTION|>--- conflicted
+++ resolved
@@ -1745,11 +1745,11 @@
 #endif /* CYTHON_USE_TYPE_SPECS */
 
 static int __pyx_Coroutine_init(PyObject *module) {
-    (void) module;
     // on Windows, C-API functions can't be used in slots statically
 #if CYTHON_USE_TYPE_SPECS
-    __pyx_CoroutineType = __Pyx_FetchCommonTypeFromSpec(&__pyx_CoroutineType_spec, NULL);
-#else
+    __pyx_CoroutineType = __Pyx_FetchCommonTypeFromSpec(module, &__pyx_CoroutineType_spec, NULL);
+#else
+    (void) module;
     __pyx_CoroutineType_type.tp_getattro = __Pyx_PyObject_GenericGetAttrNoDict;
     __pyx_CoroutineType = __Pyx_FetchCommonType(&__pyx_CoroutineType_type);
 #endif
@@ -1762,7 +1762,7 @@
 #endif
 
 #if CYTHON_USE_TYPE_SPECS
-    __pyx_CoroutineAwaitType = __Pyx_FetchCommonTypeFromSpec(&__pyx_CoroutineAwaitType_spec, NULL);
+    __pyx_CoroutineAwaitType = __Pyx_FetchCommonTypeFromSpec(module, &__pyx_CoroutineAwaitType_spec, NULL);
 #else
     __pyx_CoroutineAwaitType = __Pyx_FetchCommonType(&__pyx_CoroutineAwaitType_type);
 #endif
@@ -1895,15 +1895,11 @@
 #endif /* CYTHON_USE_TYPE_SPECS */
 
 
-<<<<<<< HEAD
-static int __pyx_IterableCoroutine_init(void) {
+static int __pyx_IterableCoroutine_init(PyObject *module) {
 #if CYTHON_USE_TYPE_SPECS
-    __pyx_IterableCoroutineType = __Pyx_FetchCommonTypeFromSpec(&__pyx_IterableCoroutineType_spec, NULL);
-#else
-=======
-static int __pyx_IterableCoroutine_init(PyObject *module) {
+    __pyx_IterableCoroutineType = __Pyx_FetchCommonTypeFromSpec(module, &__pyx_IterableCoroutineType_spec, NULL);
+#else
     (void) module;
->>>>>>> 485c5940
     __pyx_IterableCoroutineType_type.tp_getattro = __Pyx_PyObject_GenericGetAttrNoDict;
     __pyx_IterableCoroutineType = __Pyx_FetchCommonType(&__pyx_IterableCoroutineType_type);
 #endif
@@ -2044,15 +2040,11 @@
 };
 #endif /* CYTHON_USE_TYPE_SPECS */
 
-<<<<<<< HEAD
-static int __pyx_Generator_init(void) {
+static int __pyx_Generator_init(PyObject *module) {
 #if CYTHON_USE_TYPE_SPECS
-    __pyx_GeneratorType = __Pyx_FetchCommonTypeFromSpec(&__pyx_GeneratorType_spec, NULL);
-#else
-=======
-static int __pyx_Generator_init(PyObject *module) {
+    __pyx_GeneratorType = __Pyx_FetchCommonTypeFromSpec(module, &__pyx_GeneratorType_spec, NULL);
+#else
     (void) module;
->>>>>>> 485c5940
     // on Windows, C-API functions can't be used in slots statically
     __pyx_GeneratorType_type.tp_getattro = __Pyx_PyObject_GenericGetAttrNoDict;
     __pyx_GeneratorType_type.tp_iter = PyObject_SelfIter;
