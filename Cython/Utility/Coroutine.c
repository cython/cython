--- conflicted
+++ resolved
@@ -148,11 +148,7 @@
     PyObject *source_gen = NULL;
     PyObject *shared_abi_module = __Pyx_SharedAbiModuleFromSharedType(Py_TYPE(gen));
 
-<<<<<<< HEAD
-    source_gen = __Pyx__Coroutine_GetAwaitableIter(shared_abi_module, source);
-=======
-    source_gen = __Pyx_Coroutine_GetAwaitableIter(source);
->>>>>>> 17a27133
+    source_gen = __Pyx_Coroutine_GetAwaitableIter(shared_abi_module, source);
     if (unlikely(!source_gen)) return PYGEN_ERROR;
 
     // source_gen is now the iterator, make the first next() call
