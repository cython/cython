--- conflicted
+++ resolved
@@ -1598,27 +1598,17 @@
 
 static int __pyx_Coroutine_init(void) {
     // on Windows, C-API functions can't be used in slots statically
-<<<<<<< HEAD
-    __pyx_CoroutineType_type.tp_getattro = PyObject_GenericGetAttr;
-
+    __pyx_CoroutineType_type.tp_getattro = __Pyx_PyObject_GenericGetAttrNoDict;
     __pyx_CoroutineType = __Pyx_FetchCommonTypeOnce(__pyx_CoroutineType, &__pyx_CoroutineType_type);
     if (unlikely(!__pyx_CoroutineType))
         return -1;
 
-    __pyx_CoroutineAwaitType = __Pyx_FetchCommonTypeOnce(__pyx_CoroutineAwaitType, &__pyx_CoroutineAwaitType_type);
-=======
-    __pyx_CoroutineType_type.tp_getattro = __Pyx_PyObject_GenericGetAttrNoDict;
-    __pyx_CoroutineType = __Pyx_FetchCommonType(&__pyx_CoroutineType_type);
-    if (unlikely(!__pyx_CoroutineType))
-        return -1;
-
 #ifdef __Pyx_IterableCoroutine_USED
     if (unlikely(__pyx_IterableCoroutine_init() == -1))
         return -1;
 #endif
 
-    __pyx_CoroutineAwaitType = __Pyx_FetchCommonType(&__pyx_CoroutineAwaitType_type);
->>>>>>> d902b7cf
+    __pyx_CoroutineAwaitType = __Pyx_FetchCommonTypeOnce(__pyx_CoroutineAwaitType, &__pyx_CoroutineAwaitType_type);
     if (unlikely(!__pyx_CoroutineAwaitType))
         return -1;
     return 0;
