--- conflicted
+++ resolved
@@ -117,17 +117,7 @@
 
 //////////////////// CoroutineYieldFrom.proto ////////////////////
 
-<<<<<<< HEAD
-#define __Pyx_Coroutine_Yield_From(gen, source, retval) \
-    (__Pyx_Coroutine_CheckPrecise(NAMED_CGLOBAL(shared_abi_module_cname), source) ? \
-        __Pyx_Coroutine_Yield_From_Coroutine(gen, source, retval) : \
-        __Pyx_Coroutine_Yield_From_Generic(gen, source, retval))
-
-static CYTHON_INLINE __Pyx_PySendResult __Pyx_Coroutine_Yield_From_Coroutine(__pyx_CoroutineObject *gen, PyObject *source, PyObject **retval); /*proto*/
-static CYTHON_INLINE __Pyx_PySendResult __Pyx_Coroutine_Yield_From_Generic(__pyx_CoroutineObject *gen, PyObject *source, PyObject **retval); /*proto*/
-=======
 static CYTHON_INLINE __Pyx_PySendResult __Pyx_Coroutine_Yield_From(__pyx_CoroutineObject *gen, PyObject *source, PyObject **retval); /*proto*/
->>>>>>> c02bb18d
 
 //////////////////// CoroutineYieldFrom ////////////////////
 //@requires: Coroutine
@@ -154,34 +144,9 @@
 static __Pyx_PySendResult __Pyx_Coroutine_Yield_From_Generic(__pyx_CoroutineObject *gen, PyObject *source, PyObject **retval) {
     __Pyx_PySendResult result;
     PyObject *source_gen = NULL;
-<<<<<<< HEAD
-#ifdef __Pyx_AsyncGen_USED
-    // inlined "__pyx_PyAsyncGenASend" handling to avoid the series of generic calls.
-    // This is an optimization so is safe in the shared ABI if it isn't available.
-    if (__pyx_PyAsyncGenASend_CheckExact(__Pyx_SharedAbiModuleFromSharedType(Py_TYPE(gen)), source)) {
-        *retval = __Pyx_async_gen_asend_iternext(source);
-        if (*retval) {
-            Py_INCREF(source);
-            __Pyx_Coroutine_Set_Owned_Yield_From(gen, source);
-            return PYGEN_NEXT;
-        }
-    } else
-#endif
-    {
-        source_gen = __Pyx__Coroutine_GetAwaitableIter(__Pyx_SharedAbiModuleFromSharedType(Py_TYPE(gen)), source);
-        if (unlikely(!source_gen)) return PYGEN_ERROR;
-
-        // source_gen is now the iterator, make the first next() call
-        if (__Pyx_Coroutine_CheckPrecise(__Pyx_SharedAbiModuleFromSharedType(Py_TYPE(gen)), source_gen)) {
-            result = __Pyx_Coroutine_Yield_From_Coroutine(gen, source_gen, retval);
-            Py_DECREF(source_gen);
-            return result;
-        }
-=======
 
     source_gen = __Pyx__Coroutine_GetAwaitableIter(source);
     if (unlikely(!source_gen)) return PYGEN_ERROR;
->>>>>>> c02bb18d
 
     // source_gen is now the iterator, make the first next() call
     if (__Pyx_Coroutine_Check(source_gen)) {
@@ -941,10 +906,6 @@
 #endif
 }
 
-<<<<<<< HEAD
-#define __Pyx_Coroutine_MethodReturnFromResult(gen, result, retval) \
-    ((result) == PYGEN_NEXT ? (retval) : __Pyx__Coroutine_MethodReturnFromResult(gen, result, retval))
-=======
 static CYTHON_INLINE
 PyObject *__Pyx_Coroutine_MethodReturn(PyObject* gen, PyObject *retval) {
     CYTHON_MAYBE_UNUSED_VAR(gen);
@@ -966,7 +927,6 @@
 
 #define __Pyx_Coroutine_MethodReturnFromResult(gen, result, retval, iternext) \
     ((result) == PYGEN_NEXT ? (retval) : __Pyx__Coroutine_MethodReturnFromResult(gen, result, retval, iternext))
->>>>>>> c02bb18d
 
 static PyObject *
 __Pyx__Coroutine_MethodReturnFromResult(PyObject* gen, __Pyx_PySendResult result, PyObject *retval, int iternext) {
@@ -1977,25 +1937,10 @@
 #endif
 
 static int __pyx_Coroutine_init(PyObject *module) {
-<<<<<<< HEAD
     __Pyx_SharedModuleStateStruct *shared_mstate = __Pyx_GetSharedModuleStateFromModule(__Pyx_InitAndGetSharedAbiModule(module));
     if (!shared_mstate) return -1;
-#if CYTHON_USE_TYPE_SPECS
     shared_mstate->__pyx_CoroutineType = __Pyx_FetchCommonTypeFromSpec(module, &__pyx_CoroutineType_spec, NULL);
-#else
-    // on Windows, C-API functions can't be used in slots statically
-    __pyx_CoroutineType_type.tp_getattro = PyObject_GenericGetAttr;
-    shared_mstate->__pyx_CoroutineType = __Pyx_FetchCommonType(&__pyx_CoroutineType_type);
-#endif
     if (unlikely(!shared_mstate->__pyx_CoroutineType))
-=======
-    $modulestatetype_cname *mstate;
-    CYTHON_MAYBE_UNUSED_VAR(module);
-    // on Windows, C-API functions can't be used in slots statically
-    mstate = __Pyx_PyModule_GetState(module);
-    mstate->__pyx_CoroutineType = __Pyx_FetchCommonTypeFromSpec(module, &__pyx_CoroutineType_spec, NULL);
-    if (unlikely(!mstate->__pyx_CoroutineType))
->>>>>>> c02bb18d
         return -1;
 #if __PYX_HAS_PY_AM_SEND == 2
     __Pyx_SetBackportTypeAmSend(mstate->__pyx_CoroutineType, &__pyx_Coroutine_as_async, &__Pyx_Coroutine_AmSend);
@@ -2006,17 +1951,8 @@
         return -1;
 #endif
 
-<<<<<<< HEAD
-#if CYTHON_USE_TYPE_SPECS
     shared_mstate->__pyx_CoroutineAwaitType = __Pyx_FetchCommonTypeFromSpec(module, &__pyx_CoroutineAwaitType_spec, NULL);
-#else
-    shared_mstate->__pyx_CoroutineAwaitType = __Pyx_FetchCommonType(&__pyx_CoroutineAwaitType_type);
-#endif
     if (unlikely(!shared_mstate->__pyx_CoroutineAwaitType))
-=======
-    mstate->__pyx_CoroutineAwaitType = __Pyx_FetchCommonTypeFromSpec(module, &__pyx_CoroutineAwaitType_spec, NULL);
-    if (unlikely(!mstate->__pyx_CoroutineAwaitType))
->>>>>>> c02bb18d
         return -1;
 #if __PYX_HAS_PY_AM_SEND == 2
     __Pyx_SetBackportTypeAmSend(mstate->__pyx_CoroutineAwaitType, &__pyx_CoroutineAwait_as_async, &__Pyx_CoroutineAwait_AmSend);
@@ -2075,22 +2011,10 @@
 
 
 static int __pyx_IterableCoroutine_init(PyObject *module) {
-<<<<<<< HEAD
     __Pyx_SharedModuleStateStruct *shared_mstate = __Pyx_GetSharedModuleStateFromModule(__Pyx_InitAndGetSharedAbiModule(module));
     if (!shared_mstate) return -1;
-#if CYTHON_USE_TYPE_SPECS
     shared_mstate->__pyx_IterableCoroutineType = __Pyx_FetchCommonTypeFromSpec(module, &__pyx_IterableCoroutineType_spec, NULL);
-#else
-    CYTHON_UNUSED_VAR(module);
-    __pyx_IterableCoroutineType_type.tp_getattro = PyObject_GenericGetAttr;
-    shared_mstate->__pyx_IterableCoroutineType = __Pyx_FetchCommonType(&__pyx_IterableCoroutineType_type);
-#endif
     if (unlikely(!shared_mstate->__pyx_IterableCoroutineType))
-=======
-    $modulestatetype_cname *mstate = __Pyx_PyModule_GetState(module);
-    mstate->__pyx_IterableCoroutineType = __Pyx_FetchCommonTypeFromSpec(module, &__pyx_IterableCoroutineType_spec, NULL);
-    if (unlikely(!mstate->__pyx_IterableCoroutineType))
->>>>>>> c02bb18d
         return -1;
 #if __PYX_HAS_PY_AM_SEND == 2
     __Pyx_SetBackportTypeAmSend(mstate->__pyx_IterableCoroutineType, &__pyx_Coroutine_as_async, &__Pyx_Coroutine_AmSend);
@@ -2166,23 +2090,10 @@
 #endif
 
 static int __pyx_Generator_init(PyObject *module) {
-<<<<<<< HEAD
     __Pyx_SharedModuleStateStruct *shared_mstate = __Pyx_GetSharedModuleStateFromModule(__Pyx_InitAndGetSharedAbiModule(module));
     if (!shared_mstate) return -1;
-#if CYTHON_USE_TYPE_SPECS
     shared_mstate->__pyx_GeneratorType = __Pyx_FetchCommonTypeFromSpec(module, &__pyx_GeneratorType_spec, NULL);
-#else
-    // on Windows, C-API functions can't be used in slots statically
-    __pyx_GeneratorType_type.tp_getattro = PyObject_GenericGetAttr;
-    __pyx_GeneratorType_type.tp_iter = PyObject_SelfIter;
-    shared_mstate->__pyx_GeneratorType = __Pyx_FetchCommonType(&__pyx_GeneratorType_type);
-#endif
     if (unlikely(!shared_mstate->__pyx_GeneratorType)) {
-=======
-    $modulestatetype_cname *mstate = __Pyx_PyModule_GetState(module);
-    mstate->__pyx_GeneratorType = __Pyx_FetchCommonTypeFromSpec(module, &__pyx_GeneratorType_spec, NULL);
-    if (unlikely(!mstate->__pyx_GeneratorType)) {
->>>>>>> c02bb18d
         return -1;
     }
 #if __PYX_HAS_PY_AM_SEND == 2
