--- conflicted
+++ resolved
@@ -363,13 +363,7 @@
             return;
     }
 
-<<<<<<< HEAD
-    // Chain exceptions by moving Stop(Async)Iteration to exc_info before creating the RuntimeError.
-    // In Py2.x, no chaining happens, but the exception still stays visible in exc_info.
-=======
-    // Explicitly chain the Stop(Async)Iteration exception to the RuntimeError
-    __Pyx_PyThreadState_assign
->>>>>>> 746627fd
+    // Explicitly chain the Stop(Async)Iteration by moving it to exc_info before creating the RuntimeError.
     __Pyx_GetException(&exc, &val, &tb);
     Py_XDECREF(exc);
     Py_XDECREF(tb);
@@ -913,7 +907,6 @@
     return retval;
 }
 
-<<<<<<< HEAD
 #define __Pyx_Coroutine_MethodReturnFromResult(gen, result, retval) \
     ((result) == PYGEN_NEXT ? (retval) : __Pyx__Coroutine_MethodReturnFromResult(gen, result, retval))
 
@@ -932,10 +925,7 @@
     return NULL;
 }
 
-#if CYTHON_COMPILING_IN_CPYTHON && PY_VERSION_HEX >= 0x03030000 && (defined(__linux__) || PY_VERSION_HEX >= 0x030600B3) && PY_VERSION_HEX < 0x030A00A3
-=======
 #if CYTHON_COMPILING_IN_CPYTHON
->>>>>>> 746627fd
 static CYTHON_INLINE
 PyObject *__Pyx_PyGen_Send(PyGenObject *gen, PyObject *arg) {
 #if PY_VERSION_HEX <= 0x030A00A1
@@ -1015,7 +1005,6 @@
 __Pyx_Coroutine_AmSend(PyObject *self, PyObject *value, PyObject **retval) {
     __Pyx_PySendResult result;
     __pyx_CoroutineObject *gen = (__pyx_CoroutineObject*) self;
-<<<<<<< HEAD
     if (unlikely(gen->is_running)) {
         *retval = __Pyx_Coroutine_AlreadyRunningError(gen);
         return PYGEN_ERROR;
@@ -1024,20 +1013,10 @@
         result = __Pyx_Coroutine_SendToDelegate(gen, gen->yieldfrom_am_send, value, retval);
    } else if (gen->yieldfrom) {
         PyObject *yf = gen->yieldfrom;
-=======
-    PyObject *yf = gen->yieldfrom;
-    if (unlikely(gen->is_running))
-        return __Pyx_Coroutine_AlreadyRunningError(gen);
-
-    if (yf) {
->>>>>>> 746627fd
         PyObject *ret;
         gen->is_running = 1;
-<<<<<<< HEAD
-        // Py3.10 has "am_send"
         #if PY_VERSION_HEX < 0x030A00A3
-        #if CYTHON_COMPILING_IN_CPYTHON && PY_VERSION_HEX >= 0x03030000 && (defined(__linux__) || PY_VERSION_HEX >= 0x030600B3)
-=======
+        // Py3.10 uses "am_send" instead of these special cases.
         #ifdef __Pyx_Generator_USED
         if (__Pyx_Generator_CheckExact(yf)) {
             ret = __Pyx_Coroutine_Send(yf, value);
@@ -1054,13 +1033,9 @@
         } else
         #endif
         #if CYTHON_COMPILING_IN_CPYTHON
->>>>>>> 746627fd
-        // _PyGen_Send() is not exported before Py3.6
         if (PyGen_CheckExact(yf)) {
             ret = __Pyx_PyGen_Send((PyGenObject*)yf, value == Py_None ? NULL : value);
         } else
-        #endif
-        #if CYTHON_COMPILING_IN_CPYTHON
         if (PyCoro_CheckExact(yf)) {
             ret = __Pyx_PyGen_Send((PyGenObject*)yf, value == Py_None ? NULL : value);
         } else
@@ -1150,19 +1125,13 @@
         PyObject *ret;
         // YieldFrom code ensures that yf is an iterator
         gen->is_running = 1;
-<<<<<<< HEAD
-        #if CYTHON_COMPILING_IN_CPYTHON && \
-                PY_VERSION_HEX >= 0x03030000 && (defined(__linux__) || PY_VERSION_HEX >= 0x030600B3) && \
-                PY_VERSION_HEX < 0x030A00A3
-        // _PyGen_Send() is not exported before Py3.6, and not needed in 3.10+ due to "am_send"
-=======
         #ifdef __Pyx_Generator_USED
         if (__Pyx_Generator_CheckExact(yf)) {
             ret = __Pyx_Generator_Next(yf);
         } else
         #endif
-        #if CYTHON_COMPILING_IN_CPYTHON
->>>>>>> 746627fd
+        #if CYTHON_COMPILING_IN_CPYTHON && PY_VERSION_HEX < 0x030A00A3
+        // _PyGen_Send() is not needed in 3.10+ due to "am_send"
         if (PyGen_CheckExact(yf)) {
             ret = __Pyx_PyGen_Send((PyGenObject*)yf, NULL);
         } else
@@ -1615,12 +1584,8 @@
     gen->resume_label = 0;
     gen->classobj = NULL;
     gen->yieldfrom = NULL;
-<<<<<<< HEAD
     gen->yieldfrom_am_send = NULL;
-    #if PY_VERSION_HEX >= 0x030B00a4
-=======
     #if PY_VERSION_HEX >= 0x030B00a4 && CYTHON_COMPILING_IN_CPYTHON
->>>>>>> 746627fd
     gen->gi_exc_state.exc_value = NULL;
     #else
     gen->gi_exc_state.exc_type = NULL;
@@ -1734,18 +1699,10 @@
     {"send", (PyCFunction) __Pyx_CoroutineAwait_Send, METH_O,
      PyDoc_STR("send(arg) -> send 'arg' into coroutine,\nreturn next yielded value or raise StopIteration.")},
     {"throw", (PyCFunction) __Pyx_CoroutineAwait_Throw, METH_VARARGS,
-<<<<<<< HEAD
-     (char*) PyDoc_STR("throw(typ[,val[,tb]]) -> raise exception in coroutine,\nreturn next yielded value or raise StopIteration.")},
-    {"close", (PyCFunction) __Pyx_CoroutineAwait_Close_Method, METH_NOARGS,
-     (char*) PyDoc_STR("close() -> raise GeneratorExit inside coroutine.")},
-// only needed with type-specs or version<3.6, but included in all versions for clarity
-// #if PY_VERSION_HEX < 0x03060000 || CYTHON_USE_TYPE_SPECS
-=======
      PyDoc_STR("throw(typ[,val[,tb]]) -> raise exception in coroutine,\nreturn next yielded value or raise StopIteration.")},
     {"close", (PyCFunction) __Pyx_CoroutineAwait_Close, METH_NOARGS, PyDoc_STR("close() -> raise GeneratorExit inside coroutine.")},
 // only needed with type-specs, but included in all versions for clarity
 // #if CYTHON_USE_TYPE_SPECS
->>>>>>> 746627fd
     {"__reduce_ex__", (PyCFunction) __Pyx_CoroutineAwait_reduce_ex, METH_O, 0},
     {"__reduce__", (PyCFunction) __Pyx_CoroutineAwait_reduce_ex, METH_NOARGS, 0},
 // #endif
