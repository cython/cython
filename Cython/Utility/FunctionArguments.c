--- conflicted
+++ resolved
@@ -241,7 +241,7 @@
 
     PyObject ***name = name_start;
     #if PY_MAJOR_VERSION < 3
-    if (likely(PyString_CheckExact(key)) || likely(PyString_Check(key))) {
+    if (likely(PyString_Check(key))) {
         while ((*name) && (name != name_end)) {
             if ((CYTHON_COMPILING_IN_PYPY || PyString_GET_SIZE(**name) == PyString_GET_SIZE(key))
                         && _PyString_Eq(**name, key)) {
@@ -253,12 +253,13 @@
 #endif
     if (likely(PyUnicode_Check(key))) {
         while ((*name) && (name != name_end)) {
-            int cmp = (**name == key) ? 0 :
+            int cmp = (
             #if !CYTHON_COMPILING_IN_PYPY && PY_MAJOR_VERSION >= 3
-                (PyUnicode_GET_SIZE(**name) != PyUnicode_GET_SIZE(key)) ? 1 :
+                (__Pyx_PyUnicode_GET_LENGTH(**name) != __Pyx_PyUnicode_GET_LENGTH(key)) ? 1 :
             #endif
-                // need to convert argument name from bytes to unicode for comparison
-                PyUnicode_Compare(**name, key);
+                // In Py2, we may need to convert the argument name from str to unicode for comparison.
+                PyUnicode_Compare(**name, key)
+            );
 
             if (cmp < 0 && unlikely(PyErr_Occurred())) return NULL;
             if (cmp == 0) {
@@ -299,7 +300,6 @@
         }
 
         name = first_kw_arg;
-<<<<<<< HEAD
 
         name = __Pyx_ParseOptionalKeywords_Impl_MatchName(key, first_kw_arg, NULL, function_name);
         if (!name && PyErr_Occurred()) goto bad;
@@ -312,64 +312,6 @@
             if (!argname && PyErr_Occurred()) goto bad;
             if (argname) {
                 goto arg_passed_twice;
-=======
-        #if PY_MAJOR_VERSION < 3
-        if (likely(PyString_Check(key))) {
-            while (*name) {
-                if ((CYTHON_COMPILING_IN_PYPY || PyString_GET_SIZE(**name) == PyString_GET_SIZE(key))
-                        && _PyString_Eq(**name, key)) {
-                    values[name-argnames] = value;
-                    break;
-                }
-                name++;
-            }
-            if (*name) continue;
-            else {
-                // not found after positional args, check for duplicate
-                PyObject*** argname = argnames;
-                while (argname != first_kw_arg) {
-                    if ((**argname == key) || (
-                            (CYTHON_COMPILING_IN_PYPY || PyString_GET_SIZE(**argname) == PyString_GET_SIZE(key))
-                             && _PyString_Eq(**argname, key))) {
-                        goto arg_passed_twice;
-                    }
-                    argname++;
-                }
-            }
-        } else
-        #endif
-        if (likely(PyUnicode_Check(key))) {
-            while (*name) {
-                int cmp = (
-                #if !CYTHON_COMPILING_IN_PYPY && PY_MAJOR_VERSION >= 3
-                    (__Pyx_PyUnicode_GET_LENGTH(**name) != __Pyx_PyUnicode_GET_LENGTH(key)) ? 1 :
-                #endif
-                    // In Py2, we may need to convert the argument name from str to unicode for comparison.
-                    PyUnicode_Compare(**name, key)
-                );
-                if (cmp < 0 && unlikely(PyErr_Occurred())) goto bad;
-                if (cmp == 0) {
-                    values[name-argnames] = value;
-                    break;
-                }
-                name++;
-            }
-            if (*name) continue;
-            else {
-                // not found after positional args, check for duplicate
-                PyObject*** argname = argnames;
-                while (argname != first_kw_arg) {
-                    int cmp = (**argname == key) ? 0 :
-                    #if !CYTHON_COMPILING_IN_PYPY && PY_MAJOR_VERSION >= 3
-                        (__Pyx_PyUnicode_GET_LENGTH(**argname) != __Pyx_PyUnicode_GET_LENGTH(key)) ? 1 :
-                    #endif
-                        // need to convert argument name from bytes to unicode for comparison
-                        PyUnicode_Compare(**argname, key);
-                    if (cmp < 0 && unlikely(PyErr_Occurred())) goto bad;
-                    if (cmp == 0) goto arg_passed_twice;
-                    argname++;
-                }
->>>>>>> 48dc1f01
             }
         }
 
