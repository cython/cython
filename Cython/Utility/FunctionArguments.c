--- conflicted
+++ resolved
@@ -325,37 +325,6 @@
         Py_INCREF(value);
 
         name = first_kw_arg;
-<<<<<<< HEAD
-=======
-        #if PY_MAJOR_VERSION < 3
-        if (likely(PyString_Check(key))) {
-            while (*name) {
-                if ((CYTHON_COMPILING_IN_PYPY || PyString_GET_SIZE(**name) == PyString_GET_SIZE(key))
-                        && _PyString_Eq(**name, key)) {
-                    values[name-argnames] = value;
-#if CYTHON_AVOID_BORROWED_REFS
-                    value = NULL;  /* ownership transferred to values */
-#endif
-                    break;
-                }
-                name++;
-            }
-            if (*name) continue;
-            else {
-                // not found after positional args, check for duplicate
-                PyObject*** argname = argnames;
-                while (argname != first_kw_arg) {
-                    if ((**argname == key) || (
-                            (CYTHON_COMPILING_IN_PYPY || PyString_GET_SIZE(**argname) == PyString_GET_SIZE(key))
-                             && _PyString_Eq(**argname, key))) {
-                        goto arg_passed_twice;
-                    }
-                    argname++;
-                }
-            }
-        } else
-        #endif
->>>>>>> ffe6fa7f
         if (likely(PyUnicode_Check(key))) {
             while (*name) {
                 int cmp = (
