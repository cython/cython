
//////////////////// IncludeStringH.proto ////////////////////

#include <string.h>

//////////////////// IncludeCppStringH.proto ////////////////////

#include <string>


//////////////////// ssize_strlen.proto ////////////////////

static CYTHON_INLINE Py_ssize_t __Pyx_ssize_strlen(const char *s);/*proto*/

//////////////////// ssize_strlen ////////////////////
//@requires: IncludeStringH

static CYTHON_INLINE Py_ssize_t __Pyx_ssize_strlen(const char *s) {
    size_t len = strlen(s);
    if (unlikely(len > PY_SSIZE_T_MAX)) {
        PyErr_SetString(PyExc_OverflowError, "byte string is too long");
        return -1;
    }
    return (Py_ssize_t) len;
}


//////////////////// ssize_pyunicode_strlen.proto ////////////////////

static CYTHON_INLINE Py_ssize_t __Pyx_Py_UNICODE_ssize_strlen(const Py_UNICODE *u);/*proto*/

//////////////////// ssize_pyunicode_strlen ////////////////////

static CYTHON_INLINE Py_ssize_t __Pyx_Py_UNICODE_ssize_strlen(const Py_UNICODE *u) {
    size_t len = __Pyx_Py_UNICODE_strlen(u);
    if (unlikely(len > PY_SSIZE_T_MAX)) {
        PyErr_SetString(PyExc_OverflowError, "Py_UNICODE string is too long");
        return -1;
    }
    return (Py_ssize_t) len;
}


//////////////////// InitStrings.proto ////////////////////

static int __Pyx_InitStrings(__Pyx_StringTabEntry *t); /*proto*/

//////////////////// InitStrings ////////////////////

#if PY_MAJOR_VERSION >= 3
static int __Pyx_InitString(__Pyx_StringTabEntry t, PyObject **str) {
    if (t.is_unicode | t.is_str) {
        if (t.intern) {
            *str = PyUnicode_InternFromString(t.s);
        } else if (t.encoding) {
            *str = PyUnicode_Decode(t.s, t.n - 1, t.encoding, NULL);
        } else {
            *str = PyUnicode_FromStringAndSize(t.s, t.n - 1);
        }
    } else {
        *str = PyBytes_FromStringAndSize(t.s, t.n - 1);
    }
    if (!*str)
        return -1;
    // initialise cached hash value
    if (PyObject_Hash(*str) == -1)
        return -1;
    return 0;
}
#endif

static int __Pyx_InitStrings(__Pyx_StringTabEntry *t) {
    while (t->p) {
        #if PY_MAJOR_VERSION >= 3  /* Python 3+ has unicode identifiers */
        __Pyx_InitString(*t, t->p);
        #else
        if (t->is_unicode) {
            *t->p = PyUnicode_DecodeUTF8(t->s, t->n - 1, NULL);
        } else if (t->intern) {
            *t->p = PyString_InternFromString(t->s);
        } else {
            *t->p = PyString_FromStringAndSize(t->s, t->n - 1);
        }
        if (!*t->p)
            return -1;
        // initialise cached hash value
        if (PyObject_Hash(*t->p) == -1)
            return -1;
        #endif
        ++t;
    }
    return 0;
}

//////////////////// BytesContains.proto ////////////////////

static CYTHON_INLINE int __Pyx_BytesContains(PyObject* bytes, char character); /*proto*/

//////////////////// BytesContains ////////////////////
//@requires: IncludeStringH

static CYTHON_INLINE int __Pyx_BytesContains(PyObject* bytes, char character) {
    const Py_ssize_t length = PyBytes_GET_SIZE(bytes);
    char* char_start = PyBytes_AS_STRING(bytes);
    return memchr(char_start, (unsigned char)character, (size_t)length) != NULL;
}


//////////////////// PyUCS4InUnicode.proto ////////////////////

static CYTHON_INLINE int __Pyx_UnicodeContainsUCS4(PyObject* unicode, Py_UCS4 character); /*proto*/

//////////////////// PyUCS4InUnicode ////////////////////

#if PY_VERSION_HEX < 0x03090000 || (defined(PyUnicode_WCHAR_KIND) && defined(PyUnicode_AS_UNICODE))

#if PY_VERSION_HEX < 0x03090000
#define __Pyx_PyUnicode_AS_UNICODE(op) PyUnicode_AS_UNICODE(op)
#define __Pyx_PyUnicode_GET_SIZE(op) PyUnicode_GET_SIZE(op)
#else
// Avoid calling deprecated C-API functions in Py3.9+ that PEP-623 schedules for removal in Py3.12.
// https://www.python.org/dev/peps/pep-0623/
#define __Pyx_PyUnicode_AS_UNICODE(op) (((PyASCIIObject *)(op))->wstr)
#define __Pyx_PyUnicode_GET_SIZE(op) ((PyCompactUnicodeObject *)(op))->wstr_length
#endif

#if !defined(Py_UNICODE_SIZE) || Py_UNICODE_SIZE == 2
static int __Pyx_PyUnicodeBufferContainsUCS4_SP(Py_UNICODE* buffer, Py_ssize_t length, Py_UCS4 character) {
    /* handle surrogate pairs for Py_UNICODE buffers in 16bit Unicode builds */
    Py_UNICODE high_val, low_val;
    Py_UNICODE* pos;
    high_val = (Py_UNICODE) (0xD800 | (((character - 0x10000) >> 10) & ((1<<10)-1)));
    low_val  = (Py_UNICODE) (0xDC00 | ( (character - 0x10000)        & ((1<<10)-1)));
    for (pos=buffer; pos < buffer+length-1; pos++) {
        if (unlikely((high_val == pos[0]) & (low_val == pos[1]))) return 1;
    }
    return 0;
}
#endif

static int __Pyx_PyUnicodeBufferContainsUCS4_BMP(Py_UNICODE* buffer, Py_ssize_t length, Py_UCS4 character) {
    Py_UNICODE uchar;
    Py_UNICODE* pos;
    uchar = (Py_UNICODE) character;
    for (pos=buffer; pos < buffer+length; pos++) {
        if (unlikely(uchar == pos[0])) return 1;
    }
    return 0;
}
#endif

static CYTHON_INLINE int __Pyx_UnicodeContainsUCS4(PyObject* unicode, Py_UCS4 character) {
#if CYTHON_PEP393_ENABLED
    const int kind = PyUnicode_KIND(unicode);
    #ifdef PyUnicode_WCHAR_KIND
    if (likely(kind != PyUnicode_WCHAR_KIND))
    #endif
    {
        Py_ssize_t i;
        const void* udata = PyUnicode_DATA(unicode);
        const Py_ssize_t length = PyUnicode_GET_LENGTH(unicode);
        for (i=0; i < length; i++) {
            if (unlikely(character == PyUnicode_READ(kind, udata, i))) return 1;
        }
        return 0;
    }
#elif PY_VERSION_HEX >= 0x03090000
    #error Cannot use "UChar in Unicode" in Python 3.9 without PEP-393 unicode strings.
#elif !defined(PyUnicode_AS_UNICODE)
    #error Cannot use "UChar in Unicode" in Python < 3.9 without Py_UNICODE support.
#endif

#if PY_VERSION_HEX < 0x03090000 || (defined(PyUnicode_WCHAR_KIND) && defined(PyUnicode_AS_UNICODE))
#if !defined(Py_UNICODE_SIZE) || Py_UNICODE_SIZE == 2
    if ((sizeof(Py_UNICODE) == 2) && unlikely(character > 65535)) {
        return __Pyx_PyUnicodeBufferContainsUCS4_SP(
            __Pyx_PyUnicode_AS_UNICODE(unicode),
            __Pyx_PyUnicode_GET_SIZE(unicode),
            character);
    } else
#endif
    {
        return __Pyx_PyUnicodeBufferContainsUCS4_BMP(
            __Pyx_PyUnicode_AS_UNICODE(unicode),
            __Pyx_PyUnicode_GET_SIZE(unicode),
            character);

    }
#endif
}


//////////////////// PyUnicodeContains.proto ////////////////////

static CYTHON_INLINE int __Pyx_PyUnicode_ContainsTF(PyObject* substring, PyObject* text, int eq) {
    int result = PyUnicode_Contains(text, substring);
    return unlikely(result < 0) ? result : (result == (eq == Py_EQ));
}


//////////////////// CStringEquals.proto ////////////////////

static CYTHON_INLINE int __Pyx_StrEq(const char *, const char *); /*proto*/

//////////////////// CStringEquals ////////////////////

static CYTHON_INLINE int __Pyx_StrEq(const char *s1, const char *s2) {
    while (*s1 != '\0' && *s1 == *s2) { s1++; s2++; }
    return *s1 == *s2;
}


//////////////////// StrEquals.proto ////////////////////
//@requires: BytesEquals
//@requires: UnicodeEquals

#if PY_MAJOR_VERSION >= 3
#define __Pyx_PyString_Equals __Pyx_PyUnicode_Equals
#else
#define __Pyx_PyString_Equals __Pyx_PyBytes_Equals
#endif


//////////////////// UnicodeEquals.proto ////////////////////

static CYTHON_INLINE int __Pyx_PyUnicode_Equals(PyObject* s1, PyObject* s2, int equals); /*proto*/

//////////////////// UnicodeEquals ////////////////////
//@requires: BytesEquals

static CYTHON_INLINE int __Pyx_PyUnicode_Equals(PyObject* s1, PyObject* s2, int equals) {
#if CYTHON_COMPILING_IN_PYPY || CYTHON_COMPILING_IN_LIMITED_API
    return PyObject_RichCompareBool(s1, s2, equals);
#else
#if PY_MAJOR_VERSION < 3
    PyObject* owned_ref = NULL;
#endif
    int s1_is_unicode, s2_is_unicode;
    if (s1 == s2) {
        /* as done by PyObject_RichCompareBool(); also catches the (interned) empty string */
        goto return_eq;
    }
    s1_is_unicode = PyUnicode_CheckExact(s1);
    s2_is_unicode = PyUnicode_CheckExact(s2);
#if PY_MAJOR_VERSION < 3
    if ((s1_is_unicode & (!s2_is_unicode)) && PyString_CheckExact(s2)) {
        owned_ref = PyUnicode_FromObject(s2);
        if (unlikely(!owned_ref))
            return -1;
        s2 = owned_ref;
        s2_is_unicode = 1;
    } else if ((s2_is_unicode & (!s1_is_unicode)) && PyString_CheckExact(s1)) {
        owned_ref = PyUnicode_FromObject(s1);
        if (unlikely(!owned_ref))
            return -1;
        s1 = owned_ref;
        s1_is_unicode = 1;
    } else if (((!s2_is_unicode) & (!s1_is_unicode))) {
        return __Pyx_PyBytes_Equals(s1, s2, equals);
    }
#endif
    if (s1_is_unicode & s2_is_unicode) {
        Py_ssize_t length;
        int kind;
        void *data1, *data2;
        if (unlikely(__Pyx_PyUnicode_READY(s1) < 0) || unlikely(__Pyx_PyUnicode_READY(s2) < 0))
            return -1;
        length = __Pyx_PyUnicode_GET_LENGTH(s1);
        if (length != __Pyx_PyUnicode_GET_LENGTH(s2)) {
            goto return_ne;
        }
#if CYTHON_USE_UNICODE_INTERNALS
        {
            Py_hash_t hash1, hash2;
        #if CYTHON_PEP393_ENABLED
            hash1 = ((PyASCIIObject*)s1)->hash;
            hash2 = ((PyASCIIObject*)s2)->hash;
        #else
            hash1 = ((PyUnicodeObject*)s1)->hash;
            hash2 = ((PyUnicodeObject*)s2)->hash;
        #endif
            if (hash1 != hash2 && hash1 != -1 && hash2 != -1) {
                goto return_ne;
            }
        }
#endif
        // len(s1) == len(s2) >= 1  (empty string is interned, and "s1 is not s2")
        kind = __Pyx_PyUnicode_KIND(s1);
        if (kind != __Pyx_PyUnicode_KIND(s2)) {
            goto return_ne;
        }
        data1 = __Pyx_PyUnicode_DATA(s1);
        data2 = __Pyx_PyUnicode_DATA(s2);
        if (__Pyx_PyUnicode_READ(kind, data1, 0) != __Pyx_PyUnicode_READ(kind, data2, 0)) {
            goto return_ne;
        } else if (length == 1) {
            goto return_eq;
        } else {
            int result = memcmp(data1, data2, (size_t)(length * kind));
            #if PY_MAJOR_VERSION < 3
            Py_XDECREF(owned_ref);
            #endif
            return (equals == Py_EQ) ? (result == 0) : (result != 0);
        }
    } else if ((s1 == Py_None) & s2_is_unicode) {
        goto return_ne;
    } else if ((s2 == Py_None) & s1_is_unicode) {
        goto return_ne;
    } else {
        int result;
        PyObject* py_result = PyObject_RichCompare(s1, s2, equals);
        #if PY_MAJOR_VERSION < 3
        Py_XDECREF(owned_ref);
        #endif
        if (!py_result)
            return -1;
        result = __Pyx_PyObject_IsTrue(py_result);
        Py_DECREF(py_result);
        return result;
    }
return_eq:
    #if PY_MAJOR_VERSION < 3
    Py_XDECREF(owned_ref);
    #endif
    return (equals == Py_EQ);
return_ne:
    #if PY_MAJOR_VERSION < 3
    Py_XDECREF(owned_ref);
    #endif
    return (equals == Py_NE);
#endif
}


//////////////////// BytesEquals.proto ////////////////////

static CYTHON_INLINE int __Pyx_PyBytes_Equals(PyObject* s1, PyObject* s2, int equals); /*proto*/

//////////////////// BytesEquals ////////////////////
//@requires: IncludeStringH

static CYTHON_INLINE int __Pyx_PyBytes_Equals(PyObject* s1, PyObject* s2, int equals) {
#if CYTHON_COMPILING_IN_PYPY || CYTHON_COMPILING_IN_LIMITED_API
    return PyObject_RichCompareBool(s1, s2, equals);
#else
    if (s1 == s2) {
        /* as done by PyObject_RichCompareBool(); also catches the (interned) empty string */
        return (equals == Py_EQ);
    } else if (PyBytes_CheckExact(s1) & PyBytes_CheckExact(s2)) {
        const char *ps1, *ps2;
        Py_ssize_t length = PyBytes_GET_SIZE(s1);
        if (length != PyBytes_GET_SIZE(s2))
            return (equals == Py_NE);
        // len(s1) == len(s2) >= 1  (empty string is interned, and "s1 is not s2")
        ps1 = PyBytes_AS_STRING(s1);
        ps2 = PyBytes_AS_STRING(s2);
        if (ps1[0] != ps2[0]) {
            return (equals == Py_NE);
        } else if (length == 1) {
            return (equals == Py_EQ);
        } else {
            int result;
#if CYTHON_USE_UNICODE_INTERNALS && (PY_VERSION_HEX < 0x030B0000)
            Py_hash_t hash1, hash2;
            hash1 = ((PyBytesObject*)s1)->ob_shash;
            hash2 = ((PyBytesObject*)s2)->ob_shash;
            if (hash1 != hash2 && hash1 != -1 && hash2 != -1) {
                return (equals == Py_NE);
            }
#endif
            result = memcmp(ps1, ps2, (size_t)length);
            return (equals == Py_EQ) ? (result == 0) : (result != 0);
        }
    } else if ((s1 == Py_None) & PyBytes_CheckExact(s2)) {
        return (equals == Py_NE);
    } else if ((s2 == Py_None) & PyBytes_CheckExact(s1)) {
        return (equals == Py_NE);
    } else {
        int result;
        PyObject* py_result = PyObject_RichCompare(s1, s2, equals);
        if (!py_result)
            return -1;
        result = __Pyx_PyObject_IsTrue(py_result);
        Py_DECREF(py_result);
        return result;
    }
#endif
}

//////////////////// GetItemIntByteArray.proto ////////////////////

#define __Pyx_GetItemInt_ByteArray(o, i, type, is_signed, to_py_func, is_list, wraparound, boundscheck) \
    (__Pyx_fits_Py_ssize_t(i, type, is_signed) ? \
    __Pyx_GetItemInt_ByteArray_Fast(o, (Py_ssize_t)i, wraparound, boundscheck) : \
    (PyErr_SetString(PyExc_IndexError, "bytearray index out of range"), -1))

static CYTHON_INLINE int __Pyx_GetItemInt_ByteArray_Fast(PyObject* string, Py_ssize_t i,
                                                         int wraparound, int boundscheck);

//////////////////// GetItemIntByteArray ////////////////////

static CYTHON_INLINE int __Pyx_GetItemInt_ByteArray_Fast(PyObject* string, Py_ssize_t i,
                                                         int wraparound, int boundscheck) {
    Py_ssize_t length;
    if (wraparound | boundscheck) {
        length = PyByteArray_GET_SIZE(string);
        if (wraparound & unlikely(i < 0)) i += length;
        if ((!boundscheck) || likely(__Pyx_is_valid_index(i, length))) {
            return (unsigned char) (PyByteArray_AS_STRING(string)[i]);
        } else {
            PyErr_SetString(PyExc_IndexError, "bytearray index out of range");
            return -1;
        }
    } else {
        return (unsigned char) (PyByteArray_AS_STRING(string)[i]);
    }
}


//////////////////// SetItemIntByteArray.proto ////////////////////

#define __Pyx_SetItemInt_ByteArray(o, i, v, type, is_signed, to_py_func, is_list, wraparound, boundscheck) \
    (__Pyx_fits_Py_ssize_t(i, type, is_signed) ? \
    __Pyx_SetItemInt_ByteArray_Fast(o, (Py_ssize_t)i, v, wraparound, boundscheck) : \
    (PyErr_SetString(PyExc_IndexError, "bytearray index out of range"), -1))

static CYTHON_INLINE int __Pyx_SetItemInt_ByteArray_Fast(PyObject* string, Py_ssize_t i, unsigned char v,
                                                         int wraparound, int boundscheck);

//////////////////// SetItemIntByteArray ////////////////////

static CYTHON_INLINE int __Pyx_SetItemInt_ByteArray_Fast(PyObject* string, Py_ssize_t i, unsigned char v,
                                                         int wraparound, int boundscheck) {
    Py_ssize_t length;
    if (wraparound | boundscheck) {
        length = PyByteArray_GET_SIZE(string);
        if (wraparound & unlikely(i < 0)) i += length;
        if ((!boundscheck) || likely(__Pyx_is_valid_index(i, length))) {
            PyByteArray_AS_STRING(string)[i] = (char) v;
            return 0;
        } else {
            PyErr_SetString(PyExc_IndexError, "bytearray index out of range");
            return -1;
        }
    } else {
        PyByteArray_AS_STRING(string)[i] = (char) v;
        return 0;
    }
}


//////////////////// GetItemIntUnicode.proto ////////////////////

#define __Pyx_GetItemInt_Unicode(o, i, type, is_signed, to_py_func, is_list, wraparound, boundscheck) \
    (__Pyx_fits_Py_ssize_t(i, type, is_signed) ? \
    __Pyx_GetItemInt_Unicode_Fast(o, (Py_ssize_t)i, wraparound, boundscheck) : \
    (PyErr_SetString(PyExc_IndexError, "string index out of range"), (Py_UCS4)-1))

static CYTHON_INLINE Py_UCS4 __Pyx_GetItemInt_Unicode_Fast(PyObject* ustring, Py_ssize_t i,
                                                           int wraparound, int boundscheck);

//////////////////// GetItemIntUnicode ////////////////////

static CYTHON_INLINE Py_UCS4 __Pyx_GetItemInt_Unicode_Fast(PyObject* ustring, Py_ssize_t i,
                                                           int wraparound, int boundscheck) {
    Py_ssize_t length;
    if (unlikely(__Pyx_PyUnicode_READY(ustring) < 0)) return (Py_UCS4)-1;
    if (wraparound | boundscheck) {
        length = __Pyx_PyUnicode_GET_LENGTH(ustring);
        if (wraparound & unlikely(i < 0)) i += length;
        if ((!boundscheck) || likely(__Pyx_is_valid_index(i, length))) {
            return __Pyx_PyUnicode_READ_CHAR(ustring, i);
        } else {
            PyErr_SetString(PyExc_IndexError, "string index out of range");
            return (Py_UCS4)-1;
        }
    } else {
        return __Pyx_PyUnicode_READ_CHAR(ustring, i);
    }
}


/////////////// decode_c_string_utf16.proto ///////////////

static CYTHON_INLINE PyObject *__Pyx_PyUnicode_DecodeUTF16(const char *s, Py_ssize_t size, const char *errors) {
    int byteorder = 0;
    return PyUnicode_DecodeUTF16(s, size, errors, &byteorder);
}
static CYTHON_INLINE PyObject *__Pyx_PyUnicode_DecodeUTF16LE(const char *s, Py_ssize_t size, const char *errors) {
    int byteorder = -1;
    return PyUnicode_DecodeUTF16(s, size, errors, &byteorder);
}
static CYTHON_INLINE PyObject *__Pyx_PyUnicode_DecodeUTF16BE(const char *s, Py_ssize_t size, const char *errors) {
    int byteorder = 1;
    return PyUnicode_DecodeUTF16(s, size, errors, &byteorder);
}

/////////////// decode_cpp_string.proto ///////////////
//@requires: IncludeCppStringH
//@requires: decode_c_bytes

static CYTHON_INLINE PyObject* __Pyx_decode_cpp_string(
         std::string cppstring, Py_ssize_t start, Py_ssize_t stop,
         const char* encoding, const char* errors,
         PyObject* (*decode_func)(const char *s, Py_ssize_t size, const char *errors)) {
    return __Pyx_decode_c_bytes(
        cppstring.data(), cppstring.size(), start, stop, encoding, errors, decode_func);
}

/////////////// decode_c_string.proto ///////////////

static CYTHON_INLINE PyObject* __Pyx_decode_c_string(
         const char* cstring, Py_ssize_t start, Py_ssize_t stop,
         const char* encoding, const char* errors,
         PyObject* (*decode_func)(const char *s, Py_ssize_t size, const char *errors));

/////////////// decode_c_string ///////////////
//@requires: IncludeStringH
//@requires: decode_c_string_utf16
//@substitute: naming

/* duplicate code to avoid calling strlen() if start >= 0 and stop >= 0 */
static CYTHON_INLINE PyObject* __Pyx_decode_c_string(
         const char* cstring, Py_ssize_t start, Py_ssize_t stop,
         const char* encoding, const char* errors,
         PyObject* (*decode_func)(const char *s, Py_ssize_t size, const char *errors)) {
    Py_ssize_t length;
    if (unlikely((start < 0) | (stop < 0))) {
        size_t slen = strlen(cstring);
        if (unlikely(slen > (size_t) PY_SSIZE_T_MAX)) {
            PyErr_SetString(PyExc_OverflowError,
                            "c-string too long to convert to Python");
            return NULL;
        }
        length = (Py_ssize_t) slen;
        if (start < 0) {
            start += length;
            if (start < 0)
                start = 0;
        }
        if (stop < 0)
            stop += length;
    }
    if (unlikely(stop <= start))
        return __Pyx_NewRef($empty_unicode);
    length = stop - start;
    cstring += start;
    if (decode_func) {
        return decode_func(cstring, length, errors);
    } else {
        return PyUnicode_Decode(cstring, length, encoding, errors);
    }
}

/////////////// decode_c_bytes.proto ///////////////

static CYTHON_INLINE PyObject* __Pyx_decode_c_bytes(
         const char* cstring, Py_ssize_t length, Py_ssize_t start, Py_ssize_t stop,
         const char* encoding, const char* errors,
         PyObject* (*decode_func)(const char *s, Py_ssize_t size, const char *errors));

/////////////// decode_c_bytes ///////////////
//@requires: decode_c_string_utf16
//@substitute: naming

static CYTHON_INLINE PyObject* __Pyx_decode_c_bytes(
         const char* cstring, Py_ssize_t length, Py_ssize_t start, Py_ssize_t stop,
         const char* encoding, const char* errors,
         PyObject* (*decode_func)(const char *s, Py_ssize_t size, const char *errors)) {
    if (unlikely((start < 0) | (stop < 0))) {
        if (start < 0) {
            start += length;
            if (start < 0)
                start = 0;
        }
        if (stop < 0)
            stop += length;
    }
    if (stop > length)
        stop = length;
    if (unlikely(stop <= start))
        return __Pyx_NewRef($empty_unicode);
    length = stop - start;
    cstring += start;
    if (decode_func) {
        return decode_func(cstring, length, errors);
    } else {
        return PyUnicode_Decode(cstring, length, encoding, errors);
    }
}

/////////////// decode_bytes.proto ///////////////
//@requires: decode_c_bytes

static CYTHON_INLINE PyObject* __Pyx_decode_bytes(
         PyObject* string, Py_ssize_t start, Py_ssize_t stop,
         const char* encoding, const char* errors,
         PyObject* (*decode_func)(const char *s, Py_ssize_t size, const char *errors)) {
    return __Pyx_decode_c_bytes(
        PyBytes_AS_STRING(string), PyBytes_GET_SIZE(string),
        start, stop, encoding, errors, decode_func);
}

/////////////// decode_bytearray.proto ///////////////
//@requires: decode_c_bytes

static CYTHON_INLINE PyObject* __Pyx_decode_bytearray(
         PyObject* string, Py_ssize_t start, Py_ssize_t stop,
         const char* encoding, const char* errors,
         PyObject* (*decode_func)(const char *s, Py_ssize_t size, const char *errors)) {
    return __Pyx_decode_c_bytes(
        PyByteArray_AS_STRING(string), PyByteArray_GET_SIZE(string),
        start, stop, encoding, errors, decode_func);
}

/////////////// PyUnicode_Substring.proto ///////////////

static CYTHON_INLINE PyObject* __Pyx_PyUnicode_Substring(
            PyObject* text, Py_ssize_t start, Py_ssize_t stop);

/////////////// PyUnicode_Substring ///////////////
//@substitute: naming

static CYTHON_INLINE PyObject* __Pyx_PyUnicode_Substring(
            PyObject* text, Py_ssize_t start, Py_ssize_t stop) {
    Py_ssize_t length;
    if (unlikely(__Pyx_PyUnicode_READY(text) == -1)) return NULL;
    length = __Pyx_PyUnicode_GET_LENGTH(text);
    if (start < 0) {
        start += length;
        if (start < 0)
            start = 0;
    }
    if (stop < 0)
        stop += length;
    else if (stop > length)
        stop = length;
    if (stop <= start)
        return __Pyx_NewRef($empty_unicode);
    if (start == 0 && stop == length)
        return __Pyx_NewRef(text);
#if CYTHON_PEP393_ENABLED
    return PyUnicode_FromKindAndData(PyUnicode_KIND(text),
        PyUnicode_1BYTE_DATA(text) + start*PyUnicode_KIND(text), stop-start);
#else
    return PyUnicode_FromUnicode(PyUnicode_AS_UNICODE(text)+start, stop-start);
#endif
}


/////////////// py_unicode_istitle.proto ///////////////

// Py_UNICODE_ISTITLE() doesn't match unicode.istitle() as the latter
// additionally allows character that comply with Py_UNICODE_ISUPPER()

#if PY_VERSION_HEX < 0x030200A2
static CYTHON_INLINE int __Pyx_Py_UNICODE_ISTITLE(Py_UNICODE uchar)
#else
static CYTHON_INLINE int __Pyx_Py_UNICODE_ISTITLE(Py_UCS4 uchar)
#endif
{
    return Py_UNICODE_ISTITLE(uchar) || Py_UNICODE_ISUPPER(uchar);
}


/////////////// unicode_tailmatch.proto ///////////////

static int __Pyx_PyUnicode_Tailmatch(
    PyObject* s, PyObject* substr, Py_ssize_t start, Py_ssize_t end, int direction); /*proto*/

/////////////// unicode_tailmatch ///////////////

// Python's unicode.startswith() and unicode.endswith() support a
// tuple of prefixes/suffixes, whereas it's much more common to
// test for a single unicode string.

static int __Pyx_PyUnicode_TailmatchTuple(PyObject* s, PyObject* substrings,
                                          Py_ssize_t start, Py_ssize_t end, int direction) {
    Py_ssize_t i, count = PyTuple_GET_SIZE(substrings);
    for (i = 0; i < count; i++) {
        Py_ssize_t result;
#if CYTHON_ASSUME_SAFE_MACROS && !CYTHON_AVOID_BORROWED_REFS
        result = PyUnicode_Tailmatch(s, PyTuple_GET_ITEM(substrings, i),
                                     start, end, direction);
#else
        PyObject* sub = PySequence_ITEM(substrings, i);
        if (unlikely(!sub)) return -1;
        result = PyUnicode_Tailmatch(s, sub, start, end, direction);
        Py_DECREF(sub);
#endif
        if (result) {
            return (int) result;
        }
    }
    return 0;
}

static int __Pyx_PyUnicode_Tailmatch(PyObject* s, PyObject* substr,
                                     Py_ssize_t start, Py_ssize_t end, int direction) {
    if (unlikely(PyTuple_Check(substr))) {
        return __Pyx_PyUnicode_TailmatchTuple(s, substr, start, end, direction);
    }
    return (int) PyUnicode_Tailmatch(s, substr, start, end, direction);
}


/////////////// bytes_tailmatch.proto ///////////////

static int __Pyx_PyBytes_SingleTailmatch(PyObject* self, PyObject* arg,
                                         Py_ssize_t start, Py_ssize_t end, int direction); /*proto*/
static int __Pyx_PyBytes_Tailmatch(PyObject* self, PyObject* substr,
                                   Py_ssize_t start, Py_ssize_t end, int direction); /*proto*/

/////////////// bytes_tailmatch ///////////////

static int __Pyx_PyBytes_SingleTailmatch(PyObject* self, PyObject* arg,
                                         Py_ssize_t start, Py_ssize_t end, int direction) {
    const char* self_ptr = PyBytes_AS_STRING(self);
    Py_ssize_t self_len = PyBytes_GET_SIZE(self);
    const char* sub_ptr;
    Py_ssize_t sub_len;
    int retval;

    Py_buffer view;
    view.obj = NULL;

    if ( PyBytes_Check(arg) ) {
        sub_ptr = PyBytes_AS_STRING(arg);
        sub_len = PyBytes_GET_SIZE(arg);
    }
#if PY_MAJOR_VERSION < 3
    // Python 2.x allows mixing unicode and str
    else if ( PyUnicode_Check(arg) ) {
        return (int) PyUnicode_Tailmatch(self, arg, start, end, direction);
    }
#endif
    else {
        if (unlikely(PyObject_GetBuffer(self, &view, PyBUF_SIMPLE) == -1))
            return -1;
        sub_ptr = (const char*) view.buf;
        sub_len = view.len;
    }

    if (end > self_len)
        end = self_len;
    else if (end < 0)
        end += self_len;
    if (end < 0)
        end = 0;
    if (start < 0)
        start += self_len;
    if (start < 0)
        start = 0;

    if (direction > 0) {
        /* endswith */
        if (end-sub_len > start)
            start = end - sub_len;
    }

    if (start + sub_len <= end)
        retval = !memcmp(self_ptr+start, sub_ptr, (size_t)sub_len);
    else
        retval = 0;

    if (view.obj)
        PyBuffer_Release(&view);

    return retval;
}

static int __Pyx_PyBytes_TailmatchTuple(PyObject* self, PyObject* substrings,
                                        Py_ssize_t start, Py_ssize_t end, int direction) {
    Py_ssize_t i, count = PyTuple_GET_SIZE(substrings);
    for (i = 0; i < count; i++) {
        int result;
#if CYTHON_ASSUME_SAFE_MACROS && !CYTHON_AVOID_BORROWED_REFS
        result = __Pyx_PyBytes_SingleTailmatch(self, PyTuple_GET_ITEM(substrings, i),
                                               start, end, direction);
#else
        PyObject* sub = PySequence_ITEM(substrings, i);
        if (unlikely(!sub)) return -1;
        result = __Pyx_PyBytes_SingleTailmatch(self, sub, start, end, direction);
        Py_DECREF(sub);
#endif
        if (result) {
            return result;
        }
    }
    return 0;
}

static int __Pyx_PyBytes_Tailmatch(PyObject* self, PyObject* substr,
                                   Py_ssize_t start, Py_ssize_t end, int direction) {
    if (unlikely(PyTuple_Check(substr))) {
        return __Pyx_PyBytes_TailmatchTuple(self, substr, start, end, direction);
    }

    return __Pyx_PyBytes_SingleTailmatch(self, substr, start, end, direction);
}


/////////////// str_tailmatch.proto ///////////////

static CYTHON_INLINE int __Pyx_PyStr_Tailmatch(PyObject* self, PyObject* arg, Py_ssize_t start,
                                               Py_ssize_t end, int direction); /*proto*/

/////////////// str_tailmatch ///////////////
//@requires: bytes_tailmatch
//@requires: unicode_tailmatch

static CYTHON_INLINE int __Pyx_PyStr_Tailmatch(PyObject* self, PyObject* arg, Py_ssize_t start,
                                               Py_ssize_t end, int direction)
{
    // We do not use a C compiler macro here to avoid "unused function"
    // warnings for the *_Tailmatch() function that is not being used in
    // the specific CPython version.  The C compiler will generate the same
    // code anyway, and will usually just remove the unused function.
    if (PY_MAJOR_VERSION < 3)
        return __Pyx_PyBytes_Tailmatch(self, arg, start, end, direction);
    else
        return __Pyx_PyUnicode_Tailmatch(self, arg, start, end, direction);
}


/////////////// bytes_index.proto ///////////////

static CYTHON_INLINE char __Pyx_PyBytes_GetItemInt(PyObject* bytes, Py_ssize_t index, int check_bounds); /*proto*/

/////////////// bytes_index ///////////////

static CYTHON_INLINE char __Pyx_PyBytes_GetItemInt(PyObject* bytes, Py_ssize_t index, int check_bounds) {
    if (index < 0)
        index += PyBytes_GET_SIZE(bytes);
    if (check_bounds) {
        Py_ssize_t size = PyBytes_GET_SIZE(bytes);
        if (unlikely(!__Pyx_is_valid_index(index, size))) {
            PyErr_SetString(PyExc_IndexError, "string index out of range");
            return (char) -1;
        }
    }
    return PyBytes_AS_STRING(bytes)[index];
}


//////////////////// StringJoin.proto ////////////////////

#if PY_MAJOR_VERSION < 3
#define __Pyx_PyString_Join __Pyx_PyBytes_Join
#define __Pyx_PyBaseString_Join(s, v) (PyUnicode_CheckExact(s) ? PyUnicode_Join(s, v) : __Pyx_PyBytes_Join(s, v))
#else
#define __Pyx_PyString_Join PyUnicode_Join
#define __Pyx_PyBaseString_Join PyUnicode_Join
#endif

#if CYTHON_COMPILING_IN_CPYTHON
    #if PY_MAJOR_VERSION < 3
    #define __Pyx_PyBytes_Join _PyString_Join
    #else
    #define __Pyx_PyBytes_Join _PyBytes_Join
    #endif
#else
static CYTHON_INLINE PyObject* __Pyx_PyBytes_Join(PyObject* sep, PyObject* values); /*proto*/
#endif


//////////////////// StringJoin ////////////////////

#if !CYTHON_COMPILING_IN_CPYTHON
static CYTHON_INLINE PyObject* __Pyx_PyBytes_Join(PyObject* sep, PyObject* values) {
    return PyObject_CallMethodObjArgs(sep, PYIDENT("join"), values, NULL);
}
#endif


/////////////// JoinPyUnicode.proto ///////////////

static PyObject* __Pyx_PyUnicode_Join(PyObject* value_tuple, Py_ssize_t value_count, Py_ssize_t result_ulength,
                                      Py_UCS4 max_char);

/////////////// JoinPyUnicode ///////////////
//@requires: IncludeStringH
//@substitute: naming

static PyObject* __Pyx_PyUnicode_Join(PyObject* value_tuple, Py_ssize_t value_count, Py_ssize_t result_ulength,
                                      Py_UCS4 max_char) {
#if CYTHON_USE_UNICODE_INTERNALS && CYTHON_ASSUME_SAFE_MACROS && !CYTHON_AVOID_BORROWED_REFS
    PyObject *result_uval;
    int result_ukind, kind_shift;
    Py_ssize_t i, char_pos;
    void *result_udata;
    CYTHON_MAYBE_UNUSED_VAR(max_char);
#if CYTHON_PEP393_ENABLED
    // Py 3.3+  (post PEP-393)
    result_uval = PyUnicode_New(result_ulength, max_char);
    if (unlikely(!result_uval)) return NULL;
    result_ukind = (max_char <= 255) ? PyUnicode_1BYTE_KIND : (max_char <= 65535) ? PyUnicode_2BYTE_KIND : PyUnicode_4BYTE_KIND;
    kind_shift = (result_ukind == PyUnicode_4BYTE_KIND) ? 2 : result_ukind - 1;
    result_udata = PyUnicode_DATA(result_uval);
#else
    // Py 2.x/3.2  (pre PEP-393)
    result_uval = PyUnicode_FromUnicode(NULL, result_ulength);
    if (unlikely(!result_uval)) return NULL;
    result_ukind = sizeof(Py_UNICODE);
    kind_shift = (result_ukind == 4) ? 2 : result_ukind - 1;
    result_udata = PyUnicode_AS_UNICODE(result_uval);
#endif
    assert(kind_shift == 2 || kind_shift == 1 || kind_shift == 0);

    char_pos = 0;
    for (i=0; i < value_count; i++) {
        int ukind;
        Py_ssize_t ulength;
        void *udata;
        PyObject *uval = PyTuple_GET_ITEM(value_tuple, i);
        if (unlikely(__Pyx_PyUnicode_READY(uval)))
            goto bad;
        ulength = __Pyx_PyUnicode_GET_LENGTH(uval);
        if (unlikely(!ulength))
            continue;
        if (unlikely((PY_SSIZE_T_MAX >> kind_shift) - ulength < char_pos))
            goto overflow;
        ukind = __Pyx_PyUnicode_KIND(uval);
        udata = __Pyx_PyUnicode_DATA(uval);
        if (!CYTHON_PEP393_ENABLED || ukind == result_ukind) {
            memcpy((char *)result_udata + (char_pos << kind_shift), udata, (size_t) (ulength << kind_shift));
        } else {
<<<<<<< HEAD
            #if CYTHON_COMPILING_IN_CPYTHON && PY_VERSION_HEX >= 0x030300F0 && PY_VERSION_HEX < 0x030D0000 || defined(_PyUnicode_FastCopyCharacters)
=======
            #if PY_VERSION_HEX >= 0x030D0000
            if (unlikely(PyUnicode_CopyCharacters(result_uval, char_pos, uval, 0, ulength) < 0)) goto bad;
            #elif CYTHON_COMPILING_IN_CPYTHON && PY_VERSION_HEX >= 0x030300F0 || defined(_PyUnicode_FastCopyCharacters)
>>>>>>> 223d9738
            _PyUnicode_FastCopyCharacters(result_uval, char_pos, uval, 0, ulength);
            #else
            Py_ssize_t j;
            for (j=0; j < ulength; j++) {
                Py_UCS4 uchar = __Pyx_PyUnicode_READ(ukind, udata, j);
                __Pyx_PyUnicode_WRITE(result_ukind, result_udata, char_pos+j, uchar);
            }
            #endif
        }
        char_pos += ulength;
    }
    return result_uval;
overflow:
    PyErr_SetString(PyExc_OverflowError, "join() result is too long for a Python string");
bad:
    Py_DECREF(result_uval);
    return NULL;
#else
    // non-CPython fallback
    CYTHON_UNUSED_VAR(max_char);
    CYTHON_UNUSED_VAR(result_ulength);
    CYTHON_UNUSED_VAR(value_count);
    return PyUnicode_Join($empty_unicode, value_tuple);
#endif
}


/////////////// BuildPyUnicode.proto ///////////////

static PyObject* __Pyx_PyUnicode_BuildFromAscii(Py_ssize_t ulength, char* chars, int clength,
                                                int prepend_sign, char padding_char);

/////////////// BuildPyUnicode ///////////////

// Create a PyUnicode object from an ASCII char*, e.g. a formatted number.

static PyObject* __Pyx_PyUnicode_BuildFromAscii(Py_ssize_t ulength, char* chars, int clength,
                                                int prepend_sign, char padding_char) {
    PyObject *uval;
    Py_ssize_t uoffset = ulength - clength;
#if CYTHON_USE_UNICODE_INTERNALS
    Py_ssize_t i;
#if CYTHON_PEP393_ENABLED
    // Py 3.3+  (post PEP-393)
    void *udata;
    uval = PyUnicode_New(ulength, 127);
    if (unlikely(!uval)) return NULL;
    udata = PyUnicode_DATA(uval);
#else
    // Py 2.x/3.2  (pre PEP-393)
    Py_UNICODE *udata;
    uval = PyUnicode_FromUnicode(NULL, ulength);
    if (unlikely(!uval)) return NULL;
    udata = PyUnicode_AS_UNICODE(uval);
#endif
    if (uoffset > 0) {
        i = 0;
        if (prepend_sign) {
            __Pyx_PyUnicode_WRITE(PyUnicode_1BYTE_KIND, udata, 0, '-');
            i++;
        }
        for (; i < uoffset; i++) {
            __Pyx_PyUnicode_WRITE(PyUnicode_1BYTE_KIND, udata, i, padding_char);
        }
    }
    for (i=0; i < clength; i++) {
        __Pyx_PyUnicode_WRITE(PyUnicode_1BYTE_KIND, udata, uoffset+i, chars[i]);
    }

#else
    // non-CPython
    {
        PyObject *sign = NULL, *padding = NULL;
        uval = NULL;
        if (uoffset > 0) {
            prepend_sign = !!prepend_sign;
            if (uoffset > prepend_sign) {
                padding = PyUnicode_FromOrdinal(padding_char);
                if (likely(padding) && uoffset > prepend_sign + 1) {
                    PyObject *tmp;
                    PyObject *repeat = PyInt_FromSsize_t(uoffset - prepend_sign);
                    if (unlikely(!repeat)) goto done_or_error;
                    tmp = PyNumber_Multiply(padding, repeat);
                    Py_DECREF(repeat);
                    Py_DECREF(padding);
                    padding = tmp;
                }
                if (unlikely(!padding)) goto done_or_error;
            }
            if (prepend_sign) {
                sign = PyUnicode_FromOrdinal('-');
                if (unlikely(!sign)) goto done_or_error;
            }
        }

        uval = PyUnicode_DecodeASCII(chars, clength, NULL);
        if (likely(uval) && padding) {
            PyObject *tmp = PyNumber_Add(padding, uval);
            Py_DECREF(uval);
            uval = tmp;
        }
        if (likely(uval) && sign) {
            PyObject *tmp = PyNumber_Add(sign, uval);
            Py_DECREF(uval);
            uval = tmp;
        }
done_or_error:
        Py_XDECREF(padding);
        Py_XDECREF(sign);
    }
#endif

    return uval;
}


//////////////////// ByteArrayAppendObject.proto ////////////////////

static CYTHON_INLINE int __Pyx_PyByteArray_AppendObject(PyObject* bytearray, PyObject* value);

//////////////////// ByteArrayAppendObject ////////////////////
//@requires: ByteArrayAppend

static CYTHON_INLINE int __Pyx_PyByteArray_AppendObject(PyObject* bytearray, PyObject* value) {
    Py_ssize_t ival;
#if PY_MAJOR_VERSION < 3
    if (unlikely(PyString_Check(value))) {
        if (unlikely(PyString_GET_SIZE(value) != 1)) {
            PyErr_SetString(PyExc_ValueError, "string must be of size 1");
            return -1;
        }
        ival = (unsigned char) (PyString_AS_STRING(value)[0]);
    } else
#endif
#if CYTHON_USE_PYLONG_INTERNALS
    if (likely(PyLong_CheckExact(value)) && likely(__Pyx_PyLong_IsCompact(value))) {
        if (__Pyx_PyLong_IsZero(value)) {
            ival = 0;
        } else {
            ival = __Pyx_PyLong_CompactValue(value);
            if (unlikely(ival > 255)) goto bad_range;
        }
    } else
#endif
    {
        // CPython calls PyNumber_Index() internally
        ival = __Pyx_PyIndex_AsSsize_t(value);
        if (unlikely(!__Pyx_is_valid_index(ival, 256))) {
            if (ival == -1 && PyErr_Occurred())
                return -1;
            goto bad_range;
        }
    }
    return __Pyx_PyByteArray_Append(bytearray, ival);
bad_range:
    PyErr_SetString(PyExc_ValueError, "byte must be in range(0, 256)");
    return -1;
}

//////////////////// ByteArrayAppend.proto ////////////////////

static CYTHON_INLINE int __Pyx_PyByteArray_Append(PyObject* bytearray, int value);

//////////////////// ByteArrayAppend ////////////////////
//@requires: ObjectHandling.c::PyObjectCallMethod1

static CYTHON_INLINE int __Pyx_PyByteArray_Append(PyObject* bytearray, int value) {
    PyObject *pyval, *retval;
#if CYTHON_COMPILING_IN_CPYTHON
    if (likely(__Pyx_is_valid_index(value, 256))) {
        Py_ssize_t n = Py_SIZE(bytearray);
        if (likely(n != PY_SSIZE_T_MAX)) {
            if (unlikely(PyByteArray_Resize(bytearray, n + 1) < 0))
                return -1;
            PyByteArray_AS_STRING(bytearray)[n] = value;
            return 0;
        }
    } else {
        PyErr_SetString(PyExc_ValueError, "byte must be in range(0, 256)");
        return -1;
    }
#endif
    pyval = PyInt_FromLong(value);
    if (unlikely(!pyval))
        return -1;
    retval = __Pyx_PyObject_CallMethod1(bytearray, PYIDENT("append"), pyval);
    Py_DECREF(pyval);
    if (unlikely(!retval))
        return -1;
    Py_DECREF(retval);
    return 0;
}


//////////////////// PyObjectFormat.proto ////////////////////

#if CYTHON_USE_UNICODE_WRITER
static PyObject* __Pyx_PyObject_Format(PyObject* s, PyObject* f);
#else
#define __Pyx_PyObject_Format(s, f) PyObject_Format(s, f)
#endif

//////////////////// PyObjectFormat ////////////////////

#if CYTHON_USE_UNICODE_WRITER
static PyObject* __Pyx_PyObject_Format(PyObject* obj, PyObject* format_spec) {
    int ret;
    _PyUnicodeWriter writer;

    if (likely(PyFloat_CheckExact(obj))) {
        // copied from CPython 3.5 "float__format__()" in floatobject.c
#if CYTHON_COMPILING_IN_CPYTHON && PY_VERSION_HEX < 0x03040000
        _PyUnicodeWriter_Init(&writer, 0);
#else
        _PyUnicodeWriter_Init(&writer);
#endif
        ret = _PyFloat_FormatAdvancedWriter(
            &writer,
            obj,
            format_spec, 0, PyUnicode_GET_LENGTH(format_spec));
    } else if (likely(PyLong_CheckExact(obj))) {
        // copied from CPython 3.5 "long__format__()" in longobject.c
#if CYTHON_COMPILING_IN_CPYTHON && PY_VERSION_HEX < 0x03040000
        _PyUnicodeWriter_Init(&writer, 0);
#else
        _PyUnicodeWriter_Init(&writer);
#endif
        ret = _PyLong_FormatAdvancedWriter(
            &writer,
            obj,
            format_spec, 0, PyUnicode_GET_LENGTH(format_spec));
    } else {
        return PyObject_Format(obj, format_spec);
    }

    if (unlikely(ret == -1)) {
        _PyUnicodeWriter_Dealloc(&writer);
        return NULL;
    }
    return _PyUnicodeWriter_Finish(&writer);
}
#endif


//////////////////// PyObjectFormatSimple.proto ////////////////////

#if CYTHON_COMPILING_IN_PYPY
    #define __Pyx_PyObject_FormatSimple(s, f) ( \
        likely(PyUnicode_CheckExact(s)) ? (Py_INCREF(s), s) : \
        PyObject_Format(s, f))
#elif PY_MAJOR_VERSION < 3
    // str is common in Py2, but formatting must return a Unicode string
    #define __Pyx_PyObject_FormatSimple(s, f) ( \
        likely(PyUnicode_CheckExact(s)) ? (Py_INCREF(s), s) : \
        likely(PyString_CheckExact(s)) ? PyUnicode_FromEncodedObject(s, NULL, "strict") : \
        PyObject_Format(s, f))
#elif CYTHON_USE_TYPE_SLOTS
    // Py3 nicely returns unicode strings from str() and repr(), which makes this quite efficient for builtin types.
    // In Py3.8+, tp_str() delegates to tp_repr(), so we call tp_repr() directly here.
    #define __Pyx_PyObject_FormatSimple(s, f) ( \
        likely(PyUnicode_CheckExact(s)) ? (Py_INCREF(s), s) : \
        likely(PyLong_CheckExact(s)) ? PyLong_Type.tp_repr(s) : \
        likely(PyFloat_CheckExact(s)) ? PyFloat_Type.tp_repr(s) : \
        PyObject_Format(s, f))
#else
    #define __Pyx_PyObject_FormatSimple(s, f) ( \
        likely(PyUnicode_CheckExact(s)) ? (Py_INCREF(s), s) : \
        PyObject_Format(s, f))
#endif


//////////////////// PyObjectFormatAndDecref.proto ////////////////////

static CYTHON_INLINE PyObject* __Pyx_PyObject_FormatSimpleAndDecref(PyObject* s, PyObject* f);
static CYTHON_INLINE PyObject* __Pyx_PyObject_FormatAndDecref(PyObject* s, PyObject* f);

//////////////////// PyObjectFormatAndDecref ////////////////////

static CYTHON_INLINE PyObject* __Pyx_PyObject_FormatSimpleAndDecref(PyObject* s, PyObject* f) {
    if (unlikely(!s)) return NULL;
    if (likely(PyUnicode_CheckExact(s))) return s;
    #if PY_MAJOR_VERSION < 3
    // str is common in Py2, but formatting must return a Unicode string
    if (likely(PyString_CheckExact(s))) {
        PyObject *result = PyUnicode_FromEncodedObject(s, NULL, "strict");
        Py_DECREF(s);
        return result;
    }
    #endif
    return __Pyx_PyObject_FormatAndDecref(s, f);
}

static CYTHON_INLINE PyObject* __Pyx_PyObject_FormatAndDecref(PyObject* s, PyObject* f) {
    PyObject *result = PyObject_Format(s, f);
    Py_DECREF(s);
    return result;
}


//////////////////// PyUnicode_Unicode.proto ////////////////////

static CYTHON_INLINE PyObject* __Pyx_PyUnicode_Unicode(PyObject *obj);/*proto*/

//////////////////// PyUnicode_Unicode ////////////////////

static CYTHON_INLINE PyObject* __Pyx_PyUnicode_Unicode(PyObject *obj) {
    if (unlikely(obj == Py_None))
        obj = PYUNICODE("None");
    return __Pyx_NewRef(obj);
}


//////////////////// PyObject_Unicode.proto ////////////////////

#if PY_MAJOR_VERSION >= 3
#define __Pyx_PyObject_Unicode(obj) \
    (likely(PyUnicode_CheckExact(obj)) ? __Pyx_NewRef(obj) : PyObject_Str(obj))
#else
#define __Pyx_PyObject_Unicode(obj) \
    (likely(PyUnicode_CheckExact(obj)) ? __Pyx_NewRef(obj) : PyObject_Unicode(obj))
#endif


//////////////////// PyStr_Str.proto ////////////////////

static CYTHON_INLINE PyObject* __Pyx_PyStr_Str(PyObject *obj);/*proto*/

//////////////////// PyStr_Str ////////////////////

static CYTHON_INLINE PyObject* __Pyx_PyStr_Str(PyObject *obj) {
    if (unlikely(obj == Py_None))
        obj = PYIDENT("None");
    return __Pyx_NewRef(obj);
}


//////////////////// PyObject_Str.proto ////////////////////

#define __Pyx_PyObject_Str(obj) \
    (likely(PyString_CheckExact(obj)) ? __Pyx_NewRef(obj) : PyObject_Str(obj))<|MERGE_RESOLUTION|>--- conflicted
+++ resolved
@@ -925,13 +925,9 @@
         if (!CYTHON_PEP393_ENABLED || ukind == result_ukind) {
             memcpy((char *)result_udata + (char_pos << kind_shift), udata, (size_t) (ulength << kind_shift));
         } else {
-<<<<<<< HEAD
-            #if CYTHON_COMPILING_IN_CPYTHON && PY_VERSION_HEX >= 0x030300F0 && PY_VERSION_HEX < 0x030D0000 || defined(_PyUnicode_FastCopyCharacters)
-=======
             #if PY_VERSION_HEX >= 0x030D0000
             if (unlikely(PyUnicode_CopyCharacters(result_uval, char_pos, uval, 0, ulength) < 0)) goto bad;
             #elif CYTHON_COMPILING_IN_CPYTHON && PY_VERSION_HEX >= 0x030300F0 || defined(_PyUnicode_FastCopyCharacters)
->>>>>>> 223d9738
             _PyUnicode_FastCopyCharacters(result_uval, char_pos, uval, 0, ulength);
             #else
             Py_ssize_t j;
