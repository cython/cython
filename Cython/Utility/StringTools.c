--- conflicted
+++ resolved
@@ -1203,27 +1203,4 @@
 //////////////////// PyObject_Unicode.proto ////////////////////
 
 #define __Pyx_PyObject_Unicode(obj) \
-<<<<<<< HEAD
-    (likely(PyUnicode_CheckExact(obj)) ? __Pyx_NewRef(obj) : PyObject_Str(obj))
-
-
-//////////////////// PyStr_Str.proto ////////////////////
-
-static CYTHON_INLINE PyObject* __Pyx_PyStr_Str(PyObject *obj);/*proto*/
-
-//////////////////// PyStr_Str ////////////////////
-
-static CYTHON_INLINE PyObject* __Pyx_PyStr_Str(PyObject *obj) {
-    if (unlikely(obj == Py_None))
-        obj = PYIDENT("None");
-    return __Pyx_NewRef(obj);
-}
-
-
-//////////////////// PyObject_Str.proto ////////////////////
-
-#define __Pyx_PyObject_Str(obj) \
-    (likely(PyString_CheckExact(obj)) ? __Pyx_NewRef(obj) : PyObject_Str(obj))
-=======
-    (likely(PyUnicode_CheckExact(obj)) ? __Pyx_NewRef(obj) : PyObject_Str(obj))
->>>>>>> 606a132a
+    (likely(PyUnicode_CheckExact(obj)) ? __Pyx_NewRef(obj) : PyObject_Str(obj))