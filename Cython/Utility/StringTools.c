--- conflicted
+++ resolved
@@ -467,11 +467,7 @@
             stop += length;
     }
     if (unlikely(stop <= start))
-<<<<<<< HEAD
-        return __Pyx_NewRef(CGLOBAL($empty_unicode));
-=======
         return __Pyx_NewRef(EMPTY(unicode));
->>>>>>> 33e668a7
     length = stop - start;
     cstring += start;
     if (decode_func) {
@@ -507,11 +503,7 @@
     if (stop > length)
         stop = length;
     if (unlikely(stop <= start))
-<<<<<<< HEAD
-        return __Pyx_NewRef(CGLOBAL($empty_unicode));
-=======
         return __Pyx_NewRef(EMPTY(unicode));
->>>>>>> 33e668a7
     length = stop - start;
     cstring += start;
     if (decode_func) {
@@ -591,11 +583,7 @@
     else if (stop > length)
         stop = length;
     if (stop <= start)
-<<<<<<< HEAD
-        return __Pyx_NewRef(CGLOBAL($empty_unicode));
-=======
         return __Pyx_NewRef(EMPTY(unicode));
->>>>>>> 33e668a7
     if (start == 0 && stop == length)
         return __Pyx_NewRef(text);
 #if CYTHON_COMPILING_IN_LIMITED_API
@@ -989,11 +977,7 @@
         Py_INCREF(values[i]);
     }
 
-<<<<<<< HEAD
-    result = PyUnicode_Join(CGLOBAL($empty_unicode), value_tuple);
-=======
     result = PyUnicode_Join(EMPTY(unicode), value_tuple);
->>>>>>> 33e668a7
 
 bad:
     Py_DECREF(value_tuple);
@@ -1267,4 +1251,4 @@
 //////////////////// PyObject_Str.proto ////////////////////
 
 #define __Pyx_PyObject_Str(obj) \
-    (likely(PyString_CheckExact(obj)) ? __Pyx_NewRef(obj) : PyObject_Str(obj))
+    (likely(PyString_CheckExact(obj)) ? __Pyx_NewRef(obj) : PyObject_Str(obj))