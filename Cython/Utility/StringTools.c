--- conflicted
+++ resolved
@@ -515,15 +515,6 @@
 static CYTHON_INLINE PyObject* __Pyx_PyUnicode_Substring(
             PyObject* text, Py_ssize_t start, Py_ssize_t stop) {
     Py_ssize_t length;
-<<<<<<< HEAD
-#if CYTHON_ASSUME_SAFE_MACROS
-    if (unlikely(__Pyx_PyUnicode_READY(text) == -1)) return NULL;
-#endif
-    length = __Pyx_PyUnicode_GET_LENGTH(text);
-#if !CYTHON_ASSUME_SAFE_MACROS
-    if (unlikely(length < 0)) return NULL;
-#endif
-=======
     #if !CYTHON_COMPILING_IN_LIMITED_API
     if (unlikely(__Pyx_PyUnicode_READY(text) == -1)) return NULL;
     #endif
@@ -531,7 +522,6 @@
     #if !CYTHON_ASSUME_SAFE_SIZE
     if (unlikely(length < 0)) return NULL;
     #endif
->>>>>>> bc16d868
     if (start < 0) {
         start += length;
         if (start < 0)
