--- conflicted
+++ resolved
@@ -895,11 +895,7 @@
     int result_ukind, kind_shift;
     Py_ssize_t i, char_pos;
     void *result_udata;
-<<<<<<< HEAD
-    CYTHON_UNUSED_VAR(max_char);
-=======
     CYTHON_MAYBE_UNUSED_VAR(max_char);
->>>>>>> 0531b72c
 #if CYTHON_PEP393_ENABLED
     // Py 3.3+  (post PEP-393)
     result_uval = PyUnicode_New(result_ulength, max_char);
@@ -956,13 +952,8 @@
 #else
     // non-CPython fallback
     CYTHON_UNUSED_VAR(max_char);
-<<<<<<< HEAD
-    result_ulength++;
-    value_count++;
-=======
     CYTHON_UNUSED_VAR(result_ulength);
     CYTHON_UNUSED_VAR(value_count);
->>>>>>> 0531b72c
     return PyUnicode_Join($empty_unicode, value_tuple);
 #endif
 }
