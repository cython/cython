--- conflicted
+++ resolved
@@ -16,87 +16,7 @@
 // used for "len(memviewslice)"
 #define __Pyx_MemoryView_Len(m)  (m.shape[0])
 
-<<<<<<< HEAD
-
-////////// MemviewSliceInit.proto //////////
-
-static int __Pyx_init_memviewslice(
-                struct __pyx_memoryview_obj *memview,
-                int ndim,
-                __Pyx_memviewslice *memviewslice,
-                int memview_is_new_reference);
-
-
-////////// MemviewSliceInit //////////
-
-static int
-__Pyx_init_memviewslice(struct __pyx_memoryview_obj *memview,
-                        int ndim,
-                        {{memviewslice_name}} *memviewslice,
-                        int memview_is_new_reference)
-{
-    __Pyx_RefNannyDeclarations
-    int i, retval=-1;
-    Py_buffer *buf = &memview->view;
-    __Pyx_RefNannySetupContext("init_memviewslice", 0);
-
-    if (unlikely(memviewslice->memview || memviewslice->data)) {
-        PyErr_SetString(PyExc_ValueError,
-            "memviewslice is already initialized!");
-        goto fail;
-    }
-
-    if (buf->strides) {
-        for (i = 0; i < ndim; i++) {
-            memviewslice->strides[i] = buf->strides[i];
-        }
-    } else {
-        Py_ssize_t stride = buf->itemsize;
-        for (i = ndim - 1; i >= 0; i--) {
-            memviewslice->strides[i] = stride;
-            stride *= buf->shape[i];
-        }
-    }
-
-    for (i = 0; i < ndim; i++) {
-        memviewslice->shape[i]   = buf->shape[i];
-        if (buf->suboffsets) {
-            memviewslice->suboffsets[i] = buf->suboffsets[i];
-        } else {
-            memviewslice->suboffsets[i] = -1;
-        }
-    }
-
-    memviewslice->memview = memview;
-    memviewslice->data = (char *)buf->buf;
-    if (__pyx_add_acquisition_count(memview) == 0 && !memview_is_new_reference) {
-        Py_INCREF((PyObject*)memview);
-    }
-    retval = 0;
-    goto no_fail;
-
-fail:
-    /* Don't decref, the memoryview may be borrowed. Let the caller do the cleanup */
-    /* __Pyx_XDECREF(memviewslice->memview); */
-    memviewslice->memview = 0;
-    memviewslice->data = 0;
-    retval = -1;
-no_fail:
-    __Pyx_RefNannyFinishContext();
-    return retval;
-}
-
-
-////////// MemviewSliceUtils.proto //////////
-
-// vsnprintf
-#include <stdio.h>
-
-#define __Pyx_BUF_MAX_NDIMS %(BUF_MAX_NDIMS)d
-
-=======
 // Metadata flags for slice creation and validation.
->>>>>>> 8cc23e99
 #define __Pyx_MEMVIEW_DIRECT   1
 #define __Pyx_MEMVIEW_PTR      2
 #define __Pyx_MEMVIEW_FULL     4
@@ -107,20 +27,6 @@
 #define __Pyx_IS_C_CONTIG 1
 #define __Pyx_IS_F_CONTIG 2
 
-<<<<<<< HEAD
-static CYTHON_INLINE int __pyx_add_acquisition_count_locked(
-    __pyx_atomic_int_type *acquisition_count, PyThread_type_lock lock);
-static CYTHON_INLINE int __pyx_sub_acquisition_count_locked(
-    __pyx_atomic_int_type *acquisition_count, PyThread_type_lock lock);
-
-#define __pyx_get_slice_count_pointer(memview) (&memview->acquisition_count)
-#define __PYX_INC_MEMVIEW(slice, have_gil) __Pyx_INC_MEMVIEW(slice, have_gil, __LINE__)
-#define __PYX_XCLEAR_MEMVIEW(slice, have_gil) __Pyx_XCLEAR_MEMVIEW(slice, have_gil, __LINE__)
-static CYTHON_INLINE void __Pyx_INC_MEMVIEW({{memviewslice_name}} *, int, int);
-static CYTHON_INLINE void __Pyx_XCLEAR_MEMVIEW({{memviewslice_name}} *, int, int);
-
-=======
->>>>>>> 8cc23e99
 
 /////////////// ObjectToMemviewSlice.proto ///////////////
 //@substitute: naming
@@ -161,13 +67,9 @@
 }
 
 
-<<<<<<< HEAD
 /////////////// MemviewSliceValidateAndInit.export ///////////////
-=======
-/////////////// MemviewSliceValidateAndInit.proto ///////////////
 //@requires: Buffer.c::BufferFormatStructs
 //@substitute: naming
->>>>>>> 8cc23e99
 
 static int __Pyx_ValidateAndInit_memviewslice(
                 int *axes_specs,
@@ -398,9 +300,6 @@
 }
 
 
-<<<<<<< HEAD
-////////// MemviewSliceUtils //////////
-=======
 ////////// MemviewSliceInit.proto //////////
 //@substitute: naming
 
@@ -470,7 +369,6 @@
     __Pyx_RefNannyFinishContext();
     return retval;
 }
->>>>>>> 8cc23e99
 
 
 ////////// MemviewRefcount.proto //////////
