--- conflicted
+++ resolved
@@ -7,11 +7,7 @@
 struct $memview_objstruct_cname;
 
 typedef struct {
-<<<<<<< HEAD
-  __PYX_C_CLASS_DECL(struct {{memview_struct_name}}) *memview;
-=======
-  struct $memview_objstruct_cname *memview;
->>>>>>> 1ef28a89
+  __PYX_C_CLASS_DECL(struct $memview_objstruct_cname) *memview;
   char *data;
   Py_ssize_t shape[{{max_dims}}];
   Py_ssize_t strides[{{max_dims}}];
@@ -32,7 +28,8 @@
 #define __Pyx_IS_C_CONTIG 1
 #define __Pyx_IS_F_CONTIG 2
 
-<<<<<<< HEAD
+#define __Pyx_MEMSLICE_INIT  {{memslice_init}}
+
 #define __pyx_add_acquisition_count(memview_o) __pyx__add_acquisition_count(__Pyx_GetMemoryviewStructPointer(memview_o))
 #define __pyx_sub_acquisition_count(memview_o) __pyx__sub_acquisition_count(__Pyx_GetMemoryviewStructPointer(memview_o))
 
@@ -48,16 +45,12 @@
             __pyx_sub_acquisition_count_locked(__pyx_get_slice_count_pointer(memview), memview->lock)
 #endif
 
+
 static int __Pyx_init_memviewslice(
-                __PYX_C_CLASS_DECL(struct {{memview_struct_name}}) *memview,
+                __PYX_C_CLASS_DECL(struct $memview_objstruct_cname) *memview,
                 int ndim,
                 __Pyx_memviewslice *memviewslice,
                 int memview_is_new_reference);
-
-static CYTHON_INLINE int __pyx_add_acquisition_count_locked(
-    __pyx_atomic_int_type *acquisition_count, PyThread_type_lock lock);
-static CYTHON_INLINE int __pyx_sub_acquisition_count_locked(
-    __pyx_atomic_int_type *acquisition_count, PyThread_type_lock lock);
 
 #define __pyx_get_slice_count_pointer(memview) (&memview->acquisition_count)
 #define __PYX_INC_MEMVIEW(slice, have_gil) __Pyx_INC_MEMVIEW(slice, have_gil, __LINE__)
@@ -65,26 +58,12 @@
 static CYTHON_INLINE void __Pyx_INC_MEMVIEW({{memviewslice_name}} *, int, int);
 static CYTHON_INLINE void __Pyx_XCLEAR_MEMVIEW({{memviewslice_name}} *, int, int);
 #if !CYTHON_OPAQUE_OBJECTS
-#define __Pyx_GetMemoryviewStructPointer(o) ((struct {{memview_struct_name}}*)o)
+#define __Pyx_GetMemoryviewStructPointer(o) ((struct $memview_objstruct_cname*)o)
 #else
 #define __Pyx_GetMemoryviewStructPointer(o) __Pyx_GetMemoryviewStructPointerImpl(o)
 #endif
-#define __Pyx_MemoryviewOffsetOfTypeInfo() offsetof(struct {{memview_struct_name}}, typeinfo)
-=======
-#define __Pyx_MEMSLICE_INIT  {{memslice_init}}
-
-#if CYTHON_ATOMICS
-    #define __pyx_add_acquisition_count(memview) \
-             __pyx_atomic_incr_relaxed(__pyx_get_slice_count_pointer(memview))
-    #define __pyx_sub_acquisition_count(memview) \
-            __pyx_atomic_decr_acq_rel(__pyx_get_slice_count_pointer(memview))
-#else
-    #define __pyx_add_acquisition_count(memview) \
-            __pyx_add_acquisition_count_locked(__pyx_get_slice_count_pointer(memview), memview->lock)
-    #define __pyx_sub_acquisition_count(memview) \
-            __pyx_sub_acquisition_count_locked(__pyx_get_slice_count_pointer(memview), memview->lock)
-#endif
->>>>>>> 1ef28a89
+#define __Pyx_MemoryviewOffsetOfTypeInfo() offsetof(struct $memview_objstruct_cname, typeinfo)
+
 
 /////////////// ObjectToMemviewSlice.proto ///////////////
 //@substitute: naming
@@ -105,11 +84,7 @@
 
     if (obj == Py_None) {
         /* We don't bother to refcount None */
-<<<<<<< HEAD
-        result.memview = (__PYX_C_CLASS_DECL(struct {{memview_struct_name}})*) Py_None;
-=======
-        result.memview = (struct $memview_objstruct_cname *) Py_None;
->>>>>>> 1ef28a89
+        result.memview = (__PYX_C_CLASS_DECL(struct $memview_objstruct_cname)*) Py_None;
         return result;
     }
 
@@ -279,12 +254,8 @@
                 $memviewslice_cname *memviewslice,
                 PyObject *original_obj)
 {
-<<<<<<< HEAD
-    struct {{memview_struct_name}} *memview;
+    struct $memview_objstruct_cname *memview;
     PyObject *new_memview;
-=======
-    struct $memview_objstruct_cname *memview, *new_memview;
->>>>>>> 1ef28a89
     __Pyx_RefNannyDeclarations
     Py_buffer *buf;
     int i, spec = 0, retval = -1;
@@ -293,7 +264,6 @@
 
     __Pyx_RefNannySetupContext("ValidateAndInit_memviewslice", 0);
 
-<<<<<<< HEAD
     if (from_memoryview) {
         memview = __Pyx_GetMemoryviewStructPointer(original_obj);
         if (__pyx_typeinfo_cmp(dtype, memview->typeinfo)) {
@@ -305,18 +275,6 @@
       from_memoryview_else:
         new_memview = __pyx_memoryview_new(original_obj, buf_flags, 0, dtype);
         if (unlikely(!new_memview))
-=======
-    if (from_memoryview && __pyx_typeinfo_cmp(dtype, ((struct $memview_objstruct_cname *)
-                                                            original_obj)->typeinfo)) {
-        /* We have a matching dtype, skip format parsing */
-        memview = (struct $memview_objstruct_cname *) original_obj;
-        new_memview = NULL;
-    } else {
-        memview = (struct $memview_objstruct_cname *) __pyx_memoryview_new(
-                                            original_obj, buf_flags, 0, dtype);
-        new_memview = memview;
-        if (unlikely(!memview))
->>>>>>> 1ef28a89
             goto fail;
         memview = __Pyx_GetMemoryviewStructPointer(new_memview);
     }
@@ -364,7 +322,7 @@
     }
 
     /* Initialize */
-    if (unlikely(__Pyx_init_memviewslice((__PYX_C_CLASS_DECL(struct {{memview_struct_name}})*)(new_memview ? new_memview : original_obj),
+    if (unlikely(__Pyx_init_memviewslice((__PYX_C_CLASS_DECL(struct $memview_objstruct_cname)*)(new_memview ? new_memview : original_obj),
                                          ndim, memviewslice,
                                          new_memview != NULL) == -1)) {
         goto fail;
@@ -387,7 +345,7 @@
 //@substitute: naming
 
 static int __Pyx_init_memviewslice(
-                struct $memview_objstruct_cname *memview,
+                __PYX_C_CLASS_DECL(struct $memview_objstruct_cname) *memview,
                 int ndim,
                 $memviewslice_cname *memviewslice,
                 int memview_is_new_reference);
@@ -397,11 +355,7 @@
 //@substitute: naming
 
 static int
-<<<<<<< HEAD
-__Pyx_init_memviewslice(__PYX_C_CLASS_DECL(struct {{memview_struct_name}}) *memview,
-=======
-__Pyx_init_memviewslice(struct $memview_objstruct_cname *memview,
->>>>>>> 1ef28a89
+__Pyx_init_memviewslice(__PYX_C_CLASS_DECL(struct $memview_objstruct_cname) *memview,
                         int ndim,
                         $memviewslice_cname *memviewslice,
                         int memview_is_new_reference)
@@ -527,11 +481,7 @@
 __Pyx_INC_MEMVIEW($memviewslice_cname *memslice, int have_gil, int lineno)
 {
     __pyx_nonatomic_int_type old_acquisition_count;
-<<<<<<< HEAD
-    __PYX_C_CLASS_DECL(struct {{memview_struct_name}}) *memview = memslice->memview;
-=======
-    struct $memview_objstruct_cname *memview = memslice->memview;
->>>>>>> 1ef28a89
+    __PYX_C_CLASS_DECL(struct $memview_objstruct_cname) *memview = memslice->memview;
     if (unlikely(!memview || (PyObject *) memview == Py_None)) {
         // Allow uninitialized memoryview assignment and do not ref-count None.
         return;
@@ -558,11 +508,7 @@
 static CYTHON_INLINE void __Pyx_XCLEAR_MEMVIEW($memviewslice_cname *memslice,
                                              int have_gil, int lineno) {
     __pyx_nonatomic_int_type old_acquisition_count;
-<<<<<<< HEAD
-    __PYX_C_CLASS_DECL(struct {{memview_struct_name}})* memview = memslice->memview;
-=======
-    struct $memview_objstruct_cname *memview = memslice->memview;
->>>>>>> 1ef28a89
+    __PYX_C_CLASS_DECL(struct $memview_objstruct_cname)* memview = memslice->memview;
 
     if (unlikely(!memview || (PyObject *) memview == Py_None)) {
         // Do not ref-count None.
@@ -613,23 +559,13 @@
 {
     __Pyx_RefNannyDeclarations
     int i;
-<<<<<<< HEAD
-    __Pyx_memviewslice new_mvs = {{memslice_init}};
-    struct {{memview_struct_name}} *from_memview = __Pyx_GetMemoryviewStructPointer(from_mvs->memview);
+    $memviewslice_cname new_mvs = __Pyx_MEMSLICE_INIT;
+    struct $memview_objstruct_cname *from_memview = __Pyx_GetMemoryviewStructPointer(from_mvs->memview);
     Py_buffer *buf = &from_memview->view;
     PyObject *shape_tuple = NULL;
     PyObject *temp_int = NULL;
     __PYX_C_CLASS_DECL(struct __pyx_array_obj)* array_obj = NULL;
-    __PYX_C_CLASS_DECL(struct {{memview_struct_name}}) *memview_obj = NULL;
-=======
-    $memviewslice_cname new_mvs = __Pyx_MEMSLICE_INIT;
-    struct $memview_objstruct_cname *from_memview = from_mvs->memview;
-    Py_buffer *buf = &from_memview->view;
-    PyObject *shape_tuple = NULL;
-    PyObject *temp_int = NULL;
-    struct __pyx_array_obj *array_obj = NULL;
-    struct $memview_objstruct_cname *memview_obj = NULL;
->>>>>>> 1ef28a89
+    __PYX_C_CLASS_DECL(struct $memview_objstruct_cname) *memview_obj = NULL;
 
     __Pyx_RefNannySetupContext("__pyx_memoryview_copy_new_contig", 0);
 
@@ -670,11 +606,7 @@
     }
     __Pyx_GOTREF(array_obj);
 
-<<<<<<< HEAD
-    memview_obj = (__PYX_C_CLASS_DECL(struct {{memview_struct_name}})*)__pyx_memoryview_new(
-=======
-    memview_obj = (struct $memview_objstruct_cname *) __pyx_memoryview_new(
->>>>>>> 1ef28a89
+    memview_obj = (__PYX_C_CLASS_DECL(struct $memview_objstruct_cname)*)__pyx_memoryview_new(
                                     (PyObject *) array_obj, contig_flag,
                                     dtype_is_object,
                                     from_memview->typeinfo);
