////////// MemviewSliceStruct.proto //////////
//@proto_block: utility_code_proto_before_types

/* memoryview slice struct */
struct {{memview_struct_name}};

typedef struct {
  struct {{memview_struct_name}} *memview;
  char *data;
  Py_ssize_t shape[{{max_dims}}];
  Py_ssize_t strides[{{max_dims}}];
  Py_ssize_t suboffsets[{{max_dims}}];
} {{memviewslice_name}};

// used for "len(memviewslice)"
#define __Pyx_MemoryView_Len(m)  (m.shape[0])


<<<<<<< HEAD
/////////////// ObjectToMemviewSlice.proto ///////////////
static CYTHON_INLINE {{memviewslice_name}} {{funcname}}(PyObject *, int writable_flag);


////////// PyxInitMemviewslice.proto //////////

static int __Pyx_init_memviewslice(
                struct __pyx_memoryview_obj *memview,
                int ndim,
                __Pyx_memviewslice *memviewslice,
                int memview_is_new_reference);


////////// PyxInitMemviewslice //////////

static int
__Pyx_init_memviewslice(struct __pyx_memoryview_obj *memview,
                        int ndim,
                        {{memviewslice_name}} *memviewslice,
                        int memview_is_new_reference)
{
    __Pyx_RefNannyDeclarations
    int i, retval=-1;
    Py_buffer *buf = &memview->view;
    __Pyx_RefNannySetupContext("init_memviewslice", 0);

    if (unlikely(memviewslice->memview || memviewslice->data)) {
        PyErr_SetString(PyExc_ValueError,
            "memviewslice is already initialized!");
        goto fail;
    }

    if (buf->strides) {
        for (i = 0; i < ndim; i++) {
            memviewslice->strides[i] = buf->strides[i];
        }
    } else {
        Py_ssize_t stride = buf->itemsize;
        for (i = ndim - 1; i >= 0; i--) {
            memviewslice->strides[i] = stride;
            stride *= buf->shape[i];
        }
    }

    for (i = 0; i < ndim; i++) {
        memviewslice->shape[i]   = buf->shape[i];
        if (buf->suboffsets) {
            memviewslice->suboffsets[i] = buf->suboffsets[i];
        } else {
            memviewslice->suboffsets[i] = -1;
        }
    }

    memviewslice->memview = memview;
    memviewslice->data = (char *)buf->buf;
    if (__pyx_add_acquisition_count(memview) == 0 && !memview_is_new_reference) {
        Py_INCREF((PyObject*)memview);
    }
    retval = 0;
    goto no_fail;

fail:
    /* Don't decref, the memoryview may be borrowed. Let the caller do the cleanup */
    /* __Pyx_XDECREF(memviewslice->memview); */
    memviewslice->memview = 0;
    memviewslice->data = 0;
    retval = -1;
no_fail:
    __Pyx_RefNannyFinishContext();
    return retval;
}


=======
>>>>>>> 5b14ba8d
////////// MemviewSliceInit.proto //////////

// vsnprintf
#include <stdio.h>

#define __Pyx_BUF_MAX_NDIMS %(BUF_MAX_NDIMS)d

#define __Pyx_MEMVIEW_DIRECT   1
#define __Pyx_MEMVIEW_PTR      2
#define __Pyx_MEMVIEW_FULL     4
#define __Pyx_MEMVIEW_CONTIG   8
#define __Pyx_MEMVIEW_STRIDED  16
#define __Pyx_MEMVIEW_FOLLOW   32

#define __Pyx_IS_C_CONTIG 1
#define __Pyx_IS_F_CONTIG 2

static CYTHON_INLINE int __pyx_add_acquisition_count_locked(
    __pyx_atomic_int_type *acquisition_count, PyThread_type_lock lock);
static CYTHON_INLINE int __pyx_sub_acquisition_count_locked(
    __pyx_atomic_int_type *acquisition_count, PyThread_type_lock lock);

#define __pyx_get_slice_count_pointer(memview) (&memview->acquisition_count)
#define __PYX_INC_MEMVIEW(slice, have_gil) __Pyx_INC_MEMVIEW(slice, have_gil, __LINE__)
#define __PYX_XCLEAR_MEMVIEW(slice, have_gil) __Pyx_XCLEAR_MEMVIEW(slice, have_gil, __LINE__)
static CYTHON_INLINE void __Pyx_INC_MEMVIEW({{memviewslice_name}} *, int, int);
static CYTHON_INLINE void __Pyx_XCLEAR_MEMVIEW({{memviewslice_name}} *, int, int);


/////////////// ObjectToMemviewSlice.proto ///////////////

static CYTHON_INLINE {{memviewslice_name}} {{funcname}}(PyObject *, int writable_flag);


/////////////// ObjectToMemviewSlice ///////////////
//@requires: MemviewSliceValidateAndInit

static CYTHON_INLINE {{memviewslice_name}} {{funcname}}(PyObject *obj, int writable_flag) {
    {{memviewslice_name}} result = {{memslice_init}};
    __Pyx_BufFmt_StackElem stack[{{struct_nesting_depth}}];
    int axes_specs[] = { {{axes_specs}} };
    int retcode;

    if (obj == Py_None) {
        /* We don't bother to refcount None */
        result.memview = (struct __pyx_memoryview_obj *) Py_None;
        return result;
    }

    retcode = __Pyx_ValidateAndInit_memviewslice(axes_specs, {{c_or_f_flag}},
                                                 {{buf_flag}} | writable_flag, {{ndim}},
                                                 &{{dtype_typeinfo}}, stack,
                                                 &result, obj);

    if (unlikely(retcode == -1))
        goto __pyx_fail;

    return result;
__pyx_fail:
    result.memview = NULL;
    result.data = NULL;
    return result;
}


/////////////// MemviewSliceValidateAndInit.export ///////////////

static int __Pyx_ValidateAndInit_memviewslice(
                int *axes_specs,
                int c_or_f_flag,
                int buf_flags,
                int ndim,
                const __Pyx_TypeInfo *dtype,
                __Pyx_BufFmt_StackElem stack[],
                __Pyx_memviewslice *memviewslice,
                PyObject *original_obj);

/////////////// MemviewSliceValidateAndInit ///////////////
//@requires: Buffer.c::TypeInfoCompare
//@requires: Buffer.c::BufferFormatStructs
//@requires: Buffer.c::BufferFormatCheck

static int
__pyx_check_strides(Py_buffer *buf, int dim, int ndim, int spec)
{
    if (buf->shape[dim] <= 1)
        return 1;

    if (buf->strides) {
        if (spec & __Pyx_MEMVIEW_CONTIG) {
            if (spec & (__Pyx_MEMVIEW_PTR|__Pyx_MEMVIEW_FULL)) {
                if (unlikely(buf->strides[dim] != sizeof(void *))) {
                    PyErr_Format(PyExc_ValueError,
                                 "Buffer is not indirectly contiguous "
                                 "in dimension %d.", dim);
                    goto fail;
                }
            } else if (unlikely(buf->strides[dim] != buf->itemsize)) {
                PyErr_SetString(PyExc_ValueError,
                                "Buffer and memoryview are not contiguous "
                                "in the same dimension.");
                goto fail;
            }
        }

        if (spec & __Pyx_MEMVIEW_FOLLOW) {
            Py_ssize_t stride = buf->strides[dim];
            if (stride < 0)
                stride = -stride;
            if (unlikely(stride < buf->itemsize)) {
                PyErr_SetString(PyExc_ValueError,
                                "Buffer and memoryview are not contiguous "
                                "in the same dimension.");
                goto fail;
            }
        }
    } else {
        if (unlikely(spec & __Pyx_MEMVIEW_CONTIG && dim != ndim - 1)) {
            PyErr_Format(PyExc_ValueError,
                         "C-contiguous buffer is not contiguous in "
                         "dimension %d", dim);
            goto fail;
        } else if (unlikely(spec & (__Pyx_MEMVIEW_PTR))) {
            PyErr_Format(PyExc_ValueError,
                         "C-contiguous buffer is not indirect in "
                         "dimension %d", dim);
            goto fail;
        } else if (unlikely(buf->suboffsets)) {
            PyErr_SetString(PyExc_ValueError,
                            "Buffer exposes suboffsets but no strides");
            goto fail;
        }
    }

    return 1;
fail:
    return 0;
}

static int
__pyx_check_suboffsets(Py_buffer *buf, int dim, int ndim, int spec)
{
    CYTHON_UNUSED_VAR(ndim);
    // Todo: without PyBUF_INDIRECT we may not have suboffset information, i.e., the
    //       ptr may not be set to NULL but may be uninitialized?
    if (spec & __Pyx_MEMVIEW_DIRECT) {
        if (unlikely(buf->suboffsets && buf->suboffsets[dim] >= 0)) {
            PyErr_Format(PyExc_ValueError,
                         "Buffer not compatible with direct access "
                         "in dimension %d.", dim);
            goto fail;
        }
    }

    if (spec & __Pyx_MEMVIEW_PTR) {
        if (unlikely(!buf->suboffsets || (buf->suboffsets[dim] < 0))) {
            PyErr_Format(PyExc_ValueError,
                         "Buffer is not indirectly accessible "
                         "in dimension %d.", dim);
            goto fail;
        }
    }

    return 1;
fail:
    return 0;
}

static int
__pyx_verify_contig(Py_buffer *buf, int ndim, int c_or_f_flag)
{
    int i;

    if (c_or_f_flag & __Pyx_IS_F_CONTIG) {
        Py_ssize_t stride = 1;
        for (i = 0; i < ndim; i++) {
            if (unlikely(stride * buf->itemsize != buf->strides[i]  &&  buf->shape[i] > 1)) {
                PyErr_SetString(PyExc_ValueError,
                    "Buffer not fortran contiguous.");
                goto fail;
            }
            stride = stride * buf->shape[i];
        }
    } else if (c_or_f_flag & __Pyx_IS_C_CONTIG) {
        Py_ssize_t stride = 1;
        for (i = ndim - 1; i >- 1; i--) {
            if (unlikely(stride * buf->itemsize != buf->strides[i]  &&  buf->shape[i] > 1)) {
                PyErr_SetString(PyExc_ValueError,
                    "Buffer not C contiguous.");
                goto fail;
            }
            stride = stride * buf->shape[i];
        }
    }

    return 1;
fail:
    return 0;
}

static int __Pyx_ValidateAndInit_memviewslice(
                int *axes_specs,
                int c_or_f_flag,
                int buf_flags,
                int ndim,
                const __Pyx_TypeInfo *dtype,
                __Pyx_BufFmt_StackElem stack[],
                __Pyx_memviewslice *memviewslice,
                PyObject *original_obj)
{
    struct __pyx_memoryview_obj *memview, *new_memview;
    __Pyx_RefNannyDeclarations
    Py_buffer *buf;
    int i, spec = 0, retval = -1;
    __Pyx_BufFmt_Context ctx;
    int from_memoryview = __pyx_memoryview_check(original_obj);

    __Pyx_RefNannySetupContext("ValidateAndInit_memviewslice", 0);

    if (from_memoryview && __pyx_typeinfo_cmp(dtype, ((struct __pyx_memoryview_obj *)
                                                            original_obj)->typeinfo)) {
        /* We have a matching dtype, skip format parsing */
        memview = (struct __pyx_memoryview_obj *) original_obj;
        new_memview = NULL;
    } else {
        memview = (struct __pyx_memoryview_obj *) __pyx_memoryview_new(
                                            original_obj, buf_flags, 0, dtype);
        new_memview = memview;
        if (unlikely(!memview))
            goto fail;
    }

    buf = &memview->view;
    if (unlikely(buf->ndim != ndim)) {
        PyErr_Format(PyExc_ValueError,
                "Buffer has wrong number of dimensions (expected %d, got %d)",
                ndim, buf->ndim);
        goto fail;
    }

    if (new_memview) {
        __Pyx_BufFmt_Init(&ctx, stack, dtype);
        if (unlikely(!__Pyx_BufFmt_CheckString(&ctx, buf->format))) goto fail;
    }

    if (unlikely((unsigned) buf->itemsize != dtype->size)) {
        PyErr_Format(PyExc_ValueError,
                     "Item size of buffer (%" CYTHON_FORMAT_SSIZE_T "u byte%s) "
                     "does not match size of '%s' (%" CYTHON_FORMAT_SSIZE_T "u byte%s)",
                     buf->itemsize,
                     (buf->itemsize > 1) ? "s" : "",
                     dtype->name,
                     dtype->size,
                     (dtype->size > 1) ? "s" : "");
        goto fail;
    }

    /* Check axes */
    if (buf->len > 0) {
        // 0-sized arrays do not undergo these checks since their strides are
        // irrelevant and they are always both C- and F-contiguous.
        for (i = 0; i < ndim; i++) {
            spec = axes_specs[i];
            if (unlikely(!__pyx_check_strides(buf, i, ndim, spec)))
                goto fail;
            if (unlikely(!__pyx_check_suboffsets(buf, i, ndim, spec)))
                goto fail;
        }

        /* Check contiguity */
        if (unlikely(buf->strides && !__pyx_verify_contig(buf, ndim, c_or_f_flag)))
            goto fail;
    }

    /* Initialize */
    if (unlikely(__Pyx_init_memviewslice(memview, ndim, memviewslice,
                                         new_memview != NULL) == -1)) {
        goto fail;
    }

    retval = 0;
    goto no_fail;

fail:
    Py_XDECREF((PyObject*)new_memview);
    retval = -1;

no_fail:
    __Pyx_RefNannyFinishContext();
    return retval;
}


////////// MemviewSliceInit //////////

#ifndef Py_NO_RETURN
// available since Py3.3
#define Py_NO_RETURN
#endif

static void __pyx_fatalerror(const char *fmt, ...) Py_NO_RETURN {
    va_list vargs;
    char msg[200];

#if PY_VERSION_HEX >= 0x030A0000 || defined(HAVE_STDARG_PROTOTYPES)
    va_start(vargs, fmt);
#else
    va_start(vargs);
#endif
    vsnprintf(msg, 200, fmt, vargs);
    va_end(vargs);

    Py_FatalError(msg);
}

static CYTHON_INLINE int
__pyx_add_acquisition_count_locked(__pyx_atomic_int_type *acquisition_count,
                                   PyThread_type_lock lock)
{
    int result;
    PyThread_acquire_lock(lock, 1);
    result = (*acquisition_count)++;
    PyThread_release_lock(lock);
    return result;
}

static CYTHON_INLINE int
__pyx_sub_acquisition_count_locked(__pyx_atomic_int_type *acquisition_count,
                                   PyThread_type_lock lock)
{
    int result;
    PyThread_acquire_lock(lock, 1);
    result = (*acquisition_count)--;
    PyThread_release_lock(lock);
    return result;
}


static CYTHON_INLINE void
__Pyx_INC_MEMVIEW({{memviewslice_name}} *memslice, int have_gil, int lineno)
{
    __pyx_nonatomic_int_type old_acquisition_count;
    struct {{memview_struct_name}} *memview = memslice->memview;
    if (unlikely(!memview || (PyObject *) memview == Py_None)) {
        // Allow uninitialized memoryview assignment and do not ref-count None.
        return;
    }

    old_acquisition_count = __pyx_add_acquisition_count(memview);
    if (unlikely(old_acquisition_count <= 0)) {
        if (likely(old_acquisition_count == 0)) {
            // First acquisition => keep the memoryview object alive.
            if (have_gil) {
                Py_INCREF((PyObject *) memview);
            } else {
                PyGILState_STATE _gilstate = PyGILState_Ensure();
                Py_INCREF((PyObject *) memview);
                PyGILState_Release(_gilstate);
            }
        } else {
            __pyx_fatalerror("Acquisition count is %d (line %d)",
                             old_acquisition_count+1, lineno);
        }
    }
}

static CYTHON_INLINE void __Pyx_XCLEAR_MEMVIEW({{memviewslice_name}} *memslice,
                                             int have_gil, int lineno) {
    __pyx_nonatomic_int_type old_acquisition_count;
    struct {{memview_struct_name}} *memview = memslice->memview;

    if (unlikely(!memview || (PyObject *) memview == Py_None)) {
        // Do not ref-count None.
        memslice->memview = NULL;
        return;
    }

    old_acquisition_count = __pyx_sub_acquisition_count(memview);
    memslice->data = NULL;
    if (likely(old_acquisition_count > 1)) {
        // Still other slices out there => we do not own the reference.
        memslice->memview = NULL;
    } else if (likely(old_acquisition_count == 1)) {
        // Last slice => discard owned Python reference to memoryview object.
        if (have_gil) {
            Py_CLEAR(memslice->memview);
        } else {
            PyGILState_STATE _gilstate = PyGILState_Ensure();
            Py_CLEAR(memslice->memview);
            PyGILState_Release(_gilstate);
        }
    } else {
        __pyx_fatalerror("Acquisition count is %d (line %d)",
                         old_acquisition_count-1, lineno);
    }
}


////////// MemviewSliceCopyTemplate.proto //////////
//@requires: MemviewSliceInit

static {{memviewslice_name}}
__pyx_memoryview_copy_new_contig(const __Pyx_memviewslice *from_mvs,
                                 const char *mode, int ndim,
                                 size_t sizeof_dtype, int contig_flag,
                                 int dtype_is_object);


////////// MemviewSliceCopyTemplate //////////

static {{memviewslice_name}}
__pyx_memoryview_copy_new_contig(const __Pyx_memviewslice *from_mvs,
                                 const char *mode, int ndim,
                                 size_t sizeof_dtype, int contig_flag,
                                 int dtype_is_object)
{
    __Pyx_RefNannyDeclarations
    int i;
    __Pyx_memviewslice new_mvs = {{memslice_init}};
    struct __pyx_memoryview_obj *from_memview = from_mvs->memview;
    Py_buffer *buf = &from_memview->view;
    PyObject *shape_tuple = NULL;
    PyObject *temp_int = NULL;
    struct __pyx_array_obj *array_obj = NULL;
    struct __pyx_memoryview_obj *memview_obj = NULL;

    __Pyx_RefNannySetupContext("__pyx_memoryview_copy_new_contig", 0);

    for (i = 0; i < ndim; i++) {
        if (unlikely(from_mvs->suboffsets[i] >= 0)) {
            PyErr_Format(PyExc_ValueError, "Cannot copy memoryview slice with "
                                           "indirect dimensions (axis %d)", i);
            goto fail;
        }
    }

    shape_tuple = PyTuple_New(ndim);
    if (unlikely(!shape_tuple)) {
        goto fail;
    }
    __Pyx_GOTREF(shape_tuple);


    for(i = 0; i < ndim; i++) {
        temp_int = PyLong_FromSsize_t(from_mvs->shape[i]);
        if(unlikely(!temp_int)) {
            goto fail;
        } else {
#if CYTHON_ASSUME_SAFE_MACROS
            PyTuple_SET_ITEM(shape_tuple, i, temp_int);
#else
            if (PyTuple_SetItem(shape_tuple, i, temp_int) < 0) {
                goto fail;
            }
#endif
            temp_int = NULL;
        }
    }

    array_obj = __pyx_array_new(shape_tuple, sizeof_dtype, buf->format, mode, NULL);
    if (unlikely(!array_obj)) {
        goto fail;
    }
    __Pyx_GOTREF(array_obj);

    memview_obj = (struct __pyx_memoryview_obj *) __pyx_memoryview_new(
                                    (PyObject *) array_obj, contig_flag,
                                    dtype_is_object,
                                    from_mvs->memview->typeinfo);
    if (unlikely(!memview_obj))
        goto fail;

    /* initialize new_mvs */
    if (unlikely(__Pyx_init_memviewslice(memview_obj, ndim, &new_mvs, 1) < 0))
        goto fail;

    if (unlikely(__pyx_memoryview_copy_contents(*from_mvs, new_mvs, ndim, ndim,
                                                dtype_is_object) < 0))
        goto fail;

    goto no_fail;

fail:
    __Pyx_XDECREF((PyObject *) new_mvs.memview);
    new_mvs.memview = NULL;
    new_mvs.data = NULL;
no_fail:
    __Pyx_XDECREF(shape_tuple);
    __Pyx_XDECREF(temp_int);
    __Pyx_XDECREF((PyObject *) array_obj);
    __Pyx_RefNannyFinishContext();
    return new_mvs;
}


////////// CopyContentsUtility.proto /////////

#define {{func_cname}}(slice) \
        __pyx_memoryview_copy_new_contig(&slice, "{{mode}}", {{ndim}},            \
                                         sizeof({{dtype_decl}}), {{contig_flag}}, \
                                         {{dtype_is_object}})


////////// OverlappingSlices.proto //////////

static int __pyx_slices_overlap({{memviewslice_name}} *slice1,
                                {{memviewslice_name}} *slice2,
                                int ndim, size_t itemsize);


////////// OverlappingSlices //////////

/* Based on numpy's core/src/multiarray/array_assign.c */

/* Gets a half-open range [start, end) which contains the array data */
static void
__pyx_get_array_memory_extents({{memviewslice_name}} *slice,
                               void **out_start, void **out_end,
                               int ndim, size_t itemsize)
{
    char *start, *end;
    int i;

    start = end = slice->data;

    for (i = 0; i < ndim; i++) {
        Py_ssize_t stride = slice->strides[i];
        Py_ssize_t extent = slice->shape[i];

        if (extent == 0) {
            *out_start = *out_end = start;
            return;
        } else {
            if (stride > 0)
                end += stride * (extent - 1);
            else
                start += stride * (extent - 1);
        }
    }

    /* Return a half-open range */
    *out_start = start;
    *out_end = end + itemsize;
}

/* Returns 1 if the arrays have overlapping data, 0 otherwise */
static int
__pyx_slices_overlap({{memviewslice_name}} *slice1,
                     {{memviewslice_name}} *slice2,
                     int ndim, size_t itemsize)
{
    void *start1, *end1, *start2, *end2;

    __pyx_get_array_memory_extents(slice1, &start1, &end1, ndim, itemsize);
    __pyx_get_array_memory_extents(slice2, &start2, &end2, ndim, itemsize);

    return (start1 < end2) && (start2 < end1);
}


////////// MemviewSliceCheckContig.proto //////////

#define __pyx_memviewslice_is_contig_{{contig_type}}{{ndim}}(slice) \
    __pyx_memviewslice_is_contig(slice, '{{contig_type}}', {{ndim}})


////////// MemviewSliceIsContig.proto //////////

static int __pyx_memviewslice_is_contig(const {{memviewslice_name}} mvs, char order, int ndim);/*proto*/


////////// MemviewSliceIsContig //////////

static int
__pyx_memviewslice_is_contig(const {{memviewslice_name}} mvs, char order, int ndim)
{
    int i, index, step, start;
    Py_ssize_t itemsize = mvs.memview->view.itemsize;

    if (order == 'F') {
        step = 1;
        start = 0;
    } else {
        step = -1;
        start = ndim - 1;
    }

    for (i = 0; i < ndim; i++) {
        index = start + step * i;
        if (mvs.suboffsets[index] >= 0 || mvs.strides[index] != itemsize)
            return 0;

        itemsize *= mvs.shape[index];
    }

    return 1;
}


/////////////// MemviewSliceIndex.proto ///////////////

static CYTHON_INLINE char *
__pyx_memviewslice_index_full(const char *bufp, Py_ssize_t idx, Py_ssize_t stride, Py_ssize_t suboffset); /*proto*/


/////////////// MemviewSliceIndex ///////////////

static CYTHON_INLINE char *
__pyx_memviewslice_index_full(const char *bufp, Py_ssize_t idx,
                              Py_ssize_t stride, Py_ssize_t suboffset)
{
    bufp = bufp + idx * stride;
    if (suboffset >= 0) {
        bufp = *((char **) bufp) + suboffset;
    }
    return (char *) bufp;
}


/////////////// MemviewDtypeToObject.proto ///////////////

{{if to_py_function}}
static CYTHON_INLINE PyObject *{{get_function}}(const char *itemp); /* proto */
{{endif}}

{{if from_py_function}}
static CYTHON_INLINE int {{set_function}}(const char *itemp, PyObject *obj); /* proto */
{{endif}}

/////////////// MemviewDtypeToObject ///////////////

{{#__pyx_memview_<dtype_name>_to_object}}

/* Convert a dtype to or from a Python object */

{{if to_py_function}}
static CYTHON_INLINE PyObject *{{get_function}}(const char *itemp) {
    return (PyObject *) {{to_py_function}}(*({{dtype}} *) itemp);
}
{{endif}}

{{if from_py_function}}
static CYTHON_INLINE int {{set_function}}(const char *itemp, PyObject *obj) {
    {{dtype}} value = {{from_py_function}}(obj);
    if (unlikely({{error_condition}}))
        return 0;
    *({{dtype}} *) itemp = value;
    return 1;
}
{{endif}}


/////////////// MemviewObjectToObject.proto ///////////////

/* Function callbacks (for memoryview object) for dtype object */
static PyObject *{{get_function}}(const char *itemp); /* proto */
static int {{set_function}}(const char *itemp, PyObject *obj); /* proto */


/////////////// MemviewObjectToObject ///////////////

static PyObject *{{get_function}}(const char *itemp) {
    PyObject *result = *(PyObject **) itemp;
    Py_INCREF(result);
    return result;
}

static int {{set_function}}(const char *itemp, PyObject *obj) {
    Py_INCREF(obj);
    Py_DECREF(*(PyObject **) itemp);
    *(PyObject **) itemp = obj;
    return 1;
}

/////////// ToughSlice //////////

/* Dimension is indexed with 'start:stop:step' */

if (unlikely(__pyx_memoryview_slice_memviewslice(
    &{{dst}},
    {{src}}.shape[{{dim}}], {{src}}.strides[{{dim}}], {{src}}.suboffsets[{{dim}}],
    {{dim}},
    {{new_ndim}},
    &{{get_suboffset_dim()}},
    {{start}},
    {{stop}},
    {{step}},
    {{int(have_start)}},
    {{int(have_stop)}},
    {{int(have_step)}},
    1) < 0))
{
    {{error_goto}}
}


////////// SimpleSlice //////////

/* Dimension is indexed with ':' only */

{{dst}}.shape[{{new_ndim}}] = {{src}}.shape[{{dim}}];
{{dst}}.strides[{{new_ndim}}] = {{src}}.strides[{{dim}}];

{{if access == 'direct'}}
    {{dst}}.suboffsets[{{new_ndim}}] = -1;
{{else}}
    {{dst}}.suboffsets[{{new_ndim}}] = {{src}}.suboffsets[{{dim}}];
    if ({{src}}.suboffsets[{{dim}}] >= 0)
        {{get_suboffset_dim()}} = {{new_ndim}};
{{endif}}


////////// SliceIndex //////////

// Dimension is indexed with an integer, we could use the ToughSlice
// approach, but this is faster

{
    Py_ssize_t __pyx_tmp_idx = {{idx}};

    {{if wraparound or boundscheck}}
        Py_ssize_t __pyx_tmp_shape = {{src}}.shape[{{dim}}];
    {{endif}}

    Py_ssize_t __pyx_tmp_stride = {{src}}.strides[{{dim}}];
    {{if wraparound}}
        if (__pyx_tmp_idx < 0)
            __pyx_tmp_idx += __pyx_tmp_shape;
    {{endif}}

    {{if boundscheck}}
        if (unlikely(!__Pyx_is_valid_index(__pyx_tmp_idx, __pyx_tmp_shape))) {
            {{if not have_gil}}
                PyGILState_STATE __pyx_gilstate_save = PyGILState_Ensure();
            {{endif}}

            PyErr_SetString(PyExc_IndexError,
                            "Index out of bounds (axis {{dim}})");

            {{if not have_gil}}
                PyGILState_Release(__pyx_gilstate_save);
            {{endif}}

            {{error_goto}}
        }
    {{endif}}

    {{if all_dimensions_direct}}
        {{dst}}.data += __pyx_tmp_idx * __pyx_tmp_stride;
    {{else}}
        if ({{get_suboffset_dim()}} < 0) {
            {{dst}}.data += __pyx_tmp_idx * __pyx_tmp_stride;

            /* This dimension is the first dimension, or is preceded by    */
            /* direct or indirect dimensions that are indexed away.        */
            /* Hence suboffset_dim must be less than zero, and we can have */
            /* our data pointer refer to another block by dereferencing.   */
            /*   slice.data -> B -> C     becomes     slice.data -> C      */

            {{if indirect}}
              {
                Py_ssize_t __pyx_tmp_suboffset = {{src}}.suboffsets[{{dim}}];

                {{if generic}}
                    if (__pyx_tmp_suboffset >= 0)
                {{endif}}

                    {{dst}}.data = *((char **) {{dst}}.data) + __pyx_tmp_suboffset;
              }
            {{endif}}

        } else {
            {{dst}}.suboffsets[{{get_suboffset_dim()}}] += __pyx_tmp_idx * __pyx_tmp_stride;

            /* Note: dimension can not be indirect, the compiler will have */
            /*       issued an error */
        }

    {{endif}}
}


////////// FillStrided1DScalar.proto //////////

static void
__pyx_fill_slice_{{dtype_name}}({{type_decl}} *p, Py_ssize_t extent, Py_ssize_t stride,
                                size_t itemsize, void *itemp);

////////// FillStrided1DScalar //////////

/* Fill a slice with a scalar value. The dimension is direct and strided or contiguous */
/* This can be used as a callback for the memoryview object to efficiently assign a scalar */
/* Currently unused */
static void
__pyx_fill_slice_{{dtype_name}}({{type_decl}} *p, Py_ssize_t extent, Py_ssize_t stride,
                                size_t itemsize, void *itemp)
{
    Py_ssize_t i;
    {{type_decl}} item = *(({{type_decl}} *) itemp);
    {{type_decl}} *endp;

    stride /= sizeof({{type_decl}});
    endp = p + stride * extent;

    while (p < endp) {
        *p = item;
        p += stride;
    }
}<|MERGE_RESOLUTION|>--- conflicted
+++ resolved
@@ -14,11 +14,6 @@
 
 // used for "len(memviewslice)"
 #define __Pyx_MemoryView_Len(m)  (m.shape[0])
-
-
-<<<<<<< HEAD
-/////////////// ObjectToMemviewSlice.proto ///////////////
-static CYTHON_INLINE {{memviewslice_name}} {{funcname}}(PyObject *, int writable_flag);
 
 
 ////////// PyxInitMemviewslice.proto //////////
@@ -90,8 +85,6 @@
 }
 
 
-=======
->>>>>>> 5b14ba8d
 ////////// MemviewSliceInit.proto //////////
 
 // vsnprintf
