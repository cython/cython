/////////////// InitLimitedAPI ///////////////

#if defined(Py_LIMITED_API) && !defined(CYTHON_LIMITED_API)
  // Use Py_LIMITED_API as the main control for Cython's limited API mode.
  // However it's still possible to define CYTHON_LIMITED_API alone to
  // force Cython to use Limited-API code without enforcing it in Python.
  #define CYTHON_LIMITED_API 1
#endif

/////////////// CModulePreamble ///////////////

#include <stddef.h> /* For offsetof */
#ifndef offsetof
  #define offsetof(type, member) ( (size_t) & ((type*)0) -> member )
#endif

#if !defined(_WIN32) && !defined(WIN32) && !defined(MS_WINDOWS)
  #ifndef __stdcall
    #define __stdcall
  #endif
  #ifndef __cdecl
    #define __cdecl
  #endif
  #ifndef __fastcall
    #define __fastcall
  #endif
#endif

#ifndef DL_IMPORT
  #define DL_IMPORT(t) t
#endif
#ifndef DL_EXPORT
  #define DL_EXPORT(t) t
#endif

// For use in DL_IMPORT/DL_EXPORT macros.
#define __PYX_COMMA ,

#ifndef HAVE_LONG_LONG
  // CPython has required PY_LONG_LONG support for years, even if HAVE_LONG_LONG is not defined for us
  #define HAVE_LONG_LONG
#endif

#ifndef PY_LONG_LONG
  #define PY_LONG_LONG LONG_LONG
#endif

#ifndef Py_HUGE_VAL
  #define Py_HUGE_VAL HUGE_VAL
#endif

// For the limited API it often makes sense to use Py_LIMITED_API rather than PY_VERSION_HEX
// when doing version checks.
#define __PYX_LIMITED_VERSION_HEX PY_VERSION_HEX

#if defined(GRAALVM_PYTHON)
  /* For very preliminary testing purposes. Most variables are set the same as PyPy.
     The existence of this section does not imply that anything works or is even tested */
  // GRAALVM_PYTHON test comes before PyPy test because GraalPython unhelpfully defines PYPY_VERSION
  #define CYTHON_COMPILING_IN_PYPY 0
  #define CYTHON_COMPILING_IN_CPYTHON 0
  #define CYTHON_COMPILING_IN_LIMITED_API 0
  #define CYTHON_COMPILING_IN_GRAAL 1

  #define CYTHON_COMPILING_IN_CPYTHON_FREETHREADING 0

  #undef CYTHON_USE_TYPE_SLOTS
  #define CYTHON_USE_TYPE_SLOTS 0
  #undef CYTHON_USE_TYPE_SPECS
  #define CYTHON_USE_TYPE_SPECS 0
  #undef CYTHON_USE_PYTYPE_LOOKUP
  #define CYTHON_USE_PYTYPE_LOOKUP 0
  #undef CYTHON_USE_PYLIST_INTERNALS
  #define CYTHON_USE_PYLIST_INTERNALS 0
  #undef CYTHON_USE_UNICODE_INTERNALS
  #define CYTHON_USE_UNICODE_INTERNALS 0
  #undef CYTHON_USE_UNICODE_WRITER
  #define CYTHON_USE_UNICODE_WRITER 0
  #undef CYTHON_USE_PYLONG_INTERNALS
  #define CYTHON_USE_PYLONG_INTERNALS 0
  #undef CYTHON_AVOID_BORROWED_REFS
  #define CYTHON_AVOID_BORROWED_REFS 1
  #undef CYTHON_AVOID_THREAD_UNSAFE_BORROWED_REFS
  #define CYTHON_AVOID_THREAD_UNSAFE_BORROWED_REFS 1
  #undef CYTHON_ASSUME_SAFE_MACROS
  #define CYTHON_ASSUME_SAFE_MACROS 0
  #undef CYTHON_ASSUME_SAFE_SIZE
  #define CYTHON_ASSUME_SAFE_SIZE 0
  #undef CYTHON_UNPACK_METHODS
  #define CYTHON_UNPACK_METHODS 0
  #undef CYTHON_FAST_THREAD_STATE
  #define CYTHON_FAST_THREAD_STATE 0
  #undef CYTHON_FAST_GIL
  #define CYTHON_FAST_GIL 0
  #undef CYTHON_METH_FASTCALL
  #define CYTHON_METH_FASTCALL 0
  #undef CYTHON_FAST_PYCALL
  #define CYTHON_FAST_PYCALL 0
  #ifndef CYTHON_PEP487_INIT_SUBCLASS
    #define CYTHON_PEP487_INIT_SUBCLASS 1
  #endif
  #undef CYTHON_PEP489_MULTI_PHASE_INIT
  #define CYTHON_PEP489_MULTI_PHASE_INIT 1
  #undef CYTHON_USE_MODULE_STATE
  #define CYTHON_USE_MODULE_STATE 0
  #undef CYTHON_USE_SYS_MONITORING
  #define CYTHON_USE_SYS_MONITORING 0
  #undef CYTHON_USE_TP_FINALIZE
  #define CYTHON_USE_TP_FINALIZE 0
  #undef CYTHON_USE_AM_SEND
  #define CYTHON_USE_AM_SEND 0
  #undef CYTHON_USE_DICT_VERSIONS
  #define CYTHON_USE_DICT_VERSIONS 0
  #undef CYTHON_USE_EXC_INFO_STACK
  #define CYTHON_USE_EXC_INFO_STACK 1
  #ifndef CYTHON_UPDATE_DESCRIPTOR_DOC
    #define CYTHON_UPDATE_DESCRIPTOR_DOC 0
  #endif
  #undef CYTHON_USE_FREELISTS
  #define CYTHON_USE_FREELISTS 0

#elif defined(PYPY_VERSION)
  #define CYTHON_COMPILING_IN_PYPY 1
  #define CYTHON_COMPILING_IN_CPYTHON 0
  #define CYTHON_COMPILING_IN_LIMITED_API 0
  #define CYTHON_COMPILING_IN_GRAAL 0

  #define CYTHON_COMPILING_IN_CPYTHON_FREETHREADING 0

  #undef CYTHON_USE_TYPE_SLOTS
  #define CYTHON_USE_TYPE_SLOTS 1
  #ifndef CYTHON_USE_TYPE_SPECS
    #define CYTHON_USE_TYPE_SPECS 0
  #endif
  #undef CYTHON_USE_PYTYPE_LOOKUP
  #define CYTHON_USE_PYTYPE_LOOKUP 0
  #undef CYTHON_USE_PYLIST_INTERNALS
  #define CYTHON_USE_PYLIST_INTERNALS 0
  #undef CYTHON_USE_UNICODE_INTERNALS
  #define CYTHON_USE_UNICODE_INTERNALS 0
  #undef CYTHON_USE_UNICODE_WRITER
  #define CYTHON_USE_UNICODE_WRITER 0
  #undef CYTHON_USE_PYLONG_INTERNALS
  #define CYTHON_USE_PYLONG_INTERNALS 0
  #undef CYTHON_AVOID_BORROWED_REFS
  #define CYTHON_AVOID_BORROWED_REFS 1
  #undef CYTHON_AVOID_THREAD_UNSAFE_BORROWED_REFS
  #define CYTHON_AVOID_THREAD_UNSAFE_BORROWED_REFS 1
  #undef CYTHON_ASSUME_SAFE_MACROS
  #define CYTHON_ASSUME_SAFE_MACROS 0
  #ifndef CYTHON_ASSUME_SAFE_SIZE
    #define CYTHON_ASSUME_SAFE_SIZE 1
  #endif
  #undef CYTHON_UNPACK_METHODS
  #define CYTHON_UNPACK_METHODS 0
  #undef CYTHON_FAST_THREAD_STATE
  #define CYTHON_FAST_THREAD_STATE 0
  #undef CYTHON_FAST_GIL
  #define CYTHON_FAST_GIL 0
  #undef CYTHON_METH_FASTCALL
  #define CYTHON_METH_FASTCALL 0
  #undef CYTHON_FAST_PYCALL
  #define CYTHON_FAST_PYCALL 0
  #ifndef CYTHON_PEP487_INIT_SUBCLASS
    #define CYTHON_PEP487_INIT_SUBCLASS 1
  #endif
  #if PY_VERSION_HEX < 0x03090000
    #undef CYTHON_PEP489_MULTI_PHASE_INIT
    #define CYTHON_PEP489_MULTI_PHASE_INIT 0
  #elif !defined(CYTHON_PEP489_MULTI_PHASE_INIT)
    #define CYTHON_PEP489_MULTI_PHASE_INIT 1
  #endif
  #undef CYTHON_USE_MODULE_STATE
  #define CYTHON_USE_MODULE_STATE 0
  #undef CYTHON_USE_SYS_MONITORING
  #define CYTHON_USE_SYS_MONITORING 0
  #ifndef CYTHON_USE_TP_FINALIZE
    #define CYTHON_USE_TP_FINALIZE (PYPY_VERSION_NUM >= 0x07030C00)
  #endif
  #undef CYTHON_USE_AM_SEND
  #define CYTHON_USE_AM_SEND 0
  #undef CYTHON_USE_DICT_VERSIONS
  #define CYTHON_USE_DICT_VERSIONS 0
  #undef CYTHON_USE_EXC_INFO_STACK
  #define CYTHON_USE_EXC_INFO_STACK 0
  #ifndef CYTHON_UPDATE_DESCRIPTOR_DOC
    #define CYTHON_UPDATE_DESCRIPTOR_DOC 0
  #endif
  #undef CYTHON_USE_FREELISTS
  #define CYTHON_USE_FREELISTS 0

#elif defined(CYTHON_LIMITED_API)
  // EXPERIMENTAL !!
  #ifdef Py_LIMITED_API
    #undef __PYX_LIMITED_VERSION_HEX
    #define __PYX_LIMITED_VERSION_HEX Py_LIMITED_API
  #endif
  #define CYTHON_COMPILING_IN_PYPY 0
  #define CYTHON_COMPILING_IN_CPYTHON 0
  #define CYTHON_COMPILING_IN_LIMITED_API 1
  #define CYTHON_COMPILING_IN_GRAAL 0

  #define CYTHON_COMPILING_IN_CPYTHON_FREETHREADING 0

  // CYTHON_CLINE_IN_TRACEBACK is currently disabled for the Limited API
  #undef CYTHON_CLINE_IN_TRACEBACK
  #define CYTHON_CLINE_IN_TRACEBACK 0

  #undef CYTHON_USE_TYPE_SLOTS
  #define CYTHON_USE_TYPE_SLOTS 0
  #undef CYTHON_USE_TYPE_SPECS
  #define CYTHON_USE_TYPE_SPECS 1
  #undef CYTHON_USE_PYTYPE_LOOKUP
  #define CYTHON_USE_PYTYPE_LOOKUP 0
  #undef CYTHON_USE_PYLIST_INTERNALS
  #define CYTHON_USE_PYLIST_INTERNALS 0
  #undef CYTHON_USE_UNICODE_INTERNALS
  #define CYTHON_USE_UNICODE_INTERNALS 0
  #ifndef CYTHON_USE_UNICODE_WRITER
    #define CYTHON_USE_UNICODE_WRITER 0
  #endif
  #undef CYTHON_USE_PYLONG_INTERNALS
  #define CYTHON_USE_PYLONG_INTERNALS 0
  #ifndef CYTHON_AVOID_BORROWED_REFS
    #define CYTHON_AVOID_BORROWED_REFS 0
  #endif
  #ifndef CYTHON_AVOID_THREAD_UNSAFE_BORROWED_REFS
    #define CYTHON_AVOID_THREAD_UNSAFE_BORROWED_REFS 0
  #endif
  #undef CYTHON_ASSUME_SAFE_MACROS
  #define CYTHON_ASSUME_SAFE_MACROS 0
  #undef CYTHON_ASSUME_SAFE_SIZE
  #define CYTHON_ASSUME_SAFE_SIZE 0
  #undef CYTHON_UNPACK_METHODS
  #define CYTHON_UNPACK_METHODS 0
  #undef CYTHON_FAST_THREAD_STATE
  #define CYTHON_FAST_THREAD_STATE 0
  #undef CYTHON_FAST_GIL
  #define CYTHON_FAST_GIL 0
  #undef CYTHON_METH_FASTCALL
  #define CYTHON_METH_FASTCALL (__PYX_LIMITED_VERSION_HEX >= 0x030C0000)
  #undef CYTHON_FAST_PYCALL
  #define CYTHON_FAST_PYCALL 0
  #ifndef CYTHON_PEP487_INIT_SUBCLASS
    #define CYTHON_PEP487_INIT_SUBCLASS 1
  #endif
  #undef CYTHON_PEP489_MULTI_PHASE_INIT
  #define CYTHON_PEP489_MULTI_PHASE_INIT 0
  #ifndef CYTHON_USE_MODULE_STATE
    #define CYTHON_USE_MODULE_STATE 1
  #endif
  #undef CYTHON_USE_SYS_MONITORING
  #define CYTHON_USE_SYS_MONITORING 0
  #ifndef CYTHON_USE_TP_FINALIZE
    // PyObject_CallFinalizerFromDealloc is missing and not easily replaced
    #define CYTHON_USE_TP_FINALIZE 0
  #endif
  #ifndef CYTHON_USE_AM_SEND
    #define CYTHON_USE_AM_SEND (__PYX_LIMITED_VERSION_HEX >= 0x030A0000)
  #endif
  #undef CYTHON_USE_DICT_VERSIONS
  #define CYTHON_USE_DICT_VERSIONS 0
  #undef CYTHON_USE_EXC_INFO_STACK
  #define CYTHON_USE_EXC_INFO_STACK 0
  #ifndef CYTHON_UPDATE_DESCRIPTOR_DOC
    #define CYTHON_UPDATE_DESCRIPTOR_DOC 0
  #endif
  #undef CYTHON_USE_FREELISTS
  #define CYTHON_USE_FREELISTS 0

#else
  #define CYTHON_COMPILING_IN_PYPY 0
  #define CYTHON_COMPILING_IN_CPYTHON 1
  #define CYTHON_COMPILING_IN_LIMITED_API 0
  #define CYTHON_COMPILING_IN_GRAAL 0

  #ifdef Py_GIL_DISABLED
    #define CYTHON_COMPILING_IN_CPYTHON_FREETHREADING 1
  #else
    #define CYTHON_COMPILING_IN_CPYTHON_FREETHREADING 0
  #endif

  #if PY_VERSION_HEX < 0x030A0000
    // Before Py3.10, PyObject_GetSlot() rejects static (non-heap) types.
    #undef CYTHON_USE_TYPE_SLOTS
    #define CYTHON_USE_TYPE_SLOTS 1
  #elif !defined(CYTHON_USE_TYPE_SLOTS)
    #define CYTHON_USE_TYPE_SLOTS 1
  #endif
  #ifndef CYTHON_USE_TYPE_SPECS
    #define CYTHON_USE_TYPE_SPECS 0
  #endif
  #ifndef CYTHON_USE_PYTYPE_LOOKUP
    #define CYTHON_USE_PYTYPE_LOOKUP 1
  #endif
  #ifndef CYTHON_USE_PYLONG_INTERNALS
    #define CYTHON_USE_PYLONG_INTERNALS 1
  #endif
  #if CYTHON_COMPILING_IN_CPYTHON_FREETHREADING
    #undef CYTHON_USE_PYLIST_INTERNALS
    // Use thread-safe CPython C API calls to manipulate list contents
    #define CYTHON_USE_PYLIST_INTERNALS 0
  #elif !defined(CYTHON_USE_PYLIST_INTERNALS)
    #define CYTHON_USE_PYLIST_INTERNALS 1
  #endif
  #ifndef CYTHON_USE_UNICODE_INTERNALS
    #define CYTHON_USE_UNICODE_INTERNALS 1
  #endif
  #if CYTHON_COMPILING_IN_CPYTHON_FREETHREADING || PY_VERSION_HEX >= 0x030B00A2
    // Python 3.11a2 hid _PyLong_FormatAdvancedWriter and _PyFloat_FormatAdvancedWriter
    // therefore disable unicode writer until a better alternative appears
    #undef CYTHON_USE_UNICODE_WRITER
    #define CYTHON_USE_UNICODE_WRITER 0
  #elif !defined(CYTHON_USE_UNICODE_WRITER)
    #define CYTHON_USE_UNICODE_WRITER 1
  #endif
  // CYTHON_AVOID_BORROWED_REFS - Avoid borrowed references and always request owned references directly instead.
  #ifndef CYTHON_AVOID_BORROWED_REFS
    #define CYTHON_AVOID_BORROWED_REFS 0
  #endif
  // CYTHON_AVOID_THREAD_UNSAFE_BORROWED_REFS - Avoid borrowed references that are not thread-safe in the free-threaded build of CPython.
  #if CYTHON_COMPILING_IN_CPYTHON_FREETHREADING
    #undef CYTHON_AVOID_THREAD_UNSAFE_BORROWED_REFS
    #define CYTHON_AVOID_THREAD_UNSAFE_BORROWED_REFS 1
  #elif !defined(CYTHON_AVOID_THREAD_UNSAFE_BORROWED_REFS)
    #define CYTHON_AVOID_THREAD_UNSAFE_BORROWED_REFS 0
  #endif
  // CYTHON_ASSUME_SAFE_MACROS - Assume that macro calls do not fail and do not raise exceptions.
  #ifndef CYTHON_ASSUME_SAFE_MACROS
    #define CYTHON_ASSUME_SAFE_MACROS 1
  #endif
  // CYTHON_ASSUME_SAFE_SIZE - Assume that Py*_GET_SIZE() calls do not fail and do not raise exceptions.
  #ifndef CYTHON_ASSUME_SAFE_SIZE
    #define CYTHON_ASSUME_SAFE_SIZE 1
  #endif
  #ifndef CYTHON_UNPACK_METHODS
    #define CYTHON_UNPACK_METHODS 1
  #endif
  #ifndef CYTHON_FAST_THREAD_STATE
    #define CYTHON_FAST_THREAD_STATE 1
  #endif
  #if CYTHON_COMPILING_IN_CPYTHON_FREETHREADING
    #undef CYTHON_FAST_GIL
    #define CYTHON_FAST_GIL 0
  #elif !defined(CYTHON_FAST_GIL)
    // FIXME: FastGIL can probably be supported also in CPython 3.12 but needs to be adapted.
    // The gain is unclear, however, since the GIL handling itself became faster in recent CPython versions.
    #define CYTHON_FAST_GIL (PY_VERSION_HEX < 0x030C00A6)
  #endif
  #ifndef CYTHON_METH_FASTCALL
    // CPython 3.6 introduced METH_FASTCALL but with slightly different
    // semantics. It became stable starting from CPython 3.7.
    #define CYTHON_METH_FASTCALL 1
  #endif
  #ifndef CYTHON_FAST_PYCALL
    #define CYTHON_FAST_PYCALL 1
  #endif
  #ifndef CYTHON_PEP487_INIT_SUBCLASS
    #define CYTHON_PEP487_INIT_SUBCLASS 1
  #endif
  #ifndef CYTHON_PEP489_MULTI_PHASE_INIT
    #define CYTHON_PEP489_MULTI_PHASE_INIT 1
  #endif
  // CYTHON_USE_MODULE_STATE - Use a module state/globals struct tied to the module object.
  #ifndef CYTHON_USE_MODULE_STATE
    // EXPERIMENTAL !!
    #define CYTHON_USE_MODULE_STATE 0
  #endif
  #ifndef CYTHON_USE_SYS_MONITORING
    #define CYTHON_USE_SYS_MONITORING (PY_VERSION_HEX >= 0x030d00B1)
  #endif
  #ifndef CYTHON_USE_TP_FINALIZE
    #define CYTHON_USE_TP_FINALIZE 1
  #endif
  #ifndef CYTHON_USE_AM_SEND
    #define CYTHON_USE_AM_SEND 1
  #endif
  #if CYTHON_COMPILING_IN_CPYTHON_FREETHREADING
    #undef CYTHON_USE_DICT_VERSIONS
    #define CYTHON_USE_DICT_VERSIONS 0
  #elif !defined(CYTHON_USE_DICT_VERSIONS)
    // Python 3.12a5 deprecated "ma_version_tag"
    #define CYTHON_USE_DICT_VERSIONS  (PY_VERSION_HEX < 0x030C00A5)
  #endif
  #ifndef CYTHON_USE_EXC_INFO_STACK
    #define CYTHON_USE_EXC_INFO_STACK 1
  #endif
  #ifndef CYTHON_UPDATE_DESCRIPTOR_DOC
    #define CYTHON_UPDATE_DESCRIPTOR_DOC 1
  #endif
  #ifndef CYTHON_USE_FREELISTS
    #define CYTHON_USE_FREELISTS (!CYTHON_COMPILING_IN_CPYTHON_FREETHREADING)
  #endif
#endif

#ifndef CYTHON_FAST_PYCCALL
#define CYTHON_FAST_PYCCALL  CYTHON_FAST_PYCALL
#endif

#ifndef CYTHON_VECTORCALL
#if CYTHON_COMPILING_IN_LIMITED_API
// Possibly needs a bit of clearing up, however:
//  the limited API doesn't define CYTHON_FAST_PYCCALL (because that involves
//  a lot of access to internals) but does define CYTHON_VECTORCALL because
//  that's available cleanly from Python 3.12. Note that only VectorcallDict isn't
//  available though.
#define CYTHON_VECTORCALL  (__PYX_LIMITED_VERSION_HEX >= 0x030C0000)
#else
#define CYTHON_VECTORCALL  (CYTHON_FAST_PYCCALL && PY_VERSION_HEX >= 0x030800B1)
#endif
#endif

/* Whether to use METH_FASTCALL with a fake backported implementation of vectorcall */
#define CYTHON_BACKPORT_VECTORCALL (CYTHON_METH_FASTCALL && PY_VERSION_HEX < 0x030800B1)

#if CYTHON_USE_PYLONG_INTERNALS
  /* These short defines from the PyLong header can easily conflict with other code */
  #undef SHIFT
  #undef BASE
  #undef MASK
  /* Compile-time sanity check that these are indeed equal.  Github issue #2670. */
  #ifdef SIZEOF_VOID_P
    enum { __pyx_check_sizeof_voidp = 1 / (int)(SIZEOF_VOID_P == sizeof(void*)) };
  #endif
#endif

#ifndef __has_attribute
  #define __has_attribute(x) 0
#endif

#ifndef __has_cpp_attribute
  #define __has_cpp_attribute(x) 0
#endif

// restrict
#ifndef CYTHON_RESTRICT
  #if defined(__GNUC__)
    #define CYTHON_RESTRICT __restrict__
  #elif defined(_MSC_VER) && _MSC_VER >= 1400
    #define CYTHON_RESTRICT __restrict
  #elif defined (__STDC_VERSION__) && __STDC_VERSION__ >= 199901L
    #define CYTHON_RESTRICT restrict
  #else
    #define CYTHON_RESTRICT
  #endif
#endif

// unused attribute
#ifndef CYTHON_UNUSED
  #if defined(__cplusplus)
    /* for clang __has_cpp_attribute(maybe_unused) is true even before C++17
     * but leads to warnings with -pedantic, since it is a C++17 feature */
    #if ((defined(_MSVC_LANG) && _MSVC_LANG >= 201703L) || __cplusplus >= 201703L)
      #if __has_cpp_attribute(maybe_unused)
        #define CYTHON_UNUSED [[maybe_unused]]
      #endif
    #endif
  #endif
#endif
#ifndef CYTHON_UNUSED
# if defined(__GNUC__)
#   if !(defined(__cplusplus)) || (__GNUC__ > 3 || (__GNUC__ == 3 && __GNUC_MINOR__ >= 4))
#     define CYTHON_UNUSED __attribute__ ((__unused__))
#   else
#     define CYTHON_UNUSED
#   endif
# elif defined(__ICC) || (defined(__INTEL_COMPILER) && !defined(_MSC_VER))
#   define CYTHON_UNUSED __attribute__ ((__unused__))
# else
#   define CYTHON_UNUSED
# endif
#endif

#ifndef CYTHON_UNUSED_VAR
#  if defined(__cplusplus)
     template<class T> void CYTHON_UNUSED_VAR( const T& ) { }
#  else
#    define CYTHON_UNUSED_VAR(x) (void)(x)
#  endif
#endif

#ifndef CYTHON_MAYBE_UNUSED_VAR
  #define CYTHON_MAYBE_UNUSED_VAR(x) CYTHON_UNUSED_VAR(x)
#endif

#ifndef CYTHON_NCP_UNUSED
# if CYTHON_COMPILING_IN_CPYTHON
#  define CYTHON_NCP_UNUSED
# else
#  define CYTHON_NCP_UNUSED CYTHON_UNUSED
# endif
#endif

#ifndef CYTHON_USE_CPP_STD_MOVE
  // msvc doesn't set __cplusplus to a useful value
  #if defined(__cplusplus) && ( \
    __cplusplus >= 201103L || (defined(_MSC_VER) && _MSC_VER >= 1600))
    #define CYTHON_USE_CPP_STD_MOVE 1
  #else
    #define CYTHON_USE_CPP_STD_MOVE 0
  #endif
#endif

#define __Pyx_void_to_None(void_result) ((void)(void_result), Py_INCREF(Py_None), Py_None)

#ifdef _MSC_VER
    #ifndef _MSC_STDINT_H_
        #if _MSC_VER < 1300
            typedef unsigned char     uint8_t;
            typedef unsigned short    uint16_t;
            typedef unsigned int      uint32_t;
        #else
            typedef unsigned __int8   uint8_t;
            typedef unsigned __int16  uint16_t;
            typedef unsigned __int32  uint32_t;
        #endif
    #endif
    #if _MSC_VER < 1300
        #ifdef _WIN64
            typedef unsigned long long  __pyx_uintptr_t;
        #else
            typedef unsigned int        __pyx_uintptr_t;
        #endif
    #else
        #ifdef _WIN64
            typedef unsigned __int64    __pyx_uintptr_t;
        #else
            typedef unsigned __int32    __pyx_uintptr_t;
        #endif
    #endif
#else
    #include <stdint.h>
    typedef uintptr_t  __pyx_uintptr_t;
#endif


#ifndef CYTHON_FALLTHROUGH
  #if defined(__cplusplus)
    /* for clang __has_cpp_attribute(fallthrough) is true even before C++17
     * but leads to warnings with -pedantic, since it is a C++17 feature */
    #if ((defined(_MSVC_LANG) && _MSVC_LANG >= 201703L) || __cplusplus >= 201703L)
      #if __has_cpp_attribute(fallthrough)
        #define CYTHON_FALLTHROUGH [[fallthrough]]
      #endif
    #endif

    #ifndef CYTHON_FALLTHROUGH
      #if __has_cpp_attribute(clang::fallthrough)
        #define CYTHON_FALLTHROUGH [[clang::fallthrough]]
      #elif __has_cpp_attribute(gnu::fallthrough)
        #define CYTHON_FALLTHROUGH [[gnu::fallthrough]]
      #endif
    #endif
  #endif

  #ifndef CYTHON_FALLTHROUGH
    #if __has_attribute(fallthrough)
      #define CYTHON_FALLTHROUGH __attribute__((fallthrough))
    #else
      #define CYTHON_FALLTHROUGH
    #endif
  #endif

  #if defined(__clang__) && defined(__apple_build_version__)
    #if __apple_build_version__ < 7000000 /* Xcode < 7.0 */
      #undef  CYTHON_FALLTHROUGH
      #define CYTHON_FALLTHROUGH
    #endif
  #endif
#endif

#ifndef Py_UNREACHABLE
  #define Py_UNREACHABLE()  assert(0); abort()
#endif

#ifdef __cplusplus
  template <typename T>
  struct __PYX_IS_UNSIGNED_IMPL {static const bool value = T(0) < T(-1);};
  #define __PYX_IS_UNSIGNED(type) (__PYX_IS_UNSIGNED_IMPL<type>::value)
#else
  #define __PYX_IS_UNSIGNED(type) (((type)-1) > 0)
#endif

#if CYTHON_COMPILING_IN_PYPY == 1
  #define __PYX_NEED_TP_PRINT_SLOT  (PY_VERSION_HEX >= 0x030800b4 && PY_VERSION_HEX < 0x030A0000)
#else
  #define __PYX_NEED_TP_PRINT_SLOT  (PY_VERSION_HEX >= 0x030800b4 && PY_VERSION_HEX < 0x03090000)
#endif
// reinterpret

// TODO: refactor existing code to use those macros
#define __PYX_REINTERPRET_FUNCION(func_pointer, other_pointer) ((func_pointer)(void(*)(void))(other_pointer))
// #define __PYX_REINTERPRET_POINTER(pointer_type, pointer) ((pointer_type)(void *)(pointer))
// #define __PYX_RUNTIME_REINTERPRET(type, var) (*(type *)(&var))


/////////////// CInitCode ///////////////

// inline attribute
#ifndef CYTHON_INLINE
  #if defined(__clang__)
    #define CYTHON_INLINE __inline__ __attribute__ ((__unused__))
  #elif defined(__GNUC__)
    #define CYTHON_INLINE __inline__
  #elif defined(_MSC_VER)
    #define CYTHON_INLINE __inline
  #elif defined (__STDC_VERSION__) && __STDC_VERSION__ >= 199901L
    #define CYTHON_INLINE inline
  #else
    #define CYTHON_INLINE
  #endif
#endif


/////////////// CppInitCode ///////////////

#ifndef __cplusplus
  #error "Cython files generated with the C++ option must be compiled with a C++ compiler."
#endif

// inline attribute
#ifndef CYTHON_INLINE
  #if defined(__clang__)
    #define CYTHON_INLINE __inline__ __attribute__ ((__unused__))
  #else
    #define CYTHON_INLINE inline
  #endif
#endif

// Work around clang bug https://stackoverflow.com/questions/21847816/c-invoke-nested-template-class-destructor
template<typename T>
void __Pyx_call_destructor(T& x) {
    x.~T();
}

// Used for temporary variables of "reference" type.
template<typename T>
class __Pyx_FakeReference {
  public:
    __Pyx_FakeReference() : ptr(NULL) { }
    // __Pyx_FakeReference(T& ref) : ptr(&ref) { }
    // Const version needed as Cython doesn't know about const overloads (e.g. for stl containers).
    __Pyx_FakeReference(const T& ref) : ptr(const_cast<T*>(&ref)) { }
    T *operator->() { return ptr; }
    T *operator&() { return ptr; }
    operator T&() { return *ptr; }
    // TODO(robertwb): Delegate all operators (or auto-generate unwrapping code where needed).
    template<typename U> bool operator ==(const U& other) const { return *ptr == other; }
    template<typename U> bool operator !=(const U& other) const { return *ptr != other; }
    template<typename U> bool operator==(const __Pyx_FakeReference<U>& other) const { return *ptr == *other.ptr; }
    template<typename U> bool operator!=(const __Pyx_FakeReference<U>& other) const { return *ptr != *other.ptr; }
  private:
    T *ptr;
};


/////////////// PythonCompatibility ///////////////
//@substitute: naming

#define __PYX_BUILD_PY_SSIZE_T "n"
#define CYTHON_FORMAT_SSIZE_T "z"

// TODO: remove this block
#define __Pyx_BUILTIN_MODULE_NAME "builtins"
#define __Pyx_DefaultClassType PyType_Type

#if CYTHON_COMPILING_IN_LIMITED_API
    // Cython uses these constants but they are not available in the limited API.
    // (it'd be nice if there was a more robust way of looking these up)
    #ifndef CO_OPTIMIZED
    #define CO_OPTIMIZED 0x0001
    #endif
    #ifndef CO_NEWLOCALS
    #define CO_NEWLOCALS 0x0002
    #endif
    #ifndef CO_VARARGS
    #define CO_VARARGS 0x0004
    #endif
    #ifndef CO_VARKEYWORDS
    #define CO_VARKEYWORDS 0x0008
    #endif
    #ifndef CO_ASYNC_GENERATOR
    #define CO_ASYNC_GENERATOR 0x0200
    #endif
    #ifndef CO_GENERATOR
    #define CO_GENERATOR 0x0020
    #endif
    #ifndef CO_COROUTINE
    #define CO_COROUTINE 0x0080
    #endif
#endif

#if PY_VERSION_HEX >= 0x030900A4 || defined(Py_IS_TYPE)
  #define __Pyx_IS_TYPE(ob, type) Py_IS_TYPE(ob, type)
#else
  #define __Pyx_IS_TYPE(ob, type) (((const PyObject*)ob)->ob_type == (type))
#endif

#if PY_VERSION_HEX >= 0x030A00B1 || defined(Py_Is)
  #define __Pyx_Py_Is(x, y)  Py_Is(x, y)
#else
  #define __Pyx_Py_Is(x, y) ((x) == (y))
#endif
#if PY_VERSION_HEX >= 0x030A00B1 || defined(Py_IsNone)
  #define __Pyx_Py_IsNone(ob) Py_IsNone(ob)
#else
  #define __Pyx_Py_IsNone(ob) __Pyx_Py_Is((ob), Py_None)
#endif
#if PY_VERSION_HEX >= 0x030A00B1 || defined(Py_IsTrue)
  #define __Pyx_Py_IsTrue(ob) Py_IsTrue(ob)
#else
  #define __Pyx_Py_IsTrue(ob) __Pyx_Py_Is((ob), Py_True)
#endif
#if PY_VERSION_HEX >= 0x030A00B1 || defined(Py_IsFalse)
  #define __Pyx_Py_IsFalse(ob) Py_IsFalse(ob)
#else
  #define __Pyx_Py_IsFalse(ob) __Pyx_Py_Is((ob), Py_False)
#endif
#define __Pyx_NoneAsNull(obj)  (__Pyx_Py_IsNone(obj) ? NULL : (obj))

#if PY_VERSION_HEX >= 0x030900F0 && !CYTHON_COMPILING_IN_PYPY
  #define __Pyx_PyObject_GC_IsFinalized(o) PyObject_GC_IsFinalized(o)
#else
  #define __Pyx_PyObject_GC_IsFinalized(o) _PyGC_FINALIZED(o)
#endif

#ifndef CO_COROUTINE
  #define CO_COROUTINE 0x80
#endif
#ifndef CO_ASYNC_GENERATOR
  #define CO_ASYNC_GENERATOR 0x200
#endif

#ifndef Py_TPFLAGS_CHECKTYPES
  #define Py_TPFLAGS_CHECKTYPES 0
#endif
#ifndef Py_TPFLAGS_HAVE_INDEX
  #define Py_TPFLAGS_HAVE_INDEX 0
#endif
#ifndef Py_TPFLAGS_HAVE_NEWBUFFER
  #define Py_TPFLAGS_HAVE_NEWBUFFER 0
#endif
#ifndef Py_TPFLAGS_HAVE_FINALIZE
  #define Py_TPFLAGS_HAVE_FINALIZE 0
#endif
#ifndef Py_TPFLAGS_SEQUENCE
  #define Py_TPFLAGS_SEQUENCE 0
#endif
#ifndef Py_TPFLAGS_MAPPING
  #define Py_TPFLAGS_MAPPING 0
#endif

#ifndef METH_STACKLESS
  // already defined for Stackless Python (all versions) and C-Python >= 3.7
  // value if defined: Stackless Python < 3.6: 0x80 else 0x100
  #define METH_STACKLESS 0
#endif
#ifndef METH_FASTCALL
  // new in CPython 3.6, but changed in 3.7 - see
  // positional-only parameters:
  //   https://bugs.python.org/issue29464
  // const args:
  //   https://bugs.python.org/issue32240
  #ifndef METH_FASTCALL
     #define METH_FASTCALL 0x80
  #endif
  typedef PyObject *(*__Pyx_PyCFunctionFast) (PyObject *self, PyObject *const *args, Py_ssize_t nargs);
  // new in CPython 3.7, used to be old signature of _PyCFunctionFast() in 3.6
  typedef PyObject *(*__Pyx_PyCFunctionFastWithKeywords) (PyObject *self, PyObject *const *args,
                                                          Py_ssize_t nargs, PyObject *kwnames);
#else
  #if PY_VERSION_HEX >= 0x030d00A4
  #  define __Pyx_PyCFunctionFast PyCFunctionFast
  #  define __Pyx_PyCFunctionFastWithKeywords PyCFunctionFastWithKeywords
  #else
  #  define __Pyx_PyCFunctionFast _PyCFunctionFast
  #  define __Pyx_PyCFunctionFastWithKeywords _PyCFunctionFastWithKeywords
  #endif
#endif

#if CYTHON_METH_FASTCALL
  #define __Pyx_METH_FASTCALL METH_FASTCALL
  #define __Pyx_PyCFunction_FastCall __Pyx_PyCFunctionFast
  #define __Pyx_PyCFunction_FastCallWithKeywords __Pyx_PyCFunctionFastWithKeywords
#else
  #define __Pyx_METH_FASTCALL METH_VARARGS
  #define __Pyx_PyCFunction_FastCall PyCFunction
  #define __Pyx_PyCFunction_FastCallWithKeywords PyCFunctionWithKeywords
#endif

#if CYTHON_VECTORCALL
  #define __pyx_vectorcallfunc vectorcallfunc
  #define __Pyx_PY_VECTORCALL_ARGUMENTS_OFFSET  PY_VECTORCALL_ARGUMENTS_OFFSET
  #define __Pyx_PyVectorcall_NARGS(n)  PyVectorcall_NARGS((size_t)(n))
#elif CYTHON_BACKPORT_VECTORCALL
  typedef PyObject *(*__pyx_vectorcallfunc)(PyObject *callable, PyObject *const *args,
                                            size_t nargsf, PyObject *kwnames);
  #define __Pyx_PY_VECTORCALL_ARGUMENTS_OFFSET  ((size_t)1 << (8 * sizeof(size_t) - 1))
  #define __Pyx_PyVectorcall_NARGS(n)  ((Py_ssize_t)(((size_t)(n)) & ~__Pyx_PY_VECTORCALL_ARGUMENTS_OFFSET))
#else
  #define __Pyx_PY_VECTORCALL_ARGUMENTS_OFFSET  0
  #define __Pyx_PyVectorcall_NARGS(n)  ((Py_ssize_t)(n))
#endif

// These PyCFunction related macros get redefined in CythonFunction.c.
// We need our own copies because the inline functions in CPython have a type-check assert
// that breaks with a CyFunction in debug mode.
#if PY_VERSION_HEX >= 0x030900B1
#define __Pyx_PyCFunction_CheckExact(func)  PyCFunction_CheckExact(func)
#else
#define __Pyx_PyCFunction_CheckExact(func)  PyCFunction_Check(func)
#endif
#define __Pyx_CyOrPyCFunction_Check(func)  PyCFunction_Check(func)

#if CYTHON_COMPILING_IN_CPYTHON
#define __Pyx_CyOrPyCFunction_GET_FUNCTION(func)  (((PyCFunctionObject*)(func))->m_ml->ml_meth)
#elif !CYTHON_COMPILING_IN_LIMITED_API
// It's probably easier for non-CPythons to support PyCFunction_GET_FUNCTION() than the object struct layout.
#define __Pyx_CyOrPyCFunction_GET_FUNCTION(func)  PyCFunction_GET_FUNCTION(func)
// Unused in CYTHON_COMPILING_IN_LIMITED_API.
#endif
#if CYTHON_COMPILING_IN_CPYTHON
#define __Pyx_CyOrPyCFunction_GET_FLAGS(func)  (((PyCFunctionObject*)(func))->m_ml->ml_flags)
static CYTHON_INLINE PyObject* __Pyx_CyOrPyCFunction_GET_SELF(PyObject *func) {
    return (__Pyx_CyOrPyCFunction_GET_FLAGS(func) & METH_STATIC) ? NULL : ((PyCFunctionObject*)func)->m_self;
}
// Only used if CYTHON_COMPILING_IN_CPYTHON.
#endif
static CYTHON_INLINE int __Pyx__IsSameCFunction(PyObject *func, void *cfunc) {
#if CYTHON_COMPILING_IN_LIMITED_API
    return PyCFunction_Check(func) && PyCFunction_GetFunction(func) == (PyCFunction) cfunc;
#else
    return PyCFunction_Check(func) && PyCFunction_GET_FUNCTION(func) == (PyCFunction) cfunc;
#endif
}
#define __Pyx_IsSameCFunction(func, cfunc)   __Pyx__IsSameCFunction(func, cfunc)

// PEP-573: PyCFunction holds reference to defining class (PyCMethodObject)
#if __PYX_LIMITED_VERSION_HEX < 0x030900B1
  #define __Pyx_PyType_FromModuleAndSpec(m, s, b)  ((void)m, PyType_FromSpecWithBases(s, b))
  typedef PyObject *(*__Pyx_PyCMethod)(PyObject *, PyTypeObject *, PyObject *const *, size_t, PyObject *);
#else
  #define __Pyx_PyType_FromModuleAndSpec(m, s, b)  PyType_FromModuleAndSpec(m, s, b)
  #define __Pyx_PyCMethod  PyCMethod
#endif
#ifndef METH_METHOD
  #define METH_METHOD 0x200
#endif

#if CYTHON_COMPILING_IN_PYPY && !defined(PyObject_Malloc)
  #define PyObject_Malloc(s)   PyMem_Malloc(s)
  #define PyObject_Free(p)     PyMem_Free(p)
  #define PyObject_Realloc(p)  PyMem_Realloc(p)
#endif

#if CYTHON_COMPILING_IN_LIMITED_API
  // __Pyx_PyCode_HasFreeVars isn't easily emulated in the limited API (but isn't really necessary)
  #define __Pyx_PyFrame_SetLineNumber(frame, lineno)
#elif CYTHON_COMPILING_IN_GRAAL
  #define __Pyx_PyCode_HasFreeVars(co)  (PyCode_GetNumFree(co) > 0)
  #define __Pyx_PyFrame_SetLineNumber(frame, lineno) _PyFrame_SetLineNumber((frame), (lineno))
#else
  #define __Pyx_PyCode_HasFreeVars(co)  (PyCode_GetNumFree(co) > 0)
  #define __Pyx_PyFrame_SetLineNumber(frame, lineno)  (frame)->f_lineno = (lineno)
#endif

#if CYTHON_COMPILING_IN_LIMITED_API
  #define __Pyx_PyThreadState_Current PyThreadState_Get()
#elif !CYTHON_FAST_THREAD_STATE
  #define __Pyx_PyThreadState_Current PyThreadState_GET()
#elif PY_VERSION_HEX >= 0x030d00A1
  #define __Pyx_PyThreadState_Current PyThreadState_GetUnchecked()
#else
  #define __Pyx_PyThreadState_Current _PyThreadState_UncheckedGet()
#endif

#if CYTHON_USE_MODULE_STATE
static CYTHON_INLINE void *__Pyx__PyModule_GetState(PyObject *op)
{
    void *result;

    result = PyModule_GetState(op);
    if (!result)
        Py_FatalError("Couldn't find the module state");
    return result;
}
// Define a macro with a cast because the modulestate type isn't known yet and
// is a typedef struct so impossible to forward declare
#define __Pyx_PyModule_GetState(o) ($modulestatetype_cname *)__Pyx__PyModule_GetState(o)
#else
#define __Pyx_PyModule_GetState(op) ((void)op,$modulestateglobal_cname)
#endif

// The "Try" variants may return NULL on static types with the Limited API on earlier versions
// so should be used for optimization rather than where a result is required.
#define __Pyx_PyObject_GetSlot(obj, name, func_ctype)  __Pyx_PyType_GetSlot(Py_TYPE((PyObject *) obj), name, func_ctype)
#define __Pyx_PyObject_TryGetSlot(obj, name, func_ctype) __Pyx_PyType_TryGetSlot(Py_TYPE(obj), name, func_ctype)
#define __Pyx_PyObject_TryGetSubSlot(obj, sub, name, func_ctype) __Pyx_PyType_TryGetSubSlot(Py_TYPE(obj), sub, name, func_ctype)
#if CYTHON_USE_TYPE_SLOTS
  #define __Pyx_PyType_GetSlot(type, name, func_ctype)  ((type)->name)
  #define __Pyx_PyType_TryGetSlot(type, name, func_ctype) __Pyx_PyType_GetSlot(type, name, func_ctype)
  #define __Pyx_PyType_TryGetSubSlot(type, sub, name, func_ctype) (((type)->sub) ? ((type)->sub->name) : NULL)
#else
  #define __Pyx_PyType_GetSlot(type, name, func_ctype)  ((func_ctype) PyType_GetSlot((type), Py_##name))
  #define __Pyx_PyType_TryGetSlot(type, name, func_ctype) \
    ((__PYX_LIMITED_VERSION_HEX >= 0x030A0000 || \
     (PyType_GetFlags(type) & Py_TPFLAGS_HEAPTYPE) || __Pyx_get_runtime_version() >= 0x030A0000) ? \
     __Pyx_PyType_GetSlot(type, name, func_ctype) : NULL)
  #define __Pyx_PyType_TryGetSubSlot(obj, sub, name, func_ctype) __Pyx_PyType_TryGetSlot(obj, name, func_ctype)
#endif

#if CYTHON_COMPILING_IN_CPYTHON && PY_VERSION_HEX < 0x030d0000 || defined(_PyDict_NewPresized)
#define __Pyx_PyDict_NewPresized(n)  ((n <= 8) ? PyDict_New() : _PyDict_NewPresized(n))
#else
#define __Pyx_PyDict_NewPresized(n)  PyDict_New()
#endif

#define __Pyx_PyNumber_Divide(x,y)         PyNumber_TrueDivide(x,y)
#define __Pyx_PyNumber_InPlaceDivide(x,y)  PyNumber_InPlaceTrueDivide(x,y)

#if CYTHON_COMPILING_IN_CPYTHON && PY_VERSION_HEX < 0x030d0000 && CYTHON_USE_UNICODE_INTERNALS
// _PyDict_GetItem_KnownHash() existed from CPython 3.5 to 3.12, but it was
// dropping exceptions in 3.5. Since 3.6, exceptions are kept.
#define __Pyx_PyDict_GetItemStrWithError(dict, name)  _PyDict_GetItem_KnownHash(dict, name, ((PyASCIIObject *) name)->hash)
static CYTHON_INLINE PyObject * __Pyx_PyDict_GetItemStr(PyObject *dict, PyObject *name) {
    PyObject *res = __Pyx_PyDict_GetItemStrWithError(dict, name);
    if (res == NULL) PyErr_Clear();
    return res;
}
#elif !CYTHON_COMPILING_IN_PYPY || PYPY_VERSION_NUM >= 0x07020000
#define __Pyx_PyDict_GetItemStrWithError  PyDict_GetItemWithError
#define __Pyx_PyDict_GetItemStr           PyDict_GetItem
#else
static CYTHON_INLINE PyObject * __Pyx_PyDict_GetItemStrWithError(PyObject *dict, PyObject *name) {
    // This is tricky - we should return a borrowed reference but not swallow non-KeyError exceptions. 8-|
    // But: this function is only used in Py2 and older PyPys,
    // and currently only for argument parsing and other non-correctness-critical lookups
    // and we know that 'name' is an interned 'str' with pre-calculated hash value (only comparisons can fail),
    // thus, performance matters more than correctness here, especially in the "not found" case.
#if CYTHON_COMPILING_IN_PYPY
    // So we ignore any exceptions in old PyPys ...
    return PyDict_GetItem(dict, name);
#else
    // and hack together a stripped-down and modified PyDict_GetItem() in CPython 2.
    PyDictEntry *ep;
    PyDictObject *mp = (PyDictObject*) dict;
    long hash = ((PyStringObject *) name)->ob_shash;
    assert(hash != -1); /* hash values of interned strings are always initialised */
    ep = (mp->ma_lookup)(mp, name, hash);
    if (ep == NULL) {
        // error occurred
        return NULL;
    }
    // found or not found
    return ep->me_value;
#endif
}
#define __Pyx_PyDict_GetItemStr           PyDict_GetItem
#endif

/* Type slots */

#if CYTHON_USE_TYPE_SLOTS
  #define __Pyx_PyType_GetFlags(tp)   (((PyTypeObject *)tp)->tp_flags)
  #define __Pyx_PyType_HasFeature(type, feature)  ((__Pyx_PyType_GetFlags(type) & (feature)) != 0)
#else
  #define __Pyx_PyType_GetFlags(tp)   (PyType_GetFlags((PyTypeObject *)tp))
  #define __Pyx_PyType_HasFeature(type, feature)  PyType_HasFeature(type, feature)
#endif

// There is no replacement for "Py_TYPE(obj)->iternext" in the C-API.
// PyIter_Next() discards the StopIteration, unlike Python's "next()".
#define __Pyx_PyObject_GetIterNextFunc(iterator)  __Pyx_PyObject_GetSlot(iterator, tp_iternext, iternextfunc)

#if CYTHON_USE_TYPE_SPECS && PY_VERSION_HEX >= 0x03080000
// In Py3.8+, instances of heap types need to decref their type on deallocation.
// https://bugs.python.org/issue35810
#define __Pyx_PyHeapTypeObject_GC_Del(obj)  { \
    PyTypeObject *type = Py_TYPE((PyObject*)obj); \
    assert(__Pyx_PyType_HasFeature(type, Py_TPFLAGS_HEAPTYPE)); \
    PyObject_GC_Del(obj); \
    Py_DECREF(type); \
}
#else
#define __Pyx_PyHeapTypeObject_GC_Del(obj)  PyObject_GC_Del(obj)
#endif

#if CYTHON_COMPILING_IN_LIMITED_API
  #define __Pyx_PyUnicode_READY(op)       (0)
  #define __Pyx_PyUnicode_READ_CHAR(u, i) PyUnicode_ReadChar(u, i)
  #define __Pyx_PyUnicode_MAX_CHAR_VALUE(u)   ((void)u, 1114111U)
  #define __Pyx_PyUnicode_KIND(u)         ((void)u, (0))
  // __Pyx_PyUnicode_DATA() and __Pyx_PyUnicode_READ() must go together, e.g. for iteration.
  #define __Pyx_PyUnicode_DATA(u)         ((void*)u)
  #define __Pyx_PyUnicode_READ(k, d, i)   ((void)k, PyUnicode_ReadChar((PyObject*)(d), i))
  //#define __Pyx_PyUnicode_WRITE(k, d, i, ch)  /* not available */
  #define __Pyx_PyUnicode_IS_TRUE(u)      (0 != PyUnicode_GetLength(u))
#else
  #if PY_VERSION_HEX >= 0x030C0000
    // Py3.12 / PEP-623 removed wstr type unicode strings and all of the PyUnicode_READY() machinery.
    #define __Pyx_PyUnicode_READY(op)       (0)
  #else
    #define __Pyx_PyUnicode_READY(op)       (likely(PyUnicode_IS_READY(op)) ? \
                                                0 : _PyUnicode_Ready((PyObject *)(op)))
  #endif

  #define __Pyx_PyUnicode_READ_CHAR(u, i) PyUnicode_READ_CHAR(u, i)
  #define __Pyx_PyUnicode_MAX_CHAR_VALUE(u)   PyUnicode_MAX_CHAR_VALUE(u)
  #define __Pyx_PyUnicode_KIND(u)         ((int)PyUnicode_KIND(u))
  #define __Pyx_PyUnicode_DATA(u)         PyUnicode_DATA(u)
  #define __Pyx_PyUnicode_READ(k, d, i)   PyUnicode_READ(k, d, i)
  #define __Pyx_PyUnicode_WRITE(k, d, i, ch)  PyUnicode_WRITE(k, d, i, (Py_UCS4) ch)
  #if PY_VERSION_HEX >= 0x030C0000
    #define __Pyx_PyUnicode_IS_TRUE(u)      (0 != PyUnicode_GET_LENGTH(u))
  #else
    #if CYTHON_COMPILING_IN_CPYTHON && PY_VERSION_HEX >= 0x03090000
    // Avoid calling deprecated C-API functions in Py3.9+ that PEP-623 schedules for removal in Py3.12.
    // https://www.python.org/dev/peps/pep-0623/
    #define __Pyx_PyUnicode_IS_TRUE(u)      (0 != (likely(PyUnicode_IS_READY(u)) ? PyUnicode_GET_LENGTH(u) : ((PyCompactUnicodeObject *)(u))->wstr_length))
    #else
    #define __Pyx_PyUnicode_IS_TRUE(u)      (0 != (likely(PyUnicode_IS_READY(u)) ? PyUnicode_GET_LENGTH(u) : PyUnicode_GET_SIZE(u)))
    #endif
  #endif
#endif

#if CYTHON_COMPILING_IN_PYPY
  #define __Pyx_PyUnicode_Concat(a, b)      PyNumber_Add(a, b)
  #define __Pyx_PyUnicode_ConcatSafe(a, b)  PyNumber_Add(a, b)
#else
  #define __Pyx_PyUnicode_Concat(a, b)      PyUnicode_Concat(a, b)
  #define __Pyx_PyUnicode_ConcatSafe(a, b)  ((unlikely((a) == Py_None) || unlikely((b) == Py_None)) ? \
      PyNumber_Add(a, b) : __Pyx_PyUnicode_Concat(a, b))
#endif

#if CYTHON_COMPILING_IN_PYPY
  #if !defined(PyUnicode_DecodeUnicodeEscape)
    #define PyUnicode_DecodeUnicodeEscape(s, size, errors)  PyUnicode_Decode(s, size, "unicode_escape", errors)
  #endif
  #if !defined(PyUnicode_Contains)
    #define PyUnicode_Contains(u, s)  PySequence_Contains(u, s)
  #endif
  #if !defined(PyByteArray_Check)
    #define PyByteArray_Check(obj)  PyObject_TypeCheck(obj, &PyByteArray_Type)
  #endif
  #if !defined(PyObject_Format)
    #define PyObject_Format(obj, fmt)  PyObject_CallMethod(obj, "__format__", "O", fmt)
  #endif
#endif

// ("..." % x)  must call PyNumber_Remainder() if x is a string subclass that implements "__rmod__()".
#define __Pyx_PyString_FormatSafe(a, b)   ((unlikely((a) == Py_None || (PyString_Check(b) && !PyString_CheckExact(b)))) ? PyNumber_Remainder(a, b) : __Pyx_PyString_Format(a, b))
#define __Pyx_PyUnicode_FormatSafe(a, b)  ((unlikely((a) == Py_None || (PyUnicode_Check(b) && !PyUnicode_CheckExact(b)))) ? PyNumber_Remainder(a, b) : PyUnicode_Format(a, b))
#define __Pyx_PyString_Format(a, b)  PyUnicode_Format(a, b)

// TODO: remove this block
#define PyBaseString_Type            PyUnicode_Type
#define PyStringObject               PyUnicodeObject
#define PyString_Type                PyUnicode_Type
#define PyString_Check               PyUnicode_Check
#define PyString_CheckExact          PyUnicode_CheckExact
// PyPy3 used to define "PyObject_Unicode"
#ifndef PyObject_Unicode
  #define PyObject_Unicode             PyObject_Str
#endif

#define __Pyx_PyBaseString_Check(obj) PyUnicode_Check(obj)
#define __Pyx_PyBaseString_CheckExact(obj) PyUnicode_CheckExact(obj)

#if CYTHON_COMPILING_IN_CPYTHON
  #define __Pyx_PySequence_ListKeepNew(obj) \
    (likely(PyList_CheckExact(obj) && Py_REFCNT(obj) == 1) ? __Pyx_NewRef(obj) : PySequence_List(obj))
#else
  #define __Pyx_PySequence_ListKeepNew(obj)  PySequence_List(obj)
#endif

#ifndef PySet_CheckExact
  #define PySet_CheckExact(obj)        __Pyx_IS_TYPE(obj, &PySet_Type)
#endif

#if PY_VERSION_HEX >= 0x030900A4
  #define __Pyx_SET_REFCNT(obj, refcnt) Py_SET_REFCNT(obj, refcnt)
  #define __Pyx_SET_SIZE(obj, size) Py_SET_SIZE(obj, size)
#else
  #define __Pyx_SET_REFCNT(obj, refcnt) Py_REFCNT(obj) = (refcnt)
  #define __Pyx_SET_SIZE(obj, size) Py_SIZE(obj) = (size)
#endif

#if CYTHON_AVOID_THREAD_UNSAFE_BORROWED_REFS && PY_VERSION_HEX >= 0x030d00b1
#define __Pyx_PyList_GetItemRef(o, i) PyList_GetItemRef(o, i)
#define __Pyx_PyDict_GetItemRef(dict, key, result) PyDict_GetItemRef(dict, key, result)
#elif !CYTHON_AVOID_BORROWED_REFS

#if CYTHON_ASSUME_SAFE_MACROS
#define __Pyx_PyList_GetItemRef(o, i) __Pyx_NewRef(PyList_GET_ITEM(o, i))
#else
#define __Pyx_PyList_GetItemRef(o, i) PySequence_GetItem(o, i)
#endif

static CYTHON_INLINE int __Pyx_PyDict_GetItemRef(PyObject *dict, PyObject *key, PyObject **result) {
  *result = PyDict_GetItem(dict, key);
  if (*result == NULL) {
    return 0;
  }
  Py_INCREF(*result);
  return 1;
}
#else
#define __Pyx_PyList_GetItemRef(o, i) PySequence_GetItem(o, i)
static CYTHON_INLINE int __Pyx_PyDict_GetItemRef(PyObject *dict, PyObject *key, PyObject **result) {
  *result = PyObject_GetItem(dict, key);
  if (PyErr_Occurred()) {
    return -1;
  } else if (*result == NULL) {
    return 0;
  }
  return 1;
}
#endif

// No-op macro for calling Py_VISIT() on known constants that can never participate in reference cycles.
// Users can define "CYTHON_DEBUG_VISIT_CONST=1" to help in debugging reference issues.
#if defined(CYTHON_DEBUG_VISIT_CONST) && CYTHON_DEBUG_VISIT_CONST
  #define __Pyx_VISIT_CONST(obj)  Py_VISIT(obj)
#else
  #define __Pyx_VISIT_CONST(obj)
#endif

#if CYTHON_ASSUME_SAFE_MACROS
  #define __Pyx_PySequence_ITEM(o, i) PySequence_ITEM(o, i)
  #define __Pyx_PySequence_SIZE(seq)  Py_SIZE(seq)
  #define __Pyx_PyTuple_SET_ITEM(o, i, v) (PyTuple_SET_ITEM(o, i, v), (0))
  #define __Pyx_PyTuple_GET_ITEM(o, i) PyTuple_GET_ITEM(o, i)
  #define __Pyx_PyList_SET_ITEM(o, i, v) (PyList_SET_ITEM(o, i, v), (0))
  #define __Pyx_PyList_GET_ITEM(o, i) PyList_GET_ITEM(o, i)
#else
  #define __Pyx_PySequence_ITEM(o, i) PySequence_GetItem(o, i)
  // NOTE: might fail with exception => check for -1
  #define __Pyx_PySequence_SIZE(seq)  PySequence_Size(seq)
  // NOTE: this doesn't leak a reference to whatever is at o[i]
  #define __Pyx_PyTuple_SET_ITEM(o, i, v) PyTuple_SetItem(o, i, v)
  #define __Pyx_PyTuple_GET_ITEM(o, i) PyTuple_GetItem(o, i)
  #define __Pyx_PyList_SET_ITEM(o, i, v) PyList_SetItem(o, i, v)
  #define __Pyx_PyList_GET_ITEM(o, i) PyList_GetItem(o, i)
#endif

#if CYTHON_ASSUME_SAFE_SIZE
  #define __Pyx_PyTuple_GET_SIZE(o) PyTuple_GET_SIZE(o)
  #define __Pyx_PyList_GET_SIZE(o) PyList_GET_SIZE(o)
  #define __Pyx_PySet_GET_SIZE(o) PySet_GET_SIZE(o)
  #define __Pyx_PyBytes_GET_SIZE(o) PyBytes_GET_SIZE(o)
  #define __Pyx_PyByteArray_GET_SIZE(o) PyByteArray_GET_SIZE(o)
  #define __Pyx_PyUnicode_GET_LENGTH(o) PyUnicode_GET_LENGTH(o)
#else
  // These all need exception checks for -1.
  #define __Pyx_PyTuple_GET_SIZE(o) PyTuple_Size(o)
  #define __Pyx_PyList_GET_SIZE(o) PyList_Size(o)
  #define __Pyx_PySet_GET_SIZE(o) PySet_Size(o)
  #define __Pyx_PyBytes_GET_SIZE(o) PyBytes_Size(o)
  #define __Pyx_PyByteArray_GET_SIZE(o) PyByteArray_Size(o)
  #define __Pyx_PyUnicode_GET_LENGTH(o) PyUnicode_GetLength(o)
#endif

#if __PYX_LIMITED_VERSION_HEX >= 0x030d00A1
  #define __Pyx_PyImport_AddModuleRef(name) PyImport_AddModuleRef(name)
#else
  static CYTHON_INLINE PyObject *__Pyx_PyImport_AddModuleRef(const char *name) {
      PyObject *module = PyImport_AddModule(name);
      Py_XINCREF(module);
      return module;
  }
#endif

// TODO: remove
#define PyBoolObject                 PyLongObject

#if CYTHON_COMPILING_IN_PYPY && !defined(PyUnicode_InternFromString)
  #define PyUnicode_InternFromString(s) PyUnicode_FromString(s)
#endif

#define __Pyx_PyLong_FromHash_t PyLong_FromSsize_t
#define __Pyx_PyLong_AsHash_t   __Pyx_PyIndex_AsSsize_t


// backport of PyAsyncMethods from Py3.10 to older Py3.x versions
#if __PYX_LIMITED_VERSION_HEX >= 0x030A0000
    #define __Pyx_PySendResult PySendResult
#else
    typedef enum {
        PYGEN_RETURN = 0,
        PYGEN_ERROR = -1,
        PYGEN_NEXT = 1,
    } __Pyx_PySendResult;
#endif

#if CYTHON_COMPILING_IN_LIMITED_API || PY_VERSION_HEX < 0x030A00A3
  typedef __Pyx_PySendResult (*__Pyx_pyiter_sendfunc)(PyObject *iter, PyObject *value, PyObject **result);
#else
  #define __Pyx_pyiter_sendfunc sendfunc
#endif

// "Py_am_send" requires Py3.10 when using type specs.
#define __PYX_HAS_PY_AM_SEND  (!CYTHON_USE_TYPE_SPECS || CYTHON_USE_AM_SEND && __PYX_LIMITED_VERSION_HEX >= 0x030A0000)

#if __PYX_LIMITED_VERSION_HEX >= 0x030A0000
    #define __Pyx_PyAsyncMethodsStruct PyAsyncMethods
    #define __Pyx_SlotTpAsAsync(s) (&(s))
#else
    // PyAsyncMethods in Py<3.10 lacks "am_send"
    typedef struct {
        unaryfunc am_await;
        unaryfunc am_aiter;
        unaryfunc am_anext;
        __Pyx_pyiter_sendfunc am_send;
    } __Pyx_PyAsyncMethodsStruct;

    #define __Pyx_SlotTpAsAsync(s) ((PyAsyncMethods*)&(s))
#endif

// Use a flag in Py < 3.10 to mark coroutines that have the "am_send" field.
#if CYTHON_USE_AM_SEND && PY_VERSION_HEX < 0x030A00F0
    #define __Pyx_TPFLAGS_HAVE_AM_SEND (1UL << 21)
#else
    #define __Pyx_TPFLAGS_HAVE_AM_SEND (0)
#endif


/////////////// CythonABIVersion.proto ///////////////
//@proto_block: module_declarations
// This needs to go after the utility code 'proto' section but before user code and utility impl.

#if CYTHON_COMPILING_IN_LIMITED_API
    // The limited API makes some significant changes to data structures, so we don't
    // want to share the implementations compiled with and without the limited API.
    #define __PYX_LIMITED_ABI_SUFFIX  "limited"
#else
    #define __PYX_LIMITED_ABI_SUFFIX
#endif

#ifndef __PYX_MONITORING_ABI_SUFFIX
    #define __PYX_MONITORING_ABI_SUFFIX
#endif

#define CYTHON_ABI  __PYX_ABI_VERSION __PYX_LIMITED_ABI_SUFFIX __PYX_MONITORING_ABI_SUFFIX

#define __PYX_ABI_MODULE_NAME "_cython_" CYTHON_ABI
#define __PYX_TYPE_MODULE_PREFIX __PYX_ABI_MODULE_NAME "."


/////////////// IncludeStructmemberH.proto ///////////////
//@proto_block: utility_code_proto_before_types

#include <structmember.h>


/////////////// SmallCodeConfig.proto ///////////////

#ifndef CYTHON_SMALL_CODE
#if defined(__clang__)
    #define CYTHON_SMALL_CODE
#elif defined(__GNUC__) && (__GNUC__ > 4 || (__GNUC__ == 4 && __GNUC_MINOR__ >= 3))
    #define CYTHON_SMALL_CODE __attribute__((cold))
#else
    #define CYTHON_SMALL_CODE
#endif
#endif


/////////////// PyModInitFuncType.proto ///////////////

#ifndef CYTHON_NO_PYINIT_EXPORT
  #define __Pyx_PyMODINIT_FUNC PyMODINIT_FUNC
#else
  // define this to PyObject * manually because PyMODINIT_FUNC adds __declspec(dllexport) to it's definition.
  #ifdef __cplusplus
  #define __Pyx_PyMODINIT_FUNC extern "C" PyObject *
  #else
  #define __Pyx_PyMODINIT_FUNC PyObject *
  #endif
#endif


/////////////// FastTypeChecks.proto ///////////////

#if CYTHON_COMPILING_IN_CPYTHON
#define __Pyx_TypeCheck(obj, type) __Pyx_IsSubtype(Py_TYPE(obj), (PyTypeObject *)type)
#define __Pyx_TypeCheck2(obj, type1, type2) __Pyx_IsAnySubtype2(Py_TYPE(obj), (PyTypeObject *)type1, (PyTypeObject *)type2)
static CYTHON_INLINE int __Pyx_IsSubtype(PyTypeObject *a, PyTypeObject *b);/*proto*/
static CYTHON_INLINE int __Pyx_IsAnySubtype2(PyTypeObject *cls, PyTypeObject *a, PyTypeObject *b);/*proto*/
static CYTHON_INLINE int __Pyx_PyErr_GivenExceptionMatches(PyObject *err, PyObject *type);/*proto*/
static CYTHON_INLINE int __Pyx_PyErr_GivenExceptionMatches2(PyObject *err, PyObject *type1, PyObject *type2);/*proto*/
#else
#define __Pyx_TypeCheck(obj, type) PyObject_TypeCheck(obj, (PyTypeObject *)type)
#define __Pyx_TypeCheck2(obj, type1, type2) (PyObject_TypeCheck(obj, (PyTypeObject *)type1) || PyObject_TypeCheck(obj, (PyTypeObject *)type2))
#define __Pyx_PyErr_GivenExceptionMatches(err, type) PyErr_GivenExceptionMatches(err, type)
static CYTHON_INLINE int __Pyx_PyErr_GivenExceptionMatches2(PyObject *err, PyObject *type1, PyObject *type2) {
    return PyErr_GivenExceptionMatches(err, type1) || PyErr_GivenExceptionMatches(err, type2);
}
#endif
#define __Pyx_PyErr_ExceptionMatches2(err1, err2)  __Pyx_PyErr_GivenExceptionMatches2(__Pyx_PyErr_CurrentExceptionType(), err1, err2)

#define __Pyx_PyException_Check(obj) __Pyx_TypeCheck(obj, PyExc_Exception)
#ifdef PyExceptionInstance_Check
  #define __Pyx_PyBaseException_Check(obj) PyExceptionInstance_Check(obj)
#else
  #define __Pyx_PyBaseException_Check(obj) __Pyx_TypeCheck(obj, PyExc_BaseException)
#endif


/////////////// FastTypeChecks ///////////////
//@requires: Exceptions.c::PyThreadStateGet
//@requires: Exceptions.c::PyErrFetchRestore

#if CYTHON_COMPILING_IN_CPYTHON
static int __Pyx_InBases(PyTypeObject *a, PyTypeObject *b) {
    while (a) {
        a = __Pyx_PyType_GetSlot(a, tp_base, PyTypeObject*);
        if (a == b)
            return 1;
    }
    return b == &PyBaseObject_Type;
}

static CYTHON_INLINE int __Pyx_IsSubtype(PyTypeObject *a, PyTypeObject *b) {
    PyObject *mro;
    if (a == b) return 1;
    mro = a->tp_mro;
    if (likely(mro)) {
        Py_ssize_t i, n;
        n = PyTuple_GET_SIZE(mro);
        for (i = 0; i < n; i++) {
            if (PyTuple_GET_ITEM(mro, i) == (PyObject *)b)
                return 1;
        }
        return 0;
    }
    // should only get here for incompletely initialised types, i.e. never under normal usage patterns
    return __Pyx_InBases(a, b);
}

static CYTHON_INLINE int __Pyx_IsAnySubtype2(PyTypeObject *cls, PyTypeObject *a, PyTypeObject *b) {
    PyObject *mro;
    if (cls == a || cls == b) return 1;
    mro = cls->tp_mro;
    if (likely(mro)) {
        Py_ssize_t i, n;
        n = PyTuple_GET_SIZE(mro);
        for (i = 0; i < n; i++) {
            PyObject *base = PyTuple_GET_ITEM(mro, i);
            if (base == (PyObject *)a || base == (PyObject *)b)
                return 1;
        }
        return 0;
    }
    // should only get here for incompletely initialised types, i.e. never under normal usage patterns
    return __Pyx_InBases(cls, a) || __Pyx_InBases(cls, b);
}


static CYTHON_INLINE int __Pyx_inner_PyErr_GivenExceptionMatches2(PyObject *err, PyObject* exc_type1, PyObject *exc_type2) {
    if (exc_type1) {
        return __Pyx_IsAnySubtype2((PyTypeObject*)err, (PyTypeObject*)exc_type1, (PyTypeObject*)exc_type2);
    } else {
        return __Pyx_IsSubtype((PyTypeObject*)err, (PyTypeObject*)exc_type2);
    }
}

// so far, we only call PyErr_GivenExceptionMatches() with an exception type (not instance) as first argument
// => optimise for that case

static int __Pyx_PyErr_GivenExceptionMatchesTuple(PyObject *exc_type, PyObject *tuple) {
    Py_ssize_t i, n;
    assert(PyExceptionClass_Check(exc_type));
    n = PyTuple_GET_SIZE(tuple);
    // the tight subtype checking in Py3 allows faster out-of-order comparison
    for (i=0; i<n; i++) {
        if (exc_type == PyTuple_GET_ITEM(tuple, i)) return 1;
    }
    for (i=0; i<n; i++) {
        PyObject *t = PyTuple_GET_ITEM(tuple, i);
        if (likely(PyExceptionClass_Check(t))) {
            if (__Pyx_inner_PyErr_GivenExceptionMatches2(exc_type, NULL, t)) return 1;
        } else {
            // FIXME: Py3: PyErr_SetString(PyExc_TypeError, "catching classes that do not inherit from BaseException is not allowed");
        }
    }
    return 0;
}

static CYTHON_INLINE int __Pyx_PyErr_GivenExceptionMatches(PyObject *err, PyObject* exc_type) {
    if (likely(err == exc_type)) return 1;
    if (likely(PyExceptionClass_Check(err))) {
        if (likely(PyExceptionClass_Check(exc_type))) {
            return __Pyx_inner_PyErr_GivenExceptionMatches2(err, NULL, exc_type);
        } else if (likely(PyTuple_Check(exc_type))) {
            return __Pyx_PyErr_GivenExceptionMatchesTuple(err, exc_type);
        } else {
            // FIXME: Py3: PyErr_SetString(PyExc_TypeError, "catching classes that do not inherit from BaseException is not allowed");
        }
    }
    return PyErr_GivenExceptionMatches(err, exc_type);
}

static CYTHON_INLINE int __Pyx_PyErr_GivenExceptionMatches2(PyObject *err, PyObject *exc_type1, PyObject *exc_type2) {
    // Only used internally with known exception types => pure safety check assertions.
    assert(PyExceptionClass_Check(exc_type1));
    assert(PyExceptionClass_Check(exc_type2));
    if (likely(err == exc_type1 || err == exc_type2)) return 1;
    if (likely(PyExceptionClass_Check(err))) {
        return __Pyx_inner_PyErr_GivenExceptionMatches2(err, exc_type1, exc_type2);
    }
    return (PyErr_GivenExceptionMatches(err, exc_type1) || PyErr_GivenExceptionMatches(err, exc_type2));
}

#endif


/////////////// MathInitCode ///////////////

#if defined(_WIN32) || defined(WIN32) || defined(MS_WINDOWS)
  #ifndef _USE_MATH_DEFINES
    #define _USE_MATH_DEFINES
  #endif
#endif
#include <math.h>

#ifdef NAN
#define __PYX_NAN() ((float) NAN)
#else
static CYTHON_INLINE float __PYX_NAN() {
  // Initialize NaN.  The sign is irrelevant, an exponent with all bits 1 and
  // a nonzero mantissa means NaN.  If the first bit in the mantissa is 1, it is
  // a quiet NaN.
  float value;
  memset(&value, 0xFF, sizeof(value));
  return value;
}
#endif

#if defined(__CYGWIN__) && defined(_LDBL_EQ_DBL)
#define __Pyx_truncl trunc
#else
#define __Pyx_truncl truncl
#endif

/////////////// ForceInitThreads.proto ///////////////
//@proto_block: utility_code_proto_before_types

#ifndef __PYX_FORCE_INIT_THREADS
  #define __PYX_FORCE_INIT_THREADS 0
#endif


/////////////// ModuleCreationPEP489 ///////////////
//@substitute: naming

//#if CYTHON_PEP489_MULTI_PHASE_INIT
static CYTHON_SMALL_CODE int __Pyx_check_single_interpreter(void) {
    static PY_INT64_T main_interpreter_id = -1;
#if CYTHON_COMPILING_IN_GRAAL
    PY_INT64_T current_id = PyInterpreterState_GetIDFromThreadState(PyThreadState_Get());
#else
    PY_INT64_T current_id = PyInterpreterState_GetID(PyThreadState_Get()->interp);
#endif
    if (main_interpreter_id == -1) {
        main_interpreter_id = current_id;
        return (unlikely(current_id == -1)) ? -1 : 0;
    } else if (unlikely(main_interpreter_id != current_id))

    {
        PyErr_SetString(
            PyExc_ImportError,
            "Interpreter change detected - this module can only be loaded into one interpreter per process.");
        return -1;
    }
    return 0;
}

#if CYTHON_COMPILING_IN_LIMITED_API
static CYTHON_SMALL_CODE int __Pyx_copy_spec_to_module(PyObject *spec, PyObject *module, const char* from_name, const char* to_name, int allow_none)
#else
static CYTHON_SMALL_CODE int __Pyx_copy_spec_to_module(PyObject *spec, PyObject *moddict, const char* from_name, const char* to_name, int allow_none)
#endif
{
    PyObject *value = PyObject_GetAttrString(spec, from_name);
    int result = 0;
    if (likely(value)) {
        if (allow_none || value != Py_None) {
#if CYTHON_COMPILING_IN_LIMITED_API
            result = PyModule_AddObject(module, to_name, value);
#else
            result = PyDict_SetItemString(moddict, to_name, value);
#endif
        }
        Py_DECREF(value);
    } else if (PyErr_ExceptionMatches(PyExc_AttributeError)) {
        PyErr_Clear();
    } else {
        result = -1;
    }
    return result;
}

static CYTHON_SMALL_CODE PyObject* ${pymodule_create_func_cname}(PyObject *spec, PyModuleDef *def) {
    PyObject *module = NULL, *moddict, *modname;
    CYTHON_UNUSED_VAR(def);

    // For now, we only have exactly one module instance.
    if (__Pyx_check_single_interpreter())
        return NULL;
    if (${module_cname})
        return __Pyx_NewRef(${module_cname});

    modname = PyObject_GetAttrString(spec, "name");
    if (unlikely(!modname)) goto bad;

    module = PyModule_NewObject(modname);
    Py_DECREF(modname);
    if (unlikely(!module)) goto bad;

#if CYTHON_COMPILING_IN_LIMITED_API
    moddict = module;
#else
    moddict = PyModule_GetDict(module);
    if (unlikely(!moddict)) goto bad;
    // moddict is a borrowed reference
#endif

    if (unlikely(__Pyx_copy_spec_to_module(spec, moddict, "loader", "__loader__", 1) < 0)) goto bad;
    if (unlikely(__Pyx_copy_spec_to_module(spec, moddict, "origin", "__file__", 1) < 0)) goto bad;
    if (unlikely(__Pyx_copy_spec_to_module(spec, moddict, "parent", "__package__", 1) < 0)) goto bad;
    if (unlikely(__Pyx_copy_spec_to_module(spec, moddict, "submodule_search_locations", "__path__", 0) < 0)) goto bad;

    return module;
bad:
    Py_XDECREF(module);
    return NULL;
}
//#endif


/////////////// CodeObjectCache.proto ///////////////

#if CYTHON_COMPILING_IN_LIMITED_API
typedef PyObject __Pyx_CachedCodeObjectType;
#else
typedef PyCodeObject __Pyx_CachedCodeObjectType;
#endif

typedef struct {
    __Pyx_CachedCodeObjectType* code_object;
    int code_line;
} __Pyx_CodeObjectCacheEntry;

struct __Pyx_CodeObjectCache {
    int count;
    int max_count;
    __Pyx_CodeObjectCacheEntry* entries;
};

static struct __Pyx_CodeObjectCache __pyx_code_cache = {0,0,NULL};

static int __pyx_bisect_code_objects(__Pyx_CodeObjectCacheEntry* entries, int count, int code_line);

static __Pyx_CachedCodeObjectType *__pyx_find_code_object(int code_line);
static void __pyx_insert_code_object(int code_line, __Pyx_CachedCodeObjectType* code_object);

/////////////// CodeObjectCache ///////////////
// Note that errors are simply ignored in the code below.
// This is just a cache, if a lookup or insertion fails - so what?

static int __pyx_bisect_code_objects(__Pyx_CodeObjectCacheEntry* entries, int count, int code_line) {
    int start = 0, mid = 0, end = count - 1;
    if (end >= 0 && code_line > entries[end].code_line) {
        return count;
    }
    while (start < end) {
        mid = start + (end - start) / 2;
        if (code_line < entries[mid].code_line) {
            end = mid;
        } else if (code_line > entries[mid].code_line) {
             start = mid + 1;
        } else {
            return mid;
        }
    }
    if (code_line <= entries[mid].code_line) {
        return mid;
    } else {
        return mid + 1;
    }
}

static __Pyx_CachedCodeObjectType *__pyx_find_code_object(int code_line) {
    __Pyx_CachedCodeObjectType* code_object;
    int pos;
    if (unlikely(!code_line) || unlikely(!__pyx_code_cache.entries)) {
        return NULL;
    }
    pos = __pyx_bisect_code_objects(__pyx_code_cache.entries, __pyx_code_cache.count, code_line);
    if (unlikely(pos >= __pyx_code_cache.count) || unlikely(__pyx_code_cache.entries[pos].code_line != code_line)) {
        return NULL;
    }
    code_object = __pyx_code_cache.entries[pos].code_object;
    Py_INCREF(code_object);
    return code_object;
}

static void __pyx_insert_code_object(int code_line, __Pyx_CachedCodeObjectType* code_object)
{
    int pos, i;
    __Pyx_CodeObjectCacheEntry* entries = __pyx_code_cache.entries;
    if (unlikely(!code_line)) {
        return;
    }
    if (unlikely(!entries)) {
        entries = (__Pyx_CodeObjectCacheEntry*)PyMem_Malloc(64*sizeof(__Pyx_CodeObjectCacheEntry));
        if (likely(entries)) {
            __pyx_code_cache.entries = entries;
            __pyx_code_cache.max_count = 64;
            __pyx_code_cache.count = 1;
            entries[0].code_line = code_line;
            entries[0].code_object = code_object;
            Py_INCREF(code_object);
        }
        return;
    }
    pos = __pyx_bisect_code_objects(__pyx_code_cache.entries, __pyx_code_cache.count, code_line);
    if ((pos < __pyx_code_cache.count) && unlikely(__pyx_code_cache.entries[pos].code_line == code_line)) {
        __Pyx_CachedCodeObjectType* tmp = entries[pos].code_object;
        entries[pos].code_object = code_object;
        Py_DECREF(tmp);
        return;
    }
    if (__pyx_code_cache.count == __pyx_code_cache.max_count) {
        int new_max = __pyx_code_cache.max_count + 64;
        entries = (__Pyx_CodeObjectCacheEntry*)PyMem_Realloc(
            __pyx_code_cache.entries, ((size_t)new_max) * sizeof(__Pyx_CodeObjectCacheEntry));
        if (unlikely(!entries)) {
            return;
        }
        __pyx_code_cache.entries = entries;
        __pyx_code_cache.max_count = new_max;
    }
    for (i=__pyx_code_cache.count; i>pos; i--) {
        entries[i] = entries[i-1];
    }
    entries[pos].code_line = code_line;
    entries[pos].code_object = code_object;
    __pyx_code_cache.count++;
    Py_INCREF(code_object);
}

/////////////// CodeObjectCache.cleanup ///////////////

  if (__pyx_code_cache.entries) {
      __Pyx_CodeObjectCacheEntry* entries = __pyx_code_cache.entries;
      int i, count = __pyx_code_cache.count;
      __pyx_code_cache.count = 0;
      __pyx_code_cache.max_count = 0;
      __pyx_code_cache.entries = NULL;
      for (i=0; i<count; i++) {
          Py_DECREF(entries[i].code_object);
      }
      PyMem_Free(entries);
  }

/////////////// GetRuntimeVersion.proto ///////////////

static unsigned long __Pyx_get_runtime_version(void);

/////////////// GetRuntimeVersion ///////////////

static unsigned long __Pyx_get_runtime_version(void) {
    // We will probably never need the alpha/beta status, so avoid the complexity to parse it.
#if __PYX_LIMITED_VERSION_HEX >= 0x030B00A4
    return Py_Version & ~0xFFUL;
#else
    static unsigned long __Pyx_cached_runtime_version = 0;
    if (__Pyx_cached_runtime_version == 0) {
        const char* rt_version = Py_GetVersion();
        unsigned long version = 0;
        unsigned long factor = 0x01000000UL;
        unsigned int digit = 0;
        int i = 0;
        while (factor) {
            while ('0' <= rt_version[i] && rt_version[i] <= '9') {
                digit = digit * 10 + (unsigned int) (rt_version[i] - '0');
                ++i;
            }
            version += factor * digit;
            if (rt_version[i] != '.')
                break;
            digit = 0;
            factor >>= 8;
            ++i;
        }
        __Pyx_cached_runtime_version = version;
    }
    return __Pyx_cached_runtime_version;
#endif
}

/////////////// CheckBinaryVersion.proto ///////////////

static int __Pyx_check_binary_version(unsigned long ct_version, unsigned long rt_version, int allow_newer);

/////////////// CheckBinaryVersion ///////////////

static int __Pyx_check_binary_version(unsigned long ct_version, unsigned long rt_version, int allow_newer) {
    // runtime version is: -1 => older, 0 => equal, 1 => newer
    const unsigned long MAJOR_MINOR = 0xFFFF0000UL;
    if ((rt_version & MAJOR_MINOR) == (ct_version & MAJOR_MINOR))
        return 0;
    if (likely(allow_newer && (rt_version & MAJOR_MINOR) > (ct_version & MAJOR_MINOR)))
        return 1;

    {
        char message[200];
        PyOS_snprintf(message, sizeof(message),
                      "compile time Python version %d.%d "
                      "of module '%.100s' "
                      "%s "
                      "runtime version %d.%d",
                       (int) (ct_version >> 24), (int) ((ct_version >> 16) & 0xFF),
                       __Pyx_MODULE_NAME,
                       (allow_newer) ? "was newer than" : "does not match",
                       (int) (rt_version >> 24), (int) ((rt_version >> 16) & 0xFF)
       );
        // returns 0 or -1
        return PyErr_WarnEx(NULL, message, 1);
    }
}

/////////////// IsLittleEndian.proto ///////////////

static CYTHON_INLINE int __Pyx_Is_Little_Endian(void);

/////////////// IsLittleEndian ///////////////

static CYTHON_INLINE int __Pyx_Is_Little_Endian(void)
{
  union {
    uint32_t u32;
    uint8_t u8[4];
  } S;
  S.u32 = 0x01020304;
  return S.u8[0] == 4;
}

/////////////// Refnanny.proto ///////////////

#ifndef CYTHON_REFNANNY
  #define CYTHON_REFNANNY 0
#endif

#if CYTHON_REFNANNY
  typedef struct {
    void (*INCREF)(void*, PyObject*, Py_ssize_t);
    void (*DECREF)(void*, PyObject*, Py_ssize_t);
    void (*GOTREF)(void*, PyObject*, Py_ssize_t);
    void (*GIVEREF)(void*, PyObject*, Py_ssize_t);
    void* (*SetupContext)(const char*, Py_ssize_t, const char*);
    void (*FinishContext)(void**);
  } __Pyx_RefNannyAPIStruct;
  static __Pyx_RefNannyAPIStruct *__Pyx_RefNanny = NULL;
  static __Pyx_RefNannyAPIStruct *__Pyx_RefNannyImportAPI(const char *modname); /*proto*/
  #define __Pyx_RefNannyDeclarations void *__pyx_refnanny = NULL;
  #define __Pyx_RefNannySetupContext(name, acquire_gil) \
          if (acquire_gil) { \
              PyGILState_STATE __pyx_gilstate_save = PyGILState_Ensure(); \
              __pyx_refnanny = __Pyx_RefNanny->SetupContext((name), (__LINE__), (__FILE__)); \
              PyGILState_Release(__pyx_gilstate_save); \
          } else { \
              __pyx_refnanny = __Pyx_RefNanny->SetupContext((name), (__LINE__), (__FILE__)); \
          }
  #define __Pyx_RefNannyFinishContextNogil() { \
              PyGILState_STATE __pyx_gilstate_save = PyGILState_Ensure(); \
              __Pyx_RefNannyFinishContext(); \
              PyGILState_Release(__pyx_gilstate_save); \
          }
  #define __Pyx_RefNannyFinishContextNogil() { \
              PyGILState_STATE __pyx_gilstate_save = PyGILState_Ensure(); \
              __Pyx_RefNannyFinishContext(); \
              PyGILState_Release(__pyx_gilstate_save); \
          }
  #define __Pyx_RefNannyFinishContext() \
          __Pyx_RefNanny->FinishContext(&__pyx_refnanny)
  #define __Pyx_INCREF(r)  __Pyx_RefNanny->INCREF(__pyx_refnanny, (PyObject *)(r), (__LINE__))
  #define __Pyx_DECREF(r)  __Pyx_RefNanny->DECREF(__pyx_refnanny, (PyObject *)(r), (__LINE__))
  #define __Pyx_GOTREF(r)  __Pyx_RefNanny->GOTREF(__pyx_refnanny, (PyObject *)(r), (__LINE__))
  #define __Pyx_GIVEREF(r) __Pyx_RefNanny->GIVEREF(__pyx_refnanny, (PyObject *)(r), (__LINE__))
  #define __Pyx_XINCREF(r)  do { if((r) == NULL); else {__Pyx_INCREF(r); }} while(0)
  #define __Pyx_XDECREF(r)  do { if((r) == NULL); else {__Pyx_DECREF(r); }} while(0)
  #define __Pyx_XGOTREF(r)  do { if((r) == NULL); else {__Pyx_GOTREF(r); }} while(0)
  #define __Pyx_XGIVEREF(r) do { if((r) == NULL); else {__Pyx_GIVEREF(r);}} while(0)
#else
  #define __Pyx_RefNannyDeclarations
  #define __Pyx_RefNannySetupContext(name, acquire_gil)
  #define __Pyx_RefNannyFinishContextNogil()
  #define __Pyx_RefNannyFinishContext()
  #define __Pyx_INCREF(r) Py_INCREF(r)
  #define __Pyx_DECREF(r) Py_DECREF(r)
  #define __Pyx_GOTREF(r)
  #define __Pyx_GIVEREF(r)
  #define __Pyx_XINCREF(r) Py_XINCREF(r)
  #define __Pyx_XDECREF(r) Py_XDECREF(r)
  #define __Pyx_XGOTREF(r)
  #define __Pyx_XGIVEREF(r)
#endif /* CYTHON_REFNANNY */

#define __Pyx_Py_XDECREF_SET(r, v) do {                         \
        PyObject *tmp = (PyObject *) r;                         \
        r = v; Py_XDECREF(tmp);                                 \
    } while (0)
#define __Pyx_XDECREF_SET(r, v) do {                            \
        PyObject *tmp = (PyObject *) r;                         \
        r = v; __Pyx_XDECREF(tmp);                              \
    } while (0)
#define __Pyx_DECREF_SET(r, v) do {                             \
        PyObject *tmp = (PyObject *) r;                         \
        r = v; __Pyx_DECREF(tmp);                               \
    } while (0)

#define __Pyx_CLEAR(r)    do { PyObject* tmp = ((PyObject*)(r)); r = NULL; __Pyx_DECREF(tmp);} while(0)
#define __Pyx_XCLEAR(r)   do { if((r) != NULL) {PyObject* tmp = ((PyObject*)(r)); r = NULL; __Pyx_DECREF(tmp);}} while(0)

/////////////// Refnanny ///////////////

#if CYTHON_REFNANNY
static __Pyx_RefNannyAPIStruct *__Pyx_RefNannyImportAPI(const char *modname) {
    PyObject *m = NULL, *p = NULL;
    void *r = NULL;
    m = PyImport_ImportModule(modname);
    if (!m) goto end;
    p = PyObject_GetAttrString(m, "RefNannyAPI");
    if (!p) goto end;
    r = PyLong_AsVoidPtr(p);
end:
    Py_XDECREF(p);
    Py_XDECREF(m);
    return (__Pyx_RefNannyAPIStruct *)r;
}
#endif /* CYTHON_REFNANNY */


/////////////// ImportRefnannyAPI ///////////////

#if CYTHON_REFNANNY
__Pyx_RefNanny = __Pyx_RefNannyImportAPI("refnanny");
if (!__Pyx_RefNanny) {
  PyErr_Clear();
  __Pyx_RefNanny = __Pyx_RefNannyImportAPI("Cython.Runtime.refnanny");
  if (!__Pyx_RefNanny)
      Py_FatalError("failed to import 'refnanny' module");
}
#endif


/////////////// RegisterModuleCleanup.proto ///////////////
//@substitute: naming

static void ${cleanup_cname}(PyObject *self); /*proto*/

#if CYTHON_COMPILING_IN_PYPY
static int __Pyx_RegisterCleanup(void); /*proto*/
#else
#define __Pyx_RegisterCleanup() (0)
#endif

/////////////// RegisterModuleCleanup ///////////////
//@substitute: naming

#if CYTHON_COMPILING_IN_PYPY
static PyObject* ${cleanup_cname}_atexit(PyObject *module, PyObject *unused) {
    CYTHON_UNUSED_VAR(unused);
    ${cleanup_cname}(module);
    Py_INCREF(Py_None); return Py_None;
}

static int __Pyx_RegisterCleanup(void) {
    // Don't use Py_AtExit because that has a 32-call limit and is called
    // after python finalization.
    // Also, we try to prepend the cleanup function to "atexit._exithandlers"
    // in Py2 because CPython runs them last-to-first. Being run last allows
    // user exit code to run before us that may depend on the globals
    // and cached objects that we are about to clean up.

    static PyMethodDef cleanup_def = {
        "__cleanup", (PyCFunction)${cleanup_cname}_atexit, METH_NOARGS, 0};

    PyObject *cleanup_func = 0;
    PyObject *atexit = 0;
    PyObject *reg = 0;
    PyObject *args = 0;
    PyObject *res = 0;
    int ret = -1;

    cleanup_func = PyCFunction_New(&cleanup_def, 0);
    if (!cleanup_func)
        goto bad;

    atexit = PyImport_ImportModule("atexit");
    if (!atexit)
        goto bad;
    reg = PyObject_GetAttrString(atexit, "_exithandlers");
    if (reg && PyList_Check(reg)) {
        PyObject *a, *kw;
        a = PyTuple_New(0);
        kw = PyDict_New();
        if (!a || !kw) {
            Py_XDECREF(a);
            Py_XDECREF(kw);
            goto bad;
        }
        args = PyTuple_Pack(3, cleanup_func, a, kw);
        Py_DECREF(a);
        Py_DECREF(kw);
        if (!args)
            goto bad;
        ret = PyList_Insert(reg, 0, args);
    } else {
        if (!reg)
            PyErr_Clear();
        Py_XDECREF(reg);
        reg = PyObject_GetAttrString(atexit, "register");
        if (!reg)
            goto bad;
        args = PyTuple_Pack(1, cleanup_func);
        if (!args)
            goto bad;
        res = PyObject_CallObject(reg, args);
        if (!res)
            goto bad;
        ret = 0;
    }
bad:
    Py_XDECREF(cleanup_func);
    Py_XDECREF(atexit);
    Py_XDECREF(reg);
    Py_XDECREF(args);
    Py_XDECREF(res);
    return ret;
}
#endif

/////////////// FastGil.init ///////////////
__Pyx_FastGilFuncInit();

/////////////// NoFastGil.proto ///////////////
//@proto_block: utility_code_proto_before_types

#define __Pyx_PyGILState_Ensure PyGILState_Ensure
#define __Pyx_PyGILState_Release PyGILState_Release
#define __Pyx_FastGIL_Remember()
#define __Pyx_FastGIL_Forget()
#define __Pyx_FastGilFuncInit()

/////////////// FastGil.proto ///////////////
//@proto_block: utility_code_proto_before_types

#if CYTHON_FAST_GIL

struct __Pyx_FastGilVtab {
  PyGILState_STATE (*Fast_PyGILState_Ensure)(void);
  void (*Fast_PyGILState_Release)(PyGILState_STATE oldstate);
  void (*FastGIL_Remember)(void);
  void (*FastGIL_Forget)(void);
};

static void __Pyx_FastGIL_Noop(void) {}
static struct __Pyx_FastGilVtab __Pyx_FastGilFuncs = {
  PyGILState_Ensure,
  PyGILState_Release,
  __Pyx_FastGIL_Noop,
  __Pyx_FastGIL_Noop
};

static void __Pyx_FastGilFuncInit(void);

#define __Pyx_PyGILState_Ensure __Pyx_FastGilFuncs.Fast_PyGILState_Ensure
#define __Pyx_PyGILState_Release __Pyx_FastGilFuncs.Fast_PyGILState_Release
#define __Pyx_FastGIL_Remember __Pyx_FastGilFuncs.FastGIL_Remember
#define __Pyx_FastGIL_Forget __Pyx_FastGilFuncs.FastGIL_Forget

#ifndef CYTHON_THREAD_LOCAL
  #if defined(__cplusplus) && __cplusplus >= 201103L
    #define CYTHON_THREAD_LOCAL thread_local
  #elif defined (__STDC_VERSION__) && __STDC_VERSION__ >= 201112
    #define CYTHON_THREAD_LOCAL _Thread_local
  #elif defined(__GNUC__)
    #define CYTHON_THREAD_LOCAL __thread
  #elif defined(_MSC_VER)
    #define CYTHON_THREAD_LOCAL __declspec(thread)
  #endif
#endif

#else
#define __Pyx_PyGILState_Ensure PyGILState_Ensure
#define __Pyx_PyGILState_Release PyGILState_Release
#define __Pyx_FastGIL_Remember()
#define __Pyx_FastGIL_Forget()
#define __Pyx_FastGilFuncInit()
#endif

/////////////// FastGil ///////////////
// The implementations of PyGILState_Ensure/Release calls PyThread_get_key_value
// several times which is turns out to be quite slow (slower in fact than
// acquiring the GIL itself).  Simply storing it in a thread local for the
// common case is much faster.
// To make optimal use of this thread local, we attempt to share it between
// modules.

#if CYTHON_FAST_GIL

#define __Pyx_FastGIL_ABI_module __PYX_ABI_MODULE_NAME
#define __Pyx_FastGIL_PyCapsuleName "FastGilFuncs"
#define __Pyx_FastGIL_PyCapsule \
    __Pyx_FastGIL_ABI_module "." __Pyx_FastGIL_PyCapsuleName

#ifdef CYTHON_THREAD_LOCAL

#include "pythread.h"
#include "pystate.h"

static CYTHON_THREAD_LOCAL PyThreadState *__Pyx_FastGil_tcur = NULL;
static CYTHON_THREAD_LOCAL int __Pyx_FastGil_tcur_depth = 0;
static int __Pyx_FastGil_autoTLSkey = -1;

static CYTHON_INLINE void __Pyx_FastGIL_Remember0(void) {
  ++__Pyx_FastGil_tcur_depth;
}

static CYTHON_INLINE void __Pyx_FastGIL_Forget0(void) {
  if (--__Pyx_FastGil_tcur_depth == 0) {
    __Pyx_FastGil_tcur = NULL;
  }
}

static CYTHON_INLINE PyThreadState *__Pyx_FastGil_get_tcur(void) {
  PyThreadState *tcur = __Pyx_FastGil_tcur;
  if (tcur == NULL) {
    tcur = __Pyx_FastGil_tcur = (PyThreadState*)PyThread_get_key_value(__Pyx_FastGil_autoTLSkey);
  }
  return tcur;
}

static PyGILState_STATE __Pyx_FastGil_PyGILState_Ensure(void) {
  int current;
  PyThreadState *tcur;
  __Pyx_FastGIL_Remember0();
  tcur = __Pyx_FastGil_get_tcur();
  if (tcur == NULL) {
    // Uninitialized, need to initialize now.
    return PyGILState_Ensure();
  }
  current = tcur == __Pyx_PyThreadState_Current;
  if (current == 0) {
    PyEval_RestoreThread(tcur);
  }
  ++tcur->gilstate_counter;
  return current ? PyGILState_LOCKED : PyGILState_UNLOCKED;
}

static void __Pyx_FastGil_PyGILState_Release(PyGILState_STATE oldstate) {
  PyThreadState *tcur = __Pyx_FastGil_get_tcur();
  __Pyx_FastGIL_Forget0();
  if (tcur->gilstate_counter == 1) {
    // This is the last lock, do all the cleanup as well.
    PyGILState_Release(oldstate);
  } else {
    --tcur->gilstate_counter;
    if (oldstate == PyGILState_UNLOCKED) {
      PyEval_SaveThread();
    }
  }
}

static void __Pyx_FastGilFuncInit0(void) {
  /* Try to detect autoTLSkey. */
  int key;
  void* this_thread_state = (void*) PyGILState_GetThisThreadState();
  for (key = 0; key < 100; key++) {
    if (PyThread_get_key_value(key) == this_thread_state) {
      __Pyx_FastGil_autoTLSkey = key;
      break;
    }
  }
  if (__Pyx_FastGil_autoTLSkey != -1) {
    PyObject* capsule = NULL;
    PyObject* abi_module = NULL;
    __Pyx_PyGILState_Ensure = __Pyx_FastGil_PyGILState_Ensure;
    __Pyx_PyGILState_Release = __Pyx_FastGil_PyGILState_Release;
    __Pyx_FastGIL_Remember = __Pyx_FastGIL_Remember0;
    __Pyx_FastGIL_Forget = __Pyx_FastGIL_Forget0;
    capsule = PyCapsule_New(&__Pyx_FastGilFuncs, __Pyx_FastGIL_PyCapsule, NULL);
    if (capsule) {
        abi_module = __Pyx_PyImport_AddModuleRef(__Pyx_FastGIL_ABI_module);
        if (abi_module) {
          PyObject_SetAttrString(abi_module, __Pyx_FastGIL_PyCapsuleName, capsule);
          Py_DECREF(abi_module);
        }
    }
    Py_XDECREF(capsule);
  }
}

#else

static void __Pyx_FastGilFuncInit0(void) {
}

#endif

static void __Pyx_FastGilFuncInit(void) {
  struct __Pyx_FastGilVtab* shared = (struct __Pyx_FastGilVtab*)PyCapsule_Import(__Pyx_FastGIL_PyCapsule, 1);
  if (shared) {
    __Pyx_FastGilFuncs = *shared;
  } else {
   PyErr_Clear();
    __Pyx_FastGilFuncInit0();
  }
}

#endif

///////////////////// PretendToInitialize ////////////////////////

#ifdef __cplusplus
// In C++ a variable must actually be initialized to make returning
// it defined behaviour, and there doesn't seem to be a viable compiler trick to
// avoid that.
#include <type_traits>
template <typename T>
static void __Pyx_pretend_to_initialize(T* ptr) {
    // In C++11 we have enough introspection to work out which types it's actually
    // necessary to apply this to (non-trivial types will have been initialized by
    // the definition). Below C++11 just initialize everything.
#if __cplusplus > 201103L
    if ((std::is_trivially_default_constructible<T>::value))
#endif
        *ptr = T();
    (void)ptr;
}
#else
// For C,  taking an address of a variable is enough to make returning it
// defined behaviour.
static CYTHON_INLINE void __Pyx_pretend_to_initialize(void* ptr) { (void)ptr; }
#endif

///////////////////// UtilityCodePragmas /////////////////////////

#ifdef _MSC_VER
#pragma warning( push )
/* Warning 4127: conditional expression is constant
 * Cython uses constant conditional expressions to allow in inline functions to be optimized at
 * compile-time, so this warning is not useful
 */
#pragma warning( disable : 4127 )
#endif

///////////////////// UtilityCodePragmasEnd //////////////////////

#ifdef _MSC_VER
#pragma warning( pop )  /* undo whatever Cython has done to warnings */
#endif


//////////////////// NewCodeObj.proto ////////////////////////
//@proto_block: init_codeobjects

static PyObject* __Pyx_PyCode_New(
        //int argcount,
        //int num_posonly_args,
        //int num_kwonly_args,
        //int nlocals,
        // int s,
        //int flags,
        //int first_line,
        __Pyx_PyCode_New_function_description descr,
        // PyObject *code,
        // PyObject *consts,
        // PyObject* n,
        // PyObject *varnames_tuple,
        PyObject **varnames,
        // PyObject *freevars,
        // PyObject *cellvars,
        PyObject *filename,
        PyObject *funcname,
        const char *line_table,
        PyObject *tuple_dedup_map
);/*proto*/

//////////////////// NewCodeObj ////////////////////////

#if CYTHON_COMPILING_IN_LIMITED_API
    // Note that the limited API doesn't know about PyCodeObject, so the type of this
    // is PyObject (unlike for the main API)
    static PyObject* __Pyx__PyCode_New(int a, int p, int k, int l, int s, int f,
                                       PyObject *code, PyObject *c, PyObject* n, PyObject *v,
                                       PyObject *fv, PyObject *cell, PyObject* fn,
                                       PyObject *name, int fline, PyObject *lnos) {
        // Backout option for generating a code object.
        // PyCode_NewEmpty isn't in the limited API. Therefore the two options are
        //  1. Python call of the code type with a long list of positional args.
        //  2. Generate a code object by compiling some trivial code, and customize.
        // We use the second because it's less sensitive to changes in the code type
        // constructor with version.
        PyObject *exception_table = NULL;
        PyObject *types_module=NULL, *code_type=NULL, *result=NULL;
        #if __PYX_LIMITED_VERSION_HEX < 0x030B0000
        PyObject *version_info;  /* borrowed */
        PyObject *py_minor_version = NULL;
        #endif
        long minor_version = 0;
        PyObject *type, *value, *traceback;

        // we must be able to call this while an exception is happening - thus clear then restore the state
        PyErr_Fetch(&type, &value, &traceback);

        #if __PYX_LIMITED_VERSION_HEX >= 0x030B0000
        minor_version = 11;
        // we don't yet need to distinguish between versions > 11
        // Note that from 3.13, when we do, we can use Py_Version
        #else
        if (!(version_info = PySys_GetObject("version_info"))) goto end;
        if (!(py_minor_version = PySequence_GetItem(version_info, 1))) goto end;
        minor_version = PyLong_AsLong(py_minor_version);
        Py_DECREF(py_minor_version);
        if (minor_version == -1 && PyErr_Occurred()) goto end;
        #endif

        if (!(types_module = PyImport_ImportModule("types"))) goto end;
        if (!(code_type = PyObject_GetAttrString(types_module, "CodeType"))) goto end;

        if (minor_version <= 7) {
            // 3.7:
            // code(argcount, kwonlyargcount, nlocals, stacksize, flags, codestring,
            //        constants, names, varnames, filename, name, firstlineno,
            //        lnotab[, freevars[, cellvars]])
            (void)p;
            result = PyObject_CallFunction(code_type, "iiiiiOOOOOOiOO", a, k, l, s, f, code,
                          c, n, v, fn, name, fline, lnos, fv, cell);
        } else if (minor_version <= 10) {
            // 3.8, 3.9, 3.10
            // code(argcount, posonlyargcount, kwonlyargcount, nlocals, stacksize,
            //    flags, codestring, constants, names, varnames, filename, name,
            //    firstlineno, lnotab[, freevars[, cellvars]])
            // 3.10 switches lnotab for linetable, but is otherwise the same
            result = PyObject_CallFunction(code_type, "iiiiiiOOOOOOiOO", a,p, k, l, s, f, code,
                          c, n, v, fn, name, fline, lnos, fv, cell);
        } else {
            // 3.11, 3.12
            // code(argcount, posonlyargcount, kwonlyargcount, nlocals, stacksize,
            //    flags, codestring, constants, names, varnames, filename, name,
            //    qualname, firstlineno, linetable, exceptiontable, freevars=(), cellvars=(), /)
            // We use name and qualname for simplicity
            if (!(exception_table = PyBytes_FromStringAndSize(NULL, 0))) goto end;
            result = PyObject_CallFunction(code_type, "iiiiiiOOOOOOOiOO", a,p, k, l, s, f, code,
                          c, n, v, fn, name, name, fline, lnos, exception_table, fv, cell);
        }

    end:
        Py_XDECREF(code_type);
        Py_XDECREF(exception_table);
        Py_XDECREF(types_module);
        if (type) {
            PyErr_Restore(type, value, traceback);
        }
        return result;
    }

#elif PY_VERSION_HEX >= 0x030B0000
  static PyCodeObject* __Pyx__PyCode_New(int a, int p, int k, int l, int s, int f,
                                         PyObject *code, PyObject *c, PyObject* n, PyObject *v,
                                         PyObject *fv, PyObject *cell, PyObject* fn,
                                         PyObject *name, int fline, PyObject *lnos) {
    // As earlier versions, but
    //  1. pass an empty bytes string as exception_table
    //  2. pass name as qualname (TODO this might implementing properly in future)
    PyCodeObject *result;
    result =
      #if PY_VERSION_HEX >= 0x030C0000
        PyUnstable_Code_NewWithPosOnlyArgs
      #else
        PyCode_NewWithPosOnlyArgs
      #endif
<<<<<<< HEAD
        (a, p, k, l, s, f, code, c, n, v, fv, cell, fn, name, name, fline, lnos, CGLOBAL(${empty_bytes}));
=======
        (a, p, k, l, s, f, code, c, n, v, fv, cell, fn, name, name, fline, lnos, EMPTY(bytes));
>>>>>>> 33e668a7
    return result;
  }
#elif PY_VERSION_HEX >= 0x030800B2 && !CYTHON_COMPILING_IN_PYPY
  #define __Pyx__PyCode_New(a, p, k, l, s, f, code, c, n, v, fv, cell, fn, name, fline, lnos) \
          PyCode_NewWithPosOnlyArgs(a, p, k, l, s, f, code, c, n, v, fv, cell, fn, name, fline, lnos)
#else
  #define __Pyx__PyCode_New(a, p, k, l, s, f, code, c, n, v, fv, cell, fn, name, fline, lnos) \
          PyCode_New(a, k, l, s, f, code, c, n, v, fv, cell, fn, name, fline, lnos)
#endif

// This is a specialised helper function for creating Cython's function code objects.
// It only receives the arguments that differ between the Cython functions of the module.
// This minimises the calling code in the module init function.
static PyObject* __Pyx_PyCode_New(
        //int argcount,
        //int num_posonly_args,
        //int num_kwonly_args,
        //int nlocals,
        // int s,
        //int flags,
        //int first_line,
        __Pyx_PyCode_New_function_description descr,
        // PyObject *code,
        // PyObject *consts,
        // PyObject* n,
        // PyObject *varnames_tuple,
        PyObject **varnames,
        // PyObject *freevars,
        // PyObject *cellvars,
        PyObject* filename,
        PyObject *funcname,
        // line table replaced lnotab in Py3.11 (PEP-626)
        const char *line_table,
        PyObject *tuple_dedup_map
) {

    PyObject *code_obj = NULL, *varnames_tuple_dedup = NULL, *code_bytes = NULL, *line_table_bytes = NULL;
    Py_ssize_t var_count = (Py_ssize_t) descr.nlocals;

    PyObject *varnames_tuple = PyTuple_New(var_count);
    if (unlikely(!varnames_tuple)) return NULL;
    for (Py_ssize_t i=0; i < var_count; i++) {
        Py_INCREF(varnames[i]);
        if (__Pyx_PyTuple_SET_ITEM(varnames_tuple, i, varnames[i]) != (0)) goto done;
    }

    #if CYTHON_COMPILING_IN_LIMITED_API
    varnames_tuple_dedup = PyDict_GetItem(tuple_dedup_map, varnames_tuple);
    if (!varnames_tuple_dedup) {
        if (unlikely(PyDict_SetItem(tuple_dedup_map, varnames_tuple, varnames_tuple) < 0)) goto done;
        varnames_tuple_dedup = varnames_tuple;
    }
    #else
    varnames_tuple_dedup = PyDict_SetDefault(tuple_dedup_map, varnames_tuple, varnames_tuple);
    if (unlikely(!varnames_tuple_dedup)) goto done;
    #endif

    #if CYTHON_AVOID_BORROWED_REFS
    Py_INCREF(varnames_tuple_dedup);
    #endif

    if (__PYX_LIMITED_VERSION_HEX >= (0x030b0000) && line_table != NULL) {
        line_table_bytes = PyBytes_FromStringAndSize(line_table, descr.line_table_length);
        if (unlikely(!line_table_bytes)) goto done;

        // Allocate a "byte code" array (oversized) to match the addresses in the line table.
        // Length and alignment must be a multiple of sizeof(_Py_CODEUNIT), which is CPython specific but currently 2.
        // CPython makes a copy of the code array internally, so make sure it's somewhat short (but not too short).
        Py_ssize_t code_len = (descr.line_table_length * 2 + 4) & ~3;
        code_bytes = PyBytes_FromStringAndSize(NULL, code_len);
        if (unlikely(!code_bytes)) goto done;
        char* c_code_bytes = PyBytes_AsString(code_bytes);
        if (unlikely(!c_code_bytes)) goto done;
        // We initialise the code array to '\0' even though a NOP would be more accurate,
        // but NOP changes its byte code ID across Python versions/implementations.
        memset(c_code_bytes, 0, (size_t) code_len);
    }

    code_obj = (PyObject*) __Pyx__PyCode_New(
        (int) descr.argcount,
        (int) descr.num_posonly_args,
        (int) descr.num_kwonly_args,
        (int) descr.nlocals,
        0,
        (int) descr.flags,
<<<<<<< HEAD
        code_bytes ? code_bytes : CGLOBAL(${empty_bytes}),
        CGLOBAL(${empty_tuple}),
        CGLOBAL(${empty_tuple}),
        varnames_tuple_dedup,
        CGLOBAL(${empty_tuple}),
        CGLOBAL(${empty_tuple}),
        filename,
        funcname,
        (int) descr.first_line,
        (__PYX_LIMITED_VERSION_HEX >= (0x030b0000)) ? line_table_bytes : CGLOBAL(${empty_bytes})
=======
        code_bytes ? code_bytes : EMPTY(bytes),
        EMPTY(tuple),
        EMPTY(tuple),
        varnames_tuple_dedup,
        EMPTY(tuple),
        EMPTY(tuple),
        filename,
        funcname,
        (int) descr.first_line,
        (__PYX_LIMITED_VERSION_HEX >= (0x030b0000)) ? line_table_bytes : EMPTY(bytes)
>>>>>>> 33e668a7
    );

done:
    Py_XDECREF(code_bytes);
    Py_XDECREF(line_table_bytes);
    #if CYTHON_AVOID_BORROWED_REFS
    Py_XDECREF(varnames_tuple_dedup);
    #endif
    Py_DECREF(varnames_tuple);
    return code_obj;
}

/////////////////////////// PyVersionSanityCheck.proto ///////////////////////

static int __Pyx_VersionSanityCheck(void); /* proto */

/////////////////////////// PyVersionSanityCheck ///////////////////////

static int __Pyx_VersionSanityCheck(void) {
  // Implementation notes:
  //  The main thing I'm worried about in mixing up Py_GIL_DISABLED since this is incredibly
  //  easy to do on Windows (where only a single pyconfig.h is provided, which is shared between
  //  the freethreading and non-freethreading executables).  Getting this wrong instantly crashes.
  //
  //  The debug and trace-refs checks are just because they're easy to do at the same time.
  //
  //  In order to test it we cannot use any internals of Python objects from C
  //  (especially refcounting) since we potentially have completely the wrong structure
  //  of PyObject.  PyRun_SimpleStringFlags and PySys_GetObject both look fairly safe to
  //  use like this.
  //
  //  Since PyRun_SimpleStringFlags runs in the __main__ scope, we should be careful not
  //  to define variables inside it.
  //  We use PyRun_SimpleStringFlags instead of PyRun_SimpleString since SimpleString is
  //  a macro, and MSVC doesn't like #ifdef within a macro expansion.
  //
  //  PyRun_SimpleStringFlags prints and clears the exception information.  We raise
  //  therefore raise the proper exception from C (I think the interface to PyErr_SetString
  //  should be consistent enough between builds for this to be OK). This is fragile but
  //  the best we can do.
  //
  #if CYTHON_COMPILING_IN_CPYTHON
  // from Python 3.8 debug and release builds are ABI compatible so skip the check
  #if PY_VERSION_HEX < 0x03080000
    if (PySys_GetObject("gettotalrefcount")) {
      #ifndef Py_DEBUG
        PyErr_SetString(
            PyExc_ImportError,
            "Module was compiled with a non-debug version of Python but imported into a debug version."
        );
        return -1;
      #endif
    } else {
      #ifdef Py_DEBUG
        PyErr_SetString(
            PyExc_ImportError,
            "Module was compiled with a debug version of Python but imported into a non-debug version."
        );
        return -1;
      #endif
    }
  #endif // Py_VERSION_HEX < 0x03080000
  #if PY_VERSION_HEX >= 0x030d0000
    if (PyRun_SimpleStringFlags(
      "if "
      #ifdef Py_GIL_DISABLED
        "not "
      #endif
      "__import__('sysconfig').get_config_var('Py_GIL_DISABLED'): raise ImportError",
      NULL
    ) == -1) {
        PyErr_SetString(
            PyExc_ImportError,
      #ifdef Py_GIL_DISABLED
            "Module was compiled with a freethreading build of Python but imported into a non-freethreading build."
      #else
            "Module was compiled with a non-freethreading build of Python but imported into a freethreading build."
      #endif
        );
      return -1;
    }
  #endif // version hex 3.13+
    if (PySys_GetObject("getobjects")) {
      #ifndef Py_TRACE_REFS
        PyErr_SetString(
            PyExc_ImportError,
            "Module was compiled without Py_TRACE_REFS but imported into a build of Python with."
        );
        return -1;
      #endif
    } else {
      #ifdef Py_TRACE_REFS
        PyErr_SetString(
            PyExc_ImportError,
            "Module was compiled with Py_TRACE_REFS but imported into a build of Python without."
        );
        return -1;
      #endif
    }
    const char code[] = "if __import__('sys').getsizeof(object()) != %u: raise ImportError";
    char formattedCode[sizeof(code)+50];
    PyOS_snprintf(formattedCode, sizeof(formattedCode), code, (unsigned int)sizeof(PyObject));
    if (PyRun_SimpleStringFlags(formattedCode, NULL) == -1) {
      PyErr_SetString(
        PyExc_ImportError,
        "Runtime and compile-time PyObject size do not match."
      );
      return -1;
    }
  #endif
    return 0;
}

/////////////////////////// AccessPyMutexForFreeThreading.proto ////////////

#if CYTHON_COMPILING_IN_CPYTHON_FREETHREADING
// TODO - this is likely to get exposed properly at some point
#ifndef Py_BUILD_CORE
#define Py_BUILD_CORE 1
#endif
#include "internal/pycore_lock.h"
#endif

////////////////////////// SharedInFreeThreading.proto //////////////////

#if CYTHON_COMPILING_IN_CPYTHON_FREETHREADING
#define __Pyx_shared_in_cpython_freethreading(x) shared(x)
#else
#define __Pyx_shared_in_cpython_freethreading(x)
#endif<|MERGE_RESOLUTION|>--- conflicted
+++ resolved
@@ -2284,11 +2284,7 @@
       #else
         PyCode_NewWithPosOnlyArgs
       #endif
-<<<<<<< HEAD
-        (a, p, k, l, s, f, code, c, n, v, fv, cell, fn, name, name, fline, lnos, CGLOBAL(${empty_bytes}));
-=======
         (a, p, k, l, s, f, code, c, n, v, fv, cell, fn, name, name, fline, lnos, EMPTY(bytes));
->>>>>>> 33e668a7
     return result;
   }
 #elif PY_VERSION_HEX >= 0x030800B2 && !CYTHON_COMPILING_IN_PYPY
@@ -2374,18 +2370,6 @@
         (int) descr.nlocals,
         0,
         (int) descr.flags,
-<<<<<<< HEAD
-        code_bytes ? code_bytes : CGLOBAL(${empty_bytes}),
-        CGLOBAL(${empty_tuple}),
-        CGLOBAL(${empty_tuple}),
-        varnames_tuple_dedup,
-        CGLOBAL(${empty_tuple}),
-        CGLOBAL(${empty_tuple}),
-        filename,
-        funcname,
-        (int) descr.first_line,
-        (__PYX_LIMITED_VERSION_HEX >= (0x030b0000)) ? line_table_bytes : CGLOBAL(${empty_bytes})
-=======
         code_bytes ? code_bytes : EMPTY(bytes),
         EMPTY(tuple),
         EMPTY(tuple),
@@ -2396,7 +2380,6 @@
         funcname,
         (int) descr.first_line,
         (__PYX_LIMITED_VERSION_HEX >= (0x030b0000)) ? line_table_bytes : EMPTY(bytes)
->>>>>>> 33e668a7
     );
 
 done:
