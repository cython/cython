/////////////// InitLimitedAPI ///////////////

#if defined(CYTHON_LIMITED_API) && 0  /* disabled: enabling Py_LIMITED_API needs more work */
  #ifndef Py_LIMITED_API
    #if CYTHON_LIMITED_API+0 > 0x03030000
      #define Py_LIMITED_API CYTHON_LIMITED_API
    #else
      #define Py_LIMITED_API 0x03030000
    #endif
  #endif
#endif


/////////////// CModulePreamble ///////////////

#include <stddef.h> /* For offsetof */
#ifndef offsetof
  #define offsetof(type, member) ( (size_t) & ((type*)0) -> member )
#endif

#if !defined(_WIN32) && !defined(WIN32) && !defined(MS_WINDOWS)
  #ifndef __stdcall
    #define __stdcall
  #endif
  #ifndef __cdecl
    #define __cdecl
  #endif
  #ifndef __fastcall
    #define __fastcall
  #endif
#endif

#ifndef DL_IMPORT
  #define DL_IMPORT(t) t
#endif
#ifndef DL_EXPORT
  #define DL_EXPORT(t) t
#endif

// For use in DL_IMPORT/DL_EXPORT macros.
#define __PYX_COMMA ,

#ifndef HAVE_LONG_LONG
  // CPython has required PY_LONG_LONG support for years, even if HAVE_LONG_LONG is not defined for us
  #define HAVE_LONG_LONG
#endif

#ifndef PY_LONG_LONG
  #define PY_LONG_LONG LONG_LONG
#endif

#ifndef Py_HUGE_VAL
  #define Py_HUGE_VAL HUGE_VAL
#endif

#ifdef PYPY_VERSION
  #define CYTHON_COMPILING_IN_PYPY 1
  #define CYTHON_COMPILING_IN_CPYTHON 0
  #define CYTHON_COMPILING_IN_LIMITED_API 0

  #undef CYTHON_USE_TYPE_SLOTS
  #define CYTHON_USE_TYPE_SLOTS 0
  #undef CYTHON_USE_TYPE_SPECS
  #define CYTHON_USE_TYPE_SPECS 0
  #undef CYTHON_USE_PYTYPE_LOOKUP
  #define CYTHON_USE_PYTYPE_LOOKUP 0
  #if PY_VERSION_HEX < 0x03050000
    #undef CYTHON_USE_ASYNC_SLOTS
    #define CYTHON_USE_ASYNC_SLOTS 0
  #elif !defined(CYTHON_USE_ASYNC_SLOTS)
    #define CYTHON_USE_ASYNC_SLOTS 1
  #endif
  #undef CYTHON_USE_PYLIST_INTERNALS
  #define CYTHON_USE_PYLIST_INTERNALS 0
  #undef CYTHON_USE_UNICODE_INTERNALS
  #define CYTHON_USE_UNICODE_INTERNALS 0
  #undef CYTHON_USE_UNICODE_WRITER
  #define CYTHON_USE_UNICODE_WRITER 0
  #undef CYTHON_USE_PYLONG_INTERNALS
  #define CYTHON_USE_PYLONG_INTERNALS 0
  #undef CYTHON_AVOID_BORROWED_REFS
  #define CYTHON_AVOID_BORROWED_REFS 1
  #undef CYTHON_ASSUME_SAFE_MACROS
  #define CYTHON_ASSUME_SAFE_MACROS 0
  #undef CYTHON_UNPACK_METHODS
  #define CYTHON_UNPACK_METHODS 0
  #undef CYTHON_FAST_THREAD_STATE
  #define CYTHON_FAST_THREAD_STATE 0
  #undef CYTHON_FAST_GIL
  #define CYTHON_FAST_GIL 0
  #undef CYTHON_METH_FASTCALL
  #define CYTHON_METH_FASTCALL 0
  #undef CYTHON_FAST_PYCALL
  #define CYTHON_FAST_PYCALL 0
  #ifndef CYTHON_PEP487_INIT_SUBCLASS
    #define CYTHON_PEP487_INIT_SUBCLASS (PY_MAJOR_VERSION >= 3)
  #endif
  #undef CYTHON_PEP489_MULTI_PHASE_INIT
  #define CYTHON_PEP489_MULTI_PHASE_INIT 0
  #undef CYTHON_USE_MODULE_STATE
  #define CYTHON_USE_MODULE_STATE 0
  #undef CYTHON_USE_TP_FINALIZE
  #define CYTHON_USE_TP_FINALIZE 0
  #undef CYTHON_USE_DICT_VERSIONS
  #define CYTHON_USE_DICT_VERSIONS 0
  #undef CYTHON_USE_EXC_INFO_STACK
  #define CYTHON_USE_EXC_INFO_STACK 0

#elif defined(CYTHON_LIMITED_API)
  // EXPERIMENTAL !!
  #define CYTHON_COMPILING_IN_PYPY 0
  #define CYTHON_COMPILING_IN_CPYTHON 0
  #define CYTHON_COMPILING_IN_LIMITED_API 1

  #undef CYTHON_USE_TYPE_SLOTS
  #define CYTHON_USE_TYPE_SLOTS 0
  #undef CYTHON_USE_TYPE_SPECS
  #define CYTHON_USE_TYPE_SPECS 1
  #undef CYTHON_USE_PYTYPE_LOOKUP
  #define CYTHON_USE_PYTYPE_LOOKUP 0
  #undef CYTHON_USE_ASYNC_SLOTS
  #define CYTHON_USE_ASYNC_SLOTS 0
  #undef CYTHON_USE_PYLIST_INTERNALS
  #define CYTHON_USE_PYLIST_INTERNALS 0
  #undef CYTHON_USE_UNICODE_INTERNALS
  #define CYTHON_USE_UNICODE_INTERNALS 0
  #ifndef CYTHON_USE_UNICODE_WRITER
    #define CYTHON_USE_UNICODE_WRITER 1
  #endif
  #undef CYTHON_USE_PYLONG_INTERNALS
  #define CYTHON_USE_PYLONG_INTERNALS 0
  #ifndef CYTHON_AVOID_BORROWED_REFS
    #define CYTHON_AVOID_BORROWED_REFS 0
  #endif
  #undef CYTHON_ASSUME_SAFE_MACROS
  #define CYTHON_ASSUME_SAFE_MACROS 0
  #undef CYTHON_UNPACK_METHODS
  #define CYTHON_UNPACK_METHODS 0
  #undef CYTHON_FAST_THREAD_STATE
  #define CYTHON_FAST_THREAD_STATE 0
  #undef CYTHON_FAST_GIL
  #define CYTHON_FAST_GIL 0
  #undef CYTHON_METH_FASTCALL
  #define CYTHON_METH_FASTCALL 0
  #undef CYTHON_FAST_PYCALL
  #define CYTHON_FAST_PYCALL 0
  #ifndef CYTHON_PEP487_INIT_SUBCLASS
    #define CYTHON_PEP487_INIT_SUBCLASS 1
  #endif
  #undef CYTHON_PEP489_MULTI_PHASE_INIT
  #define CYTHON_PEP489_MULTI_PHASE_INIT 0
  #undef CYTHON_USE_MODULE_STATE
  #define CYTHON_USE_MODULE_STATE 1
  #ifndef CYTHON_USE_TP_FINALIZE
    #define CYTHON_USE_TP_FINALIZE 1
  #endif
  #undef CYTHON_USE_DICT_VERSIONS
  #define CYTHON_USE_DICT_VERSIONS 0
  #undef CYTHON_USE_EXC_INFO_STACK
  #define CYTHON_USE_EXC_INFO_STACK 0

#else
  #define CYTHON_COMPILING_IN_PYPY 0
  #define CYTHON_COMPILING_IN_CPYTHON 1
  #define CYTHON_COMPILING_IN_LIMITED_API 0

  #ifndef CYTHON_USE_TYPE_SLOTS
    #define CYTHON_USE_TYPE_SLOTS 1
  #endif
  #ifndef CYTHON_USE_TYPE_SPECS
    #define CYTHON_USE_TYPE_SPECS 0
  #endif
  #ifndef CYTHON_USE_PYTYPE_LOOKUP
    #define CYTHON_USE_PYTYPE_LOOKUP 1
  #endif
  #if PY_MAJOR_VERSION < 3
    #undef CYTHON_USE_ASYNC_SLOTS
    #define CYTHON_USE_ASYNC_SLOTS 0
  #elif !defined(CYTHON_USE_ASYNC_SLOTS)
    #define CYTHON_USE_ASYNC_SLOTS 1
  #endif
  #ifndef CYTHON_USE_PYLONG_INTERNALS
    #define CYTHON_USE_PYLONG_INTERNALS 1
  #endif
  #ifndef CYTHON_USE_PYLIST_INTERNALS
    #define CYTHON_USE_PYLIST_INTERNALS 1
  #endif
  #ifndef CYTHON_USE_UNICODE_INTERNALS
    #define CYTHON_USE_UNICODE_INTERNALS 1
  #endif
  #if PY_VERSION_HEX < 0x030300F0
    #undef CYTHON_USE_UNICODE_WRITER
    #define CYTHON_USE_UNICODE_WRITER 0
  #elif !defined(CYTHON_USE_UNICODE_WRITER)
    #define CYTHON_USE_UNICODE_WRITER 1
  #endif
  #ifndef CYTHON_AVOID_BORROWED_REFS
    #define CYTHON_AVOID_BORROWED_REFS 0
  #endif
  #ifndef CYTHON_ASSUME_SAFE_MACROS
    #define CYTHON_ASSUME_SAFE_MACROS 1
  #endif
  #ifndef CYTHON_UNPACK_METHODS
    #define CYTHON_UNPACK_METHODS 1
  #endif
  #ifndef CYTHON_FAST_THREAD_STATE
    #define CYTHON_FAST_THREAD_STATE 1
  #endif
  #ifndef CYTHON_FAST_GIL
    // Py3<3.5.2 does not support _PyThreadState_UncheckedGet().
    #define CYTHON_FAST_GIL (PY_MAJOR_VERSION < 3 || PY_VERSION_HEX >= 0x03060000)
  #endif
  #ifndef CYTHON_METH_FASTCALL
    // CPython 3.6 introduced METH_FASTCALL but with slightly different
    // semantics. It became stable starting from CPython 3.7.
    #define CYTHON_METH_FASTCALL (PY_VERSION_HEX >= 0x030700A1)
  #endif
  #ifndef CYTHON_FAST_PYCALL
    #define CYTHON_FAST_PYCALL 1
  #endif
  #ifndef CYTHON_PEP487_INIT_SUBCLASS
    #define CYTHON_PEP487_INIT_SUBCLASS 1
  #endif
  #if PY_VERSION_HEX < 0x03050000
    #undef CYTHON_PEP489_MULTI_PHASE_INIT
    #define CYTHON_PEP489_MULTI_PHASE_INIT 0
  #elif !defined(CYTHON_PEP489_MULTI_PHASE_INIT)
    #define CYTHON_PEP489_MULTI_PHASE_INIT 1
  #endif
  #ifndef CYTHON_USE_MODULE_STATE
    // EXPERIMENTAL !!
    #define CYTHON_USE_MODULE_STATE 0
  #endif
  #if PY_VERSION_HEX < 0x030400a1
    #undef CYTHON_USE_TP_FINALIZE
    #define CYTHON_USE_TP_FINALIZE 0
  #elif !defined(CYTHON_USE_TP_FINALIZE)
    #define CYTHON_USE_TP_FINALIZE 1
  #endif
  #if PY_VERSION_HEX < 0x030600B1
    #undef CYTHON_USE_DICT_VERSIONS
    #define CYTHON_USE_DICT_VERSIONS 0
  #elif !defined(CYTHON_USE_DICT_VERSIONS)
    #define CYTHON_USE_DICT_VERSIONS 1
  #endif
  #if PY_VERSION_HEX < 0x030700A3
    #undef CYTHON_USE_EXC_INFO_STACK
    #define CYTHON_USE_EXC_INFO_STACK 0
  #elif !defined(CYTHON_USE_EXC_INFO_STACK)
    #define CYTHON_USE_EXC_INFO_STACK 1
  #endif
#endif

#if !defined(CYTHON_FAST_PYCCALL)
#define CYTHON_FAST_PYCCALL  (CYTHON_FAST_PYCALL && PY_VERSION_HEX >= 0x030600B1)
#endif

#if !defined(CYTHON_VECTORCALL)
#define CYTHON_VECTORCALL  (CYTHON_FAST_PYCCALL && PY_VERSION_HEX >= 0x030800B1)
#endif

/* Whether to use METH_FASTCALL with a fake backported implementation of vectorcall */
#define CYTHON_BACKPORT_VECTORCALL (CYTHON_METH_FASTCALL && PY_VERSION_HEX < 0x030800B1)

#if CYTHON_USE_PYLONG_INTERNALS
  #include "longintrepr.h"
  /* These short defines can easily conflict with other code */
  #undef SHIFT
  #undef BASE
  #undef MASK
  /* Compile-time sanity check that these are indeed equal.  Github issue #2670. */
  #ifdef SIZEOF_VOID_P
    enum { __pyx_check_sizeof_voidp = 1 / (int)(SIZEOF_VOID_P == sizeof(void*)) };
  #endif
#endif

#ifndef __has_attribute
  #define __has_attribute(x) 0
#endif

#ifndef __has_cpp_attribute
  #define __has_cpp_attribute(x) 0
#endif

// restrict
#ifndef CYTHON_RESTRICT
  #if defined(__GNUC__)
    #define CYTHON_RESTRICT __restrict__
  #elif defined(_MSC_VER) && _MSC_VER >= 1400
    #define CYTHON_RESTRICT __restrict
  #elif defined (__STDC_VERSION__) && __STDC_VERSION__ >= 199901L
    #define CYTHON_RESTRICT restrict
  #else
    #define CYTHON_RESTRICT
  #endif
#endif

// unused attribute
#ifndef CYTHON_UNUSED
# if defined(__GNUC__)
#   if !(defined(__cplusplus)) || (__GNUC__ > 3 || (__GNUC__ == 3 && __GNUC_MINOR__ >= 4))
#     define CYTHON_UNUSED __attribute__ ((__unused__))
#   else
#     define CYTHON_UNUSED
#   endif
# elif defined(__ICC) || (defined(__INTEL_COMPILER) && !defined(_MSC_VER))
#   define CYTHON_UNUSED __attribute__ ((__unused__))
# else
#   define CYTHON_UNUSED
# endif
#endif

#ifndef CYTHON_UNUSED_VAR
#  if defined(__cplusplus)
     template<class T> void CYTHON_UNUSED_VAR( const T& ) { }
#  else
#    define CYTHON_UNUSED_VAR(x) (void)(x)
#  endif
#endif

#ifndef CYTHON_MAYBE_UNUSED_VAR
  #define CYTHON_MAYBE_UNUSED_VAR(x) CYTHON_UNUSED_VAR(x)
#endif

#ifndef CYTHON_NCP_UNUSED
# if CYTHON_COMPILING_IN_CPYTHON
#  define CYTHON_NCP_UNUSED
# else
#  define CYTHON_NCP_UNUSED CYTHON_UNUSED
# endif
#endif

#define __Pyx_void_to_None(void_result) ((void)(void_result), Py_INCREF(Py_None), Py_None)

#ifdef _MSC_VER
    #ifndef _MSC_STDINT_H_
        #if _MSC_VER < 1300
            typedef unsigned char     uint8_t;
            typedef unsigned short    uint16_t;
            typedef unsigned int      uint32_t;
        #else
            typedef unsigned __int8   uint8_t;
            typedef unsigned __int16  uint16_t;
            typedef unsigned __int32  uint32_t;
        #endif
    #endif
    #if _MSC_VER < 1300
        #ifdef _WIN64
            typedef unsigned long long  __pyx_uintptr_t;
        #else
            typedef unsigned int        __pyx_uintptr_t;
        #endif
    #else
        #ifdef _WIN64
            typedef unsigned __int64    __pyx_uintptr_t;
        #else
            typedef unsigned __int32    __pyx_uintptr_t;
        #endif
    #endif
#else
    #include <stdint.h>
    typedef uintptr_t  __pyx_uintptr_t;
#endif


#ifndef CYTHON_FALLTHROUGH
  #if defined(__cplusplus) && __cplusplus >= 201103L
    #if __has_cpp_attribute(fallthrough)
      #define CYTHON_FALLTHROUGH [[fallthrough]]
    #elif __has_cpp_attribute(clang::fallthrough)
      #define CYTHON_FALLTHROUGH [[clang::fallthrough]]
    #elif __has_cpp_attribute(gnu::fallthrough)
      #define CYTHON_FALLTHROUGH [[gnu::fallthrough]]
    #endif
  #endif

  #ifndef CYTHON_FALLTHROUGH
    #if __has_attribute(fallthrough)
      #define CYTHON_FALLTHROUGH __attribute__((fallthrough))
    #else
      #define CYTHON_FALLTHROUGH
    #endif
  #endif

  #if defined(__clang__ ) && defined(__apple_build_version__)
    #if __apple_build_version__ < 7000000 /* Xcode < 7.0 */
      #undef  CYTHON_FALLTHROUGH
      #define CYTHON_FALLTHROUGH
    #endif
  #endif
#endif

/////////////// CInitCode ///////////////

// inline attribute
#ifndef CYTHON_INLINE
  #if defined(__clang__)
    #define CYTHON_INLINE __inline__ __attribute__ ((__unused__))
  #elif defined(__GNUC__)
    #define CYTHON_INLINE __inline__
  #elif defined(_MSC_VER)
    #define CYTHON_INLINE __inline
  #elif defined (__STDC_VERSION__) && __STDC_VERSION__ >= 199901L
    #define CYTHON_INLINE inline
  #else
    #define CYTHON_INLINE
  #endif
#endif


/////////////// CppInitCode ///////////////

#ifndef __cplusplus
  #error "Cython files generated with the C++ option must be compiled with a C++ compiler."
#endif

// inline attribute
#ifndef CYTHON_INLINE
  #if defined(__clang__)
    #define CYTHON_INLINE __inline__ __attribute__ ((__unused__))
  #else
    #define CYTHON_INLINE inline
  #endif
#endif

// Work around clang bug https://stackoverflow.com/questions/21847816/c-invoke-nested-template-class-destructor
template<typename T>
void __Pyx_call_destructor(T& x) {
    x.~T();
}

// Used for temporary variables of "reference" type.
template<typename T>
class __Pyx_FakeReference {
  public:
    __Pyx_FakeReference() : ptr(NULL) { }
    // __Pyx_FakeReference(T& ref) : ptr(&ref) { }
    // Const version needed as Cython doesn't know about const overloads (e.g. for stl containers).
    __Pyx_FakeReference(const T& ref) : ptr(const_cast<T*>(&ref)) { }
    T *operator->() { return ptr; }
    T *operator&() { return ptr; }
    operator T&() { return *ptr; }
    // TODO(robertwb): Delegate all operators (or auto-generate unwrapping code where needed).
    template<typename U> bool operator ==(U other) { return *ptr == other; }
    template<typename U> bool operator !=(U other) { return *ptr != other; }
  private:
    T *ptr;
};


/////////////// PythonCompatibility ///////////////

#if CYTHON_COMPILING_IN_PYPY && PY_VERSION_HEX < 0x02070600 && !defined(Py_OptimizeFlag)
  #define Py_OptimizeFlag 0
#endif

#define __PYX_BUILD_PY_SSIZE_T "n"
#define CYTHON_FORMAT_SSIZE_T "z"

#if PY_MAJOR_VERSION < 3
  #define __Pyx_BUILTIN_MODULE_NAME "__builtin__"
  #define __Pyx_DefaultClassType PyClass_Type
  #define __Pyx_PyCode_New(a, p, k, l, s, f, code, c, n, v, fv, cell, fn, name, fline, lnos) \
          PyCode_New(a+k, l, s, f, code, c, n, v, fv, cell, fn, name, fline, lnos)
#else
  #define __Pyx_BUILTIN_MODULE_NAME "builtins"
  #define __Pyx_DefaultClassType PyType_Type
#if PY_VERSION_HEX >= 0x030800B2
  #define __Pyx_PyCode_New(a, p, k, l, s, f, code, c, n, v, fv, cell, fn, name, fline, lnos) \
          PyCode_NewWithPosOnlyArgs(a, p, k, l, s, f, code, c, n, v, fv, cell, fn, name, fline, lnos)
#elif PY_VERSION_HEX >= 0x030800A4
  // TODO: remove this special case once Py3.8 is released.
  #define __Pyx_PyCode_New(a, p, k, l, s, f, code, c, n, v, fv, cell, fn, name, fline, lnos) \
          PyCode_New(a, p, k, l, s, f, code, c, n, v, fv, cell, fn, name, fline, lnos)
#else
  #define __Pyx_PyCode_New(a, p, k, l, s, f, code, c, n, v, fv, cell, fn, name, fline, lnos) \
          PyCode_New(a, k, l, s, f, code, c, n, v, fv, cell, fn, name, fline, lnos)
#endif
#endif

#if PY_VERSION_HEX >= 0x030900A4 || defined(Py_IS_TYPE)
  #define __Pyx_IS_TYPE(ob, type) Py_IS_TYPE(ob, type)
#else
  #define __Pyx_IS_TYPE(ob, type) (((const PyObject*)ob)->ob_type == (type))
#endif

#ifndef Py_TPFLAGS_CHECKTYPES
  #define Py_TPFLAGS_CHECKTYPES 0
#endif
#ifndef Py_TPFLAGS_HAVE_INDEX
  #define Py_TPFLAGS_HAVE_INDEX 0
#endif
#ifndef Py_TPFLAGS_HAVE_NEWBUFFER
  #define Py_TPFLAGS_HAVE_NEWBUFFER 0
#endif
#ifndef Py_TPFLAGS_HAVE_FINALIZE
  #define Py_TPFLAGS_HAVE_FINALIZE 0
#endif

#ifndef METH_STACKLESS
  // already defined for Stackless Python (all versions) and C-Python >= 3.7
  // value if defined: Stackless Python < 3.6: 0x80 else 0x100
  #define METH_STACKLESS 0
#endif
#if PY_VERSION_HEX <= 0x030700A3 || !defined(METH_FASTCALL)
  // new in CPython 3.6, but changed in 3.7 - see
  // positional-only parameters:
  //   https://bugs.python.org/issue29464
  // const args:
  //   https://bugs.python.org/issue32240
  #ifndef METH_FASTCALL
     #define METH_FASTCALL 0x80
  #endif
  typedef PyObject *(*__Pyx_PyCFunctionFast) (PyObject *self, PyObject *const *args, Py_ssize_t nargs);
  // new in CPython 3.7, used to be old signature of _PyCFunctionFast() in 3.6
  typedef PyObject *(*__Pyx_PyCFunctionFastWithKeywords) (PyObject *self, PyObject *const *args,
                                                          Py_ssize_t nargs, PyObject *kwnames);
#else
  #define __Pyx_PyCFunctionFast _PyCFunctionFast
  #define __Pyx_PyCFunctionFastWithKeywords _PyCFunctionFastWithKeywords
#endif

#if CYTHON_METH_FASTCALL
  #define __Pyx_METH_FASTCALL METH_FASTCALL
  #define __Pyx_PyCFunction_FastCall __Pyx_PyCFunctionFast
  #define __Pyx_PyCFunction_FastCallWithKeywords __Pyx_PyCFunctionFastWithKeywords
#else
  #define __Pyx_METH_FASTCALL METH_VARARGS
  #define __Pyx_PyCFunction_FastCall PyCFunction
  #define __Pyx_PyCFunction_FastCallWithKeywords PyCFunctionWithKeywords
#endif

#if CYTHON_VECTORCALL
  #define __pyx_vectorcallfunc vectorcallfunc
  #define __Pyx_PY_VECTORCALL_ARGUMENTS_OFFSET  PY_VECTORCALL_ARGUMENTS_OFFSET
  #define __Pyx_PyVectorcall_NARGS(n)  PyVectorcall_NARGS((size_t)(n))
#elif CYTHON_BACKPORT_VECTORCALL
  typedef PyObject *(*__pyx_vectorcallfunc)(PyObject *callable, PyObject *const *args,
                                            size_t nargsf, PyObject *kwnames);
  #define __Pyx_PY_VECTORCALL_ARGUMENTS_OFFSET  ((size_t)1 << (8 * sizeof(size_t) - 1))
  #define __Pyx_PyVectorcall_NARGS(n)  ((Py_ssize_t)(((size_t)(n)) & ~__Pyx_PY_VECTORCALL_ARGUMENTS_OFFSET))
#else
  #define __Pyx_PY_VECTORCALL_ARGUMENTS_OFFSET  0
  #define __Pyx_PyVectorcall_NARGS(n)  ((Py_ssize_t)(n))
#endif

// PEP-573: PyCFunction holds reference to defining class (PyCMethodObject)
#if PY_VERSION_HEX < 0x030900B1
  #define __Pyx_PyType_FromModuleAndSpec(m, s, b)  ((void)m, PyType_FromSpecWithBases(s, b))
  typedef PyObject *(*__Pyx_PyCMethod)(PyObject *, PyTypeObject *, PyObject *const *, size_t, PyObject *);
#else
  #define __Pyx_PyType_FromModuleAndSpec(m, s, b)  PyType_FromModuleAndSpec(m, s, b)
  #define __Pyx_PyCMethod  PyCMethod
#endif
#ifndef METH_METHOD
  #define METH_METHOD 0x200
#endif

#if CYTHON_COMPILING_IN_PYPY && !defined(PyObject_Malloc)
  #define PyObject_Malloc(s)   PyMem_Malloc(s)
  #define PyObject_Free(p)     PyMem_Free(p)
  #define PyObject_Realloc(p)  PyMem_Realloc(p)
#endif

<<<<<<< HEAD
#if CYTHON_COMPILING_IN_PYSTON
  // special C-API functions only in Pyston
  #define __Pyx_PyCode_HasFreeVars(co)  PyCode_HasFreeVars(co)
  #define __Pyx_PyFrame_SetLineNumber(frame, lineno) PyFrame_SetLineNumber(frame, lineno)
#elif CYTHON_COMPILING_IN_LIMITED_API
=======
#if CYTHON_COMPILING_IN_CPYTHON && PY_VERSION_HEX < 0x030400A1
  #define PyMem_RawMalloc(n)           PyMem_Malloc(n)
  #define PyMem_RawRealloc(p, n)       PyMem_Realloc(p, n)
  #define PyMem_RawFree(p)             PyMem_Free(p)
#endif

#if CYTHON_COMPILING_IN_LIMITED_API
>>>>>>> 0fd87fd0
  #define __Pyx_PyCode_HasFreeVars(co)  (PyCode_GetNumFree(co) > 0)
  #define __Pyx_PyFrame_SetLineNumber(frame, lineno)
#else
  #define __Pyx_PyCode_HasFreeVars(co)  (PyCode_GetNumFree(co) > 0)
  #define __Pyx_PyFrame_SetLineNumber(frame, lineno)  (frame)->f_lineno = (lineno)
#endif

#if CYTHON_COMPILING_IN_LIMITED_API
  #define __Pyx_PyThreadState_Current PyThreadState_Get()
#elif !CYTHON_FAST_THREAD_STATE
  #define __Pyx_PyThreadState_Current PyThreadState_GET()
#elif PY_VERSION_HEX >= 0x03060000
  //#elif PY_VERSION_HEX >= 0x03050200
  // Actually added in 3.5.2, but compiling against that does not guarantee that we get imported there.
  #define __Pyx_PyThreadState_Current _PyThreadState_UncheckedGet()
#elif PY_VERSION_HEX >= 0x03000000
  #define __Pyx_PyThreadState_Current PyThreadState_GET()
#else
  #define __Pyx_PyThreadState_Current _PyThreadState_Current
#endif

#if CYTHON_COMPILING_IN_LIMITED_API
static CYTHON_INLINE void *__Pyx_PyModule_GetState(PyObject *op)
{
    void *result;

    result = PyModule_GetState(op);
    if (!result)
        Py_FatalError("Couldn't find the module state");
    return result;
}
#endif

// TSS (Thread Specific Storage) API
#if PY_VERSION_HEX < 0x030700A2 && !defined(PyThread_tss_create) && !defined(Py_tss_NEEDS_INIT)
#include "pythread.h"
#define Py_tss_NEEDS_INIT 0
typedef int Py_tss_t;
static CYTHON_INLINE int PyThread_tss_create(Py_tss_t *key) {
  *key = PyThread_create_key();
  return 0; /* PyThread_create_key reports success always */
}
static CYTHON_INLINE Py_tss_t * PyThread_tss_alloc(void) {
  Py_tss_t *key = (Py_tss_t *)PyObject_Malloc(sizeof(Py_tss_t));
  *key = Py_tss_NEEDS_INIT;
  return key;
}
static CYTHON_INLINE void PyThread_tss_free(Py_tss_t *key) {
  PyObject_Free(key);
}
static CYTHON_INLINE int PyThread_tss_is_created(Py_tss_t *key) {
  return *key != Py_tss_NEEDS_INIT;
}
static CYTHON_INLINE void PyThread_tss_delete(Py_tss_t *key) {
  PyThread_delete_key(*key);
  *key = Py_tss_NEEDS_INIT;
}
static CYTHON_INLINE int PyThread_tss_set(Py_tss_t *key, void *value) {
  return PyThread_set_key_value(*key, value);
}
static CYTHON_INLINE void * PyThread_tss_get(Py_tss_t *key) {
  return PyThread_get_key_value(*key);
}
// PyThread_delete_key_value(key) is equivalent to PyThread_set_key_value(key, NULL)
// PyThread_ReInitTLS() is a no-op
#endif /* TSS (Thread Specific Storage) API */

#if CYTHON_COMPILING_IN_CPYTHON || defined(_PyDict_NewPresized)
#define __Pyx_PyDict_NewPresized(n)  ((n <= 8) ? PyDict_New() : _PyDict_NewPresized(n))
#else
#define __Pyx_PyDict_NewPresized(n)  PyDict_New()
#endif

#if PY_MAJOR_VERSION >= 3 || CYTHON_FUTURE_DIVISION
  #define __Pyx_PyNumber_Divide(x,y)         PyNumber_TrueDivide(x,y)
  #define __Pyx_PyNumber_InPlaceDivide(x,y)  PyNumber_InPlaceTrueDivide(x,y)
#else
  #define __Pyx_PyNumber_Divide(x,y)         PyNumber_Divide(x,y)
  #define __Pyx_PyNumber_InPlaceDivide(x,y)  PyNumber_InPlaceDivide(x,y)
#endif

#if CYTHON_COMPILING_IN_CPYTHON && PY_VERSION_HEX > 0x030600B4 && CYTHON_USE_UNICODE_INTERNALS
// _PyDict_GetItem_KnownHash() exists since CPython 3.5, but it was
// dropping exceptions. Since 3.6, exceptions are kept.
#define __Pyx_PyDict_GetItemStrWithError(dict, name)  _PyDict_GetItem_KnownHash(dict, name, ((PyASCIIObject *) name)->hash)
static CYTHON_INLINE PyObject * __Pyx_PyDict_GetItemStr(PyObject *dict, PyObject *name) {
    PyObject *res = __Pyx_PyDict_GetItemStrWithError(dict, name);
    if (res == NULL) PyErr_Clear();
    return res;
}
#elif PY_MAJOR_VERSION >= 3 && (!CYTHON_COMPILING_IN_PYPY || PYPY_VERSION_NUM >= 0x07020000)
#define __Pyx_PyDict_GetItemStrWithError  PyDict_GetItemWithError
#define __Pyx_PyDict_GetItemStr           PyDict_GetItem
#else
static CYTHON_INLINE PyObject * __Pyx_PyDict_GetItemStrWithError(PyObject *dict, PyObject *name) {
    // This is tricky - we should return a borrowed reference but not swallow non-KeyError exceptions. 8-|
    // But: this function is only used in Py2 and older PyPys,
    // and currently only for argument parsing and other non-correctness-critical lookups
    // and we know that 'name' is an interned 'str' with pre-calculated hash value (only comparisons can fail),
    // thus, performance matters more than correctness here, especially in the "not found" case.
#if CYTHON_COMPILING_IN_PYPY
    // So we ignore any exceptions in old PyPys ...
    return PyDict_GetItem(dict, name);
#else
    // and hack together a stripped-down and modified PyDict_GetItem() in CPython 2.
    PyDictEntry *ep;
    PyDictObject *mp = (PyDictObject*) dict;
    long hash = ((PyStringObject *) name)->ob_shash;
    assert(hash != -1); /* hash values of interned strings are always initialised */
    ep = (mp->ma_lookup)(mp, name, hash);
    if (ep == NULL) {
        // error occurred
        return NULL;
    }
    // found or not found
    return ep->me_value;
#endif
}
#define __Pyx_PyDict_GetItemStr           PyDict_GetItem
#endif

/* Type slots */

#if CYTHON_USE_TYPE_SLOTS
  #define __Pyx_PyType_GetFlags(tp)   (((PyTypeObject *)tp)->tp_flags)
  #define __Pyx_PyType_HasFeature(type, feature)  ((__Pyx_PyType_GetFlags(type) & (feature)) != 0)
  #define __Pyx_PyObject_GetIterNextFunc(obj)  (Py_TYPE(obj)->tp_iternext)
#else
  #define __Pyx_PyType_GetFlags(tp)   (PyType_GetFlags((PyTypeObject *)tp))
  #define __Pyx_PyType_HasFeature(type, feature)  PyType_HasFeature(type, feature)
  #define __Pyx_PyObject_GetIterNextFunc(obj)  PyIter_Next
#endif

#if CYTHON_USE_TYPE_SPECS && PY_VERSION_HEX >= 0x03080000
// In Py3.8+, instances of heap types need to decref their type on deallocation.
// https://bugs.python.org/issue35810
#define __Pyx_PyHeapTypeObject_GC_Del(obj)  { \
    PyTypeObject *type = Py_TYPE(obj); \
    assert(__Pyx_PyType_HasFeature(type, Py_TPFLAGS_HEAPTYPE)); \
    PyObject_GC_Del(obj); \
    Py_DECREF(type); \
}
#else
#define __Pyx_PyHeapTypeObject_GC_Del(obj)  PyObject_GC_Del(obj)
#endif

#if CYTHON_COMPILING_IN_LIMITED_API
  #define CYTHON_PEP393_ENABLED 1
  #define __Pyx_PyUnicode_READY(op)       (0)
  #define __Pyx_PyUnicode_GET_LENGTH(u)   PyUnicode_GetLength(u)
  #define __Pyx_PyUnicode_READ_CHAR(u, i) PyUnicode_ReadChar(u, i)
  #define __Pyx_PyUnicode_MAX_CHAR_VALUE(u)   ((void)u, 1114111)
  #define __Pyx_PyUnicode_KIND(u)         ((void)u, (0))
  // __Pyx_PyUnicode_DATA() and __Pyx_PyUnicode_READ() must go together, e.g. for iteration.
  #define __Pyx_PyUnicode_DATA(u)         ((void*)u)
  #define __Pyx_PyUnicode_READ(k, d, i)   ((void)k, PyUnicode_ReadChar((PyObject*)(d), i))
  //#define __Pyx_PyUnicode_WRITE(k, d, i, ch)  /* not available */
  #define __Pyx_PyUnicode_IS_TRUE(u)      (0 != PyUnicode_GetLength(u))
#elif PY_VERSION_HEX > 0x03030000 && defined(PyUnicode_KIND)
  /* new Py3.3 unicode type (PEP 393) */
  #define CYTHON_PEP393_ENABLED 1

  #if defined(PyUnicode_IS_READY)
  #define __Pyx_PyUnicode_READY(op)       (likely(PyUnicode_IS_READY(op)) ? \
                                              0 : _PyUnicode_Ready((PyObject *)(op)))
  #else
  // Py3.12 / PEP-623 will remove wstr type unicode strings and all of the PyUnicode_READY() machinery.
  #define __Pyx_PyUnicode_READY(op)       (0)
  #endif

  #define __Pyx_PyUnicode_GET_LENGTH(u)   PyUnicode_GET_LENGTH(u)
  #define __Pyx_PyUnicode_READ_CHAR(u, i) PyUnicode_READ_CHAR(u, i)
  #define __Pyx_PyUnicode_MAX_CHAR_VALUE(u)   PyUnicode_MAX_CHAR_VALUE(u)
  #define __Pyx_PyUnicode_KIND(u)         ((int)PyUnicode_KIND(u))
  #define __Pyx_PyUnicode_DATA(u)         PyUnicode_DATA(u)
  #define __Pyx_PyUnicode_READ(k, d, i)   PyUnicode_READ(k, d, i)
  #define __Pyx_PyUnicode_WRITE(k, d, i, ch)  PyUnicode_WRITE(k, d, i, ch)
  #if defined(PyUnicode_IS_READY) && defined(PyUnicode_GET_SIZE)
  #if CYTHON_COMPILING_IN_CPYTHON && PY_VERSION_HEX >= 0x03090000
  // Avoid calling deprecated C-API functions in Py3.9+ that PEP-623 schedules for removal in Py3.12.
  // https://www.python.org/dev/peps/pep-0623/
  #define __Pyx_PyUnicode_IS_TRUE(u)      (0 != (likely(PyUnicode_IS_READY(u)) ? PyUnicode_GET_LENGTH(u) : ((PyCompactUnicodeObject *)(u))->wstr_length))
  #else
  #define __Pyx_PyUnicode_IS_TRUE(u)      (0 != (likely(PyUnicode_IS_READY(u)) ? PyUnicode_GET_LENGTH(u) : PyUnicode_GET_SIZE(u)))
  #endif
  #else
  #define __Pyx_PyUnicode_IS_TRUE(u)      (0 != PyUnicode_GET_LENGTH(u))
  #endif
#else
  #define CYTHON_PEP393_ENABLED 0
  #define PyUnicode_1BYTE_KIND  1
  #define PyUnicode_2BYTE_KIND  2
  #define PyUnicode_4BYTE_KIND  4
  #define __Pyx_PyUnicode_READY(op)       (0)
  #define __Pyx_PyUnicode_GET_LENGTH(u)   PyUnicode_GET_SIZE(u)
  #define __Pyx_PyUnicode_READ_CHAR(u, i) ((Py_UCS4)(PyUnicode_AS_UNICODE(u)[i]))
  #define __Pyx_PyUnicode_MAX_CHAR_VALUE(u)   ((sizeof(Py_UNICODE) == 2) ? 65535 : 1114111)
  #define __Pyx_PyUnicode_KIND(u)         ((int)sizeof(Py_UNICODE))
  #define __Pyx_PyUnicode_DATA(u)         ((void*)PyUnicode_AS_UNICODE(u))
  // (void)(k) => avoid unused variable warning due to macro:
  #define __Pyx_PyUnicode_READ(k, d, i)   ((void)(k), (Py_UCS4)(((Py_UNICODE*)d)[i]))
  #define __Pyx_PyUnicode_WRITE(k, d, i, ch)  (((void)(k)), ((Py_UNICODE*)d)[i] = ch)
  #define __Pyx_PyUnicode_IS_TRUE(u)      (0 != PyUnicode_GET_SIZE(u))
#endif

#if CYTHON_COMPILING_IN_PYPY
  #define __Pyx_PyUnicode_Concat(a, b)      PyNumber_Add(a, b)
  #define __Pyx_PyUnicode_ConcatSafe(a, b)  PyNumber_Add(a, b)
#else
  #define __Pyx_PyUnicode_Concat(a, b)      PyUnicode_Concat(a, b)
  #define __Pyx_PyUnicode_ConcatSafe(a, b)  ((unlikely((a) == Py_None) || unlikely((b) == Py_None)) ? \
      PyNumber_Add(a, b) : __Pyx_PyUnicode_Concat(a, b))
#endif

#if CYTHON_COMPILING_IN_PYPY
  #if !defined(PyUnicode_DecodeUnicodeEscape)
    #define PyUnicode_DecodeUnicodeEscape(s, size, errors)  PyUnicode_Decode(s, size, "unicode_escape", errors)
  #endif
  #if !defined(PyUnicode_Contains) || (PY_MAJOR_VERSION == 2 && PYPY_VERSION_NUM < 0x07030500)
    #undef PyUnicode_Contains
    #define PyUnicode_Contains(u, s)  PySequence_Contains(u, s)
  #endif
  #if !defined(PyByteArray_Check)
    #define PyByteArray_Check(obj)  PyObject_TypeCheck(obj, &PyByteArray_Type)
  #endif
  #if !defined(PyObject_Format)
    #define PyObject_Format(obj, fmt)  PyObject_CallMethod(obj, "__format__", "O", fmt)
  #endif
#endif

// ("..." % x)  must call PyNumber_Remainder() if x is a string subclass that implements "__rmod__()".
#define __Pyx_PyString_FormatSafe(a, b)   ((unlikely((a) == Py_None || (PyString_Check(b) && !PyString_CheckExact(b)))) ? PyNumber_Remainder(a, b) : __Pyx_PyString_Format(a, b))
#define __Pyx_PyUnicode_FormatSafe(a, b)  ((unlikely((a) == Py_None || (PyUnicode_Check(b) && !PyUnicode_CheckExact(b)))) ? PyNumber_Remainder(a, b) : PyUnicode_Format(a, b))

#if PY_MAJOR_VERSION >= 3
  #define __Pyx_PyString_Format(a, b)  PyUnicode_Format(a, b)
#else
  #define __Pyx_PyString_Format(a, b)  PyString_Format(a, b)
#endif

#if PY_MAJOR_VERSION < 3 && !defined(PyObject_ASCII)
  #define PyObject_ASCII(o)            PyObject_Repr(o)
#endif

#if PY_MAJOR_VERSION >= 3
  #define PyBaseString_Type            PyUnicode_Type
  #define PyStringObject               PyUnicodeObject
  #define PyString_Type                PyUnicode_Type
  #define PyString_Check               PyUnicode_Check
  #define PyString_CheckExact          PyUnicode_CheckExact
  // PyPy3 used to define "PyObject_Unicode"
#ifndef PyObject_Unicode
  #define PyObject_Unicode             PyObject_Str
#endif
#endif

#if PY_MAJOR_VERSION >= 3
  #define __Pyx_PyBaseString_Check(obj) PyUnicode_Check(obj)
  #define __Pyx_PyBaseString_CheckExact(obj) PyUnicode_CheckExact(obj)
#else
  #define __Pyx_PyBaseString_Check(obj) (PyString_Check(obj) || PyUnicode_Check(obj))
  #define __Pyx_PyBaseString_CheckExact(obj) (PyString_CheckExact(obj) || PyUnicode_CheckExact(obj))
#endif

#if CYTHON_COMPILING_IN_CPYTHON
  #define __Pyx_PySequence_ListKeepNew(obj) \
    (likely(PyList_CheckExact(obj) && Py_REFCNT(obj) == 1) ? __Pyx_NewRef(obj) : PySequence_List(obj))
#else
  #define __Pyx_PySequence_ListKeepNew(obj)  PySequence_List(obj)
#endif

#ifndef PySet_CheckExact
  #define PySet_CheckExact(obj)        __Pyx_IS_TYPE(obj, &PySet_Type)
#endif

#if PY_VERSION_HEX >= 0x030900A4
  #define __Pyx_SET_REFCNT(obj, refcnt) Py_SET_REFCNT(obj, refcnt)
  #define __Pyx_SET_SIZE(obj, size) Py_SET_SIZE(obj, size)
#else
  #define __Pyx_SET_REFCNT(obj, refcnt) Py_REFCNT(obj) = (refcnt)
  #define __Pyx_SET_SIZE(obj, size) Py_SIZE(obj) = (size)
#endif

#if CYTHON_ASSUME_SAFE_MACROS
  #define __Pyx_PySequence_SIZE(seq)  Py_SIZE(seq)
#else
  // NOTE: might fail with exception => check for -1
  #define __Pyx_PySequence_SIZE(seq)  PySequence_Size(seq)
#endif

#if PY_MAJOR_VERSION >= 3
  #define PyIntObject                  PyLongObject
  #define PyInt_Type                   PyLong_Type
  #define PyInt_Check(op)              PyLong_Check(op)
  #define PyInt_CheckExact(op)         PyLong_CheckExact(op)
  #define PyInt_FromString             PyLong_FromString
  #define PyInt_FromUnicode            PyLong_FromUnicode
  #define PyInt_FromLong               PyLong_FromLong
  #define PyInt_FromSize_t             PyLong_FromSize_t
  #define PyInt_FromSsize_t            PyLong_FromSsize_t
  #define PyInt_AsLong                 PyLong_AsLong
  #define PyInt_AS_LONG                PyLong_AS_LONG
  #define PyInt_AsSsize_t              PyLong_AsSsize_t
  #define PyInt_AsUnsignedLongMask     PyLong_AsUnsignedLongMask
  #define PyInt_AsUnsignedLongLongMask PyLong_AsUnsignedLongLongMask
  #define PyNumber_Int                 PyNumber_Long
#endif

#if PY_MAJOR_VERSION >= 3
  #define PyBoolObject                 PyLongObject
#endif

#if PY_MAJOR_VERSION >= 3 && CYTHON_COMPILING_IN_PYPY
  #ifndef PyUnicode_InternFromString
    #define PyUnicode_InternFromString(s) PyUnicode_FromString(s)
  #endif
#endif

#if PY_VERSION_HEX < 0x030200A4
  typedef long Py_hash_t;
  #define __Pyx_PyInt_FromHash_t PyInt_FromLong
  #define __Pyx_PyInt_AsHash_t   __Pyx_PyIndex_AsHash_t
#else
  #define __Pyx_PyInt_FromHash_t PyInt_FromSsize_t
  #define __Pyx_PyInt_AsHash_t   __Pyx_PyIndex_AsSsize_t
#endif

// backport of PyAsyncMethods from Py3.5 to older Py3.x versions
// (mis-)using the "tp_reserved" type slot which is re-activated as "tp_as_async" in Py3.5
#if CYTHON_USE_ASYNC_SLOTS
  #if PY_VERSION_HEX >= 0x030500B1
    #define __Pyx_PyAsyncMethodsStruct PyAsyncMethods
    #define __Pyx_PyType_AsAsync(obj) (Py_TYPE(obj)->tp_as_async)
  #else
    #define __Pyx_PyType_AsAsync(obj) ((__Pyx_PyAsyncMethodsStruct*) (Py_TYPE(obj)->tp_reserved))
  #endif
#else
  #define __Pyx_PyType_AsAsync(obj) NULL
#endif
#ifndef __Pyx_PyAsyncMethodsStruct
    typedef struct {
        unaryfunc am_await;
        unaryfunc am_aiter;
        unaryfunc am_anext;
    } __Pyx_PyAsyncMethodsStruct;
#endif


/////////////// IncludeStructmemberH.proto ///////////////

#include <structmember.h>


/////////////// SmallCodeConfig.proto ///////////////

#ifndef CYTHON_SMALL_CODE
#if defined(__clang__)
    #define CYTHON_SMALL_CODE
#elif defined(__GNUC__) && (__GNUC__ > 4 || (__GNUC__ == 4 && __GNUC_MINOR__ >= 3))
    #define CYTHON_SMALL_CODE __attribute__((cold))
#else
    #define CYTHON_SMALL_CODE
#endif
#endif


/////////////// PyModInitFuncType.proto ///////////////

#ifndef CYTHON_NO_PYINIT_EXPORT
#define __Pyx_PyMODINIT_FUNC PyMODINIT_FUNC

#elif PY_MAJOR_VERSION < 3
// Py2: define this to void manually because PyMODINIT_FUNC adds __declspec(dllexport) to it's definition.
#ifdef __cplusplus
#define __Pyx_PyMODINIT_FUNC extern "C" void
#else
#define __Pyx_PyMODINIT_FUNC void
#endif

#else
// Py3+: define this to PyObject * manually because PyMODINIT_FUNC adds __declspec(dllexport) to it's definition.
#ifdef __cplusplus
#define __Pyx_PyMODINIT_FUNC extern "C" PyObject *
#else
#define __Pyx_PyMODINIT_FUNC PyObject *
#endif
#endif


/////////////// FastTypeChecks.proto ///////////////

#if CYTHON_COMPILING_IN_CPYTHON
#define __Pyx_TypeCheck(obj, type) __Pyx_IsSubtype(Py_TYPE(obj), (PyTypeObject *)type)
#define __Pyx_TypeCheck2(obj, type1, type2) __Pyx_IsAnySubtype2(Py_TYPE(obj), (PyTypeObject *)type1, (PyTypeObject *)type2)
static CYTHON_INLINE int __Pyx_IsSubtype(PyTypeObject *a, PyTypeObject *b);/*proto*/
static CYTHON_INLINE int __Pyx_IsAnySubtype2(PyTypeObject *cls, PyTypeObject *a, PyTypeObject *b);/*proto*/
static CYTHON_INLINE int __Pyx_PyErr_GivenExceptionMatches(PyObject *err, PyObject *type);/*proto*/
static CYTHON_INLINE int __Pyx_PyErr_GivenExceptionMatches2(PyObject *err, PyObject *type1, PyObject *type2);/*proto*/
#else
#define __Pyx_TypeCheck(obj, type) PyObject_TypeCheck(obj, (PyTypeObject *)type)
#define __Pyx_TypeCheck2(obj, type1, type2) (PyObject_TypeCheck(obj, (PyTypeObject *)type1) || PyObject_TypeCheck(obj, (PyTypeObject *)type2))
#define __Pyx_PyErr_GivenExceptionMatches(err, type) PyErr_GivenExceptionMatches(err, type)
#define __Pyx_PyErr_GivenExceptionMatches2(err, type1, type2) (PyErr_GivenExceptionMatches(err, type1) || PyErr_GivenExceptionMatches(err, type2))
#endif
#define __Pyx_PyErr_ExceptionMatches2(err1, err2)  __Pyx_PyErr_GivenExceptionMatches2(__Pyx_PyErr_Occurred(), err1, err2)

#define __Pyx_PyException_Check(obj) __Pyx_TypeCheck(obj, PyExc_Exception)

/////////////// FastTypeChecks ///////////////
//@requires: Exceptions.c::PyThreadStateGet
//@requires: Exceptions.c::PyErrFetchRestore

#if CYTHON_COMPILING_IN_CPYTHON
static int __Pyx_InBases(PyTypeObject *a, PyTypeObject *b) {
    while (a) {
        a = a->tp_base;
        if (a == b)
            return 1;
    }
    return b == &PyBaseObject_Type;
}

static CYTHON_INLINE int __Pyx_IsSubtype(PyTypeObject *a, PyTypeObject *b) {
    PyObject *mro;
    if (a == b) return 1;
    mro = a->tp_mro;
    if (likely(mro)) {
        Py_ssize_t i, n;
        n = PyTuple_GET_SIZE(mro);
        for (i = 0; i < n; i++) {
            if (PyTuple_GET_ITEM(mro, i) == (PyObject *)b)
                return 1;
        }
        return 0;
    }
    // should only get here for incompletely initialised types, i.e. never under normal usage patterns
    return __Pyx_InBases(a, b);
}

static CYTHON_INLINE int __Pyx_IsAnySubtype2(PyTypeObject *cls, PyTypeObject *a, PyTypeObject *b) {
    PyObject *mro;
    if (cls == a || cls == b) return 1;
    mro = cls->tp_mro;
    if (likely(mro)) {
        Py_ssize_t i, n;
        n = PyTuple_GET_SIZE(mro);
        for (i = 0; i < n; i++) {
            PyObject *base = PyTuple_GET_ITEM(mro, i);
            if (base == (PyObject *)a || base == (PyObject *)b)
                return 1;
        }
        return 0;
    }
    // should only get here for incompletely initialised types, i.e. never under normal usage patterns
    return __Pyx_InBases(cls, a) || __Pyx_InBases(cls, b);
}


#if PY_MAJOR_VERSION == 2
static int __Pyx_inner_PyErr_GivenExceptionMatches2(PyObject *err, PyObject* exc_type1, PyObject* exc_type2) {
    // PyObject_IsSubclass() can recurse and therefore is not safe
    PyObject *exception, *value, *tb;
    int res;
    __Pyx_PyThreadState_declare
    __Pyx_PyThreadState_assign
    __Pyx_ErrFetch(&exception, &value, &tb);

    res = exc_type1 ? PyObject_IsSubclass(err, exc_type1) : 0;
    // This function must not fail, so print the error here (which also clears it)
    if (unlikely(res == -1)) {
        PyErr_WriteUnraisable(err);
        res = 0;
    }
    if (!res) {
        res = PyObject_IsSubclass(err, exc_type2);
        // This function must not fail, so print the error here (which also clears it)
        if (unlikely(res == -1)) {
            PyErr_WriteUnraisable(err);
            res = 0;
        }
    }

    __Pyx_ErrRestore(exception, value, tb);
    return res;
}
#else
static CYTHON_INLINE int __Pyx_inner_PyErr_GivenExceptionMatches2(PyObject *err, PyObject* exc_type1, PyObject *exc_type2) {
    if (exc_type1) {
        return __Pyx_IsAnySubtype2((PyTypeObject*)err, (PyTypeObject*)exc_type1, (PyTypeObject*)exc_type2);
    } else {
        return __Pyx_IsSubtype((PyTypeObject*)err, (PyTypeObject*)exc_type2);
    }
}
#endif

// so far, we only call PyErr_GivenExceptionMatches() with an exception type (not instance) as first argument
// => optimise for that case

static int __Pyx_PyErr_GivenExceptionMatchesTuple(PyObject *exc_type, PyObject *tuple) {
    Py_ssize_t i, n;
    assert(PyExceptionClass_Check(exc_type));
    n = PyTuple_GET_SIZE(tuple);
#if PY_MAJOR_VERSION >= 3
    // the tighter subtype checking in Py3 allows faster out-of-order comparison
    for (i=0; i<n; i++) {
        if (exc_type == PyTuple_GET_ITEM(tuple, i)) return 1;
    }
#endif
    for (i=0; i<n; i++) {
        PyObject *t = PyTuple_GET_ITEM(tuple, i);
        #if PY_MAJOR_VERSION < 3
        if (likely(exc_type == t)) return 1;
        #endif
        if (likely(PyExceptionClass_Check(t))) {
            if (__Pyx_inner_PyErr_GivenExceptionMatches2(exc_type, NULL, t)) return 1;
        } else {
            // FIXME: Py3: PyErr_SetString(PyExc_TypeError, "catching classes that do not inherit from BaseException is not allowed");
        }
    }
    return 0;
}

static CYTHON_INLINE int __Pyx_PyErr_GivenExceptionMatches(PyObject *err, PyObject* exc_type) {
    if (likely(err == exc_type)) return 1;
    if (likely(PyExceptionClass_Check(err))) {
        if (likely(PyExceptionClass_Check(exc_type))) {
            return __Pyx_inner_PyErr_GivenExceptionMatches2(err, NULL, exc_type);
        } else if (likely(PyTuple_Check(exc_type))) {
            return __Pyx_PyErr_GivenExceptionMatchesTuple(err, exc_type);
        } else {
            // FIXME: Py3: PyErr_SetString(PyExc_TypeError, "catching classes that do not inherit from BaseException is not allowed");
        }
    }
    return PyErr_GivenExceptionMatches(err, exc_type);
}

static CYTHON_INLINE int __Pyx_PyErr_GivenExceptionMatches2(PyObject *err, PyObject *exc_type1, PyObject *exc_type2) {
    // Only used internally with known exception types => pure safety check assertions.
    assert(PyExceptionClass_Check(exc_type1));
    assert(PyExceptionClass_Check(exc_type2));
    if (likely(err == exc_type1 || err == exc_type2)) return 1;
    if (likely(PyExceptionClass_Check(err))) {
        return __Pyx_inner_PyErr_GivenExceptionMatches2(err, exc_type1, exc_type2);
    }
    return (PyErr_GivenExceptionMatches(err, exc_type1) || PyErr_GivenExceptionMatches(err, exc_type2));
}

#endif


/////////////// MathInitCode ///////////////

#if defined(_WIN32) || defined(WIN32) || defined(MS_WINDOWS)
  #define _USE_MATH_DEFINES
#endif
#include <math.h>

#ifdef NAN
#define __PYX_NAN() ((float) NAN)
#else
static CYTHON_INLINE float __PYX_NAN() {
  // Initialize NaN.  The sign is irrelevant, an exponent with all bits 1 and
  // a nonzero mantissa means NaN.  If the first bit in the mantissa is 1, it is
  // a quiet NaN.
  float value;
  memset(&value, 0xFF, sizeof(value));
  return value;
}
#endif

#if defined(__CYGWIN__) && defined(_LDBL_EQ_DBL)
#define __Pyx_truncl trunc
#else
#define __Pyx_truncl truncl
#endif


/////////////// UtilityFunctionPredeclarations.proto ///////////////

typedef struct {PyObject **p; const char *s; const Py_ssize_t n; const char* encoding;
                const char is_unicode; const char is_str; const char intern; } __Pyx_StringTabEntry; /*proto*/

/////////////// ForceInitThreads.proto ///////////////
//@proto_block: utility_code_proto_before_types

#ifndef __PYX_FORCE_INIT_THREADS
  #define __PYX_FORCE_INIT_THREADS 0
#endif

/////////////// InitThreads.init ///////////////

#if defined(WITH_THREAD) && PY_VERSION_HEX < 0x030700F0
PyEval_InitThreads();
#endif


/////////////// ModuleCreationPEP489 ///////////////
//@substitute: naming

//#if CYTHON_PEP489_MULTI_PHASE_INIT
static CYTHON_SMALL_CODE int __Pyx_check_single_interpreter(void) {
    #if PY_VERSION_HEX >= 0x030700A1
    static PY_INT64_T main_interpreter_id = -1;
    PY_INT64_T current_id = PyInterpreterState_GetID(PyThreadState_Get()->interp);
    if (main_interpreter_id == -1) {
        main_interpreter_id = current_id;
        return (unlikely(current_id == -1)) ? -1 : 0;
    } else if (unlikely(main_interpreter_id != current_id))

    #else
    static PyInterpreterState *main_interpreter = NULL;
    PyInterpreterState *current_interpreter = PyThreadState_Get()->interp;
    if (!main_interpreter) {
        main_interpreter = current_interpreter;
    } else if (unlikely(main_interpreter != current_interpreter))
    #endif

    {
        PyErr_SetString(
            PyExc_ImportError,
            "Interpreter change detected - this module can only be loaded into one interpreter per process.");
        return -1;
    }
    return 0;
}

#if CYTHON_COMPILING_IN_LIMITED_API
static CYTHON_SMALL_CODE int __Pyx_copy_spec_to_module(PyObject *spec, PyObject *module, const char* from_name, const char* to_name, int allow_none)
#else
static CYTHON_SMALL_CODE int __Pyx_copy_spec_to_module(PyObject *spec, PyObject *moddict, const char* from_name, const char* to_name, int allow_none)
#endif
{
    PyObject *value = PyObject_GetAttrString(spec, from_name);
    int result = 0;
    if (likely(value)) {
        if (allow_none || value != Py_None) {
#if CYTHON_COMPILING_IN_LIMITED_API
            result = PyModule_AddObject(module, to_name, value);
#else
            result = PyDict_SetItemString(moddict, to_name, value);
#endif
        }
        Py_DECREF(value);
    } else if (PyErr_ExceptionMatches(PyExc_AttributeError)) {
        PyErr_Clear();
    } else {
        result = -1;
    }
    return result;
}

static CYTHON_SMALL_CODE PyObject* ${pymodule_create_func_cname}(PyObject *spec, PyModuleDef *def) {
    PyObject *module = NULL, *moddict, *modname;
    CYTHON_UNUSED_VAR(def);

    // For now, we only have exactly one module instance.
    if (__Pyx_check_single_interpreter())
        return NULL;
    if (${module_cname})
        return __Pyx_NewRef(${module_cname});

    modname = PyObject_GetAttrString(spec, "name");
    if (unlikely(!modname)) goto bad;

    module = PyModule_NewObject(modname);
    Py_DECREF(modname);
    if (unlikely(!module)) goto bad;

#if CYTHON_COMPILING_IN_LIMITED_API
    moddict = module;
#else
    moddict = PyModule_GetDict(module);
    if (unlikely(!moddict)) goto bad;
    // moddict is a borrowed reference
#endif

    if (unlikely(__Pyx_copy_spec_to_module(spec, moddict, "loader", "__loader__", 1) < 0)) goto bad;
    if (unlikely(__Pyx_copy_spec_to_module(spec, moddict, "origin", "__file__", 1) < 0)) goto bad;
    if (unlikely(__Pyx_copy_spec_to_module(spec, moddict, "parent", "__package__", 1) < 0)) goto bad;
    if (unlikely(__Pyx_copy_spec_to_module(spec, moddict, "submodule_search_locations", "__path__", 0) < 0)) goto bad;

    return module;
bad:
    Py_XDECREF(module);
    return NULL;
}
//#endif


/////////////// CodeObjectCache.proto ///////////////

#if !CYTHON_COMPILING_IN_LIMITED_API
typedef struct {
    PyCodeObject* code_object;
    int code_line;
} __Pyx_CodeObjectCacheEntry;

struct __Pyx_CodeObjectCache {
    int count;
    int max_count;
    __Pyx_CodeObjectCacheEntry* entries;
};

static struct __Pyx_CodeObjectCache __pyx_code_cache = {0,0,NULL};

static int __pyx_bisect_code_objects(__Pyx_CodeObjectCacheEntry* entries, int count, int code_line);
static PyCodeObject *__pyx_find_code_object(int code_line);
static void __pyx_insert_code_object(int code_line, PyCodeObject* code_object);
#endif

/////////////// CodeObjectCache ///////////////
// Note that errors are simply ignored in the code below.
// This is just a cache, if a lookup or insertion fails - so what?

#if !CYTHON_COMPILING_IN_LIMITED_API
static int __pyx_bisect_code_objects(__Pyx_CodeObjectCacheEntry* entries, int count, int code_line) {
    int start = 0, mid = 0, end = count - 1;
    if (end >= 0 && code_line > entries[end].code_line) {
        return count;
    }
    while (start < end) {
        mid = start + (end - start) / 2;
        if (code_line < entries[mid].code_line) {
            end = mid;
        } else if (code_line > entries[mid].code_line) {
             start = mid + 1;
        } else {
            return mid;
        }
    }
    if (code_line <= entries[mid].code_line) {
        return mid;
    } else {
        return mid + 1;
    }
}

static PyCodeObject *__pyx_find_code_object(int code_line) {
    PyCodeObject* code_object;
    int pos;
    if (unlikely(!code_line) || unlikely(!__pyx_code_cache.entries)) {
        return NULL;
    }
    pos = __pyx_bisect_code_objects(__pyx_code_cache.entries, __pyx_code_cache.count, code_line);
    if (unlikely(pos >= __pyx_code_cache.count) || unlikely(__pyx_code_cache.entries[pos].code_line != code_line)) {
        return NULL;
    }
    code_object = __pyx_code_cache.entries[pos].code_object;
    Py_INCREF(code_object);
    return code_object;
}

static void __pyx_insert_code_object(int code_line, PyCodeObject* code_object) {
    int pos, i;
    __Pyx_CodeObjectCacheEntry* entries = __pyx_code_cache.entries;
    if (unlikely(!code_line)) {
        return;
    }
    if (unlikely(!entries)) {
        entries = (__Pyx_CodeObjectCacheEntry*)PyMem_Malloc(64*sizeof(__Pyx_CodeObjectCacheEntry));
        if (likely(entries)) {
            __pyx_code_cache.entries = entries;
            __pyx_code_cache.max_count = 64;
            __pyx_code_cache.count = 1;
            entries[0].code_line = code_line;
            entries[0].code_object = code_object;
            Py_INCREF(code_object);
        }
        return;
    }
    pos = __pyx_bisect_code_objects(__pyx_code_cache.entries, __pyx_code_cache.count, code_line);
    if ((pos < __pyx_code_cache.count) && unlikely(__pyx_code_cache.entries[pos].code_line == code_line)) {
        PyCodeObject* tmp = entries[pos].code_object;
        entries[pos].code_object = code_object;
        Py_DECREF(tmp);
        return;
    }
    if (__pyx_code_cache.count == __pyx_code_cache.max_count) {
        int new_max = __pyx_code_cache.max_count + 64;
        entries = (__Pyx_CodeObjectCacheEntry*)PyMem_Realloc(
            __pyx_code_cache.entries, ((size_t)new_max) * sizeof(__Pyx_CodeObjectCacheEntry));
        if (unlikely(!entries)) {
            return;
        }
        __pyx_code_cache.entries = entries;
        __pyx_code_cache.max_count = new_max;
    }
    for (i=__pyx_code_cache.count; i>pos; i--) {
        entries[i] = entries[i-1];
    }
    entries[pos].code_line = code_line;
    entries[pos].code_object = code_object;
    __pyx_code_cache.count++;
    Py_INCREF(code_object);
}
#endif

/////////////// CodeObjectCache.cleanup ///////////////

  #if !CYTHON_COMPILING_IN_LIMITED_API
  if (__pyx_code_cache.entries) {
      __Pyx_CodeObjectCacheEntry* entries = __pyx_code_cache.entries;
      int i, count = __pyx_code_cache.count;
      __pyx_code_cache.count = 0;
      __pyx_code_cache.max_count = 0;
      __pyx_code_cache.entries = NULL;
      for (i=0; i<count; i++) {
          Py_DECREF(entries[i].code_object);
      }
      PyMem_Free(entries);
  }
  #endif

/////////////// CheckBinaryVersion.proto ///////////////

static int __Pyx_check_binary_version(void);

/////////////// CheckBinaryVersion ///////////////

static int __Pyx_check_binary_version(void) {
    char ctversion[4], rtversion[4];
    PyOS_snprintf(ctversion, 4, "%d.%d", PY_MAJOR_VERSION, PY_MINOR_VERSION);
    PyOS_snprintf(rtversion, 4, "%s", Py_GetVersion());
    if (ctversion[0] != rtversion[0] || ctversion[2] != rtversion[2]) {
        char message[200];
        PyOS_snprintf(message, sizeof(message),
                      "compiletime version %s of module '%.100s' "
                      "does not match runtime version %s",
                      ctversion, __Pyx_MODULE_NAME, rtversion);
        return PyErr_WarnEx(NULL, message, 1);
    }
    return 0;
}

/////////////// IsLittleEndian.proto ///////////////

static CYTHON_INLINE int __Pyx_Is_Little_Endian(void);

/////////////// IsLittleEndian ///////////////

static CYTHON_INLINE int __Pyx_Is_Little_Endian(void)
{
  union {
    uint32_t u32;
    uint8_t u8[4];
  } S;
  S.u32 = 0x01020304;
  return S.u8[0] == 4;
}

/////////////// Refnanny.proto ///////////////

#ifndef CYTHON_REFNANNY
  #define CYTHON_REFNANNY 0
#endif

#if CYTHON_REFNANNY
  typedef struct {
    void (*INCREF)(void*, PyObject*, Py_ssize_t);
    void (*DECREF)(void*, PyObject*, Py_ssize_t);
    void (*GOTREF)(void*, PyObject*, Py_ssize_t);
    void (*GIVEREF)(void*, PyObject*, Py_ssize_t);
    void* (*SetupContext)(const char*, Py_ssize_t, const char*);
    void (*FinishContext)(void**);
  } __Pyx_RefNannyAPIStruct;
  static __Pyx_RefNannyAPIStruct *__Pyx_RefNanny = NULL;
  static __Pyx_RefNannyAPIStruct *__Pyx_RefNannyImportAPI(const char *modname); /*proto*/
  #define __Pyx_RefNannyDeclarations void *__pyx_refnanny = NULL;
#ifdef WITH_THREAD
  #define __Pyx_RefNannySetupContext(name, acquire_gil) \
          if (acquire_gil) { \
              PyGILState_STATE __pyx_gilstate_save = PyGILState_Ensure(); \
              __pyx_refnanny = __Pyx_RefNanny->SetupContext((name), (__LINE__), (__FILE__)); \
              PyGILState_Release(__pyx_gilstate_save); \
          } else { \
              __pyx_refnanny = __Pyx_RefNanny->SetupContext((name), (__LINE__), (__FILE__)); \
          }
  #define __Pyx_RefNannyFinishContextNogil() { \
              PyGILState_STATE __pyx_gilstate_save = PyGILState_Ensure(); \
              __Pyx_RefNannyFinishContext(); \
              PyGILState_Release(__pyx_gilstate_save); \
          }
#else
  #define __Pyx_RefNannySetupContext(name, acquire_gil) \
          __pyx_refnanny = __Pyx_RefNanny->SetupContext((name), (__LINE__), (__FILE__))
  #define __Pyx_RefNannyFinishContextNogil() __Pyx_RefNannyFinishContext()
#endif
  #define __Pyx_RefNannyFinishContext() \
          __Pyx_RefNanny->FinishContext(&__pyx_refnanny)
  #define __Pyx_INCREF(r)  __Pyx_RefNanny->INCREF(__pyx_refnanny, (PyObject *)(r), (__LINE__))
  #define __Pyx_DECREF(r)  __Pyx_RefNanny->DECREF(__pyx_refnanny, (PyObject *)(r), (__LINE__))
  #define __Pyx_GOTREF(r)  __Pyx_RefNanny->GOTREF(__pyx_refnanny, (PyObject *)(r), (__LINE__))
  #define __Pyx_GIVEREF(r) __Pyx_RefNanny->GIVEREF(__pyx_refnanny, (PyObject *)(r), (__LINE__))
  #define __Pyx_XINCREF(r)  do { if((r) == NULL); else {__Pyx_INCREF(r); }} while(0)
  #define __Pyx_XDECREF(r)  do { if((r) == NULL); else {__Pyx_DECREF(r); }} while(0)
  #define __Pyx_XGOTREF(r)  do { if((r) == NULL); else {__Pyx_GOTREF(r); }} while(0)
  #define __Pyx_XGIVEREF(r) do { if((r) == NULL); else {__Pyx_GIVEREF(r);}} while(0)
#else
  #define __Pyx_RefNannyDeclarations
  #define __Pyx_RefNannySetupContext(name, acquire_gil)
  #define __Pyx_RefNannyFinishContextNogil()
  #define __Pyx_RefNannyFinishContext()
  #define __Pyx_INCREF(r) Py_INCREF(r)
  #define __Pyx_DECREF(r) Py_DECREF(r)
  #define __Pyx_GOTREF(r)
  #define __Pyx_GIVEREF(r)
  #define __Pyx_XINCREF(r) Py_XINCREF(r)
  #define __Pyx_XDECREF(r) Py_XDECREF(r)
  #define __Pyx_XGOTREF(r)
  #define __Pyx_XGIVEREF(r)
#endif /* CYTHON_REFNANNY */

#define __Pyx_Py_XDECREF_SET(r, v) do {                         \
        PyObject *tmp = (PyObject *) r;                         \
        r = v; Py_XDECREF(tmp);                                 \
    } while (0)
#define __Pyx_XDECREF_SET(r, v) do {                            \
        PyObject *tmp = (PyObject *) r;                         \
        r = v; __Pyx_XDECREF(tmp);                              \
    } while (0)
#define __Pyx_DECREF_SET(r, v) do {                             \
        PyObject *tmp = (PyObject *) r;                         \
        r = v; __Pyx_DECREF(tmp);                               \
    } while (0)

#define __Pyx_CLEAR(r)    do { PyObject* tmp = ((PyObject*)(r)); r = NULL; __Pyx_DECREF(tmp);} while(0)
#define __Pyx_XCLEAR(r)   do { if((r) != NULL) {PyObject* tmp = ((PyObject*)(r)); r = NULL; __Pyx_DECREF(tmp);}} while(0)

/////////////// Refnanny ///////////////

#if CYTHON_REFNANNY
static __Pyx_RefNannyAPIStruct *__Pyx_RefNannyImportAPI(const char *modname) {
    PyObject *m = NULL, *p = NULL;
    void *r = NULL;
    m = PyImport_ImportModule(modname);
    if (!m) goto end;
    p = PyObject_GetAttrString(m, "RefNannyAPI");
    if (!p) goto end;
    r = PyLong_AsVoidPtr(p);
end:
    Py_XDECREF(p);
    Py_XDECREF(m);
    return (__Pyx_RefNannyAPIStruct *)r;
}
#endif /* CYTHON_REFNANNY */


/////////////// ImportRefnannyAPI ///////////////

#if CYTHON_REFNANNY
__Pyx_RefNanny = __Pyx_RefNannyImportAPI("refnanny");
if (!__Pyx_RefNanny) {
  PyErr_Clear();
  __Pyx_RefNanny = __Pyx_RefNannyImportAPI("Cython.Runtime.refnanny");
  if (!__Pyx_RefNanny)
      Py_FatalError("failed to import 'refnanny' module");
}
#endif


/////////////// RegisterModuleCleanup.proto ///////////////
//@substitute: naming

static void ${cleanup_cname}(PyObject *self); /*proto*/

#if PY_MAJOR_VERSION < 3 || CYTHON_COMPILING_IN_PYPY
static int __Pyx_RegisterCleanup(void); /*proto*/
#else
#define __Pyx_RegisterCleanup() (0)
#endif

/////////////// RegisterModuleCleanup ///////////////
//@substitute: naming

#if PY_MAJOR_VERSION < 3 || CYTHON_COMPILING_IN_PYPY
static PyObject* ${cleanup_cname}_atexit(PyObject *module, PyObject *unused) {
    CYTHON_UNUSED_VAR(unused);
    ${cleanup_cname}(module);
    Py_INCREF(Py_None); return Py_None;
}

static int __Pyx_RegisterCleanup(void) {
    // Don't use Py_AtExit because that has a 32-call limit and is called
    // after python finalization.
    // Also, we try to prepend the cleanup function to "atexit._exithandlers"
    // in Py2 because CPython runs them last-to-first. Being run last allows
    // user exit code to run before us that may depend on the globals
    // and cached objects that we are about to clean up.

    static PyMethodDef cleanup_def = {
        "__cleanup", (PyCFunction)${cleanup_cname}_atexit, METH_NOARGS, 0};

    PyObject *cleanup_func = 0;
    PyObject *atexit = 0;
    PyObject *reg = 0;
    PyObject *args = 0;
    PyObject *res = 0;
    int ret = -1;

    cleanup_func = PyCFunction_New(&cleanup_def, 0);
    if (!cleanup_func)
        goto bad;

    atexit = PyImport_ImportModule("atexit");
    if (!atexit)
        goto bad;
    reg = PyObject_GetAttrString(atexit, "_exithandlers");
    if (reg && PyList_Check(reg)) {
        PyObject *a, *kw;
        a = PyTuple_New(0);
        kw = PyDict_New();
        if (!a || !kw) {
            Py_XDECREF(a);
            Py_XDECREF(kw);
            goto bad;
        }
        args = PyTuple_Pack(3, cleanup_func, a, kw);
        Py_DECREF(a);
        Py_DECREF(kw);
        if (!args)
            goto bad;
        ret = PyList_Insert(reg, 0, args);
    } else {
        if (!reg)
            PyErr_Clear();
        Py_XDECREF(reg);
        reg = PyObject_GetAttrString(atexit, "register");
        if (!reg)
            goto bad;
        args = PyTuple_Pack(1, cleanup_func);
        if (!args)
            goto bad;
        res = PyObject_CallObject(reg, args);
        if (!res)
            goto bad;
        ret = 0;
    }
bad:
    Py_XDECREF(cleanup_func);
    Py_XDECREF(atexit);
    Py_XDECREF(reg);
    Py_XDECREF(args);
    Py_XDECREF(res);
    return ret;
}
#endif

/////////////// FastGil.init ///////////////
#ifdef WITH_THREAD
__Pyx_FastGilFuncInit();
#endif

/////////////// NoFastGil.proto ///////////////
//@proto_block: utility_code_proto_before_types

#define __Pyx_PyGILState_Ensure PyGILState_Ensure
#define __Pyx_PyGILState_Release PyGILState_Release
#define __Pyx_FastGIL_Remember()
#define __Pyx_FastGIL_Forget()
#define __Pyx_FastGilFuncInit()

/////////////// FastGil.proto ///////////////
//@proto_block: utility_code_proto_before_types

#if CYTHON_FAST_GIL

struct __Pyx_FastGilVtab {
  PyGILState_STATE (*Fast_PyGILState_Ensure)(void);
  void (*Fast_PyGILState_Release)(PyGILState_STATE oldstate);
  void (*FastGIL_Remember)(void);
  void (*FastGIL_Forget)(void);
};

static void __Pyx_FastGIL_Noop(void) {}
static struct __Pyx_FastGilVtab __Pyx_FastGilFuncs = {
  PyGILState_Ensure,
  PyGILState_Release,
  __Pyx_FastGIL_Noop,
  __Pyx_FastGIL_Noop
};

static void __Pyx_FastGilFuncInit(void);

#define __Pyx_PyGILState_Ensure __Pyx_FastGilFuncs.Fast_PyGILState_Ensure
#define __Pyx_PyGILState_Release __Pyx_FastGilFuncs.Fast_PyGILState_Release
#define __Pyx_FastGIL_Remember __Pyx_FastGilFuncs.FastGIL_Remember
#define __Pyx_FastGIL_Forget __Pyx_FastGilFuncs.FastGIL_Forget

#ifdef WITH_THREAD
  #ifndef CYTHON_THREAD_LOCAL
    #if __STDC_VERSION__ >= 201112
      #define CYTHON_THREAD_LOCAL _Thread_local
    #elif defined(__GNUC__)
      #define CYTHON_THREAD_LOCAL __thread
    #elif defined(_MSC_VER)
      #define CYTHON_THREAD_LOCAL __declspec(thread)
    #endif
  #endif
#endif

#else
#define __Pyx_PyGILState_Ensure PyGILState_Ensure
#define __Pyx_PyGILState_Release PyGILState_Release
#define __Pyx_FastGIL_Remember()
#define __Pyx_FastGIL_Forget()
#define __Pyx_FastGilFuncInit()
#endif

/////////////// FastGil ///////////////
//@requires: CommonStructures.c::FetchCommonPointer
// The implementations of PyGILState_Ensure/Release calls PyThread_get_key_value
// several times which is turns out to be quite slow (slower in fact than
// acquiring the GIL itself).  Simply storing it in a thread local for the
// common case is much faster.
// To make optimal use of this thread local, we attempt to share it between
// modules.

#if CYTHON_FAST_GIL

#define __Pyx_FastGIL_ABI_module __PYX_ABI_MODULE_NAME
#define __Pyx_FastGIL_PyCapsuleName "FastGilFuncs"
#define __Pyx_FastGIL_PyCapsule \
    __Pyx_FastGIL_ABI_module "." __Pyx_FastGIL_PyCapsuleName

#ifdef CYTHON_THREAD_LOCAL

#include "pythread.h"
#include "pystate.h"

static CYTHON_THREAD_LOCAL PyThreadState *__Pyx_FastGil_tcur = NULL;
static CYTHON_THREAD_LOCAL int __Pyx_FastGil_tcur_depth = 0;
static int __Pyx_FastGil_autoTLSkey = -1;

static CYTHON_INLINE void __Pyx_FastGIL_Remember0(void) {
  ++__Pyx_FastGil_tcur_depth;
}

static CYTHON_INLINE void __Pyx_FastGIL_Forget0(void) {
  if (--__Pyx_FastGil_tcur_depth == 0) {
    __Pyx_FastGil_tcur = NULL;
  }
}

static CYTHON_INLINE PyThreadState *__Pyx_FastGil_get_tcur(void) {
  PyThreadState *tcur = __Pyx_FastGil_tcur;
  if (tcur == NULL) {
    tcur = __Pyx_FastGil_tcur = (PyThreadState*)PyThread_get_key_value(__Pyx_FastGil_autoTLSkey);
  }
  return tcur;
}

static PyGILState_STATE __Pyx_FastGil_PyGILState_Ensure(void) {
  int current;
  PyThreadState *tcur;
  __Pyx_FastGIL_Remember0();
  tcur = __Pyx_FastGil_get_tcur();
  if (tcur == NULL) {
    // Uninitialized, need to initialize now.
    return PyGILState_Ensure();
  }
  current = tcur == __Pyx_PyThreadState_Current;
  if (current == 0) {
    PyEval_RestoreThread(tcur);
  }
  ++tcur->gilstate_counter;
  return current ? PyGILState_LOCKED : PyGILState_UNLOCKED;
}

static void __Pyx_FastGil_PyGILState_Release(PyGILState_STATE oldstate) {
  PyThreadState *tcur = __Pyx_FastGil_get_tcur();
  __Pyx_FastGIL_Forget0();
  if (tcur->gilstate_counter == 1) {
    // This is the last lock, do all the cleanup as well.
    PyGILState_Release(oldstate);
  } else {
    --tcur->gilstate_counter;
    if (oldstate == PyGILState_UNLOCKED) {
      PyEval_SaveThread();
    }
  }
}

static void __Pyx_FastGilFuncInit0(void) {
  /* Try to detect autoTLSkey. */
  int key;
  void* this_thread_state = (void*) PyGILState_GetThisThreadState();
  for (key = 0; key < 100; key++) {
    if (PyThread_get_key_value(key) == this_thread_state) {
      __Pyx_FastGil_autoTLSkey = key;
      break;
    }
  }
  if (__Pyx_FastGil_autoTLSkey != -1) {
    PyObject* capsule = NULL;
    PyObject* abi_module = NULL;
    __Pyx_PyGILState_Ensure = __Pyx_FastGil_PyGILState_Ensure;
    __Pyx_PyGILState_Release = __Pyx_FastGil_PyGILState_Release;
    __Pyx_FastGIL_Remember = __Pyx_FastGIL_Remember0;
    __Pyx_FastGIL_Forget = __Pyx_FastGIL_Forget0;
    capsule = PyCapsule_New(&__Pyx_FastGilFuncs, __Pyx_FastGIL_PyCapsule, NULL);
    abi_module = PyImport_AddModule(__Pyx_FastGIL_ABI_module);
    if (capsule && abi_module) {
      PyObject_SetAttrString(abi_module, __Pyx_FastGIL_PyCapsuleName, capsule);
    }
    Py_XDECREF(capsule);
  }
}

#else

static void __Pyx_FastGilFuncInit0(void) {
  CYTHON_UNUSED_VAR(&__Pyx_FetchCommonPointer);
}

#endif

static void __Pyx_FastGilFuncInit(void) {
  struct __Pyx_FastGilVtab* shared = (struct __Pyx_FastGilVtab*)PyCapsule_Import(__Pyx_FastGIL_PyCapsule, 1);
  if (shared) {
    __Pyx_FastGilFuncs = *shared;
  } else {
   PyErr_Clear();
    __Pyx_FastGilFuncInit0();
  }
}

#endif<|MERGE_RESOLUTION|>--- conflicted
+++ resolved
@@ -562,21 +562,7 @@
   #define PyObject_Realloc(p)  PyMem_Realloc(p)
 #endif
 
-<<<<<<< HEAD
-#if CYTHON_COMPILING_IN_PYSTON
-  // special C-API functions only in Pyston
-  #define __Pyx_PyCode_HasFreeVars(co)  PyCode_HasFreeVars(co)
-  #define __Pyx_PyFrame_SetLineNumber(frame, lineno) PyFrame_SetLineNumber(frame, lineno)
-#elif CYTHON_COMPILING_IN_LIMITED_API
-=======
-#if CYTHON_COMPILING_IN_CPYTHON && PY_VERSION_HEX < 0x030400A1
-  #define PyMem_RawMalloc(n)           PyMem_Malloc(n)
-  #define PyMem_RawRealloc(p, n)       PyMem_Realloc(p, n)
-  #define PyMem_RawFree(p)             PyMem_Free(p)
-#endif
-
 #if CYTHON_COMPILING_IN_LIMITED_API
->>>>>>> 0fd87fd0
   #define __Pyx_PyCode_HasFreeVars(co)  (PyCode_GetNumFree(co) > 0)
   #define __Pyx_PyFrame_SetLineNumber(frame, lineno)
 #else
