--- conflicted
+++ resolved
@@ -690,12 +690,9 @@
         #if __PYX_LIMITED_VERSION_HEX >= 0x030B0000
         minor_version = 11; // we don't yet need to distinguish between versions > 11
         // Note that from 3.13, when we do we can use Py_Version
-<<<<<<< HEAD
         CYTHON_UNUSED_VAR(version_info);
         CYTHON_UNUSED_VAR(py_minor_version);
         CYTHON_UNUSED_VAR(minor_version);
-=======
->>>>>>> 1078cc63
         #else
         if (!(version_info = PySys_GetObject("version_info"))) goto end;
         if (!(py_minor_version = PySequence_GetItem(version_info, 1))) goto end;
