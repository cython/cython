/////////////// InitLimitedAPI ///////////////

#if defined(CYTHON_LIMITED_API) && 0  /* disabled: enabling Py_LIMITED_API needs more work */
  #ifndef Py_LIMITED_API
    #if CYTHON_LIMITED_API+0 > 0x03030000
      #define Py_LIMITED_API CYTHON_LIMITED_API
    #else
      #define Py_LIMITED_API 0x03030000
    #endif
  #endif
#endif


/////////////// CModulePreamble ///////////////

#include <stddef.h> /* For offsetof */
#ifndef offsetof
  #define offsetof(type, member) ( (size_t) & ((type*)0) -> member )
#endif

#if !defined(WIN32) && !defined(MS_WINDOWS)
  #ifndef __stdcall
    #define __stdcall
  #endif
  #ifndef __cdecl
    #define __cdecl
  #endif
  #ifndef __fastcall
    #define __fastcall
  #endif
#endif

#ifndef DL_IMPORT
  #define DL_IMPORT(t) t
#endif
#ifndef DL_EXPORT
  #define DL_EXPORT(t) t
#endif

// For use in DL_IMPORT/DL_EXPORT macros.
#define __PYX_COMMA ,

#ifndef HAVE_LONG_LONG
  // CPython has required PY_LONG_LONG support for years, even if HAVE_LONG_LONG is not defined for us
  #define HAVE_LONG_LONG
#endif

#ifndef PY_LONG_LONG
  #define PY_LONG_LONG LONG_LONG
#endif

#ifndef Py_HUGE_VAL
  #define Py_HUGE_VAL HUGE_VAL
#endif

#ifdef PYPY_VERSION
  #define CYTHON_COMPILING_IN_PYPY 1
  #define CYTHON_COMPILING_IN_PYSTON 0
  #define CYTHON_COMPILING_IN_CPYTHON 0
  #define CYTHON_COMPILING_IN_LIMITED_API 0

  #undef CYTHON_USE_TYPE_SLOTS
  #define CYTHON_USE_TYPE_SLOTS 0
  #undef CYTHON_USE_TYPE_SPECS
  #define CYTHON_USE_TYPE_SPECS 0
  #undef CYTHON_USE_PYTYPE_LOOKUP
  #define CYTHON_USE_PYTYPE_LOOKUP 0
  #if PY_VERSION_HEX < 0x03050000
    #undef CYTHON_USE_ASYNC_SLOTS
    #define CYTHON_USE_ASYNC_SLOTS 0
  #elif !defined(CYTHON_USE_ASYNC_SLOTS)
    #define CYTHON_USE_ASYNC_SLOTS 1
  #endif
  #undef CYTHON_USE_PYLIST_INTERNALS
  #define CYTHON_USE_PYLIST_INTERNALS 0
  #undef CYTHON_USE_UNICODE_INTERNALS
  #define CYTHON_USE_UNICODE_INTERNALS 0
  #undef CYTHON_USE_UNICODE_WRITER
  #define CYTHON_USE_UNICODE_WRITER 0
  #undef CYTHON_USE_PYLONG_INTERNALS
  #define CYTHON_USE_PYLONG_INTERNALS 0
  #undef CYTHON_AVOID_BORROWED_REFS
  #define CYTHON_AVOID_BORROWED_REFS 1
  #undef CYTHON_ASSUME_SAFE_MACROS
  #define CYTHON_ASSUME_SAFE_MACROS 0
  #undef CYTHON_UNPACK_METHODS
  #define CYTHON_UNPACK_METHODS 0
  #undef CYTHON_FAST_THREAD_STATE
  #define CYTHON_FAST_THREAD_STATE 0
  #undef CYTHON_FAST_GIL
  #define CYTHON_FAST_GIL 0
  #undef CYTHON_METH_FASTCALL
  #define CYTHON_METH_FASTCALL 0
  #undef CYTHON_FAST_PYCALL
  #define CYTHON_FAST_PYCALL 0
  #ifndef CYTHON_PEP487_INIT_SUBCLASS
    #define CYTHON_PEP487_INIT_SUBCLASS (PY_MAJOR_VERSION >= 3)
  #endif
  #undef CYTHON_PEP489_MULTI_PHASE_INIT
  #define CYTHON_PEP489_MULTI_PHASE_INIT 0
<<<<<<< HEAD
  #undef CYTHON_USE_MODULE_STATE
  #define CYTHON_USE_MODULE_STATE 0
=======
  #undef CYTHON_PEP573_PYCMETHOD
  #define CYTHON_PEP573_PYCMETHOD 0
>>>>>>> 485c5940
  #undef CYTHON_USE_TP_FINALIZE
  #define CYTHON_USE_TP_FINALIZE 0
  #undef CYTHON_USE_DICT_VERSIONS
  #define CYTHON_USE_DICT_VERSIONS 0
  #undef CYTHON_USE_EXC_INFO_STACK
  #define CYTHON_USE_EXC_INFO_STACK 0

#elif defined(PYSTON_VERSION)
  #define CYTHON_COMPILING_IN_PYPY 0
  #define CYTHON_COMPILING_IN_PYSTON 1
  #define CYTHON_COMPILING_IN_CPYTHON 0
  #define CYTHON_COMPILING_IN_LIMITED_API 0

  #ifndef CYTHON_USE_TYPE_SLOTS
    #define CYTHON_USE_TYPE_SLOTS 1
  #endif
  #undef CYTHON_USE_TYPE_SPECS
  #define CYTHON_USE_TYPE_SPECS 0
  #undef CYTHON_USE_PYTYPE_LOOKUP
  #define CYTHON_USE_PYTYPE_LOOKUP 0
  #undef CYTHON_USE_ASYNC_SLOTS
  #define CYTHON_USE_ASYNC_SLOTS 0
  #undef CYTHON_USE_PYLIST_INTERNALS
  #define CYTHON_USE_PYLIST_INTERNALS 0
  #ifndef CYTHON_USE_UNICODE_INTERNALS
    #define CYTHON_USE_UNICODE_INTERNALS 1
  #endif
  #undef CYTHON_USE_UNICODE_WRITER
  #define CYTHON_USE_UNICODE_WRITER 0
  #undef CYTHON_USE_PYLONG_INTERNALS
  #define CYTHON_USE_PYLONG_INTERNALS 0
  #ifndef CYTHON_AVOID_BORROWED_REFS
    #define CYTHON_AVOID_BORROWED_REFS 0
  #endif
  #ifndef CYTHON_ASSUME_SAFE_MACROS
    #define CYTHON_ASSUME_SAFE_MACROS 1
  #endif
  #ifndef CYTHON_UNPACK_METHODS
    #define CYTHON_UNPACK_METHODS 1
  #endif
  #undef CYTHON_FAST_THREAD_STATE
  #define CYTHON_FAST_THREAD_STATE 0
  #undef CYTHON_FAST_GIL
  #define CYTHON_FAST_GIL 0
  #undef CYTHON_METH_FASTCALL
  #define CYTHON_METH_FASTCALL 0
  #undef CYTHON_FAST_PYCALL
  #define CYTHON_FAST_PYCALL 0
  #undef CYTHON_PEP487_INIT_SUBCLASS
  #define CYTHON_PEP487_INIT_SUBCLASS 0
  #undef CYTHON_PEP489_MULTI_PHASE_INIT
  #define CYTHON_PEP489_MULTI_PHASE_INIT 0
<<<<<<< HEAD
  #undef CYTHON_USE_MODULE_STATE
  #define CYTHON_USE_MODULE_STATE 0
=======
  #undef CYTHON_PEP573_PYCMETHOD
  #define CYTHON_PEP573_PYCMETHOD 0
>>>>>>> 485c5940
  #undef CYTHON_USE_TP_FINALIZE
  #define CYTHON_USE_TP_FINALIZE 0
  #undef CYTHON_USE_DICT_VERSIONS
  #define CYTHON_USE_DICT_VERSIONS 0
  #undef CYTHON_USE_EXC_INFO_STACK
  #define CYTHON_USE_EXC_INFO_STACK 0

#elif defined(CYTHON_LIMITED_API)
  // EXPERIMENTAL !!
  #define CYTHON_COMPILING_IN_PYPY 0
  #define CYTHON_COMPILING_IN_PYSTON 0
  #define CYTHON_COMPILING_IN_CPYTHON 0
  #define CYTHON_COMPILING_IN_LIMITED_API 1

  #undef CYTHON_USE_TYPE_SLOTS
  #define CYTHON_USE_TYPE_SLOTS 0
  #undef CYTHON_USE_TYPE_SPECS
  #define CYTHON_USE_TYPE_SPECS 1
  #undef CYTHON_USE_PYTYPE_LOOKUP
  #define CYTHON_USE_PYTYPE_LOOKUP 0
  #undef CYTHON_USE_PYLIST_INTERNALS
  #define CYTHON_USE_ASYNC_SLOTS 0
  #define CYTHON_USE_PYLIST_INTERNALS 0
  #undef CYTHON_USE_UNICODE_INTERNALS
  #define CYTHON_USE_UNICODE_INTERNALS 0
  #ifndef CYTHON_USE_UNICODE_WRITER
    #define CYTHON_USE_UNICODE_WRITER 1
  #endif
  #undef CYTHON_USE_PYLONG_INTERNALS
  #define CYTHON_USE_PYLONG_INTERNALS 0
  #ifndef CYTHON_AVOID_BORROWED_REFS
    #define CYTHON_AVOID_BORROWED_REFS 0
  #endif
  #undef CYTHON_ASSUME_SAFE_MACROS
  #define CYTHON_ASSUME_SAFE_MACROS 0
  #undef CYTHON_UNPACK_METHODS
  #define CYTHON_UNPACK_METHODS 0
  #undef CYTHON_FAST_THREAD_STATE
  #define CYTHON_FAST_THREAD_STATE 0
  #undef CYTHON_FAST_GIL
  #define CYTHON_FAST_GIL 0
  #undef CYTHON_METH_FASTCALL
  #define CYTHON_METH_FASTCALL 0
  #undef CYTHON_FAST_PYCALL
  #define CYTHON_FAST_PYCALL 0
  #ifndef CYTHON_PEP487_INIT_SUBCLASS
    #define CYTHON_PEP487_INIT_SUBCLASS 1
  #endif
  #undef CYTHON_PEP489_MULTI_PHASE_INIT
  #define CYTHON_PEP489_MULTI_PHASE_INIT 0
<<<<<<< HEAD
  #undef CYTHON_USE_MODULE_STATE
  #define CYTHON_USE_MODULE_STATE 1
=======
  #ifndef CYTHON_PEP573_PYCMETHOD
    #define CYTHON_PEP573_PYCMETHOD (PY_VERSION_HEX >= 0x030900B1)
    // (!defined(Py_LIMITED_API) || Py_LIMITED_API+0 >= 0x03090000)
  #endif
>>>>>>> 485c5940
  #ifndef CYTHON_USE_TP_FINALIZE
    #define CYTHON_USE_TP_FINALIZE 1
  #endif
  #undef CYTHON_USE_DICT_VERSIONS
  #define CYTHON_USE_DICT_VERSIONS 0
  #undef CYTHON_USE_EXC_INFO_STACK
  #define CYTHON_USE_EXC_INFO_STACK 0

#else
  #define CYTHON_COMPILING_IN_PYPY 0
  #define CYTHON_COMPILING_IN_PYSTON 0
  #define CYTHON_COMPILING_IN_CPYTHON 1
  #define CYTHON_COMPILING_IN_LIMITED_API 0

  #ifndef CYTHON_USE_TYPE_SLOTS
    #define CYTHON_USE_TYPE_SLOTS 1
  #endif
  #ifndef CYTHON_USE_TYPE_SPECS
    #define CYTHON_USE_TYPE_SPECS 0
  #endif
  #ifndef CYTHON_USE_PYTYPE_LOOKUP
    #define CYTHON_USE_PYTYPE_LOOKUP 1
  #endif
  #if PY_MAJOR_VERSION < 3
    #undef CYTHON_USE_ASYNC_SLOTS
    #define CYTHON_USE_ASYNC_SLOTS 0
  #elif !defined(CYTHON_USE_ASYNC_SLOTS)
    #define CYTHON_USE_ASYNC_SLOTS 1
  #endif
  #ifndef CYTHON_USE_PYLONG_INTERNALS
    #define CYTHON_USE_PYLONG_INTERNALS 1
  #endif
  #ifndef CYTHON_USE_PYLIST_INTERNALS
    #define CYTHON_USE_PYLIST_INTERNALS 1
  #endif
  #ifndef CYTHON_USE_UNICODE_INTERNALS
    #define CYTHON_USE_UNICODE_INTERNALS 1
  #endif
  #if PY_VERSION_HEX < 0x030300F0
    #undef CYTHON_USE_UNICODE_WRITER
    #define CYTHON_USE_UNICODE_WRITER 0
  #elif !defined(CYTHON_USE_UNICODE_WRITER)
    #define CYTHON_USE_UNICODE_WRITER 1
  #endif
  #ifndef CYTHON_AVOID_BORROWED_REFS
    #define CYTHON_AVOID_BORROWED_REFS 0
  #endif
  #ifndef CYTHON_ASSUME_SAFE_MACROS
    #define CYTHON_ASSUME_SAFE_MACROS 1
  #endif
  #ifndef CYTHON_UNPACK_METHODS
    #define CYTHON_UNPACK_METHODS 1
  #endif
  #ifndef CYTHON_FAST_THREAD_STATE
    #define CYTHON_FAST_THREAD_STATE 1
  #endif
  #ifndef CYTHON_FAST_GIL
    // Py3<3.5.2 does not support _PyThreadState_UncheckedGet().
    #define CYTHON_FAST_GIL (PY_MAJOR_VERSION < 3 || PY_VERSION_HEX >= 0x03060000)
  #endif
  #ifndef CYTHON_METH_FASTCALL
    // CPython 3.6 introduced METH_FASTCALL but with slightly different
    // semantics. It became stable starting from CPython 3.7.
    #define CYTHON_METH_FASTCALL (PY_VERSION_HEX >= 0x030700A1)
  #endif
  #ifndef CYTHON_FAST_PYCALL
    #define CYTHON_FAST_PYCALL 1
  #endif
  #ifndef CYTHON_PEP487_INIT_SUBCLASS
    #define CYTHON_PEP487_INIT_SUBCLASS 1
  #endif
  #if PY_VERSION_HEX < 0x03050000
    #undef CYTHON_PEP489_MULTI_PHASE_INIT
    #define CYTHON_PEP489_MULTI_PHASE_INIT 0
  #elif !defined(CYTHON_PEP489_MULTI_PHASE_INIT)
    #define CYTHON_PEP489_MULTI_PHASE_INIT 1
  #endif
<<<<<<< HEAD
  #ifndef CYTHON_USE_MODULE_STATE
    // EXPERIMENTAL !!
    #define CYTHON_USE_MODULE_STATE 0
  #endif
  #ifndef CYTHON_USE_TP_FINALIZE
    #define CYTHON_USE_TP_FINALIZE (PY_VERSION_HEX >= 0x030400a1)
=======
  #if PY_VERSION_HEX < 0x030900B1
    #undef CYTHON_PEP573_PYCMETHOD
    #define CYTHON_PEP573_PYCMETHOD 0
  #elif !defined(CYTHON_PEP573_PYCMETHOD)
    // Should CyFunction inherit from PyCMethod in Py3.9+ ?
    #define CYTHON_PEP573_PYCMETHOD 1
  #endif
  #if PY_VERSION_HEX < 0x030400a1
    #undef CYTHON_USE_TP_FINALIZE
    #define CYTHON_USE_TP_FINALIZE 0
  #elif !defined(CYTHON_USE_TP_FINALIZE)
    #define CYTHON_USE_TP_FINALIZE 1
>>>>>>> 485c5940
  #endif
  #if PY_VERSION_HEX < 0x030600B1
    #undef CYTHON_USE_DICT_VERSIONS
    #define CYTHON_USE_DICT_VERSIONS 0
  #elif !defined(CYTHON_USE_DICT_VERSIONS)
    #define CYTHON_USE_DICT_VERSIONS 1
  #endif
  #if PY_VERSION_HEX < 0x030700A3
    #undef CYTHON_USE_EXC_INFO_STACK
    #define CYTHON_USE_EXC_INFO_STACK 0
  #elif !defined(CYTHON_USE_EXC_INFO_STACK)
    #define CYTHON_USE_EXC_INFO_STACK 1
  #endif
#endif

#if !defined(CYTHON_FAST_PYCCALL)
#define CYTHON_FAST_PYCCALL  (CYTHON_FAST_PYCALL && PY_VERSION_HEX >= 0x030600B1)
#endif

#if !defined(CYTHON_VECTORCALL)
#define CYTHON_VECTORCALL  (CYTHON_FAST_PYCCALL && PY_VERSION_HEX >= 0x030800B1)
#endif

/* Whether to use METH_FASTCALL with a fake backported implementation of vectorcall */
#define CYTHON_BACKPORT_VECTORCALL (CYTHON_METH_FASTCALL && PY_VERSION_HEX < 0x030800B1)

#if CYTHON_USE_PYLONG_INTERNALS
  #include "longintrepr.h"
  /* These short defines can easily conflict with other code */
  #undef SHIFT
  #undef BASE
  #undef MASK
  /* Compile-time sanity check that these are indeed equal.  Github issue #2670. */
  #ifdef SIZEOF_VOID_P
    enum { __pyx_check_sizeof_voidp = 1 / (int)(SIZEOF_VOID_P == sizeof(void*)) };
  #endif
#endif

#ifndef __has_attribute
  #define __has_attribute(x) 0
#endif

#ifndef __has_cpp_attribute
  #define __has_cpp_attribute(x) 0
#endif

// restrict
#ifndef CYTHON_RESTRICT
  #if defined(__GNUC__)
    #define CYTHON_RESTRICT __restrict__
  #elif defined(_MSC_VER) && _MSC_VER >= 1400
    #define CYTHON_RESTRICT __restrict
  #elif defined (__STDC_VERSION__) && __STDC_VERSION__ >= 199901L
    #define CYTHON_RESTRICT restrict
  #else
    #define CYTHON_RESTRICT
  #endif
#endif

// unused attribute
#ifndef CYTHON_UNUSED
# if defined(__GNUC__)
#   if !(defined(__cplusplus)) || (__GNUC__ > 3 || (__GNUC__ == 3 && __GNUC_MINOR__ >= 4))
#     define CYTHON_UNUSED __attribute__ ((__unused__))
#   else
#     define CYTHON_UNUSED
#   endif
# elif defined(__ICC) || (defined(__INTEL_COMPILER) && !defined(_MSC_VER))
#   define CYTHON_UNUSED __attribute__ ((__unused__))
# else
#   define CYTHON_UNUSED
# endif
#endif

#ifndef CYTHON_MAYBE_UNUSED_VAR
#  if defined(__cplusplus)
     template<class T> void CYTHON_MAYBE_UNUSED_VAR( const T& ) { }
#  else
#    define CYTHON_MAYBE_UNUSED_VAR(x) (void)(x)
#  endif
#endif

#ifndef CYTHON_NCP_UNUSED
# if CYTHON_COMPILING_IN_CPYTHON
#  define CYTHON_NCP_UNUSED
# else
#  define CYTHON_NCP_UNUSED CYTHON_UNUSED
# endif
#endif

#define __Pyx_void_to_None(void_result) ((void)(void_result), Py_INCREF(Py_None), Py_None)

#ifdef _MSC_VER
    #ifndef _MSC_STDINT_H_
        #if _MSC_VER < 1300
            typedef unsigned char     uint8_t;
            typedef unsigned short    uint16_t;
            typedef unsigned int      uint32_t;
        #else
            typedef unsigned __int8   uint8_t;
            typedef unsigned __int16  uint16_t;
            typedef unsigned __int32  uint32_t;
        #endif
    #endif
    #if _MSC_VER < 1300
        #ifdef _WIN64
            typedef unsigned long long  __pyx_uintptr_t;
        #else
            typedef unsigned int        __pyx_uintptr_t;
        #endif
    #else
        #ifdef _WIN64
            typedef unsigned __int64    __pyx_uintptr_t;
        #else
            typedef unsigned __int32    __pyx_uintptr_t;
        #endif
    #endif
#else
    #include <stdint.h>
    typedef uintptr_t  __pyx_uintptr_t;
#endif


#ifndef CYTHON_FALLTHROUGH
  #if defined(__cplusplus) && __cplusplus >= 201103L
    #if __has_cpp_attribute(fallthrough)
      #define CYTHON_FALLTHROUGH [[fallthrough]]
    #elif __has_cpp_attribute(clang::fallthrough)
      #define CYTHON_FALLTHROUGH [[clang::fallthrough]]
    #elif __has_cpp_attribute(gnu::fallthrough)
      #define CYTHON_FALLTHROUGH [[gnu::fallthrough]]
    #endif
  #endif

  #ifndef CYTHON_FALLTHROUGH
    #if __has_attribute(fallthrough)
      #define CYTHON_FALLTHROUGH __attribute__((fallthrough))
    #else
      #define CYTHON_FALLTHROUGH
    #endif
  #endif

  #if defined(__clang__ ) && defined(__apple_build_version__)
    #if __apple_build_version__ < 7000000 /* Xcode < 7.0 */
      #undef  CYTHON_FALLTHROUGH
      #define CYTHON_FALLTHROUGH
    #endif
  #endif
#endif

/////////////// CInitCode ///////////////

// inline attribute
#ifndef CYTHON_INLINE
  #if defined(__clang__)
    #define CYTHON_INLINE __inline__ __attribute__ ((__unused__))
  #elif defined(__GNUC__)
    #define CYTHON_INLINE __inline__
  #elif defined(_MSC_VER)
    #define CYTHON_INLINE __inline
  #elif defined (__STDC_VERSION__) && __STDC_VERSION__ >= 199901L
    #define CYTHON_INLINE inline
  #else
    #define CYTHON_INLINE
  #endif
#endif


/////////////// CppInitCode ///////////////

#ifndef __cplusplus
  #error "Cython files generated with the C++ option must be compiled with a C++ compiler."
#endif

// inline attribute
#ifndef CYTHON_INLINE
  #if defined(__clang__)
    #define CYTHON_INLINE __inline__ __attribute__ ((__unused__))
  #else
    #define CYTHON_INLINE inline
  #endif
#endif

// Work around clang bug https://stackoverflow.com/questions/21847816/c-invoke-nested-template-class-destructor
template<typename T>
void __Pyx_call_destructor(T& x) {
    x.~T();
}

// Used for temporary variables of "reference" type.
template<typename T>
class __Pyx_FakeReference {
  public:
    __Pyx_FakeReference() : ptr(NULL) { }
    // __Pyx_FakeReference(T& ref) : ptr(&ref) { }
    // Const version needed as Cython doesn't know about const overloads (e.g. for stl containers).
    __Pyx_FakeReference(const T& ref) : ptr(const_cast<T*>(&ref)) { }
    T *operator->() { return ptr; }
    T *operator&() { return ptr; }
    operator T&() { return *ptr; }
    // TODO(robertwb): Delegate all operators (or auto-generate unwrapping code where needed).
    template<typename U> bool operator ==(U other) { return *ptr == other; }
    template<typename U> bool operator !=(U other) { return *ptr != other; }
  private:
    T *ptr;
};


/////////////// PythonCompatibility ///////////////

#if CYTHON_COMPILING_IN_PYPY && PY_VERSION_HEX < 0x02070600 && !defined(Py_OptimizeFlag)
  #define Py_OptimizeFlag 0
#endif

#define __PYX_BUILD_PY_SSIZE_T "n"
#define CYTHON_FORMAT_SSIZE_T "z"

#if PY_MAJOR_VERSION < 3
  #define __Pyx_BUILTIN_MODULE_NAME "__builtin__"
  #define __Pyx_DefaultClassType PyClass_Type
  #define __Pyx_PyCode_New(a, p, k, l, s, f, code, c, n, v, fv, cell, fn, name, fline, lnos) \
          PyCode_New(a+k, l, s, f, code, c, n, v, fv, cell, fn, name, fline, lnos)
#else
  #define __Pyx_BUILTIN_MODULE_NAME "builtins"
  #define __Pyx_DefaultClassType PyType_Type
#if PY_VERSION_HEX >= 0x030800B2
  #define __Pyx_PyCode_New(a, p, k, l, s, f, code, c, n, v, fv, cell, fn, name, fline, lnos) \
          PyCode_NewWithPosOnlyArgs(a, p, k, l, s, f, code, c, n, v, fv, cell, fn, name, fline, lnos)
#elif PY_VERSION_HEX >= 0x030800A4
  // TODO: remove this special case once Py3.8 is released.
  #define __Pyx_PyCode_New(a, p, k, l, s, f, code, c, n, v, fv, cell, fn, name, fline, lnos) \
          PyCode_New(a, p, k, l, s, f, code, c, n, v, fv, cell, fn, name, fline, lnos)
#else
  #define __Pyx_PyCode_New(a, p, k, l, s, f, code, c, n, v, fv, cell, fn, name, fline, lnos) \
          PyCode_New(a, k, l, s, f, code, c, n, v, fv, cell, fn, name, fline, lnos)
#endif
#endif

#if PY_VERSION_HEX >= 0x030900A4 || defined(Py_IS_TYPE)
  #define __Pyx_IS_TYPE(ob, type) Py_IS_TYPE(ob, type)
#else
  #define __Pyx_IS_TYPE(ob, type) (((const PyObject*)ob)->ob_type == (type))
#endif

#ifndef Py_TPFLAGS_CHECKTYPES
  #define Py_TPFLAGS_CHECKTYPES 0
#endif
#ifndef Py_TPFLAGS_HAVE_INDEX
  #define Py_TPFLAGS_HAVE_INDEX 0
#endif
#ifndef Py_TPFLAGS_HAVE_NEWBUFFER
  #define Py_TPFLAGS_HAVE_NEWBUFFER 0
#endif
#ifndef Py_TPFLAGS_HAVE_FINALIZE
  #define Py_TPFLAGS_HAVE_FINALIZE 0
#endif

#ifndef METH_STACKLESS
  // already defined for Stackless Python (all versions) and C-Python >= 3.7
  // value if defined: Stackless Python < 3.6: 0x80 else 0x100
  #define METH_STACKLESS 0
#endif
#if PY_VERSION_HEX <= 0x030700A3 || !defined(METH_FASTCALL)
  // new in CPython 3.6, but changed in 3.7 - see
  // positional-only parameters:
  //   https://bugs.python.org/issue29464
  // const args:
  //   https://bugs.python.org/issue32240
  #ifndef METH_FASTCALL
     #define METH_FASTCALL 0x80
  #endif
  typedef PyObject *(*__Pyx_PyCFunctionFast) (PyObject *self, PyObject *const *args, Py_ssize_t nargs);
  // new in CPython 3.7, used to be old signature of _PyCFunctionFast() in 3.6
  typedef PyObject *(*__Pyx_PyCFunctionFastWithKeywords) (PyObject *self, PyObject *const *args,
                                                          Py_ssize_t nargs, PyObject *kwnames);
#else
  #define __Pyx_PyCFunctionFast _PyCFunctionFast
  #define __Pyx_PyCFunctionFastWithKeywords _PyCFunctionFastWithKeywords
#endif

#if CYTHON_METH_FASTCALL
  #define __Pyx_METH_FASTCALL METH_FASTCALL
  #define __Pyx_PyCFunction_FastCall __Pyx_PyCFunctionFast
  #define __Pyx_PyCFunction_FastCallWithKeywords __Pyx_PyCFunctionFastWithKeywords
#else
  #define __Pyx_METH_FASTCALL METH_VARARGS
  #define __Pyx_PyCFunction_FastCall PyCFunction
  #define __Pyx_PyCFunction_FastCallWithKeywords PyCFunctionWithKeywords
#endif

#if CYTHON_VECTORCALL
  #define __pyx_vectorcallfunc vectorcallfunc
  #define __Pyx_PY_VECTORCALL_ARGUMENTS_OFFSET  PY_VECTORCALL_ARGUMENTS_OFFSET
  #define __Pyx_PyVectorcall_NARGS(n)  PyVectorcall_NARGS(n)
#elif CYTHON_BACKPORT_VECTORCALL
  typedef PyObject *(*__pyx_vectorcallfunc)(PyObject *callable, PyObject *const *args,
                                            size_t nargsf, PyObject *kwnames);
  #define __Pyx_PY_VECTORCALL_ARGUMENTS_OFFSET  ((size_t)1 << (8 * sizeof(size_t) - 1))
  #define __Pyx_PyVectorcall_NARGS(n)  ((n) & ~__Pyx_PY_VECTORCALL_ARGUMENTS_OFFSET)
#else
  #define __Pyx_PY_VECTORCALL_ARGUMENTS_OFFSET  0
  #define __Pyx_PyVectorcall_NARGS(n)  (n)
#endif

// PEP-573
#if PY_VERSION_HEX >= 0x030900B1
  #define __Pyx_PyType_FromModuleAndSpec(m, s, b)  PyType_FromModuleAndSpec(m, s, b)
#else
  #define __Pyx_PyType_FromModuleAndSpec(m, s, b)  ((void)m, PyType_FromSpecWithBases(s, b))
#endif
#ifndef METH_METHOD
  // PEP-573: PyCFunction holds reference to defining class (PyCMethodObject)
  #define METH_METHOD 0x200
#endif

#if CYTHON_COMPILING_IN_PYPY && !defined(PyObject_Malloc)
  #define PyObject_Malloc(s)   PyMem_Malloc(s)
  #define PyObject_Free(p)     PyMem_Free(p)
  #define PyObject_Realloc(p)  PyMem_Realloc(p)
#endif

#if CYTHON_COMPILING_IN_CPYTHON && PY_VERSION_HEX < 0x030400A1
  #define PyMem_RawMalloc(n)           PyMem_Malloc(n)
  #define PyMem_RawRealloc(p, n)       PyMem_Realloc(p, n)
  #define PyMem_RawFree(p)             PyMem_Free(p)
#endif

#if CYTHON_COMPILING_IN_PYSTON
  // special C-API functions only in Pyston
  #define __Pyx_PyCode_HasFreeVars(co)  PyCode_HasFreeVars(co)
  #define __Pyx_PyFrame_SetLineNumber(frame, lineno) PyFrame_SetLineNumber(frame, lineno)
#elif CYTHON_COMPILING_IN_LIMITED_API
  #define __Pyx_PyCode_HasFreeVars(co)  (PyCode_GetNumFree(co) > 0)
  #define __Pyx_PyFrame_SetLineNumber(frame, lineno)
#else
  #define __Pyx_PyCode_HasFreeVars(co)  (PyCode_GetNumFree(co) > 0)
  #define __Pyx_PyFrame_SetLineNumber(frame, lineno)  (frame)->f_lineno = (lineno)
#endif

#if CYTHON_COMPILING_IN_LIMITED_API
  #define __Pyx_PyThreadState_Current PyThreadState_Get()
#elif !CYTHON_FAST_THREAD_STATE
  #define __Pyx_PyThreadState_Current PyThreadState_GET()
#elif PY_VERSION_HEX >= 0x03060000
  //#elif PY_VERSION_HEX >= 0x03050200
  // Actually added in 3.5.2, but compiling against that does not guarantee that we get imported there.
  #define __Pyx_PyThreadState_Current _PyThreadState_UncheckedGet()
#elif PY_VERSION_HEX >= 0x03000000
  #define __Pyx_PyThreadState_Current PyThreadState_GET()
#else
  #define __Pyx_PyThreadState_Current _PyThreadState_Current
#endif

#if CYTHON_COMPILING_IN_LIMITED_API
static inline void *__Pyx_PyModule_GetState(PyObject *op)
{
    void *result;

    result = PyModule_GetState(op);
    if (!result)
        Py_FatalError("Couldn't find the module state");
    return result;
}
#endif

// TSS (Thread Specific Storage) API
#if PY_VERSION_HEX < 0x030700A2 && !defined(PyThread_tss_create) && !defined(Py_tss_NEEDS_INIT)
#include "pythread.h"
#define Py_tss_NEEDS_INIT 0
typedef int Py_tss_t;
static CYTHON_INLINE int PyThread_tss_create(Py_tss_t *key) {
  *key = PyThread_create_key();
  return 0; /* PyThread_create_key reports success always */
}
static CYTHON_INLINE Py_tss_t * PyThread_tss_alloc(void) {
  Py_tss_t *key = (Py_tss_t *)PyObject_Malloc(sizeof(Py_tss_t));
  *key = Py_tss_NEEDS_INIT;
  return key;
}
static CYTHON_INLINE void PyThread_tss_free(Py_tss_t *key) {
  PyObject_Free(key);
}
static CYTHON_INLINE int PyThread_tss_is_created(Py_tss_t *key) {
  return *key != Py_tss_NEEDS_INIT;
}
static CYTHON_INLINE void PyThread_tss_delete(Py_tss_t *key) {
  PyThread_delete_key(*key);
  *key = Py_tss_NEEDS_INIT;
}
static CYTHON_INLINE int PyThread_tss_set(Py_tss_t *key, void *value) {
  return PyThread_set_key_value(*key, value);
}
static CYTHON_INLINE void * PyThread_tss_get(Py_tss_t *key) {
  return PyThread_get_key_value(*key);
}
// PyThread_delete_key_value(key) is equalivalent to PyThread_set_key_value(key, NULL)
// PyThread_ReInitTLS() is a no-op
#endif /* TSS (Thread Specific Storage) API */

#if CYTHON_COMPILING_IN_CPYTHON || defined(_PyDict_NewPresized)
#define __Pyx_PyDict_NewPresized(n)  ((n <= 8) ? PyDict_New() : _PyDict_NewPresized(n))
#else
#define __Pyx_PyDict_NewPresized(n)  PyDict_New()
#endif

#if PY_MAJOR_VERSION >= 3 || CYTHON_FUTURE_DIVISION
  #define __Pyx_PyNumber_Divide(x,y)         PyNumber_TrueDivide(x,y)
  #define __Pyx_PyNumber_InPlaceDivide(x,y)  PyNumber_InPlaceTrueDivide(x,y)
#else
  #define __Pyx_PyNumber_Divide(x,y)         PyNumber_Divide(x,y)
  #define __Pyx_PyNumber_InPlaceDivide(x,y)  PyNumber_InPlaceDivide(x,y)
#endif

#if CYTHON_COMPILING_IN_CPYTHON && PY_VERSION_HEX > 0x030600B4 && CYTHON_USE_UNICODE_INTERNALS
// _PyDict_GetItem_KnownHash() exists since CPython 3.5, but it was
// dropping exceptions. Since 3.6, exceptions are kept.
#define __Pyx_PyDict_GetItemStrWithError(dict, name)  _PyDict_GetItem_KnownHash(dict, name, ((PyASCIIObject *) name)->hash)
static CYTHON_INLINE PyObject * __Pyx_PyDict_GetItemStr(PyObject *dict, PyObject *name) {
    PyObject *res = __Pyx_PyDict_GetItemStrWithError(dict, name);
    if (res == NULL) PyErr_Clear();
    return res;
}
#elif PY_MAJOR_VERSION >= 3 && (!CYTHON_COMPILING_IN_PYPY || PYPY_VERSION_NUM >= 0x07020000)
#define __Pyx_PyDict_GetItemStrWithError  PyDict_GetItemWithError
#define __Pyx_PyDict_GetItemStr           PyDict_GetItem
#else
static CYTHON_INLINE PyObject * __Pyx_PyDict_GetItemStrWithError(PyObject *dict, PyObject *name) {
    // This is tricky - we should return a borrowed reference but not swallow non-KeyError exceptions. 8-|
    // But: this function is only used in Py2 and older PyPys,
    // and currently only for argument parsing and other non-correctness-critical lookups
    // and we know that 'name' is an interned 'str' with pre-calculated hash value (only comparisons can fail),
    // thus, performance matters more than correctness here, especially in the "not found" case.
#if CYTHON_COMPILING_IN_PYPY
    // So we ignore any exceptions in old PyPys ...
    return PyDict_GetItem(dict, name);
#else
    // and hack together a stripped-down and modified PyDict_GetItem() in CPython 2.
    PyDictEntry *ep;
    PyDictObject *mp = (PyDictObject*) dict;
    long hash = ((PyStringObject *) name)->ob_shash;
    assert(hash != -1); /* hash values of interned strings are always initialised */
    ep = (mp->ma_lookup)(mp, name, hash);
    if (ep == NULL) {
        // error occurred
        return NULL;
    }
    // found or not found
    return ep->me_value;
#endif
}
#define __Pyx_PyDict_GetItemStr           PyDict_GetItem
#endif

/* Type slots */
#if CYTHON_COMPILING_IN_LIMITED_API
  #if defined(_PyType_Name)
    #define __Pyx_PyType_Name(tp)     (_PyType_Name((PyTypeObject *)tp))
  #else
    #define __Pyx_PyType_Name(tp)     (((PyTypeObject *)tp)->tp_name)
  #endif
  #define __Pyx_PyType_GetFlags(tp)   (PyType_GetFlags((PyTypeObject *)tp))
#else
  #define __Pyx_PyType_Name(tp)       (((PyTypeObject *)tp)->tp_name)
  #define __Pyx_PyType_GetFlags(tp)   (((PyTypeObject *)tp)->tp_flags)
#endif

#if CYTHON_COMPILING_IN_LIMITED_API
  #define CYTHON_PEP393_ENABLED 1
  #define __Pyx_PyUnicode_READY(op)       (0)
  #define __Pyx_PyUnicode_GET_LENGTH(u)   PyUnicode_GetLength(u)
  #define __Pyx_PyUnicode_READ_CHAR(u, i) PyUnicode_ReadChar(u, i)
  #define __Pyx_PyUnicode_MAX_CHAR_VALUE(u)   ((void)u, 1114111)
  #define __Pyx_PyUnicode_KIND(u)         ((void)u, (0))
  // __Pyx_PyUnicode_DATA() and __Pyx_PyUnicode_READ() must go together, e.g. for iteration.
  #define __Pyx_PyUnicode_DATA(u)         ((void*)u)
  #define __Pyx_PyUnicode_READ(k, d, i)   ((void)k, PyUnicode_ReadChar((PyObject*)(d), i))
  //#define __Pyx_PyUnicode_WRITE(k, d, i, ch)  /* not available */
  #define __Pyx_PyUnicode_IS_TRUE(u)      (0 != PyUnicode_GetLength(u))
#elif PY_VERSION_HEX > 0x03030000 && defined(PyUnicode_KIND)
  /* new Py3.3 unicode type (PEP 393) */
  #define CYTHON_PEP393_ENABLED 1
  #define __Pyx_PyUnicode_READY(op)       (likely(PyUnicode_IS_READY(op)) ? \
                                              0 : _PyUnicode_Ready((PyObject *)(op)))
  #define __Pyx_PyUnicode_GET_LENGTH(u)   PyUnicode_GET_LENGTH(u)
  #define __Pyx_PyUnicode_READ_CHAR(u, i) PyUnicode_READ_CHAR(u, i)
  #define __Pyx_PyUnicode_MAX_CHAR_VALUE(u)   PyUnicode_MAX_CHAR_VALUE(u)
  #define __Pyx_PyUnicode_KIND(u)         PyUnicode_KIND(u)
  #define __Pyx_PyUnicode_DATA(u)         PyUnicode_DATA(u)
  #define __Pyx_PyUnicode_READ(k, d, i)   PyUnicode_READ(k, d, i)
  #define __Pyx_PyUnicode_WRITE(k, d, i, ch)  PyUnicode_WRITE(k, d, i, ch)
  #define __Pyx_PyUnicode_IS_TRUE(u)      (0 != (likely(PyUnicode_IS_READY(u)) ? PyUnicode_GET_LENGTH(u) : PyUnicode_GET_SIZE(u)))
#else
  #define CYTHON_PEP393_ENABLED 0
  #define PyUnicode_1BYTE_KIND  1
  #define PyUnicode_2BYTE_KIND  2
  #define PyUnicode_4BYTE_KIND  4
  #define __Pyx_PyUnicode_READY(op)       (0)
  #define __Pyx_PyUnicode_GET_LENGTH(u)   PyUnicode_GET_SIZE(u)
  #define __Pyx_PyUnicode_READ_CHAR(u, i) ((Py_UCS4)(PyUnicode_AS_UNICODE(u)[i]))
  #define __Pyx_PyUnicode_MAX_CHAR_VALUE(u)   ((sizeof(Py_UNICODE) == 2) ? 65535 : 1114111)
  #define __Pyx_PyUnicode_KIND(u)         (sizeof(Py_UNICODE))
  #define __Pyx_PyUnicode_DATA(u)         ((void*)PyUnicode_AS_UNICODE(u))
  // (void)(k) => avoid unused variable warning due to macro:
  #define __Pyx_PyUnicode_READ(k, d, i)   ((void)(k), (Py_UCS4)(((Py_UNICODE*)d)[i]))
  #define __Pyx_PyUnicode_WRITE(k, d, i, ch)  (((void)(k)), ((Py_UNICODE*)d)[i] = ch)
  #define __Pyx_PyUnicode_IS_TRUE(u)      (0 != PyUnicode_GET_SIZE(u))
#endif

#if CYTHON_COMPILING_IN_PYPY
  #define __Pyx_PyUnicode_Concat(a, b)      PyNumber_Add(a, b)
  #define __Pyx_PyUnicode_ConcatSafe(a, b)  PyNumber_Add(a, b)
#else
  #define __Pyx_PyUnicode_Concat(a, b)      PyUnicode_Concat(a, b)
  #define __Pyx_PyUnicode_ConcatSafe(a, b)  ((unlikely((a) == Py_None) || unlikely((b) == Py_None)) ? \
      PyNumber_Add(a, b) : __Pyx_PyUnicode_Concat(a, b))
#endif

#if CYTHON_COMPILING_IN_PYPY && !defined(PyUnicode_Contains)
  #define PyUnicode_Contains(u, s)  PySequence_Contains(u, s)
#endif

#if CYTHON_COMPILING_IN_PYPY && !defined(PyByteArray_Check)
  #define PyByteArray_Check(obj)  PyObject_TypeCheck(obj, &PyByteArray_Type)
#endif

#if CYTHON_COMPILING_IN_PYPY && !defined(PyObject_Format)
  #define PyObject_Format(obj, fmt)  PyObject_CallMethod(obj, "__format__", "O", fmt)
#endif

// ("..." % x)  must call PyNumber_Remainder() if x is a string subclass that implements "__rmod__()".
#define __Pyx_PyString_FormatSafe(a, b)   ((unlikely((a) == Py_None || (PyString_Check(b) && !PyString_CheckExact(b)))) ? PyNumber_Remainder(a, b) : __Pyx_PyString_Format(a, b))
#define __Pyx_PyUnicode_FormatSafe(a, b)  ((unlikely((a) == Py_None || (PyUnicode_Check(b) && !PyUnicode_CheckExact(b)))) ? PyNumber_Remainder(a, b) : PyUnicode_Format(a, b))

#if PY_MAJOR_VERSION >= 3
  #define __Pyx_PyString_Format(a, b)  PyUnicode_Format(a, b)
#else
  #define __Pyx_PyString_Format(a, b)  PyString_Format(a, b)
#endif

#if PY_MAJOR_VERSION < 3 && !defined(PyObject_ASCII)
  #define PyObject_ASCII(o)            PyObject_Repr(o)
#endif

#if PY_MAJOR_VERSION >= 3
  #define PyBaseString_Type            PyUnicode_Type
  #define PyStringObject               PyUnicodeObject
  #define PyString_Type                PyUnicode_Type
  #define PyString_Check               PyUnicode_Check
  #define PyString_CheckExact          PyUnicode_CheckExact
  // PyPy3 used to define "PyObject_Unicode"
#ifndef PyObject_Unicode
  #define PyObject_Unicode             PyObject_Str
#endif
#endif

#if PY_MAJOR_VERSION >= 3
  #define __Pyx_PyBaseString_Check(obj) PyUnicode_Check(obj)
  #define __Pyx_PyBaseString_CheckExact(obj) PyUnicode_CheckExact(obj)
#else
  #define __Pyx_PyBaseString_Check(obj) (PyString_Check(obj) || PyUnicode_Check(obj))
  #define __Pyx_PyBaseString_CheckExact(obj) (PyString_CheckExact(obj) || PyUnicode_CheckExact(obj))
#endif

#if CYTHON_COMPILING_IN_CPYTHON
  #define __Pyx_PySequence_ListKeepNew(obj) \
    (likely(PyList_CheckExact(obj) && Py_REFCNT(obj) == 1) ? __Pyx_NewRef(obj) : PySequence_List(obj))
#else
  #define __Pyx_PySequence_ListKeepNew(obj)  PySequence_List(obj)
#endif

#ifndef PySet_CheckExact
  #define PySet_CheckExact(obj)        __Pyx_IS_TYPE(obj, &PySet_Type)
#endif

#if CYTHON_ASSUME_SAFE_MACROS
  #define __Pyx_PySequence_SIZE(seq)  Py_SIZE(seq)
#else
  // NOTE: might fail with exception => check for -1
  #define __Pyx_PySequence_SIZE(seq)  PySequence_Size(seq)
#endif

#if PY_MAJOR_VERSION >= 3
  #define PyIntObject                  PyLongObject
  #define PyInt_Type                   PyLong_Type
  #define PyInt_Check(op)              PyLong_Check(op)
  #define PyInt_CheckExact(op)         PyLong_CheckExact(op)
  #define PyInt_FromString             PyLong_FromString
  #define PyInt_FromUnicode            PyLong_FromUnicode
  #define PyInt_FromLong               PyLong_FromLong
  #define PyInt_FromSize_t             PyLong_FromSize_t
  #define PyInt_FromSsize_t            PyLong_FromSsize_t
  #define PyInt_AsLong                 PyLong_AsLong
  #define PyInt_AS_LONG                PyLong_AS_LONG
  #define PyInt_AsSsize_t              PyLong_AsSsize_t
  #define PyInt_AsUnsignedLongMask     PyLong_AsUnsignedLongMask
  #define PyInt_AsUnsignedLongLongMask PyLong_AsUnsignedLongLongMask
  #define PyNumber_Int                 PyNumber_Long
#endif

#if PY_MAJOR_VERSION >= 3
  #define PyBoolObject                 PyLongObject
#endif

#if PY_MAJOR_VERSION >= 3 && CYTHON_COMPILING_IN_PYPY
  #ifndef PyUnicode_InternFromString
    #define PyUnicode_InternFromString(s) PyUnicode_FromString(s)
  #endif
#endif

#if PY_VERSION_HEX < 0x030200A4
  typedef long Py_hash_t;
  #define __Pyx_PyInt_FromHash_t PyInt_FromLong
  #define __Pyx_PyInt_AsHash_t   __Pyx_PyIndex_AsHash_t
#else
  #define __Pyx_PyInt_FromHash_t PyInt_FromSsize_t
  #define __Pyx_PyInt_AsHash_t   __Pyx_PyIndex_AsSsize_t
#endif

// backport of PyAsyncMethods from Py3.5 to older Py3.x versions
// (mis-)using the "tp_reserved" type slot which is re-activated as "tp_as_async" in Py3.5
#if CYTHON_USE_ASYNC_SLOTS
  #if PY_VERSION_HEX >= 0x030500B1
    #define __Pyx_PyAsyncMethodsStruct PyAsyncMethods
    #define __Pyx_PyType_AsAsync(obj) (Py_TYPE(obj)->tp_as_async)
  #else
    #define __Pyx_PyType_AsAsync(obj) ((__Pyx_PyAsyncMethodsStruct*) (Py_TYPE(obj)->tp_reserved))
  #endif
#else
  #define __Pyx_PyType_AsAsync(obj) NULL
#endif
#ifndef __Pyx_PyAsyncMethodsStruct
    typedef struct {
        unaryfunc am_await;
        unaryfunc am_aiter;
        unaryfunc am_anext;
    } __Pyx_PyAsyncMethodsStruct;
#endif


/////////////// IncludeStructmemberH.proto ///////////////

#include <structmember.h>


/////////////// SmallCodeConfig.proto ///////////////

#ifndef CYTHON_SMALL_CODE
#if defined(__clang__)
    #define CYTHON_SMALL_CODE
#elif defined(__GNUC__) && (__GNUC__ > 4 || (__GNUC__ == 4 && __GNUC_MINOR__ >= 3))
    #define CYTHON_SMALL_CODE __attribute__((cold))
#else
    #define CYTHON_SMALL_CODE
#endif
#endif


/////////////// PyModInitFuncType.proto ///////////////

#ifndef CYTHON_NO_PYINIT_EXPORT
#define __Pyx_PyMODINIT_FUNC PyMODINIT_FUNC

#elif PY_MAJOR_VERSION < 3
// Py2: define this to void manually because PyMODINIT_FUNC adds __declspec(dllexport) to it's definition.
#ifdef __cplusplus
#define __Pyx_PyMODINIT_FUNC extern "C" void
#else
#define __Pyx_PyMODINIT_FUNC void
#endif

#else
// Py3+: define this to PyObject * manually because PyMODINIT_FUNC adds __declspec(dllexport) to it's definition.
#ifdef __cplusplus
#define __Pyx_PyMODINIT_FUNC extern "C" PyObject *
#else
#define __Pyx_PyMODINIT_FUNC PyObject *
#endif
#endif


/////////////// FastTypeChecks.proto ///////////////

#if CYTHON_COMPILING_IN_CPYTHON
#define __Pyx_TypeCheck(obj, type) __Pyx_IsSubtype(Py_TYPE(obj), (PyTypeObject *)type)
static CYTHON_INLINE int __Pyx_IsSubtype(PyTypeObject *a, PyTypeObject *b);/*proto*/
static CYTHON_INLINE int __Pyx_PyErr_GivenExceptionMatches(PyObject *err, PyObject *type);/*proto*/
static CYTHON_INLINE int __Pyx_PyErr_GivenExceptionMatches2(PyObject *err, PyObject *type1, PyObject *type2);/*proto*/
#else
#define __Pyx_TypeCheck(obj, type) PyObject_TypeCheck(obj, (PyTypeObject *)type)
#define __Pyx_PyErr_GivenExceptionMatches(err, type) PyErr_GivenExceptionMatches(err, type)
#define __Pyx_PyErr_GivenExceptionMatches2(err, type1, type2) (PyErr_GivenExceptionMatches(err, type1) || PyErr_GivenExceptionMatches(err, type2))
#endif
#define __Pyx_PyErr_ExceptionMatches2(err1, err2)  __Pyx_PyErr_GivenExceptionMatches2(__Pyx_PyErr_Occurred(), err1, err2)

#define __Pyx_PyException_Check(obj) __Pyx_TypeCheck(obj, PyExc_Exception)

/////////////// FastTypeChecks ///////////////
//@requires: Exceptions.c::PyThreadStateGet
//@requires: Exceptions.c::PyErrFetchRestore

#if CYTHON_COMPILING_IN_CPYTHON
static int __Pyx_InBases(PyTypeObject *a, PyTypeObject *b) {
    while (a) {
        a = a->tp_base;
        if (a == b)
            return 1;
    }
    return b == &PyBaseObject_Type;
}

static CYTHON_INLINE int __Pyx_IsSubtype(PyTypeObject *a, PyTypeObject *b) {
    PyObject *mro;
    if (a == b) return 1;
    mro = a->tp_mro;
    if (likely(mro)) {
        Py_ssize_t i, n;
        n = PyTuple_GET_SIZE(mro);
        for (i = 0; i < n; i++) {
            if (PyTuple_GET_ITEM(mro, i) == (PyObject *)b)
                return 1;
        }
        return 0;
    }
    // should only get here for incompletely initialised types, i.e. never under normal usage patterns
    return __Pyx_InBases(a, b);
}

static CYTHON_INLINE int __Pyx_IsAnySubtype2(PyTypeObject *cls, PyTypeObject *a, PyTypeObject *b) {
    PyObject *mro;
    if (cls == a || cls == b) return 1;
    mro = cls->tp_mro;
    if (likely(mro)) {
        Py_ssize_t i, n;
        n = PyTuple_GET_SIZE(mro);
        for (i = 0; i < n; i++) {
            PyObject *base = PyTuple_GET_ITEM(mro, i);
            if (base == (PyObject *)a || base == (PyObject *)b)
                return 1;
        }
        return 0;
    }
    // should only get here for incompletely initialised types, i.e. never under normal usage patterns
    return __Pyx_InBases(cls, a) || __Pyx_InBases(cls, b);
}


#if PY_MAJOR_VERSION == 2
static int __Pyx_inner_PyErr_GivenExceptionMatches2(PyObject *err, PyObject* exc_type1, PyObject* exc_type2) {
    // PyObject_IsSubclass() can recurse and therefore is not safe
    PyObject *exception, *value, *tb;
    int res;
    __Pyx_PyThreadState_declare
    __Pyx_PyThreadState_assign
    __Pyx_ErrFetch(&exception, &value, &tb);

    res = exc_type1 ? PyObject_IsSubclass(err, exc_type1) : 0;
    // This function must not fail, so print the error here (which also clears it)
    if (unlikely(res == -1)) {
        PyErr_WriteUnraisable(err);
        res = 0;
    }
    if (!res) {
        res = PyObject_IsSubclass(err, exc_type2);
        // This function must not fail, so print the error here (which also clears it)
        if (unlikely(res == -1)) {
            PyErr_WriteUnraisable(err);
            res = 0;
        }
    }

    __Pyx_ErrRestore(exception, value, tb);
    return res;
}
#else
static CYTHON_INLINE int __Pyx_inner_PyErr_GivenExceptionMatches2(PyObject *err, PyObject* exc_type1, PyObject *exc_type2) {
    if (exc_type1) {
        return __Pyx_IsAnySubtype2((PyTypeObject*)err, (PyTypeObject*)exc_type1, (PyTypeObject*)exc_type2);
    } else {
        return __Pyx_IsSubtype((PyTypeObject*)err, (PyTypeObject*)exc_type2);
    }
}
#endif

// so far, we only call PyErr_GivenExceptionMatches() with an exception type (not instance) as first argument
// => optimise for that case

static int __Pyx_PyErr_GivenExceptionMatchesTuple(PyObject *exc_type, PyObject *tuple) {
    Py_ssize_t i, n;
    assert(PyExceptionClass_Check(exc_type));
    n = PyTuple_GET_SIZE(tuple);
#if PY_MAJOR_VERSION >= 3
    // the tighter subtype checking in Py3 allows faster out-of-order comparison
    for (i=0; i<n; i++) {
        if (exc_type == PyTuple_GET_ITEM(tuple, i)) return 1;
    }
#endif
    for (i=0; i<n; i++) {
        PyObject *t = PyTuple_GET_ITEM(tuple, i);
        #if PY_MAJOR_VERSION < 3
        if (likely(exc_type == t)) return 1;
        #endif
        if (likely(PyExceptionClass_Check(t))) {
            if (__Pyx_inner_PyErr_GivenExceptionMatches2(exc_type, NULL, t)) return 1;
        } else {
            // FIXME: Py3: PyErr_SetString(PyExc_TypeError, "catching classes that do not inherit from BaseException is not allowed");
        }
    }
    return 0;
}

static CYTHON_INLINE int __Pyx_PyErr_GivenExceptionMatches(PyObject *err, PyObject* exc_type) {
    if (likely(err == exc_type)) return 1;
    if (likely(PyExceptionClass_Check(err))) {
        if (likely(PyExceptionClass_Check(exc_type))) {
            return __Pyx_inner_PyErr_GivenExceptionMatches2(err, NULL, exc_type);
        } else if (likely(PyTuple_Check(exc_type))) {
            return __Pyx_PyErr_GivenExceptionMatchesTuple(err, exc_type);
        } else {
            // FIXME: Py3: PyErr_SetString(PyExc_TypeError, "catching classes that do not inherit from BaseException is not allowed");
        }
    }
    return PyErr_GivenExceptionMatches(err, exc_type);
}

static CYTHON_INLINE int __Pyx_PyErr_GivenExceptionMatches2(PyObject *err, PyObject *exc_type1, PyObject *exc_type2) {
    // Only used internally with known exception types => pure safety check assertions.
    assert(PyExceptionClass_Check(exc_type1));
    assert(PyExceptionClass_Check(exc_type2));
    if (likely(err == exc_type1 || err == exc_type2)) return 1;
    if (likely(PyExceptionClass_Check(err))) {
        return __Pyx_inner_PyErr_GivenExceptionMatches2(err, exc_type1, exc_type2);
    }
    return (PyErr_GivenExceptionMatches(err, exc_type1) || PyErr_GivenExceptionMatches(err, exc_type2));
}

#endif


/////////////// MathInitCode ///////////////

#if defined(WIN32) || defined(MS_WINDOWS)
  #define _USE_MATH_DEFINES
#endif
#include <math.h>

#ifdef NAN
#define __PYX_NAN() ((float) NAN)
#else
static CYTHON_INLINE float __PYX_NAN() {
  // Initialize NaN.  The sign is irrelevant, an exponent with all bits 1 and
  // a nonzero mantissa means NaN.  If the first bit in the mantissa is 1, it is
  // a quiet NaN.
  float value;
  memset(&value, 0xFF, sizeof(value));
  return value;
}
#endif

#if defined(__CYGWIN__) && defined(_LDBL_EQ_DBL)
#define __Pyx_truncl trunc
#else
#define __Pyx_truncl truncl
#endif


/////////////// UtilityFunctionPredeclarations.proto ///////////////

typedef struct {PyObject **p; const char *s; const Py_ssize_t n; const char* encoding;
                const char is_unicode; const char is_str; const char intern; } __Pyx_StringTabEntry; /*proto*/

/////////////// ForceInitThreads.proto ///////////////
//@proto_block: utility_code_proto_before_types

#ifndef __PYX_FORCE_INIT_THREADS
  #define __PYX_FORCE_INIT_THREADS 0
#endif

/////////////// InitThreads.init ///////////////

#if defined(WITH_THREAD) && PY_VERSION_HEX < 0x030700F0
PyEval_InitThreads();
#endif


/////////////// ModuleCreationPEP489 ///////////////
//@substitute: naming

//#if CYTHON_PEP489_MULTI_PHASE_INIT
static CYTHON_SMALL_CODE int __Pyx_check_single_interpreter(void) {
    #if PY_VERSION_HEX >= 0x030700A1
    static PY_INT64_T main_interpreter_id = -1;
    PY_INT64_T current_id = PyInterpreterState_GetID(PyThreadState_Get()->interp);
    if (main_interpreter_id == -1) {
        main_interpreter_id = current_id;
        return (unlikely(current_id == -1)) ? -1 : 0;
    } else if (unlikely(main_interpreter_id != current_id))

    #else
    static PyInterpreterState *main_interpreter = NULL;
    PyInterpreterState *current_interpreter = PyThreadState_Get()->interp;
    if (!main_interpreter) {
        main_interpreter = current_interpreter;
    } else if (unlikely(main_interpreter != current_interpreter))
    #endif

    {
        PyErr_SetString(
            PyExc_ImportError,
            "Interpreter change detected - this module can only be loaded into one interpreter per process.");
        return -1;
    }
    return 0;
}

#if CYTHON_COMPILING_IN_LIMITED_API
static CYTHON_SMALL_CODE int __Pyx_copy_spec_to_module(PyObject *spec, PyObject *module, const char* from_name, const char* to_name, int allow_none) {
#else
static CYTHON_SMALL_CODE int __Pyx_copy_spec_to_module(PyObject *spec, PyObject *moddict, const char* from_name, const char* to_name, int allow_none) {
#endif
    PyObject *value = PyObject_GetAttrString(spec, from_name);
    int result = 0;
    if (likely(value)) {
        if (allow_none || value != Py_None) {
#if CYTHON_COMPILING_IN_LIMITED_API
            result = PyModule_AddObject(module, to_name, value);
#else
            result = PyDict_SetItemString(moddict, to_name, value);
#endif
        }
        Py_DECREF(value);
    } else if (PyErr_ExceptionMatches(PyExc_AttributeError)) {
        PyErr_Clear();
    } else {
        result = -1;
    }
    return result;
}

static CYTHON_SMALL_CODE PyObject* ${pymodule_create_func_cname}(PyObject *spec, CYTHON_UNUSED PyModuleDef *def) {
    PyObject *module = NULL, *moddict, *modname;

    // For now, we only have exactly one module instance.
    if (__Pyx_check_single_interpreter())
        return NULL;
    if (${module_cname})
        return __Pyx_NewRef(${module_cname});

    modname = PyObject_GetAttrString(spec, "name");
    if (unlikely(!modname)) goto bad;

    module = PyModule_NewObject(modname);
    Py_DECREF(modname);
    if (unlikely(!module)) goto bad;

#if CYTHON_COMPILING_IN_LIMITED_API
    moddict = module;
#else
    moddict = PyModule_GetDict(module);
    if (unlikely(!moddict)) goto bad;
    // moddict is a borrowed reference
#endif

    if (unlikely(__Pyx_copy_spec_to_module(spec, moddict, "loader", "__loader__", 1) < 0)) goto bad;
    if (unlikely(__Pyx_copy_spec_to_module(spec, moddict, "origin", "__file__", 1) < 0)) goto bad;
    if (unlikely(__Pyx_copy_spec_to_module(spec, moddict, "parent", "__package__", 1) < 0)) goto bad;
    if (unlikely(__Pyx_copy_spec_to_module(spec, moddict, "submodule_search_locations", "__path__", 0) < 0)) goto bad;

    return module;
bad:
    Py_XDECREF(module);
    return NULL;
}
//#endif


/////////////// CodeObjectCache.proto ///////////////

#if !CYTHON_COMPILING_IN_LIMITED_API
typedef struct {
    PyCodeObject* code_object;
    int code_line;
} __Pyx_CodeObjectCacheEntry;

struct __Pyx_CodeObjectCache {
    int count;
    int max_count;
    __Pyx_CodeObjectCacheEntry* entries;
};

static struct __Pyx_CodeObjectCache __pyx_code_cache = {0,0,NULL};

static int __pyx_bisect_code_objects(__Pyx_CodeObjectCacheEntry* entries, int count, int code_line);
static PyCodeObject *__pyx_find_code_object(int code_line);
static void __pyx_insert_code_object(int code_line, PyCodeObject* code_object);
#endif

/////////////// CodeObjectCache ///////////////
// Note that errors are simply ignored in the code below.
// This is just a cache, if a lookup or insertion fails - so what?

#if !CYTHON_COMPILING_IN_LIMITED_API
static int __pyx_bisect_code_objects(__Pyx_CodeObjectCacheEntry* entries, int count, int code_line) {
    int start = 0, mid = 0, end = count - 1;
    if (end >= 0 && code_line > entries[end].code_line) {
        return count;
    }
    while (start < end) {
        mid = start + (end - start) / 2;
        if (code_line < entries[mid].code_line) {
            end = mid;
        } else if (code_line > entries[mid].code_line) {
             start = mid + 1;
        } else {
            return mid;
        }
    }
    if (code_line <= entries[mid].code_line) {
        return mid;
    } else {
        return mid + 1;
    }
}

static PyCodeObject *__pyx_find_code_object(int code_line) {
    PyCodeObject* code_object;
    int pos;
    if (unlikely(!code_line) || unlikely(!__pyx_code_cache.entries)) {
        return NULL;
    }
    pos = __pyx_bisect_code_objects(__pyx_code_cache.entries, __pyx_code_cache.count, code_line);
    if (unlikely(pos >= __pyx_code_cache.count) || unlikely(__pyx_code_cache.entries[pos].code_line != code_line)) {
        return NULL;
    }
    code_object = __pyx_code_cache.entries[pos].code_object;
    Py_INCREF(code_object);
    return code_object;
}

static void __pyx_insert_code_object(int code_line, PyCodeObject* code_object) {
    int pos, i;
    __Pyx_CodeObjectCacheEntry* entries = __pyx_code_cache.entries;
    if (unlikely(!code_line)) {
        return;
    }
    if (unlikely(!entries)) {
        entries = (__Pyx_CodeObjectCacheEntry*)PyMem_Malloc(64*sizeof(__Pyx_CodeObjectCacheEntry));
        if (likely(entries)) {
            __pyx_code_cache.entries = entries;
            __pyx_code_cache.max_count = 64;
            __pyx_code_cache.count = 1;
            entries[0].code_line = code_line;
            entries[0].code_object = code_object;
            Py_INCREF(code_object);
        }
        return;
    }
    pos = __pyx_bisect_code_objects(__pyx_code_cache.entries, __pyx_code_cache.count, code_line);
    if ((pos < __pyx_code_cache.count) && unlikely(__pyx_code_cache.entries[pos].code_line == code_line)) {
        PyCodeObject* tmp = entries[pos].code_object;
        entries[pos].code_object = code_object;
        Py_DECREF(tmp);
        return;
    }
    if (__pyx_code_cache.count == __pyx_code_cache.max_count) {
        int new_max = __pyx_code_cache.max_count + 64;
        entries = (__Pyx_CodeObjectCacheEntry*)PyMem_Realloc(
            __pyx_code_cache.entries, ((size_t)new_max) * sizeof(__Pyx_CodeObjectCacheEntry));
        if (unlikely(!entries)) {
            return;
        }
        __pyx_code_cache.entries = entries;
        __pyx_code_cache.max_count = new_max;
    }
    for (i=__pyx_code_cache.count; i>pos; i--) {
        entries[i] = entries[i-1];
    }
    entries[pos].code_line = code_line;
    entries[pos].code_object = code_object;
    __pyx_code_cache.count++;
    Py_INCREF(code_object);
}
#endif

/////////////// CodeObjectCache.cleanup ///////////////

  #if !CYTHON_COMPILING_IN_LIMITED_API
  if (__pyx_code_cache.entries) {
      __Pyx_CodeObjectCacheEntry* entries = __pyx_code_cache.entries;
      int i, count = __pyx_code_cache.count;
      __pyx_code_cache.count = 0;
      __pyx_code_cache.max_count = 0;
      __pyx_code_cache.entries = NULL;
      for (i=0; i<count; i++) {
          Py_DECREF(entries[i].code_object);
      }
      PyMem_Free(entries);
  }
  #endif

/////////////// CheckBinaryVersion.proto ///////////////

static int __Pyx_check_binary_version(void);

/////////////// CheckBinaryVersion ///////////////

static int __Pyx_check_binary_version(void) {
    char ctversion[4], rtversion[4];
    PyOS_snprintf(ctversion, 4, "%d.%d", PY_MAJOR_VERSION, PY_MINOR_VERSION);
    PyOS_snprintf(rtversion, 4, "%s", Py_GetVersion());
    if (ctversion[0] != rtversion[0] || ctversion[2] != rtversion[2]) {
        char message[200];
        PyOS_snprintf(message, sizeof(message),
                      "compiletime version %s of module '%.100s' "
                      "does not match runtime version %s",
                      ctversion, __Pyx_MODULE_NAME, rtversion);
        return PyErr_WarnEx(NULL, message, 1);
    }
    return 0;
}

/////////////// IsLittleEndian.proto ///////////////

static CYTHON_INLINE int __Pyx_Is_Little_Endian(void);

/////////////// IsLittleEndian ///////////////

static CYTHON_INLINE int __Pyx_Is_Little_Endian(void)
{
  union {
    uint32_t u32;
    uint8_t u8[4];
  } S;
  S.u32 = 0x01020304;
  return S.u8[0] == 4;
}

/////////////// Refnanny.proto ///////////////

#ifndef CYTHON_REFNANNY
  #define CYTHON_REFNANNY 0
#endif

#if CYTHON_REFNANNY
  typedef struct {
    void (*INCREF)(void*, PyObject*, Py_ssize_t);
    void (*DECREF)(void*, PyObject*, Py_ssize_t);
    void (*GOTREF)(void*, PyObject*, Py_ssize_t);
    void (*GIVEREF)(void*, PyObject*, Py_ssize_t);
    void* (*SetupContext)(const char*, Py_ssize_t, const char*);
    void (*FinishContext)(void**);
  } __Pyx_RefNannyAPIStruct;
  static __Pyx_RefNannyAPIStruct *__Pyx_RefNanny = NULL;
  static __Pyx_RefNannyAPIStruct *__Pyx_RefNannyImportAPI(const char *modname); /*proto*/
  #define __Pyx_RefNannyDeclarations void *__pyx_refnanny = NULL;
#ifdef WITH_THREAD
  #define __Pyx_RefNannySetupContext(name, acquire_gil) \
          if (acquire_gil) { \
              PyGILState_STATE __pyx_gilstate_save = PyGILState_Ensure(); \
              __pyx_refnanny = __Pyx_RefNanny->SetupContext((name), __LINE__, __FILE__); \
              PyGILState_Release(__pyx_gilstate_save); \
          } else { \
              __pyx_refnanny = __Pyx_RefNanny->SetupContext((name), __LINE__, __FILE__); \
          }
  #define __Pyx_RefNannyFinishContextNogil() { \
              PyGILState_STATE __pyx_gilstate_save = PyGILState_Ensure(); \
              __Pyx_RefNannyFinishContext(); \
              PyGILState_Release(__pyx_gilstate_save); \
          }
#else
  #define __Pyx_RefNannySetupContext(name, acquire_gil) \
          __pyx_refnanny = __Pyx_RefNanny->SetupContext((name), __LINE__, __FILE__)
  #define __Pyx_RefNannyFinishContextNogil() __Pyx_RefNannyFinishContext()
#endif
  #define __Pyx_RefNannyFinishContext() \
          __Pyx_RefNanny->FinishContext(&__pyx_refnanny)
  #define __Pyx_INCREF(r)  __Pyx_RefNanny->INCREF(__pyx_refnanny, (PyObject *)(r), __LINE__)
  #define __Pyx_DECREF(r)  __Pyx_RefNanny->DECREF(__pyx_refnanny, (PyObject *)(r), __LINE__)
  #define __Pyx_GOTREF(r)  __Pyx_RefNanny->GOTREF(__pyx_refnanny, (PyObject *)(r), __LINE__)
  #define __Pyx_GIVEREF(r) __Pyx_RefNanny->GIVEREF(__pyx_refnanny, (PyObject *)(r), __LINE__)
  #define __Pyx_XINCREF(r)  do { if((r) != NULL) {__Pyx_INCREF(r); }} while(0)
  #define __Pyx_XDECREF(r)  do { if((r) != NULL) {__Pyx_DECREF(r); }} while(0)
  #define __Pyx_XGOTREF(r)  do { if((r) != NULL) {__Pyx_GOTREF(r); }} while(0)
  #define __Pyx_XGIVEREF(r) do { if((r) != NULL) {__Pyx_GIVEREF(r);}} while(0)
#else
  #define __Pyx_RefNannyDeclarations
  #define __Pyx_RefNannySetupContext(name, acquire_gil)
  #define __Pyx_RefNannyFinishContextNogil()
  #define __Pyx_RefNannyFinishContext()
  #define __Pyx_INCREF(r) Py_INCREF(r)
  #define __Pyx_DECREF(r) Py_DECREF(r)
  #define __Pyx_GOTREF(r)
  #define __Pyx_GIVEREF(r)
  #define __Pyx_XINCREF(r) Py_XINCREF(r)
  #define __Pyx_XDECREF(r) Py_XDECREF(r)
  #define __Pyx_XGOTREF(r)
  #define __Pyx_XGIVEREF(r)
#endif /* CYTHON_REFNANNY */

#define __Pyx_Py_XDECREF_SET(r, v) do {                         \
        PyObject *tmp = (PyObject *) r;                         \
        r = v; Py_XDECREF(tmp);                                 \
    } while (0)
#define __Pyx_XDECREF_SET(r, v) do {                            \
        PyObject *tmp = (PyObject *) r;                         \
        r = v; __Pyx_XDECREF(tmp);                              \
    } while (0)
#define __Pyx_DECREF_SET(r, v) do {                             \
        PyObject *tmp = (PyObject *) r;                         \
        r = v; __Pyx_DECREF(tmp);                               \
    } while (0)

#define __Pyx_CLEAR(r)    do { PyObject* tmp = ((PyObject*)(r)); r = NULL; __Pyx_DECREF(tmp);} while(0)
#define __Pyx_XCLEAR(r)   do { if((r) != NULL) {PyObject* tmp = ((PyObject*)(r)); r = NULL; __Pyx_DECREF(tmp);}} while(0)

/////////////// Refnanny ///////////////

#if CYTHON_REFNANNY
static __Pyx_RefNannyAPIStruct *__Pyx_RefNannyImportAPI(const char *modname) {
    PyObject *m = NULL, *p = NULL;
    void *r = NULL;
    m = PyImport_ImportModule(modname);
    if (!m) goto end;
    p = PyObject_GetAttrString(m, "RefNannyAPI");
    if (!p) goto end;
    r = PyLong_AsVoidPtr(p);
end:
    Py_XDECREF(p);
    Py_XDECREF(m);
    return (__Pyx_RefNannyAPIStruct *)r;
}
#endif /* CYTHON_REFNANNY */


/////////////// ImportRefnannyAPI ///////////////

#if CYTHON_REFNANNY
__Pyx_RefNanny = __Pyx_RefNannyImportAPI("refnanny");
if (!__Pyx_RefNanny) {
  PyErr_Clear();
  __Pyx_RefNanny = __Pyx_RefNannyImportAPI("Cython.Runtime.refnanny");
  if (!__Pyx_RefNanny)
      Py_FatalError("failed to import 'refnanny' module");
}
#endif


/////////////// RegisterModuleCleanup.proto ///////////////
//@substitute: naming

static void ${cleanup_cname}(PyObject *self); /*proto*/

#if PY_MAJOR_VERSION < 3 || CYTHON_COMPILING_IN_PYPY
static int __Pyx_RegisterCleanup(void); /*proto*/
#else
#define __Pyx_RegisterCleanup() (0)
#endif

/////////////// RegisterModuleCleanup ///////////////
//@substitute: naming

#if PY_MAJOR_VERSION < 3 || CYTHON_COMPILING_IN_PYPY
static PyObject* ${cleanup_cname}_atexit(PyObject *module, CYTHON_UNUSED PyObject *unused) {
    ${cleanup_cname}(module);
    Py_INCREF(Py_None); return Py_None;
}

static int __Pyx_RegisterCleanup(void) {
    // Don't use Py_AtExit because that has a 32-call limit and is called
    // after python finalization.
    // Also, we try to prepend the cleanup function to "atexit._exithandlers"
    // in Py2 because CPython runs them last-to-first. Being run last allows
    // user exit code to run before us that may depend on the globals
    // and cached objects that we are about to clean up.

    static PyMethodDef cleanup_def = {
        "__cleanup", (PyCFunction)${cleanup_cname}_atexit, METH_NOARGS, 0};

    PyObject *cleanup_func = 0;
    PyObject *atexit = 0;
    PyObject *reg = 0;
    PyObject *args = 0;
    PyObject *res = 0;
    int ret = -1;

    cleanup_func = PyCFunction_New(&cleanup_def, 0);
    if (!cleanup_func)
        goto bad;

    atexit = PyImport_ImportModule("atexit");
    if (!atexit)
        goto bad;
    reg = PyObject_GetAttrString(atexit, "_exithandlers");
    if (reg && PyList_Check(reg)) {
        PyObject *a, *kw;
        a = PyTuple_New(0);
        kw = PyDict_New();
        if (!a || !kw) {
            Py_XDECREF(a);
            Py_XDECREF(kw);
            goto bad;
        }
        args = PyTuple_Pack(3, cleanup_func, a, kw);
        Py_DECREF(a);
        Py_DECREF(kw);
        if (!args)
            goto bad;
        ret = PyList_Insert(reg, 0, args);
    } else {
        if (!reg)
            PyErr_Clear();
        Py_XDECREF(reg);
        reg = PyObject_GetAttrString(atexit, "register");
        if (!reg)
            goto bad;
        args = PyTuple_Pack(1, cleanup_func);
        if (!args)
            goto bad;
        res = PyObject_CallObject(reg, args);
        if (!res)
            goto bad;
        ret = 0;
    }
bad:
    Py_XDECREF(cleanup_func);
    Py_XDECREF(atexit);
    Py_XDECREF(reg);
    Py_XDECREF(args);
    Py_XDECREF(res);
    return ret;
}
#endif

/////////////// FastGil.init ///////////////
#ifdef WITH_THREAD
__Pyx_FastGilFuncInit();
#endif

/////////////// NoFastGil.proto ///////////////
//@proto_block: utility_code_proto_before_types

#define __Pyx_PyGILState_Ensure PyGILState_Ensure
#define __Pyx_PyGILState_Release PyGILState_Release
#define __Pyx_FastGIL_Remember()
#define __Pyx_FastGIL_Forget()
#define __Pyx_FastGilFuncInit()

/////////////// FastGil.proto ///////////////
//@proto_block: utility_code_proto_before_types

#if CYTHON_FAST_GIL

struct __Pyx_FastGilVtab {
  PyGILState_STATE (*Fast_PyGILState_Ensure)(void);
  void (*Fast_PyGILState_Release)(PyGILState_STATE oldstate);
  void (*FastGIL_Remember)(void);
  void (*FastGIL_Forget)(void);
};

static void __Pyx_FastGIL_Noop(void) {}
static struct __Pyx_FastGilVtab __Pyx_FastGilFuncs = {
  PyGILState_Ensure,
  PyGILState_Release,
  __Pyx_FastGIL_Noop,
  __Pyx_FastGIL_Noop
};

static void __Pyx_FastGilFuncInit(void);

#define __Pyx_PyGILState_Ensure __Pyx_FastGilFuncs.Fast_PyGILState_Ensure
#define __Pyx_PyGILState_Release __Pyx_FastGilFuncs.Fast_PyGILState_Release
#define __Pyx_FastGIL_Remember __Pyx_FastGilFuncs.FastGIL_Remember
#define __Pyx_FastGIL_Forget __Pyx_FastGilFuncs.FastGIL_Forget

#ifdef WITH_THREAD
  #ifndef CYTHON_THREAD_LOCAL
    #if __STDC_VERSION__ >= 201112
      #define CYTHON_THREAD_LOCAL _Thread_local
    #elif defined(__GNUC__)
      #define CYTHON_THREAD_LOCAL __thread
    #elif defined(_MSC_VER)
      #define CYTHON_THREAD_LOCAL __declspec(thread)
    #endif
  #endif
#endif

#else
#define __Pyx_PyGILState_Ensure PyGILState_Ensure
#define __Pyx_PyGILState_Release PyGILState_Release
#define __Pyx_FastGIL_Remember()
#define __Pyx_FastGIL_Forget()
#define __Pyx_FastGilFuncInit()
#endif

/////////////// FastGil ///////////////
//@requires: CommonStructures.c::FetchCommonPointer
// The implementations of PyGILState_Ensure/Release calls PyThread_get_key_value
// several times which is turns out to be quite slow (slower in fact than
// acquiring the GIL itself).  Simply storing it in a thread local for the
// common case is much faster.
// To make optimal use of this thread local, we attempt to share it between
// modules.

#if CYTHON_FAST_GIL

#define __Pyx_FastGIL_ABI_module __PYX_ABI_MODULE_NAME
#define __Pyx_FastGIL_PyCapsuleName "FastGilFuncs"
#define __Pyx_FastGIL_PyCapsule \
    __Pyx_FastGIL_ABI_module "." __Pyx_FastGIL_PyCapsuleName

#ifdef CYTHON_THREAD_LOCAL

#include "pythread.h"
#include "pystate.h"

static CYTHON_THREAD_LOCAL PyThreadState *__Pyx_FastGil_tcur = NULL;
static CYTHON_THREAD_LOCAL int __Pyx_FastGil_tcur_depth = 0;
static int __Pyx_FastGil_autoTLSkey = -1;

static CYTHON_INLINE void __Pyx_FastGIL_Remember0(void) {
  ++__Pyx_FastGil_tcur_depth;
}

static CYTHON_INLINE void __Pyx_FastGIL_Forget0(void) {
  if (--__Pyx_FastGil_tcur_depth == 0) {
    __Pyx_FastGil_tcur = NULL;
  }
}

static CYTHON_INLINE PyThreadState *__Pyx_FastGil_get_tcur(void) {
  PyThreadState *tcur = __Pyx_FastGil_tcur;
  if (tcur == NULL) {
    tcur = __Pyx_FastGil_tcur = (PyThreadState*)PyThread_get_key_value(__Pyx_FastGil_autoTLSkey);
  }
  return tcur;
}

static PyGILState_STATE __Pyx_FastGil_PyGILState_Ensure(void) {
  int current;
  PyThreadState *tcur;
  __Pyx_FastGIL_Remember0();
  tcur = __Pyx_FastGil_get_tcur();
  if (tcur == NULL) {
    // Uninitialized, need to initialize now.
    return PyGILState_Ensure();
  }
  current = tcur == __Pyx_PyThreadState_Current;
  if (current == 0) {
    PyEval_RestoreThread(tcur);
  }
  ++tcur->gilstate_counter;
  return current ? PyGILState_LOCKED : PyGILState_UNLOCKED;
}

static void __Pyx_FastGil_PyGILState_Release(PyGILState_STATE oldstate) {
  PyThreadState *tcur = __Pyx_FastGil_get_tcur();
  __Pyx_FastGIL_Forget0();
  if (tcur->gilstate_counter == 1) {
    // This is the last lock, do all the cleanup as well.
    PyGILState_Release(oldstate);
  } else {
    --tcur->gilstate_counter;
    if (oldstate == PyGILState_UNLOCKED) {
      PyEval_SaveThread();
    }
  }
}

static void __Pyx_FastGilFuncInit0(void) {
  /* Try to detect autoTLSkey. */
  int key;
  void* this_thread_state = (void*) PyGILState_GetThisThreadState();
  for (key = 0; key < 100; key++) {
    if (PyThread_get_key_value(key) == this_thread_state) {
      __Pyx_FastGil_autoTLSkey = key;
      break;
    }
  }
  if (__Pyx_FastGil_autoTLSkey != -1) {
    PyObject* capsule = NULL;
    PyObject* abi_module = NULL;
    __Pyx_PyGILState_Ensure = __Pyx_FastGil_PyGILState_Ensure;
    __Pyx_PyGILState_Release = __Pyx_FastGil_PyGILState_Release;
    __Pyx_FastGIL_Remember = __Pyx_FastGIL_Remember0;
    __Pyx_FastGIL_Forget = __Pyx_FastGIL_Forget0;
    capsule = PyCapsule_New(&__Pyx_FastGilFuncs, __Pyx_FastGIL_PyCapsule, NULL);
    abi_module = PyImport_AddModule(__Pyx_FastGIL_ABI_module);
    if (capsule && abi_module) {
      PyObject_SetAttrString(abi_module, __Pyx_FastGIL_PyCapsuleName, capsule);
    }
    Py_XDECREF(capsule);
  }
}

#else

static void __Pyx_FastGilFuncInit0(void) {
  CYTHON_UNUSED void* force_use = (void*)&__Pyx_FetchCommonPointer;
}

#endif

static void __Pyx_FastGilFuncInit(void) {
  struct __Pyx_FastGilVtab* shared = (struct __Pyx_FastGilVtab*)PyCapsule_Import(__Pyx_FastGIL_PyCapsule, 1);
  if (shared) {
    __Pyx_FastGilFuncs = *shared;
  } else {
   PyErr_Clear();
    __Pyx_FastGilFuncInit0();
  }
}

#endif<|MERGE_RESOLUTION|>--- conflicted
+++ resolved
@@ -98,13 +98,10 @@
   #endif
   #undef CYTHON_PEP489_MULTI_PHASE_INIT
   #define CYTHON_PEP489_MULTI_PHASE_INIT 0
-<<<<<<< HEAD
   #undef CYTHON_USE_MODULE_STATE
   #define CYTHON_USE_MODULE_STATE 0
-=======
   #undef CYTHON_PEP573_PYCMETHOD
   #define CYTHON_PEP573_PYCMETHOD 0
->>>>>>> 485c5940
   #undef CYTHON_USE_TP_FINALIZE
   #define CYTHON_USE_TP_FINALIZE 0
   #undef CYTHON_USE_DICT_VERSIONS
@@ -157,13 +154,10 @@
   #define CYTHON_PEP487_INIT_SUBCLASS 0
   #undef CYTHON_PEP489_MULTI_PHASE_INIT
   #define CYTHON_PEP489_MULTI_PHASE_INIT 0
-<<<<<<< HEAD
   #undef CYTHON_USE_MODULE_STATE
   #define CYTHON_USE_MODULE_STATE 0
-=======
   #undef CYTHON_PEP573_PYCMETHOD
   #define CYTHON_PEP573_PYCMETHOD 0
->>>>>>> 485c5940
   #undef CYTHON_USE_TP_FINALIZE
   #define CYTHON_USE_TP_FINALIZE 0
   #undef CYTHON_USE_DICT_VERSIONS
@@ -214,15 +208,12 @@
   #endif
   #undef CYTHON_PEP489_MULTI_PHASE_INIT
   #define CYTHON_PEP489_MULTI_PHASE_INIT 0
-<<<<<<< HEAD
   #undef CYTHON_USE_MODULE_STATE
   #define CYTHON_USE_MODULE_STATE 1
-=======
   #ifndef CYTHON_PEP573_PYCMETHOD
     #define CYTHON_PEP573_PYCMETHOD (PY_VERSION_HEX >= 0x030900B1)
     // (!defined(Py_LIMITED_API) || Py_LIMITED_API+0 >= 0x03090000)
   #endif
->>>>>>> 485c5940
   #ifndef CYTHON_USE_TP_FINALIZE
     #define CYTHON_USE_TP_FINALIZE 1
   #endif
@@ -300,14 +291,10 @@
   #elif !defined(CYTHON_PEP489_MULTI_PHASE_INIT)
     #define CYTHON_PEP489_MULTI_PHASE_INIT 1
   #endif
-<<<<<<< HEAD
   #ifndef CYTHON_USE_MODULE_STATE
     // EXPERIMENTAL !!
     #define CYTHON_USE_MODULE_STATE 0
   #endif
-  #ifndef CYTHON_USE_TP_FINALIZE
-    #define CYTHON_USE_TP_FINALIZE (PY_VERSION_HEX >= 0x030400a1)
-=======
   #if PY_VERSION_HEX < 0x030900B1
     #undef CYTHON_PEP573_PYCMETHOD
     #define CYTHON_PEP573_PYCMETHOD 0
@@ -320,7 +307,6 @@
     #define CYTHON_USE_TP_FINALIZE 0
   #elif !defined(CYTHON_USE_TP_FINALIZE)
     #define CYTHON_USE_TP_FINALIZE 1
->>>>>>> 485c5940
   #endif
   #if PY_VERSION_HEX < 0x030600B1
     #undef CYTHON_USE_DICT_VERSIONS
