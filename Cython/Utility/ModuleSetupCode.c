--- conflicted
+++ resolved
@@ -268,87 +268,6 @@
   #undef CYTHON_USE_FREELISTS
   #define CYTHON_USE_FREELISTS 0
 
-<<<<<<< HEAD
-#elif defined(Py_GIL_DISABLED) || defined(Py_NOGIL)
-  #define CYTHON_COMPILING_IN_PYPY 0
-  #define CYTHON_COMPILING_IN_CPYTHON 0
-  #define CYTHON_COMPILING_IN_LIMITED_API 0
-  #define CYTHON_COMPILING_IN_GRAAL 0
-  #define CYTHON_COMPILING_IN_NOGIL 1
-
-  #ifndef CYTHON_USE_TYPE_SLOTS
-    #define CYTHON_USE_TYPE_SLOTS 1
-  #endif
-  #ifndef CYTHON_USE_TYPE_SPECS
-    #define CYTHON_USE_TYPE_SPECS 0
-  #endif
-  #undef CYTHON_USE_PYTYPE_LOOKUP
-  #define CYTHON_USE_PYTYPE_LOOKUP 0
-  #ifndef CYTHON_USE_ASYNC_SLOTS
-    #define CYTHON_USE_ASYNC_SLOTS 1
-  #endif
-  #ifndef CYTHON_USE_PYLONG_INTERNALS
-    #define CYTHON_USE_PYLONG_INTERNALS 0
-  #endif
-  #undef CYTHON_USE_PYLIST_INTERNALS
-  #define CYTHON_USE_PYLIST_INTERNALS 0
-  #ifndef CYTHON_USE_UNICODE_INTERNALS
-    #define CYTHON_USE_UNICODE_INTERNALS 1
-  #endif
-  #undef CYTHON_USE_UNICODE_WRITER
-  #define CYTHON_USE_UNICODE_WRITER 0
-  #ifndef CYTHON_AVOID_BORROWED_REFS
-    #define CYTHON_AVOID_BORROWED_REFS 0
-  #endif
-  #ifndef CYTHON_ASSUME_SAFE_MACROS
-    #define CYTHON_ASSUME_SAFE_MACROS 1
-  #endif
-  #ifndef CYTHON_ASSUME_SAFE_SIZE
-    #define CYTHON_ASSUME_SAFE_SIZE 1
-  #endif
-  #ifndef CYTHON_UNPACK_METHODS
-    #define CYTHON_UNPACK_METHODS 1
-  #endif
-  #undef CYTHON_FAST_THREAD_STATE
-  #define CYTHON_FAST_THREAD_STATE 0
-  #undef CYTHON_FAST_GIL
-  #define CYTHON_FAST_GIL 0
-  #ifndef CYTHON_METH_FASTCALL
-    #define CYTHON_METH_FASTCALL 0
-  #endif
-  #undef CYTHON_FAST_PYCALL
-  #define CYTHON_FAST_PYCALL 0
-  #ifndef CYTHON_PEP487_INIT_SUBCLASS
-    #define CYTHON_PEP487_INIT_SUBCLASS 1
-  #endif
-  #ifndef CYTHON_PEP489_MULTI_PHASE_INIT
-    #define CYTHON_PEP489_MULTI_PHASE_INIT 1
-  #endif
-  #ifndef CYTHON_USE_MODULE_STATE
-    #define CYTHON_USE_MODULE_STATE 0
-  #endif
-  #ifndef CYTHON_USE_TP_FINALIZE
-    #define CYTHON_USE_TP_FINALIZE 1
-  #endif
-  #undef CYTHON_USE_DICT_VERSIONS
-  #define CYTHON_USE_DICT_VERSIONS 0
-  #undef CYTHON_USE_EXC_INFO_STACK
-  #define CYTHON_USE_EXC_INFO_STACK 0
-  #ifndef CYTHON_UPDATE_DESCRIPTOR_DOC
-    #define CYTHON_UPDATE_DESCRIPTOR_DOC 1
-  #endif
-  #ifndef CYTHON_USE_OWN_PREP_RERAISE_STAR
-    #define CYTHON_USE_OWN_PREP_RERAISE_STAR 1
-  #endif
-  #ifndef CYTHON_USE_FREELISTS
-    // TODO - we could probably enable CYTHON_USE_FREELISTS by default in future since
-    // this is just a variant of cpython now, but we'd need to be very careful to make
-    // them thread safe. Since it will probably work, let the user decide.
-    #define CYTHON_USE_FREELISTS 0
-  #endif
-
-=======
->>>>>>> a60d8627
 #else
   #define CYTHON_COMPILING_IN_PYPY 0
   #define CYTHON_COMPILING_IN_CPYTHON 1
