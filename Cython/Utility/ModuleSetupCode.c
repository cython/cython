/////////////// InitLimitedAPI ///////////////

#if defined(CYTHON_LIMITED_API) && 0  /* disabled: enabling Py_LIMITED_API needs more work */
  #ifndef Py_LIMITED_API
    #if CYTHON_LIMITED_API+0 > 0x03070000
      #define Py_LIMITED_API CYTHON_LIMITED_API
    #else
      #define Py_LIMITED_API 0x03070000
    #endif
  #endif
#endif


/////////////// CModulePreamble ///////////////

#include <stddef.h> /* For offsetof */
#ifndef offsetof
  #define offsetof(type, member) ( (size_t) & ((type*)0) -> member )
#endif

#if !defined(_WIN32) && !defined(WIN32) && !defined(MS_WINDOWS)
  #ifndef __stdcall
    #define __stdcall
  #endif
  #ifndef __cdecl
    #define __cdecl
  #endif
  #ifndef __fastcall
    #define __fastcall
  #endif
#endif

#ifndef DL_IMPORT
  #define DL_IMPORT(t) t
#endif
#ifndef DL_EXPORT
  #define DL_EXPORT(t) t
#endif

// For use in DL_IMPORT/DL_EXPORT macros.
#define __PYX_COMMA ,

#ifndef HAVE_LONG_LONG
  // CPython has required PY_LONG_LONG support for years, even if HAVE_LONG_LONG is not defined for us
  #define HAVE_LONG_LONG
#endif

#ifndef PY_LONG_LONG
  #define PY_LONG_LONG LONG_LONG
#endif

#ifndef Py_HUGE_VAL
  #define Py_HUGE_VAL HUGE_VAL
#endif

// For the limited API it often makes sense to use Py_LIMITED_API rather than PY_VERSION_HEX
// when doing version checks.
#define __PYX_LIMITED_VERSION_HEX PY_VERSION_HEX

#if defined(GRAALVM_PYTHON)
  /* For very preliminary testing purposes. Most variables are set the same as PyPy.
     The existence of this section does not imply that anything works or is even tested */
  // GRAALVM_PYTHON test comes before PyPy test because GraalPython unhelpfully defines PYPY_VERSION
  #define CYTHON_COMPILING_IN_PYPY 0
  #define CYTHON_COMPILING_IN_CPYTHON 0
  #define CYTHON_COMPILING_IN_LIMITED_API 0
  #define CYTHON_COMPILING_IN_GRAAL 1

  #define CYTHON_COMPILING_IN_CPYTHON_FREETHREADING 0

  #undef CYTHON_USE_TYPE_SLOTS
  #define CYTHON_USE_TYPE_SLOTS 0
  #undef CYTHON_USE_TYPE_SPECS
  #define CYTHON_USE_TYPE_SPECS 0
  #undef CYTHON_USE_PYTYPE_LOOKUP
  #define CYTHON_USE_PYTYPE_LOOKUP 0
  #ifndef CYTHON_USE_ASYNC_SLOTS
    #define CYTHON_USE_ASYNC_SLOTS 1
  #endif
  #undef CYTHON_USE_PYLIST_INTERNALS
  #define CYTHON_USE_PYLIST_INTERNALS 0
  #undef CYTHON_USE_UNICODE_INTERNALS
  #define CYTHON_USE_UNICODE_INTERNALS 0
  #undef CYTHON_USE_UNICODE_WRITER
  #define CYTHON_USE_UNICODE_WRITER 0
  #undef CYTHON_USE_PYLONG_INTERNALS
  #define CYTHON_USE_PYLONG_INTERNALS 0
  #undef CYTHON_AVOID_BORROWED_REFS
  #define CYTHON_AVOID_BORROWED_REFS 1
  #undef CYTHON_ASSUME_SAFE_MACROS
  #define CYTHON_ASSUME_SAFE_MACROS 0
  #undef CYTHON_ASSUME_SAFE_SIZE
  #define CYTHON_ASSUME_SAFE_SIZE 0
  #undef CYTHON_UNPACK_METHODS
  #define CYTHON_UNPACK_METHODS 0
  #undef CYTHON_FAST_THREAD_STATE
  #define CYTHON_FAST_THREAD_STATE 0
  #undef CYTHON_FAST_GIL
  #define CYTHON_FAST_GIL 0
  #undef CYTHON_METH_FASTCALL
  #define CYTHON_METH_FASTCALL 0
  #undef CYTHON_FAST_PYCALL
  #define CYTHON_FAST_PYCALL 0
  #ifndef CYTHON_PEP487_INIT_SUBCLASS
    #define CYTHON_PEP487_INIT_SUBCLASS 1
  #endif
  #undef CYTHON_PEP489_MULTI_PHASE_INIT
  #define CYTHON_PEP489_MULTI_PHASE_INIT 1
  #undef CYTHON_USE_MODULE_STATE
  #define CYTHON_USE_MODULE_STATE 0
  #undef CYTHON_USE_TP_FINALIZE
  #define CYTHON_USE_TP_FINALIZE 0
  #undef CYTHON_USE_DICT_VERSIONS
  #define CYTHON_USE_DICT_VERSIONS 0
  #undef CYTHON_USE_EXC_INFO_STACK
  #define CYTHON_USE_EXC_INFO_STACK 0
  #ifndef CYTHON_UPDATE_DESCRIPTOR_DOC
    #define CYTHON_UPDATE_DESCRIPTOR_DOC 0
  #endif
  #undef CYTHON_USE_FREELISTS
  #define CYTHON_USE_FREELISTS 0

#elif defined(PYPY_VERSION)
  #define CYTHON_COMPILING_IN_PYPY 1
  #define CYTHON_COMPILING_IN_CPYTHON 0
  #define CYTHON_COMPILING_IN_LIMITED_API 0
  #define CYTHON_COMPILING_IN_GRAAL 0

  #define CYTHON_COMPILING_IN_CPYTHON_FREETHREADING 0

  #undef CYTHON_USE_TYPE_SLOTS
  #define CYTHON_USE_TYPE_SLOTS 0
  #ifndef CYTHON_USE_TYPE_SPECS
    #define CYTHON_USE_TYPE_SPECS 0
  #endif
  #undef CYTHON_USE_PYTYPE_LOOKUP
  #define CYTHON_USE_PYTYPE_LOOKUP 0
  #ifndef CYTHON_USE_ASYNC_SLOTS
    #define CYTHON_USE_ASYNC_SLOTS 1
  #endif
  #undef CYTHON_USE_PYLIST_INTERNALS
  #define CYTHON_USE_PYLIST_INTERNALS 0
  #undef CYTHON_USE_UNICODE_INTERNALS
  #define CYTHON_USE_UNICODE_INTERNALS 0
  #undef CYTHON_USE_UNICODE_WRITER
  #define CYTHON_USE_UNICODE_WRITER 0
  #undef CYTHON_USE_PYLONG_INTERNALS
  #define CYTHON_USE_PYLONG_INTERNALS 0
  #undef CYTHON_AVOID_BORROWED_REFS
  #define CYTHON_AVOID_BORROWED_REFS 1
  #undef CYTHON_ASSUME_SAFE_MACROS
  #define CYTHON_ASSUME_SAFE_MACROS 0
  #ifndef CYTHON_ASSUME_SAFE_SIZE
    #define CYTHON_ASSUME_SAFE_SIZE 1
  #endif
  #undef CYTHON_UNPACK_METHODS
  #define CYTHON_UNPACK_METHODS 0
  #undef CYTHON_FAST_THREAD_STATE
  #define CYTHON_FAST_THREAD_STATE 0
  #undef CYTHON_FAST_GIL
  #define CYTHON_FAST_GIL 0
  #undef CYTHON_METH_FASTCALL
  #define CYTHON_METH_FASTCALL 0
  #undef CYTHON_FAST_PYCALL
  #define CYTHON_FAST_PYCALL 0
  #ifndef CYTHON_PEP487_INIT_SUBCLASS
    #define CYTHON_PEP487_INIT_SUBCLASS 1
  #endif
  #if PY_VERSION_HEX < 0x03090000
    #undef CYTHON_PEP489_MULTI_PHASE_INIT
    #define CYTHON_PEP489_MULTI_PHASE_INIT 0
  #elif !defined(CYTHON_PEP489_MULTI_PHASE_INIT)
    #define CYTHON_PEP489_MULTI_PHASE_INIT 1
  #endif
  #undef CYTHON_USE_MODULE_STATE
  #define CYTHON_USE_MODULE_STATE 0
  #ifndef CYTHON_USE_TP_FINALIZE
    #define CYTHON_USE_TP_FINALIZE (PYPY_VERSION_NUM >= 0x07030C00)
  #endif
  #undef CYTHON_USE_DICT_VERSIONS
  #define CYTHON_USE_DICT_VERSIONS 0
  #undef CYTHON_USE_EXC_INFO_STACK
  #define CYTHON_USE_EXC_INFO_STACK 0
  #ifndef CYTHON_UPDATE_DESCRIPTOR_DOC
    #define CYTHON_UPDATE_DESCRIPTOR_DOC 0
  #endif
  #undef CYTHON_USE_FREELISTS
  #define CYTHON_USE_FREELISTS 0

#elif defined(CYTHON_LIMITED_API)
  // EXPERIMENTAL !!
  #ifdef Py_LIMITED_API
    #undef __PYX_LIMITED_VERSION_HEX
    #define __PYX_LIMITED_VERSION_HEX Py_LIMITED_API
  #endif
  #define CYTHON_COMPILING_IN_PYPY 0
  #define CYTHON_COMPILING_IN_CPYTHON 0
  #define CYTHON_COMPILING_IN_LIMITED_API 1
  #define CYTHON_COMPILING_IN_GRAAL 0

  #define CYTHON_COMPILING_IN_CPYTHON_FREETHREADING 0

  // CYTHON_CLINE_IN_TRACEBACK is currently disabled for the Limited API
  #undef CYTHON_CLINE_IN_TRACEBACK
  #define CYTHON_CLINE_IN_TRACEBACK 0

  #undef CYTHON_USE_TYPE_SLOTS
  #define CYTHON_USE_TYPE_SLOTS 0
  #undef CYTHON_USE_TYPE_SPECS
  #define CYTHON_USE_TYPE_SPECS 1
  #undef CYTHON_USE_PYTYPE_LOOKUP
  #define CYTHON_USE_PYTYPE_LOOKUP 0
  #undef CYTHON_USE_ASYNC_SLOTS
  #define CYTHON_USE_ASYNC_SLOTS 0
  #undef CYTHON_USE_PYLIST_INTERNALS
  #define CYTHON_USE_PYLIST_INTERNALS 0
  #undef CYTHON_USE_UNICODE_INTERNALS
  #define CYTHON_USE_UNICODE_INTERNALS 0
  #ifndef CYTHON_USE_UNICODE_WRITER
    #define CYTHON_USE_UNICODE_WRITER 0
  #endif
  #undef CYTHON_USE_PYLONG_INTERNALS
  #define CYTHON_USE_PYLONG_INTERNALS 0
  #ifndef CYTHON_AVOID_BORROWED_REFS
    #define CYTHON_AVOID_BORROWED_REFS 0
  #endif
  #undef CYTHON_ASSUME_SAFE_MACROS
  #define CYTHON_ASSUME_SAFE_MACROS 0
  #undef CYTHON_ASSUME_SAFE_SIZE
  #define CYTHON_ASSUME_SAFE_SIZE 0
  #undef CYTHON_UNPACK_METHODS
  #define CYTHON_UNPACK_METHODS 0
  #undef CYTHON_FAST_THREAD_STATE
  #define CYTHON_FAST_THREAD_STATE 0
  #undef CYTHON_FAST_GIL
  #define CYTHON_FAST_GIL 0
  #undef CYTHON_METH_FASTCALL
  #define CYTHON_METH_FASTCALL (__PYX_LIMITED_VERSION_HEX >= 0x030C0000)
  #undef CYTHON_FAST_PYCALL
  #define CYTHON_FAST_PYCALL 0
  #ifndef CYTHON_PEP487_INIT_SUBCLASS
    #define CYTHON_PEP487_INIT_SUBCLASS 1
  #endif
  #undef CYTHON_PEP489_MULTI_PHASE_INIT
  #define CYTHON_PEP489_MULTI_PHASE_INIT 0
  #ifndef CYTHON_USE_MODULE_STATE
    #define CYTHON_USE_MODULE_STATE 1
  #endif
  #ifndef CYTHON_USE_TP_FINALIZE
    // PyObject_CallFinalizerFromDealloc is missing and not easily replaced
    #define CYTHON_USE_TP_FINALIZE 0
  #endif
  #undef CYTHON_USE_DICT_VERSIONS
  #define CYTHON_USE_DICT_VERSIONS 0
  #undef CYTHON_USE_EXC_INFO_STACK
  #define CYTHON_USE_EXC_INFO_STACK 0
  #ifndef CYTHON_UPDATE_DESCRIPTOR_DOC
    #define CYTHON_UPDATE_DESCRIPTOR_DOC 0
  #endif
  #undef CYTHON_USE_FREELISTS
  #define CYTHON_USE_FREELISTS 0

#else
  #define CYTHON_COMPILING_IN_PYPY 0
  #define CYTHON_COMPILING_IN_CPYTHON 1
  #define CYTHON_COMPILING_IN_LIMITED_API 0
  #define CYTHON_COMPILING_IN_GRAAL 0

  #ifdef Py_GIL_DISABLED
    #define CYTHON_COMPILING_IN_CPYTHON_FREETHREADING 1
  #else
    #define CYTHON_COMPILING_IN_CPYTHON_FREETHREADING 0
  #endif

  #ifndef CYTHON_USE_TYPE_SLOTS
    #define CYTHON_USE_TYPE_SLOTS 1
  #endif
  #ifndef CYTHON_USE_TYPE_SPECS
    #define CYTHON_USE_TYPE_SPECS 0
  #endif
  #ifndef CYTHON_USE_PYTYPE_LOOKUP
    #define CYTHON_USE_PYTYPE_LOOKUP 1
  #endif
<<<<<<< HEAD
  #if PY_MAJOR_VERSION < 3
    #undef CYTHON_USE_ASYNC_SLOTS
    #define CYTHON_USE_ASYNC_SLOTS 0
  #elif !defined(CYTHON_USE_ASYNC_SLOTS)
    // Disable async slots in Py3.4 for now - very, very few people still use that.
    #define CYTHON_USE_ASYNC_SLOTS (PY_VERSION_HEX >= 0x030500B1)
=======
  #ifndef CYTHON_USE_ASYNC_SLOTS
    #define CYTHON_USE_ASYNC_SLOTS 1
>>>>>>> 746627fd
  #endif
  #ifndef CYTHON_USE_PYLONG_INTERNALS
    #define CYTHON_USE_PYLONG_INTERNALS 1
  #endif
  #if CYTHON_COMPILING_IN_CPYTHON_FREETHREADING
    #undef CYTHON_USE_PYLIST_INTERNALS
    // Use thread-safe CPython C API calls to manipulate list contents
    #define CYTHON_USE_PYLIST_INTERNALS 0
  #elif !defined(CYTHON_USE_PYLIST_INTERNALS)
    #define CYTHON_USE_PYLIST_INTERNALS 1
  #endif
  #ifndef CYTHON_USE_UNICODE_INTERNALS
    #define CYTHON_USE_UNICODE_INTERNALS 1
  #endif
  #if CYTHON_COMPILING_IN_CPYTHON_FREETHREADING || PY_VERSION_HEX >= 0x030B00A2
    // Python 3.11a2 hid _PyLong_FormatAdvancedWriter and _PyFloat_FormatAdvancedWriter
    // therefore disable unicode writer until a better alternative appears
    #undef CYTHON_USE_UNICODE_WRITER
    #define CYTHON_USE_UNICODE_WRITER 0
  #elif !defined(CYTHON_USE_UNICODE_WRITER)
    #define CYTHON_USE_UNICODE_WRITER 1
  #endif
  // CYTHON_AVOID_BORROWED_REFS - Avoid borrowed references and always request owned references directly instead.
  #ifndef CYTHON_AVOID_BORROWED_REFS
    #define CYTHON_AVOID_BORROWED_REFS 0
  #endif
  // CYTHON_ASSUME_SAFE_MACROS - Assume that macro calls do not fail and do not raise exceptions.
  #ifndef CYTHON_ASSUME_SAFE_MACROS
    #define CYTHON_ASSUME_SAFE_MACROS 1
  #endif
  // CYTHON_ASSUME_SAFE_SIZE - Assume that Py*_GET_SIZE() calls do not fail and do not raise exceptions.
  #ifndef CYTHON_ASSUME_SAFE_SIZE
    #define CYTHON_ASSUME_SAFE_SIZE 1
  #endif
  #ifndef CYTHON_UNPACK_METHODS
    #define CYTHON_UNPACK_METHODS 1
  #endif
  #ifndef CYTHON_FAST_THREAD_STATE
    #define CYTHON_FAST_THREAD_STATE 1
  #endif
  #if CYTHON_COMPILING_IN_CPYTHON_FREETHREADING
    #undef CYTHON_FAST_GIL
    #define CYTHON_FAST_GIL 0
  #elif !defined(CYTHON_FAST_GIL)
    // FIXME: FastGIL can probably be supported also in CPython 3.12 but needs to be adapted.
    // The gain is unclear, however, since the GIL handling itself became faster in recent CPython versions.
    #define CYTHON_FAST_GIL (PY_VERSION_HEX < 0x030C00A6)
  #endif
  #ifndef CYTHON_METH_FASTCALL
    // CPython 3.6 introduced METH_FASTCALL but with slightly different
    // semantics. It became stable starting from CPython 3.7.
    #define CYTHON_METH_FASTCALL 1
  #endif
  #ifndef CYTHON_FAST_PYCALL
    #define CYTHON_FAST_PYCALL 1
  #endif
  #ifndef CYTHON_PEP487_INIT_SUBCLASS
    #define CYTHON_PEP487_INIT_SUBCLASS 1
  #endif
  #ifndef CYTHON_PEP489_MULTI_PHASE_INIT
    #define CYTHON_PEP489_MULTI_PHASE_INIT 1
  #endif
  // CYTHON_USE_MODULE_STATE - Use a module state/globals struct tied to the module object.
  #ifndef CYTHON_USE_MODULE_STATE
    // EXPERIMENTAL !!
    #define CYTHON_USE_MODULE_STATE 0
  #endif
  #ifndef CYTHON_USE_TP_FINALIZE
    #define CYTHON_USE_TP_FINALIZE 1
  #endif
  #if CYTHON_COMPILING_IN_CPYTHON_FREETHREADING
    #undef CYTHON_USE_DICT_VERSIONS
    #define CYTHON_USE_DICT_VERSIONS 0
  #elif !defined(CYTHON_USE_DICT_VERSIONS)
    // Python 3.12a5 deprecated "ma_version_tag"
    #define CYTHON_USE_DICT_VERSIONS  (PY_VERSION_HEX < 0x030C00A5)
  #endif
  #ifndef CYTHON_USE_EXC_INFO_STACK
    #define CYTHON_USE_EXC_INFO_STACK 1
  #endif
  #ifndef CYTHON_UPDATE_DESCRIPTOR_DOC
    #define CYTHON_UPDATE_DESCRIPTOR_DOC 1
  #endif
  #ifndef CYTHON_USE_FREELISTS
    #define CYTHON_USE_FREELISTS (!CYTHON_COMPILING_IN_CPYTHON_FREETHREADING)
  #endif
#endif

#ifndef CYTHON_FAST_PYCCALL
#define CYTHON_FAST_PYCCALL  CYTHON_FAST_PYCALL
#endif

#ifndef CYTHON_VECTORCALL
#if CYTHON_COMPILING_IN_LIMITED_API
// Possibly needs a bit of clearing up, however:
//  the limited API doesn't define CYTHON_FAST_PYCCALL (because that involves
//  a lot of access to internals) but does define CYTHON_VECTORCALL because
//  that's available cleanly from Python 3.12. Note that only VectorcallDict isn't
//  available though.
#define CYTHON_VECTORCALL  (__PYX_LIMITED_VERSION_HEX >= 0x030C0000)
#else
#define CYTHON_VECTORCALL  (CYTHON_FAST_PYCCALL && PY_VERSION_HEX >= 0x030800B1)
#endif
#endif

/* Whether to use METH_FASTCALL with a fake backported implementation of vectorcall */
#define CYTHON_BACKPORT_VECTORCALL (CYTHON_METH_FASTCALL && PY_VERSION_HEX < 0x030800B1)

#if CYTHON_USE_PYLONG_INTERNALS
  /* These short defines from the PyLong header can easily conflict with other code */
  #undef SHIFT
  #undef BASE
  #undef MASK
  /* Compile-time sanity check that these are indeed equal.  Github issue #2670. */
  #ifdef SIZEOF_VOID_P
    enum { __pyx_check_sizeof_voidp = 1 / (int)(SIZEOF_VOID_P == sizeof(void*)) };
  #endif
#endif

#ifndef __has_attribute
  #define __has_attribute(x) 0
#endif

#ifndef __has_cpp_attribute
  #define __has_cpp_attribute(x) 0
#endif

// restrict
#ifndef CYTHON_RESTRICT
  #if defined(__GNUC__)
    #define CYTHON_RESTRICT __restrict__
  #elif defined(_MSC_VER) && _MSC_VER >= 1400
    #define CYTHON_RESTRICT __restrict
  #elif defined (__STDC_VERSION__) && __STDC_VERSION__ >= 199901L
    #define CYTHON_RESTRICT restrict
  #else
    #define CYTHON_RESTRICT
  #endif
#endif

// unused attribute
#ifndef CYTHON_UNUSED
  #if defined(__cplusplus)
    /* for clang __has_cpp_attribute(maybe_unused) is true even before C++17
     * but leads to warnings with -pedantic, since it is a C++17 feature */
    #if ((defined(_MSVC_LANG) && _MSVC_LANG >= 201703L) || __cplusplus >= 201703L)
      #if __has_cpp_attribute(maybe_unused)
        #define CYTHON_UNUSED [[maybe_unused]]
      #endif
    #endif
  #endif
#endif
#ifndef CYTHON_UNUSED
# if defined(__GNUC__)
#   if !(defined(__cplusplus)) || (__GNUC__ > 3 || (__GNUC__ == 3 && __GNUC_MINOR__ >= 4))
#     define CYTHON_UNUSED __attribute__ ((__unused__))
#   else
#     define CYTHON_UNUSED
#   endif
# elif defined(__ICC) || (defined(__INTEL_COMPILER) && !defined(_MSC_VER))
#   define CYTHON_UNUSED __attribute__ ((__unused__))
# else
#   define CYTHON_UNUSED
# endif
#endif

#ifndef CYTHON_UNUSED_VAR
#  if defined(__cplusplus)
     template<class T> void CYTHON_UNUSED_VAR( const T& ) { }
#  else
#    define CYTHON_UNUSED_VAR(x) (void)(x)
#  endif
#endif

#ifndef CYTHON_MAYBE_UNUSED_VAR
  #define CYTHON_MAYBE_UNUSED_VAR(x) CYTHON_UNUSED_VAR(x)
#endif

#ifndef CYTHON_NCP_UNUSED
# if CYTHON_COMPILING_IN_CPYTHON
#  define CYTHON_NCP_UNUSED
# else
#  define CYTHON_NCP_UNUSED CYTHON_UNUSED
# endif
#endif

#ifndef CYTHON_USE_CPP_STD_MOVE
  // msvc doesn't set __cplusplus to a useful value
  #if defined(__cplusplus) && ( \
    __cplusplus >= 201103L || (defined(_MSC_VER) && _MSC_VER >= 1600))
    #define CYTHON_USE_CPP_STD_MOVE 1
  #else
    #define CYTHON_USE_CPP_STD_MOVE 0
  #endif
#endif

#define __Pyx_void_to_None(void_result) ((void)(void_result), Py_INCREF(Py_None), Py_None)

#ifdef _MSC_VER
    #ifndef _MSC_STDINT_H_
        #if _MSC_VER < 1300
            typedef unsigned char     uint8_t;
            typedef unsigned short    uint16_t;
            typedef unsigned int      uint32_t;
        #else
            typedef unsigned __int8   uint8_t;
            typedef unsigned __int16  uint16_t;
            typedef unsigned __int32  uint32_t;
        #endif
    #endif
    #if _MSC_VER < 1300
        #ifdef _WIN64
            typedef unsigned long long  __pyx_uintptr_t;
        #else
            typedef unsigned int        __pyx_uintptr_t;
        #endif
    #else
        #ifdef _WIN64
            typedef unsigned __int64    __pyx_uintptr_t;
        #else
            typedef unsigned __int32    __pyx_uintptr_t;
        #endif
    #endif
#else
    #include <stdint.h>
    typedef uintptr_t  __pyx_uintptr_t;
#endif


#ifndef CYTHON_FALLTHROUGH
  #if defined(__cplusplus)
    /* for clang __has_cpp_attribute(fallthrough) is true even before C++17
     * but leads to warnings with -pedantic, since it is a C++17 feature */
    #if ((defined(_MSVC_LANG) && _MSVC_LANG >= 201703L) || __cplusplus >= 201703L)
      #if __has_cpp_attribute(fallthrough)
        #define CYTHON_FALLTHROUGH [[fallthrough]]
      #endif
    #endif

    #ifndef CYTHON_FALLTHROUGH
      #if __has_cpp_attribute(clang::fallthrough)
        #define CYTHON_FALLTHROUGH [[clang::fallthrough]]
      #elif __has_cpp_attribute(gnu::fallthrough)
        #define CYTHON_FALLTHROUGH [[gnu::fallthrough]]
      #endif
    #endif
  #endif

  #ifndef CYTHON_FALLTHROUGH
    #if __has_attribute(fallthrough)
      #define CYTHON_FALLTHROUGH __attribute__((fallthrough))
    #else
      #define CYTHON_FALLTHROUGH
    #endif
  #endif

  #if defined(__clang__) && defined(__apple_build_version__)
    #if __apple_build_version__ < 7000000 /* Xcode < 7.0 */
      #undef  CYTHON_FALLTHROUGH
      #define CYTHON_FALLTHROUGH
    #endif
  #endif
#endif

#ifndef Py_UNREACHABLE
  #define Py_UNREACHABLE()  assert(0); abort()
#endif

#ifdef __cplusplus
  template <typename T>
  struct __PYX_IS_UNSIGNED_IMPL {static const bool value = T(0) < T(-1);};
  #define __PYX_IS_UNSIGNED(type) (__PYX_IS_UNSIGNED_IMPL<type>::value)
#else
  #define __PYX_IS_UNSIGNED(type) (((type)-1) > 0)
#endif

#if CYTHON_COMPILING_IN_PYPY == 1
  #define __PYX_NEED_TP_PRINT_SLOT  (PY_VERSION_HEX >= 0x030800b4 && PY_VERSION_HEX < 0x030A0000)
#else
  #define __PYX_NEED_TP_PRINT_SLOT  (PY_VERSION_HEX >= 0x030800b4 && PY_VERSION_HEX < 0x03090000)
#endif
// reinterpret

// TODO: refactor existing code to use those macros
#define __PYX_REINTERPRET_FUNCION(func_pointer, other_pointer) ((func_pointer)(void(*)(void))(other_pointer))
// #define __PYX_REINTERPRET_POINTER(pointer_type, pointer) ((pointer_type)(void *)(pointer))
// #define __PYX_RUNTIME_REINTERPRET(type, var) (*(type *)(&var))


/////////////// CInitCode ///////////////

// inline attribute
#ifndef CYTHON_INLINE
  #if defined(__clang__)
    #define CYTHON_INLINE __inline__ __attribute__ ((__unused__))
  #elif defined(__GNUC__)
    #define CYTHON_INLINE __inline__
  #elif defined(_MSC_VER)
    #define CYTHON_INLINE __inline
  #elif defined (__STDC_VERSION__) && __STDC_VERSION__ >= 199901L
    #define CYTHON_INLINE inline
  #else
    #define CYTHON_INLINE
  #endif
#endif


/////////////// CppInitCode ///////////////

#ifndef __cplusplus
  #error "Cython files generated with the C++ option must be compiled with a C++ compiler."
#endif

// inline attribute
#ifndef CYTHON_INLINE
  #if defined(__clang__)
    #define CYTHON_INLINE __inline__ __attribute__ ((__unused__))
  #else
    #define CYTHON_INLINE inline
  #endif
#endif

// Work around clang bug https://stackoverflow.com/questions/21847816/c-invoke-nested-template-class-destructor
template<typename T>
void __Pyx_call_destructor(T& x) {
    x.~T();
}

// Used for temporary variables of "reference" type.
template<typename T>
class __Pyx_FakeReference {
  public:
    __Pyx_FakeReference() : ptr(NULL) { }
    // __Pyx_FakeReference(T& ref) : ptr(&ref) { }
    // Const version needed as Cython doesn't know about const overloads (e.g. for stl containers).
    __Pyx_FakeReference(const T& ref) : ptr(const_cast<T*>(&ref)) { }
    T *operator->() { return ptr; }
    T *operator&() { return ptr; }
    operator T&() { return *ptr; }
    // TODO(robertwb): Delegate all operators (or auto-generate unwrapping code where needed).
    template<typename U> bool operator ==(const U& other) const { return *ptr == other; }
    template<typename U> bool operator !=(const U& other) const { return *ptr != other; }
    template<typename U> bool operator==(const __Pyx_FakeReference<U>& other) const { return *ptr == *other.ptr; }
    template<typename U> bool operator!=(const __Pyx_FakeReference<U>& other) const { return *ptr != *other.ptr; }
  private:
    T *ptr;
};


/////////////// PythonCompatibility ///////////////

#define __PYX_BUILD_PY_SSIZE_T "n"
#define CYTHON_FORMAT_SSIZE_T "z"

// TODO: remove this block
#define __Pyx_BUILTIN_MODULE_NAME "builtins"
#define __Pyx_DefaultClassType PyType_Type

#if CYTHON_COMPILING_IN_LIMITED_API
    // Cython uses these constants but they are not available in the limited API.
    // (it'd be nice if there was a more robust way of looking these up)
    #ifndef CO_OPTIMIZED
    #define CO_OPTIMIZED 0x0001
    #endif
    #ifndef CO_NEWLOCALS
    #define CO_NEWLOCALS 0x0002
    #endif
    #ifndef CO_VARARGS
    #define CO_VARARGS 0x0004
    #endif
    #ifndef CO_VARKEYWORDS
    #define CO_VARKEYWORDS 0x0008
    #endif
    #ifndef CO_ASYNC_GENERATOR
    #define CO_ASYNC_GENERATOR 0x0200
    #endif
    #ifndef CO_GENERATOR
    #define CO_GENERATOR 0x0020
    #endif
    #ifndef CO_COROUTINE
    #define CO_COROUTINE 0x0080
    #endif
#endif

#if PY_VERSION_HEX >= 0x030900A4 || defined(Py_IS_TYPE)
  #define __Pyx_IS_TYPE(ob, type) Py_IS_TYPE(ob, type)
#else
  #define __Pyx_IS_TYPE(ob, type) (((const PyObject*)ob)->ob_type == (type))
#endif

#if PY_VERSION_HEX >= 0x030A00B1 || defined(Py_Is)
  #define __Pyx_Py_Is(x, y)  Py_Is(x, y)
#else
  #define __Pyx_Py_Is(x, y) ((x) == (y))
#endif
#if PY_VERSION_HEX >= 0x030A00B1 || defined(Py_IsNone)
  #define __Pyx_Py_IsNone(ob) Py_IsNone(ob)
#else
  #define __Pyx_Py_IsNone(ob) __Pyx_Py_Is((ob), Py_None)
#endif
#if PY_VERSION_HEX >= 0x030A00B1 || defined(Py_IsTrue)
  #define __Pyx_Py_IsTrue(ob) Py_IsTrue(ob)
#else
  #define __Pyx_Py_IsTrue(ob) __Pyx_Py_Is((ob), Py_True)
#endif
#if PY_VERSION_HEX >= 0x030A00B1 || defined(Py_IsFalse)
  #define __Pyx_Py_IsFalse(ob) Py_IsFalse(ob)
#else
  #define __Pyx_Py_IsFalse(ob) __Pyx_Py_Is((ob), Py_False)
#endif
#define __Pyx_NoneAsNull(obj)  (__Pyx_Py_IsNone(obj) ? NULL : (obj))

#if PY_VERSION_HEX >= 0x030900F0 && !CYTHON_COMPILING_IN_PYPY
  #define __Pyx_PyObject_GC_IsFinalized(o) PyObject_GC_IsFinalized(o)
#else
  #define __Pyx_PyObject_GC_IsFinalized(o) _PyGC_FINALIZED(o)
#endif

#ifndef CO_COROUTINE
  #define CO_COROUTINE 0x80
#endif
#ifndef CO_ASYNC_GENERATOR
  #define CO_ASYNC_GENERATOR 0x200
#endif

#ifndef Py_TPFLAGS_CHECKTYPES
  #define Py_TPFLAGS_CHECKTYPES 0
#endif
#ifndef Py_TPFLAGS_HAVE_INDEX
  #define Py_TPFLAGS_HAVE_INDEX 0
#endif
#ifndef Py_TPFLAGS_HAVE_NEWBUFFER
  #define Py_TPFLAGS_HAVE_NEWBUFFER 0
#endif
#ifndef Py_TPFLAGS_HAVE_FINALIZE
  #define Py_TPFLAGS_HAVE_FINALIZE 0
#endif
#ifndef Py_TPFLAGS_SEQUENCE
  #define Py_TPFLAGS_SEQUENCE 0
#endif
#ifndef Py_TPFLAGS_MAPPING
  #define Py_TPFLAGS_MAPPING 0
#endif

#ifndef METH_STACKLESS
  // already defined for Stackless Python (all versions) and C-Python >= 3.7
  // value if defined: Stackless Python < 3.6: 0x80 else 0x100
  #define METH_STACKLESS 0
#endif
#ifndef METH_FASTCALL
  // new in CPython 3.6, but changed in 3.7 - see
  // positional-only parameters:
  //   https://bugs.python.org/issue29464
  // const args:
  //   https://bugs.python.org/issue32240
  #ifndef METH_FASTCALL
     #define METH_FASTCALL 0x80
  #endif
  typedef PyObject *(*__Pyx_PyCFunctionFast) (PyObject *self, PyObject *const *args, Py_ssize_t nargs);
  // new in CPython 3.7, used to be old signature of _PyCFunctionFast() in 3.6
  typedef PyObject *(*__Pyx_PyCFunctionFastWithKeywords) (PyObject *self, PyObject *const *args,
                                                          Py_ssize_t nargs, PyObject *kwnames);
#else
  #if PY_VERSION_HEX >= 0x030d00A4
  #  define __Pyx_PyCFunctionFast PyCFunctionFast
  #  define __Pyx_PyCFunctionFastWithKeywords PyCFunctionFastWithKeywords
  #else
  #  define __Pyx_PyCFunctionFast _PyCFunctionFast
  #  define __Pyx_PyCFunctionFastWithKeywords _PyCFunctionFastWithKeywords
  #endif
#endif

#if CYTHON_METH_FASTCALL
  #define __Pyx_METH_FASTCALL METH_FASTCALL
  #define __Pyx_PyCFunction_FastCall __Pyx_PyCFunctionFast
  #define __Pyx_PyCFunction_FastCallWithKeywords __Pyx_PyCFunctionFastWithKeywords
#else
  #define __Pyx_METH_FASTCALL METH_VARARGS
  #define __Pyx_PyCFunction_FastCall PyCFunction
  #define __Pyx_PyCFunction_FastCallWithKeywords PyCFunctionWithKeywords
#endif

#if CYTHON_VECTORCALL
  #define __pyx_vectorcallfunc vectorcallfunc
  #define __Pyx_PY_VECTORCALL_ARGUMENTS_OFFSET  PY_VECTORCALL_ARGUMENTS_OFFSET
  #define __Pyx_PyVectorcall_NARGS(n)  PyVectorcall_NARGS((size_t)(n))
#elif CYTHON_BACKPORT_VECTORCALL
  typedef PyObject *(*__pyx_vectorcallfunc)(PyObject *callable, PyObject *const *args,
                                            size_t nargsf, PyObject *kwnames);
  #define __Pyx_PY_VECTORCALL_ARGUMENTS_OFFSET  ((size_t)1 << (8 * sizeof(size_t) - 1))
  #define __Pyx_PyVectorcall_NARGS(n)  ((Py_ssize_t)(((size_t)(n)) & ~__Pyx_PY_VECTORCALL_ARGUMENTS_OFFSET))
#else
  #define __Pyx_PY_VECTORCALL_ARGUMENTS_OFFSET  0
  #define __Pyx_PyVectorcall_NARGS(n)  ((Py_ssize_t)(n))
#endif

// These PyCFunction related macros get redefined in CythonFunction.c.
// We need our own copies because the inline functions in CPython have a type-check assert
// that breaks with a CyFunction in debug mode.
#if PY_VERSION_HEX >= 0x030900B1
#define __Pyx_PyCFunction_CheckExact(func)  PyCFunction_CheckExact(func)
#else
#define __Pyx_PyCFunction_CheckExact(func)  PyCFunction_Check(func)
#endif
#define __Pyx_CyOrPyCFunction_Check(func)  PyCFunction_Check(func)

#if CYTHON_COMPILING_IN_CPYTHON
#define __Pyx_CyOrPyCFunction_GET_FUNCTION(func)  (((PyCFunctionObject*)(func))->m_ml->ml_meth)
#elif !CYTHON_COMPILING_IN_LIMITED_API
// It's probably easier for non-CPythons to support PyCFunction_GET_FUNCTION() than the object struct layout.
#define __Pyx_CyOrPyCFunction_GET_FUNCTION(func)  PyCFunction_GET_FUNCTION(func)
// Unused in CYTHON_COMPILING_IN_LIMITED_API.
#endif
#if CYTHON_COMPILING_IN_CPYTHON
#define __Pyx_CyOrPyCFunction_GET_FLAGS(func)  (((PyCFunctionObject*)(func))->m_ml->ml_flags)
static CYTHON_INLINE PyObject* __Pyx_CyOrPyCFunction_GET_SELF(PyObject *func) {
    return (__Pyx_CyOrPyCFunction_GET_FLAGS(func) & METH_STATIC) ? NULL : ((PyCFunctionObject*)func)->m_self;
}
// Only used if CYTHON_COMPILING_IN_CPYTHON.
#endif
static CYTHON_INLINE int __Pyx__IsSameCFunction(PyObject *func, void *cfunc) {
#if CYTHON_COMPILING_IN_LIMITED_API
    return PyCFunction_Check(func) && PyCFunction_GetFunction(func) == (PyCFunction) cfunc;
#else
    return PyCFunction_Check(func) && PyCFunction_GET_FUNCTION(func) == (PyCFunction) cfunc;
#endif
}
#define __Pyx_IsSameCFunction(func, cfunc)   __Pyx__IsSameCFunction(func, cfunc)

// PEP-573: PyCFunction holds reference to defining class (PyCMethodObject)
#if __PYX_LIMITED_VERSION_HEX < 0x030900B1
  #define __Pyx_PyType_FromModuleAndSpec(m, s, b)  ((void)m, PyType_FromSpecWithBases(s, b))
  typedef PyObject *(*__Pyx_PyCMethod)(PyObject *, PyTypeObject *, PyObject *const *, size_t, PyObject *);
#else
  #define __Pyx_PyType_FromModuleAndSpec(m, s, b)  PyType_FromModuleAndSpec(m, s, b)
  #define __Pyx_PyCMethod  PyCMethod
#endif
#ifndef METH_METHOD
  #define METH_METHOD 0x200
#endif

#if CYTHON_COMPILING_IN_PYPY && !defined(PyObject_Malloc)
  #define PyObject_Malloc(s)   PyMem_Malloc(s)
  #define PyObject_Free(p)     PyMem_Free(p)
  #define PyObject_Realloc(p)  PyMem_Realloc(p)
#endif

#if CYTHON_COMPILING_IN_LIMITED_API
  // __Pyx_PyCode_HasFreeVars isn't easily emulated in the limited API (but isn't really necessary)
  #define __Pyx_PyFrame_SetLineNumber(frame, lineno)
#else
  #define __Pyx_PyCode_HasFreeVars(co)  (PyCode_GetNumFree(co) > 0)
  #define __Pyx_PyFrame_SetLineNumber(frame, lineno)  (frame)->f_lineno = (lineno)
#endif

#if CYTHON_COMPILING_IN_LIMITED_API
  #define __Pyx_PyThreadState_Current PyThreadState_Get()
#elif !CYTHON_FAST_THREAD_STATE
  #define __Pyx_PyThreadState_Current PyThreadState_GET()
#elif PY_VERSION_HEX >= 0x030d00A1
  #define __Pyx_PyThreadState_Current PyThreadState_GetUnchecked()
#else
  #define __Pyx_PyThreadState_Current _PyThreadState_UncheckedGet()
#endif

#if CYTHON_USE_MODULE_STATE
static CYTHON_INLINE void *__Pyx_PyModule_GetState(PyObject *op)
{
    void *result;

    result = PyModule_GetState(op);
    if (!result)
        Py_FatalError("Couldn't find the module state");
    return result;
}
#endif

#define __Pyx_PyObject_GetSlot(obj, name, func_ctype)  __Pyx_PyType_GetSlot(Py_TYPE((PyObject *) obj), name, func_ctype)
#if CYTHON_COMPILING_IN_LIMITED_API
  #define __Pyx_PyType_GetSlot(type, name, func_ctype)  ((func_ctype) PyType_GetSlot((type), Py_##name))
#else
  #define __Pyx_PyType_GetSlot(type, name, func_ctype)  ((type)->name)
#endif

#if CYTHON_COMPILING_IN_CPYTHON && PY_VERSION_HEX < 0x030d0000 || defined(_PyDict_NewPresized)
#define __Pyx_PyDict_NewPresized(n)  ((n <= 8) ? PyDict_New() : _PyDict_NewPresized(n))
#else
#define __Pyx_PyDict_NewPresized(n)  PyDict_New()
#endif

#define __Pyx_PyNumber_Divide(x,y)         PyNumber_TrueDivide(x,y)
#define __Pyx_PyNumber_InPlaceDivide(x,y)  PyNumber_InPlaceTrueDivide(x,y)

#if CYTHON_COMPILING_IN_CPYTHON && PY_VERSION_HEX < 0x030d0000 && CYTHON_USE_UNICODE_INTERNALS
// _PyDict_GetItem_KnownHash() existed from CPython 3.5 to 3.12, but it was
// dropping exceptions in 3.5. Since 3.6, exceptions are kept.
#define __Pyx_PyDict_GetItemStrWithError(dict, name)  _PyDict_GetItem_KnownHash(dict, name, ((PyASCIIObject *) name)->hash)
static CYTHON_INLINE PyObject * __Pyx_PyDict_GetItemStr(PyObject *dict, PyObject *name) {
    PyObject *res = __Pyx_PyDict_GetItemStrWithError(dict, name);
    if (res == NULL) PyErr_Clear();
    return res;
}
#elif !CYTHON_COMPILING_IN_PYPY || PYPY_VERSION_NUM >= 0x07020000
#define __Pyx_PyDict_GetItemStrWithError  PyDict_GetItemWithError
#define __Pyx_PyDict_GetItemStr           PyDict_GetItem
#else
static CYTHON_INLINE PyObject * __Pyx_PyDict_GetItemStrWithError(PyObject *dict, PyObject *name) {
    // This is tricky - we should return a borrowed reference but not swallow non-KeyError exceptions. 8-|
    // But: this function is only used in Py2 and older PyPys,
    // and currently only for argument parsing and other non-correctness-critical lookups
    // and we know that 'name' is an interned 'str' with pre-calculated hash value (only comparisons can fail),
    // thus, performance matters more than correctness here, especially in the "not found" case.
#if CYTHON_COMPILING_IN_PYPY
    // So we ignore any exceptions in old PyPys ...
    return PyDict_GetItem(dict, name);
#else
    // and hack together a stripped-down and modified PyDict_GetItem() in CPython 2.
    PyDictEntry *ep;
    PyDictObject *mp = (PyDictObject*) dict;
    long hash = ((PyStringObject *) name)->ob_shash;
    assert(hash != -1); /* hash values of interned strings are always initialised */
    ep = (mp->ma_lookup)(mp, name, hash);
    if (ep == NULL) {
        // error occurred
        return NULL;
    }
    // found or not found
    return ep->me_value;
#endif
}
#define __Pyx_PyDict_GetItemStr           PyDict_GetItem
#endif

/* Type slots */

#if CYTHON_USE_TYPE_SLOTS
  #define __Pyx_PyType_GetFlags(tp)   (((PyTypeObject *)tp)->tp_flags)
  #define __Pyx_PyType_HasFeature(type, feature)  ((__Pyx_PyType_GetFlags(type) & (feature)) != 0)
  #define __Pyx_PyObject_GetIterNextFunc(obj)  (Py_TYPE(obj)->tp_iternext)
#else
  #define __Pyx_PyType_GetFlags(tp)   (PyType_GetFlags((PyTypeObject *)tp))
  #define __Pyx_PyType_HasFeature(type, feature)  PyType_HasFeature(type, feature)
  #define __Pyx_PyObject_GetIterNextFunc(obj)  PyIter_Next
#endif

#if CYTHON_USE_TYPE_SPECS && PY_VERSION_HEX >= 0x03080000
// In Py3.8+, instances of heap types need to decref their type on deallocation.
// https://bugs.python.org/issue35810
#define __Pyx_PyHeapTypeObject_GC_Del(obj)  { \
    PyTypeObject *type = Py_TYPE((PyObject*)obj); \
    assert(__Pyx_PyType_HasFeature(type, Py_TPFLAGS_HEAPTYPE)); \
    PyObject_GC_Del(obj); \
    Py_DECREF(type); \
}
#else
#define __Pyx_PyHeapTypeObject_GC_Del(obj)  PyObject_GC_Del(obj)
#endif

#if CYTHON_COMPILING_IN_LIMITED_API
  #define __Pyx_PyUnicode_READY(op)       (0)
  #define __Pyx_PyUnicode_READ_CHAR(u, i) PyUnicode_ReadChar(u, i)
  #define __Pyx_PyUnicode_MAX_CHAR_VALUE(u)   ((void)u, 1114111U)
  #define __Pyx_PyUnicode_KIND(u)         ((void)u, (0))
  // __Pyx_PyUnicode_DATA() and __Pyx_PyUnicode_READ() must go together, e.g. for iteration.
  #define __Pyx_PyUnicode_DATA(u)         ((void*)u)
  #define __Pyx_PyUnicode_READ(k, d, i)   ((void)k, PyUnicode_ReadChar((PyObject*)(d), i))
  //#define __Pyx_PyUnicode_WRITE(k, d, i, ch)  /* not available */
  #define __Pyx_PyUnicode_IS_TRUE(u)      (0 != PyUnicode_GetLength(u))
#else
  #if PY_VERSION_HEX >= 0x030C0000
    // Py3.12 / PEP-623 removed wstr type unicode strings and all of the PyUnicode_READY() machinery.
    #define __Pyx_PyUnicode_READY(op)       (0)
  #else
    #define __Pyx_PyUnicode_READY(op)       (likely(PyUnicode_IS_READY(op)) ? \
                                                0 : _PyUnicode_Ready((PyObject *)(op)))
  #endif

  #define __Pyx_PyUnicode_READ_CHAR(u, i) PyUnicode_READ_CHAR(u, i)
  #define __Pyx_PyUnicode_MAX_CHAR_VALUE(u)   PyUnicode_MAX_CHAR_VALUE(u)
  #define __Pyx_PyUnicode_KIND(u)         ((int)PyUnicode_KIND(u))
  #define __Pyx_PyUnicode_DATA(u)         PyUnicode_DATA(u)
  #define __Pyx_PyUnicode_READ(k, d, i)   PyUnicode_READ(k, d, i)
  #define __Pyx_PyUnicode_WRITE(k, d, i, ch)  PyUnicode_WRITE(k, d, i, (Py_UCS4) ch)
  #if PY_VERSION_HEX >= 0x030C0000
    #define __Pyx_PyUnicode_IS_TRUE(u)      (0 != PyUnicode_GET_LENGTH(u))
  #else
    #if CYTHON_COMPILING_IN_CPYTHON && PY_VERSION_HEX >= 0x03090000
    // Avoid calling deprecated C-API functions in Py3.9+ that PEP-623 schedules for removal in Py3.12.
    // https://www.python.org/dev/peps/pep-0623/
    #define __Pyx_PyUnicode_IS_TRUE(u)      (0 != (likely(PyUnicode_IS_READY(u)) ? PyUnicode_GET_LENGTH(u) : ((PyCompactUnicodeObject *)(u))->wstr_length))
    #else
    #define __Pyx_PyUnicode_IS_TRUE(u)      (0 != (likely(PyUnicode_IS_READY(u)) ? PyUnicode_GET_LENGTH(u) : PyUnicode_GET_SIZE(u)))
    #endif
  #endif
#endif

#if CYTHON_COMPILING_IN_PYPY
  #define __Pyx_PyUnicode_Concat(a, b)      PyNumber_Add(a, b)
  #define __Pyx_PyUnicode_ConcatSafe(a, b)  PyNumber_Add(a, b)
#else
  #define __Pyx_PyUnicode_Concat(a, b)      PyUnicode_Concat(a, b)
  #define __Pyx_PyUnicode_ConcatSafe(a, b)  ((unlikely((a) == Py_None) || unlikely((b) == Py_None)) ? \
      PyNumber_Add(a, b) : __Pyx_PyUnicode_Concat(a, b))
#endif

#if CYTHON_COMPILING_IN_PYPY
  #if !defined(PyUnicode_DecodeUnicodeEscape)
    #define PyUnicode_DecodeUnicodeEscape(s, size, errors)  PyUnicode_Decode(s, size, "unicode_escape", errors)
  #endif
  #if !defined(PyUnicode_Contains)
    #define PyUnicode_Contains(u, s)  PySequence_Contains(u, s)
  #endif
  #if !defined(PyByteArray_Check)
    #define PyByteArray_Check(obj)  PyObject_TypeCheck(obj, &PyByteArray_Type)
  #endif
  #if !defined(PyObject_Format)
    #define PyObject_Format(obj, fmt)  PyObject_CallMethod(obj, "__format__", "O", fmt)
  #endif
#endif

// ("..." % x)  must call PyNumber_Remainder() if x is a string subclass that implements "__rmod__()".
#define __Pyx_PyString_FormatSafe(a, b)   ((unlikely((a) == Py_None || (PyString_Check(b) && !PyString_CheckExact(b)))) ? PyNumber_Remainder(a, b) : __Pyx_PyString_Format(a, b))
#define __Pyx_PyUnicode_FormatSafe(a, b)  ((unlikely((a) == Py_None || (PyUnicode_Check(b) && !PyUnicode_CheckExact(b)))) ? PyNumber_Remainder(a, b) : PyUnicode_Format(a, b))
#define __Pyx_PyString_Format(a, b)  PyUnicode_Format(a, b)

// TODO: remove this block
#define PyBaseString_Type            PyUnicode_Type
#define PyStringObject               PyUnicodeObject
#define PyString_Type                PyUnicode_Type
#define PyString_Check               PyUnicode_Check
#define PyString_CheckExact          PyUnicode_CheckExact
// PyPy3 used to define "PyObject_Unicode"
#ifndef PyObject_Unicode
  #define PyObject_Unicode             PyObject_Str
#endif

#define __Pyx_PyBaseString_Check(obj) PyUnicode_Check(obj)
#define __Pyx_PyBaseString_CheckExact(obj) PyUnicode_CheckExact(obj)

#if CYTHON_COMPILING_IN_CPYTHON
  #define __Pyx_PySequence_ListKeepNew(obj) \
    (likely(PyList_CheckExact(obj) && Py_REFCNT(obj) == 1) ? __Pyx_NewRef(obj) : PySequence_List(obj))
#else
  #define __Pyx_PySequence_ListKeepNew(obj)  PySequence_List(obj)
#endif

#ifndef PySet_CheckExact
  #define PySet_CheckExact(obj)        __Pyx_IS_TYPE(obj, &PySet_Type)
#endif

#if PY_VERSION_HEX >= 0x030900A4
  #define __Pyx_SET_REFCNT(obj, refcnt) Py_SET_REFCNT(obj, refcnt)
  #define __Pyx_SET_SIZE(obj, size) Py_SET_SIZE(obj, size)
#else
  #define __Pyx_SET_REFCNT(obj, refcnt) Py_REFCNT(obj) = (refcnt)
  #define __Pyx_SET_SIZE(obj, size) Py_SIZE(obj) = (size)
#endif

// No-op macro for calling Py_VISIT() on known constants that can never participate in reference cycles.
// Users can define "CYTHON_DEBUG_VISIT_CONST=1" to help in debugging reference issues.
#if defined(CYTHON_DEBUG_VISIT_CONST) && CYTHON_DEBUG_VISIT_CONST
  #define __Pyx_VISIT_CONST(obj)  Py_VISIT(obj)
#else
  #define __Pyx_VISIT_CONST(obj)
#endif

#if CYTHON_ASSUME_SAFE_MACROS
  #define __Pyx_PySequence_ITEM(o, i) PySequence_ITEM(o, i)
  #define __Pyx_PySequence_SIZE(seq)  Py_SIZE(seq)
  #define __Pyx_PyTuple_SET_ITEM(o, i, v) (PyTuple_SET_ITEM(o, i, v), (0))
  #define __Pyx_PyTuple_GET_ITEM(o, i) PyTuple_GET_ITEM(o, i)
  #define __Pyx_PyList_SET_ITEM(o, i, v) (PyList_SET_ITEM(o, i, v), (0))
  #define __Pyx_PyList_GET_ITEM(o, i) PyList_GET_ITEM(o, i)
#else
  #define __Pyx_PySequence_ITEM(o, i) PySequence_GetItem(o, i)
  // NOTE: might fail with exception => check for -1
  #define __Pyx_PySequence_SIZE(seq)  PySequence_Size(seq)
  // NOTE: this doesn't leak a reference to whatever is at o[i]
  #define __Pyx_PyTuple_SET_ITEM(o, i, v) PyTuple_SetItem(o, i, v)
  #define __Pyx_PyTuple_GET_ITEM(o, i) PyTuple_GetItem(o, i)
  #define __Pyx_PyList_SET_ITEM(o, i, v) PyList_SetItem(o, i, v)
  #define __Pyx_PyList_GET_ITEM(o, i) PyList_GetItem(o, i)
#endif

#if CYTHON_ASSUME_SAFE_SIZE
  #define __Pyx_PyTuple_GET_SIZE(o) PyTuple_GET_SIZE(o)
  #define __Pyx_PyList_GET_SIZE(o) PyList_GET_SIZE(o)
  #define __Pyx_PySet_GET_SIZE(o) PySet_GET_SIZE(o)
  #define __Pyx_PyBytes_GET_SIZE(o) PyBytes_GET_SIZE(o)
  #define __Pyx_PyByteArray_GET_SIZE(o) PyByteArray_GET_SIZE(o)
  #define __Pyx_PyUnicode_GET_LENGTH(o) PyUnicode_GET_LENGTH(o)
#else
  // These all need exception checks for -1.
  #define __Pyx_PyTuple_GET_SIZE(o) PyTuple_Size(o)
  #define __Pyx_PyList_GET_SIZE(o) PyList_Size(o)
  #define __Pyx_PySet_GET_SIZE(o) PySet_Size(o)
  #define __Pyx_PyBytes_GET_SIZE(o) PyBytes_Size(o)
  #define __Pyx_PyByteArray_GET_SIZE(o) PyByteArray_Size(o)
  #define __Pyx_PyUnicode_GET_LENGTH(o) PyUnicode_GetLength(o)
#endif

#if __PYX_LIMITED_VERSION_HEX >= 0x030d00A1
  #define __Pyx_PyImport_AddModuleRef(name) PyImport_AddModuleRef(name)
#else
  static CYTHON_INLINE PyObject *__Pyx_PyImport_AddModuleRef(const char *name) {
      PyObject *module = PyImport_AddModule(name);
      Py_XINCREF(module);
      return module;
  }
#endif

// TODO: remove this block
#define PyIntObject                  PyLongObject
#define PyInt_Type                   PyLong_Type
#define PyInt_Check(op)              PyLong_Check(op)
#define PyInt_CheckExact(op)         PyLong_CheckExact(op)
#define PyInt_FromString             PyLong_FromString
#define PyInt_FromUnicode            PyLong_FromUnicode
#define PyInt_FromLong               PyLong_FromLong
#define PyInt_FromSize_t             PyLong_FromSize_t
#define PyInt_FromSsize_t            PyLong_FromSsize_t
#define PyInt_AsLong                 PyLong_AsLong
#define PyInt_AS_LONG                PyLong_AS_LONG
#define PyInt_AsSsize_t              PyLong_AsSsize_t
#define PyInt_AsUnsignedLongMask     PyLong_AsUnsignedLongMask
#define PyInt_AsUnsignedLongLongMask PyLong_AsUnsignedLongLongMask
#define PyNumber_Int                 PyNumber_Long
#define PyBoolObject                 PyLongObject

#if CYTHON_COMPILING_IN_PYPY && !defined(PyUnicode_InternFromString)
  #define PyUnicode_InternFromString(s) PyUnicode_FromString(s)
#endif

#define __Pyx_PyLong_FromHash_t PyLong_FromSsize_t
#define __Pyx_PyLong_AsHash_t   __Pyx_PyIndex_AsSsize_t

// backport of PyAsyncMethods from Py3.10 to older Py3.x versions
// (mis-)using the "tp_reserved" type slot in Py<3.5 which is re-activated as "tp_as_async" in Py3.5
#if CYTHON_USE_ASYNC_SLOTS
<<<<<<< HEAD
  // PyAsyncMethods in 3.5 ... 3.9 lacks "am_send"
  #if PY_VERSION_HEX >= 0x030A00A3
      #define __Pyx_PyAsyncMethodsStruct PyAsyncMethods
      #define __Pyx_SlotTpAsAsync(s) (&(s))
      #define __Pyx_PySendResult PySendResult
      #define __Pyx_pyiter_sendfunc sendfunc
      #define __Pyx_PyType_AsAsync(obj) (Py_TYPE(obj)->tp_as_async)
  #elif PY_VERSION_HEX >= 0x030500B1
      #define __Pyx_SlotTpAsAsync(s) ((PyAsyncMethods*)&(s))
      #define __Pyx_PyType_AsAsync(obj) ((__Pyx_PyAsyncMethodsStruct*) (Py_TYPE(obj)->tp_as_async))
  #else
      #define __Pyx_SlotTpAsAsync(s) ((PyAsyncMethods*)&(s))
      #define __Pyx_PyType_AsAsync(obj) ((__Pyx_PyAsyncMethodsStruct*) (Py_TYPE(obj)->tp_reserved))
  #endif
#else
    #define __Pyx_SlotTpAsAsync(s)  0
    #define __Pyx_PyType_AsAsync(obj) NULL
#endif

// Use a flag in Py < 3.10 to mark coroutines that have the "am_send" field.
#if PY_VERSION_HEX < 0x030A00F0
    #define __Pyx_TPFLAGS_HAVE_AM_SEND (1UL << 21)
#else
    #define __Pyx_TPFLAGS_HAVE_AM_SEND (0)
#endif
#ifndef __Pyx_PySendResult
    typedef enum {
        PYGEN_RETURN = 0,
        PYGEN_ERROR = -1,
        PYGEN_NEXT = 1,
    } __Pyx_PySendResult;
#endif
#ifndef __Pyx_pyiter_sendfunc
    typedef __Pyx_PySendResult (*__Pyx_pyiter_sendfunc)(PyObject *iter, PyObject *value, PyObject **result);
#endif
#ifndef __Pyx_PyAsyncMethodsStruct
=======
    #define __Pyx_PyAsyncMethodsStruct PyAsyncMethods
    #define __Pyx_PyType_AsAsync(obj) (Py_TYPE(obj)->tp_as_async)
#else
>>>>>>> 746627fd
    typedef struct {
        unaryfunc am_await;
        unaryfunc am_aiter;
        unaryfunc am_anext;
        __Pyx_pyiter_sendfunc am_send;
    } __Pyx_PyAsyncMethodsStruct;
    #define __Pyx_PyType_AsAsync(obj) NULL
#endif


/////////////// IncludeStructmemberH.proto ///////////////
//@proto_block: utility_code_proto_before_types

#include <structmember.h>


/////////////// SmallCodeConfig.proto ///////////////

#ifndef CYTHON_SMALL_CODE
#if defined(__clang__)
    #define CYTHON_SMALL_CODE
#elif defined(__GNUC__) && (__GNUC__ > 4 || (__GNUC__ == 4 && __GNUC_MINOR__ >= 3))
    #define CYTHON_SMALL_CODE __attribute__((cold))
#else
    #define CYTHON_SMALL_CODE
#endif
#endif


/////////////// PyModInitFuncType.proto ///////////////

#ifndef CYTHON_NO_PYINIT_EXPORT
  #define __Pyx_PyMODINIT_FUNC PyMODINIT_FUNC
#else
  // define this to PyObject * manually because PyMODINIT_FUNC adds __declspec(dllexport) to it's definition.
  #ifdef __cplusplus
  #define __Pyx_PyMODINIT_FUNC extern "C" PyObject *
  #else
  #define __Pyx_PyMODINIT_FUNC PyObject *
  #endif
#endif


/////////////// FastTypeChecks.proto ///////////////

#if CYTHON_COMPILING_IN_CPYTHON
#define __Pyx_TypeCheck(obj, type) __Pyx_IsSubtype(Py_TYPE(obj), (PyTypeObject *)type)
#define __Pyx_TypeCheck2(obj, type1, type2) __Pyx_IsAnySubtype2(Py_TYPE(obj), (PyTypeObject *)type1, (PyTypeObject *)type2)
static CYTHON_INLINE int __Pyx_IsSubtype(PyTypeObject *a, PyTypeObject *b);/*proto*/
static CYTHON_INLINE int __Pyx_IsAnySubtype2(PyTypeObject *cls, PyTypeObject *a, PyTypeObject *b);/*proto*/
static CYTHON_INLINE int __Pyx_PyErr_GivenExceptionMatches(PyObject *err, PyObject *type);/*proto*/
static CYTHON_INLINE int __Pyx_PyErr_GivenExceptionMatches2(PyObject *err, PyObject *type1, PyObject *type2);/*proto*/
#define __Pyx_PyErr_ExceptionMatches2(err1, err2)  __Pyx_PyErr_GivenExceptionMatches2(__Pyx_PyErr_Occurred(), err1, err2)
#else
#define __Pyx_TypeCheck(obj, type) PyObject_TypeCheck(obj, (PyTypeObject *)type)
#define __Pyx_TypeCheck2(obj, type1, type2) (PyObject_TypeCheck(obj, (PyTypeObject *)type1) || PyObject_TypeCheck(obj, (PyTypeObject *)type2))
#define __Pyx_PyErr_GivenExceptionMatches(err, type) PyErr_GivenExceptionMatches(err, type)
static CYTHON_INLINE int __Pyx_PyErr_GivenExceptionMatches2(PyObject *err, PyObject *type1, PyObject *type2) {
    return PyErr_GivenExceptionMatches(err, type1) || PyErr_GivenExceptionMatches(err, type2);
}
#define __Pyx_PyErr_ExceptionMatches2(type1, type2) (PyErr_ExceptionMatches(type1) || PyErr_ExceptionMatches(type2))
#endif
#define __Pyx_PyErr_ExceptionMatches2(err1, err2)  __Pyx_PyErr_GivenExceptionMatches2(__Pyx_PyErr_CurrentExceptionType(), err1, err2)

#define __Pyx_PyException_Check(obj) __Pyx_TypeCheck(obj, PyExc_Exception)

/////////////// FastTypeChecks ///////////////
//@requires: Exceptions.c::PyThreadStateGet
//@requires: Exceptions.c::PyErrFetchRestore

#if CYTHON_COMPILING_IN_CPYTHON
static int __Pyx_InBases(PyTypeObject *a, PyTypeObject *b) {
    while (a) {
        a = __Pyx_PyType_GetSlot(a, tp_base, PyTypeObject*);
        if (a == b)
            return 1;
    }
    return b == &PyBaseObject_Type;
}

static CYTHON_INLINE int __Pyx_IsSubtype(PyTypeObject *a, PyTypeObject *b) {
    PyObject *mro;
    if (a == b) return 1;
    mro = a->tp_mro;
    if (likely(mro)) {
        Py_ssize_t i, n;
        n = PyTuple_GET_SIZE(mro);
        for (i = 0; i < n; i++) {
            if (PyTuple_GET_ITEM(mro, i) == (PyObject *)b)
                return 1;
        }
        return 0;
    }
    // should only get here for incompletely initialised types, i.e. never under normal usage patterns
    return __Pyx_InBases(a, b);
}

static CYTHON_INLINE int __Pyx_IsAnySubtype2(PyTypeObject *cls, PyTypeObject *a, PyTypeObject *b) {
    PyObject *mro;
    if (cls == a || cls == b) return 1;
    mro = cls->tp_mro;
    if (likely(mro)) {
        Py_ssize_t i, n;
        n = PyTuple_GET_SIZE(mro);
        for (i = 0; i < n; i++) {
            PyObject *base = PyTuple_GET_ITEM(mro, i);
            if (base == (PyObject *)a || base == (PyObject *)b)
                return 1;
        }
        return 0;
    }
    // should only get here for incompletely initialised types, i.e. never under normal usage patterns
    return __Pyx_InBases(cls, a) || __Pyx_InBases(cls, b);
}


static CYTHON_INLINE int __Pyx_inner_PyErr_GivenExceptionMatches2(PyObject *err, PyObject* exc_type1, PyObject *exc_type2) {
    if (exc_type1) {
        return __Pyx_IsAnySubtype2((PyTypeObject*)err, (PyTypeObject*)exc_type1, (PyTypeObject*)exc_type2);
    } else {
        return __Pyx_IsSubtype((PyTypeObject*)err, (PyTypeObject*)exc_type2);
    }
}

// so far, we only call PyErr_GivenExceptionMatches() with an exception type (not instance) as first argument
// => optimise for that case

static int __Pyx_PyErr_GivenExceptionMatchesTuple(PyObject *exc_type, PyObject *tuple) {
    Py_ssize_t i, n;
    assert(PyExceptionClass_Check(exc_type));
    n = PyTuple_GET_SIZE(tuple);
    // the tight subtype checking in Py3 allows faster out-of-order comparison
    for (i=0; i<n; i++) {
        if (exc_type == PyTuple_GET_ITEM(tuple, i)) return 1;
    }
    for (i=0; i<n; i++) {
        PyObject *t = PyTuple_GET_ITEM(tuple, i);
        if (likely(PyExceptionClass_Check(t))) {
            if (__Pyx_inner_PyErr_GivenExceptionMatches2(exc_type, NULL, t)) return 1;
        } else {
            // FIXME: Py3: PyErr_SetString(PyExc_TypeError, "catching classes that do not inherit from BaseException is not allowed");
        }
    }
    return 0;
}

static CYTHON_INLINE int __Pyx_PyErr_GivenExceptionMatches(PyObject *err, PyObject* exc_type) {
    if (likely(err == exc_type)) return 1;
    if (likely(PyExceptionClass_Check(err))) {
        if (likely(PyExceptionClass_Check(exc_type))) {
            return __Pyx_inner_PyErr_GivenExceptionMatches2(err, NULL, exc_type);
        } else if (likely(PyTuple_Check(exc_type))) {
            return __Pyx_PyErr_GivenExceptionMatchesTuple(err, exc_type);
        } else {
            // FIXME: Py3: PyErr_SetString(PyExc_TypeError, "catching classes that do not inherit from BaseException is not allowed");
        }
    }
    return PyErr_GivenExceptionMatches(err, exc_type);
}

static CYTHON_INLINE int __Pyx_PyErr_GivenExceptionMatches2(PyObject *err, PyObject *exc_type1, PyObject *exc_type2) {
    // Only used internally with known exception types => pure safety check assertions.
    assert(PyExceptionClass_Check(exc_type1));
    assert(PyExceptionClass_Check(exc_type2));
    if (likely(err == exc_type1 || err == exc_type2)) return 1;
    if (likely(PyExceptionClass_Check(err))) {
        return __Pyx_inner_PyErr_GivenExceptionMatches2(err, exc_type1, exc_type2);
    }
    return (PyErr_GivenExceptionMatches(err, exc_type1) || PyErr_GivenExceptionMatches(err, exc_type2));
}

#endif


/////////////// MathInitCode ///////////////

#if defined(_WIN32) || defined(WIN32) || defined(MS_WINDOWS)
  #ifndef _USE_MATH_DEFINES
    #define _USE_MATH_DEFINES
  #endif
#endif
#include <math.h>

#ifdef NAN
#define __PYX_NAN() ((float) NAN)
#else
static CYTHON_INLINE float __PYX_NAN() {
  // Initialize NaN.  The sign is irrelevant, an exponent with all bits 1 and
  // a nonzero mantissa means NaN.  If the first bit in the mantissa is 1, it is
  // a quiet NaN.
  float value;
  memset(&value, 0xFF, sizeof(value));
  return value;
}
#endif

#if defined(__CYGWIN__) && defined(_LDBL_EQ_DBL)
#define __Pyx_truncl trunc
#else
#define __Pyx_truncl truncl
#endif

/////////////// ForceInitThreads.proto ///////////////
//@proto_block: utility_code_proto_before_types

#ifndef __PYX_FORCE_INIT_THREADS
  #define __PYX_FORCE_INIT_THREADS 0
#endif


/////////////// ModuleCreationPEP489 ///////////////
//@substitute: naming

//#if CYTHON_PEP489_MULTI_PHASE_INIT
static CYTHON_SMALL_CODE int __Pyx_check_single_interpreter(void) {
    static PY_INT64_T main_interpreter_id = -1;
    PY_INT64_T current_id = PyInterpreterState_GetID(PyThreadState_Get()->interp);
    if (main_interpreter_id == -1) {
        main_interpreter_id = current_id;
        return (unlikely(current_id == -1)) ? -1 : 0;
    } else if (unlikely(main_interpreter_id != current_id))

    {
        PyErr_SetString(
            PyExc_ImportError,
            "Interpreter change detected - this module can only be loaded into one interpreter per process.");
        return -1;
    }
    return 0;
}

#if CYTHON_COMPILING_IN_LIMITED_API
static CYTHON_SMALL_CODE int __Pyx_copy_spec_to_module(PyObject *spec, PyObject *module, const char* from_name, const char* to_name, int allow_none)
#else
static CYTHON_SMALL_CODE int __Pyx_copy_spec_to_module(PyObject *spec, PyObject *moddict, const char* from_name, const char* to_name, int allow_none)
#endif
{
    PyObject *value = PyObject_GetAttrString(spec, from_name);
    int result = 0;
    if (likely(value)) {
        if (allow_none || value != Py_None) {
#if CYTHON_COMPILING_IN_LIMITED_API
            result = PyModule_AddObject(module, to_name, value);
#else
            result = PyDict_SetItemString(moddict, to_name, value);
#endif
        }
        Py_DECREF(value);
    } else if (PyErr_ExceptionMatches(PyExc_AttributeError)) {
        PyErr_Clear();
    } else {
        result = -1;
    }
    return result;
}

static CYTHON_SMALL_CODE PyObject* ${pymodule_create_func_cname}(PyObject *spec, PyModuleDef *def) {
    PyObject *module = NULL, *moddict, *modname;
    CYTHON_UNUSED_VAR(def);

    // For now, we only have exactly one module instance.
    if (__Pyx_check_single_interpreter())
        return NULL;
    if (${module_cname})
        return __Pyx_NewRef(${module_cname});

    modname = PyObject_GetAttrString(spec, "name");
    if (unlikely(!modname)) goto bad;

    module = PyModule_NewObject(modname);
    Py_DECREF(modname);
    if (unlikely(!module)) goto bad;

#if CYTHON_COMPILING_IN_LIMITED_API
    moddict = module;
#else
    moddict = PyModule_GetDict(module);
    if (unlikely(!moddict)) goto bad;
    // moddict is a borrowed reference
#endif

    if (unlikely(__Pyx_copy_spec_to_module(spec, moddict, "loader", "__loader__", 1) < 0)) goto bad;
    if (unlikely(__Pyx_copy_spec_to_module(spec, moddict, "origin", "__file__", 1) < 0)) goto bad;
    if (unlikely(__Pyx_copy_spec_to_module(spec, moddict, "parent", "__package__", 1) < 0)) goto bad;
    if (unlikely(__Pyx_copy_spec_to_module(spec, moddict, "submodule_search_locations", "__path__", 0) < 0)) goto bad;

    return module;
bad:
    Py_XDECREF(module);
    return NULL;
}
//#endif


/////////////// CodeObjectCache.proto ///////////////

#if CYTHON_COMPILING_IN_LIMITED_API
typedef PyObject __Pyx_CachedCodeObjectType;
#else
typedef PyCodeObject __Pyx_CachedCodeObjectType;
#endif

typedef struct {
    __Pyx_CachedCodeObjectType* code_object;
    int code_line;
} __Pyx_CodeObjectCacheEntry;

struct __Pyx_CodeObjectCache {
    int count;
    int max_count;
    __Pyx_CodeObjectCacheEntry* entries;
};

static struct __Pyx_CodeObjectCache __pyx_code_cache = {0,0,NULL};

static int __pyx_bisect_code_objects(__Pyx_CodeObjectCacheEntry* entries, int count, int code_line);

static __Pyx_CachedCodeObjectType *__pyx_find_code_object(int code_line);
static void __pyx_insert_code_object(int code_line, __Pyx_CachedCodeObjectType* code_object);

/////////////// CodeObjectCache ///////////////
// Note that errors are simply ignored in the code below.
// This is just a cache, if a lookup or insertion fails - so what?

static int __pyx_bisect_code_objects(__Pyx_CodeObjectCacheEntry* entries, int count, int code_line) {
    int start = 0, mid = 0, end = count - 1;
    if (end >= 0 && code_line > entries[end].code_line) {
        return count;
    }
    while (start < end) {
        mid = start + (end - start) / 2;
        if (code_line < entries[mid].code_line) {
            end = mid;
        } else if (code_line > entries[mid].code_line) {
             start = mid + 1;
        } else {
            return mid;
        }
    }
    if (code_line <= entries[mid].code_line) {
        return mid;
    } else {
        return mid + 1;
    }
}

static __Pyx_CachedCodeObjectType *__pyx_find_code_object(int code_line) {
    __Pyx_CachedCodeObjectType* code_object;
    int pos;
    if (unlikely(!code_line) || unlikely(!__pyx_code_cache.entries)) {
        return NULL;
    }
    pos = __pyx_bisect_code_objects(__pyx_code_cache.entries, __pyx_code_cache.count, code_line);
    if (unlikely(pos >= __pyx_code_cache.count) || unlikely(__pyx_code_cache.entries[pos].code_line != code_line)) {
        return NULL;
    }
    code_object = __pyx_code_cache.entries[pos].code_object;
    Py_INCREF(code_object);
    return code_object;
}

static void __pyx_insert_code_object(int code_line, __Pyx_CachedCodeObjectType* code_object)
{
    int pos, i;
    __Pyx_CodeObjectCacheEntry* entries = __pyx_code_cache.entries;
    if (unlikely(!code_line)) {
        return;
    }
    if (unlikely(!entries)) {
        entries = (__Pyx_CodeObjectCacheEntry*)PyMem_Malloc(64*sizeof(__Pyx_CodeObjectCacheEntry));
        if (likely(entries)) {
            __pyx_code_cache.entries = entries;
            __pyx_code_cache.max_count = 64;
            __pyx_code_cache.count = 1;
            entries[0].code_line = code_line;
            entries[0].code_object = code_object;
            Py_INCREF(code_object);
        }
        return;
    }
    pos = __pyx_bisect_code_objects(__pyx_code_cache.entries, __pyx_code_cache.count, code_line);
    if ((pos < __pyx_code_cache.count) && unlikely(__pyx_code_cache.entries[pos].code_line == code_line)) {
        __Pyx_CachedCodeObjectType* tmp = entries[pos].code_object;
        entries[pos].code_object = code_object;
        Py_DECREF(tmp);
        return;
    }
    if (__pyx_code_cache.count == __pyx_code_cache.max_count) {
        int new_max = __pyx_code_cache.max_count + 64;
        entries = (__Pyx_CodeObjectCacheEntry*)PyMem_Realloc(
            __pyx_code_cache.entries, ((size_t)new_max) * sizeof(__Pyx_CodeObjectCacheEntry));
        if (unlikely(!entries)) {
            return;
        }
        __pyx_code_cache.entries = entries;
        __pyx_code_cache.max_count = new_max;
    }
    for (i=__pyx_code_cache.count; i>pos; i--) {
        entries[i] = entries[i-1];
    }
    entries[pos].code_line = code_line;
    entries[pos].code_object = code_object;
    __pyx_code_cache.count++;
    Py_INCREF(code_object);
}

/////////////// CodeObjectCache.cleanup ///////////////

  if (__pyx_code_cache.entries) {
      __Pyx_CodeObjectCacheEntry* entries = __pyx_code_cache.entries;
      int i, count = __pyx_code_cache.count;
      __pyx_code_cache.count = 0;
      __pyx_code_cache.max_count = 0;
      __pyx_code_cache.entries = NULL;
      for (i=0; i<count; i++) {
          Py_DECREF(entries[i].code_object);
      }
      PyMem_Free(entries);
  }

/////////////// CheckBinaryVersion.proto ///////////////

static unsigned long __Pyx_get_runtime_version(void);
static int __Pyx_check_binary_version(unsigned long ct_version, unsigned long rt_version, int allow_newer);

/////////////// CheckBinaryVersion ///////////////

static unsigned long __Pyx_get_runtime_version(void) {
    // We will probably never need the alpha/beta status, so avoid the complexity to parse it.
#if __PYX_LIMITED_VERSION_HEX >= 0x030B00A4
    return Py_Version & ~0xFFUL;
#else
    const char* rt_version = Py_GetVersion();
    unsigned long version = 0;
    unsigned long factor = 0x01000000UL;
    unsigned int digit = 0;
    int i = 0;
    while (factor) {
        while ('0' <= rt_version[i] && rt_version[i] <= '9') {
            digit = digit * 10 + (unsigned int) (rt_version[i] - '0');
            ++i;
        }
        version += factor * digit;
        if (rt_version[i] != '.')
            break;
        digit = 0;
        factor >>= 8;
        ++i;
    }
    return version;
#endif
}

static int __Pyx_check_binary_version(unsigned long ct_version, unsigned long rt_version, int allow_newer) {
    // runtime version is: -1 => older, 0 => equal, 1 => newer
    const unsigned long MAJOR_MINOR = 0xFFFF0000UL;
    if ((rt_version & MAJOR_MINOR) == (ct_version & MAJOR_MINOR))
        return 0;
    if (likely(allow_newer && (rt_version & MAJOR_MINOR) > (ct_version & MAJOR_MINOR)))
        return 1;

    {
        char message[200];
        PyOS_snprintf(message, sizeof(message),
                      "compile time Python version %d.%d "
                      "of module '%.100s' "
                      "%s "
                      "runtime version %d.%d",
                       (int) (ct_version >> 24), (int) ((ct_version >> 16) & 0xFF),
                       __Pyx_MODULE_NAME,
                       (allow_newer) ? "was newer than" : "does not match",
                       (int) (rt_version >> 24), (int) ((rt_version >> 16) & 0xFF)
       );
        // returns 0 or -1
        return PyErr_WarnEx(NULL, message, 1);
    }
}

/////////////// IsLittleEndian.proto ///////////////

static CYTHON_INLINE int __Pyx_Is_Little_Endian(void);

/////////////// IsLittleEndian ///////////////

static CYTHON_INLINE int __Pyx_Is_Little_Endian(void)
{
  union {
    uint32_t u32;
    uint8_t u8[4];
  } S;
  S.u32 = 0x01020304;
  return S.u8[0] == 4;
}

/////////////// Refnanny.proto ///////////////

#ifndef CYTHON_REFNANNY
  #define CYTHON_REFNANNY 0
#endif

#if CYTHON_REFNANNY
  typedef struct {
    void (*INCREF)(void*, PyObject*, Py_ssize_t);
    void (*DECREF)(void*, PyObject*, Py_ssize_t);
    void (*GOTREF)(void*, PyObject*, Py_ssize_t);
    void (*GIVEREF)(void*, PyObject*, Py_ssize_t);
    void* (*SetupContext)(const char*, Py_ssize_t, const char*);
    void (*FinishContext)(void**);
  } __Pyx_RefNannyAPIStruct;
  static __Pyx_RefNannyAPIStruct *__Pyx_RefNanny = NULL;
  static __Pyx_RefNannyAPIStruct *__Pyx_RefNannyImportAPI(const char *modname); /*proto*/
  #define __Pyx_RefNannyDeclarations void *__pyx_refnanny = NULL;
  #define __Pyx_RefNannySetupContext(name, acquire_gil) \
          if (acquire_gil) { \
              PyGILState_STATE __pyx_gilstate_save = PyGILState_Ensure(); \
              __pyx_refnanny = __Pyx_RefNanny->SetupContext((name), (__LINE__), (__FILE__)); \
              PyGILState_Release(__pyx_gilstate_save); \
          } else { \
              __pyx_refnanny = __Pyx_RefNanny->SetupContext((name), (__LINE__), (__FILE__)); \
          }
  #define __Pyx_RefNannyFinishContextNogil() { \
              PyGILState_STATE __pyx_gilstate_save = PyGILState_Ensure(); \
              __Pyx_RefNannyFinishContext(); \
              PyGILState_Release(__pyx_gilstate_save); \
          }
  #define __Pyx_RefNannyFinishContextNogil() { \
              PyGILState_STATE __pyx_gilstate_save = PyGILState_Ensure(); \
              __Pyx_RefNannyFinishContext(); \
              PyGILState_Release(__pyx_gilstate_save); \
          }
  #define __Pyx_RefNannyFinishContext() \
          __Pyx_RefNanny->FinishContext(&__pyx_refnanny)
  #define __Pyx_INCREF(r)  __Pyx_RefNanny->INCREF(__pyx_refnanny, (PyObject *)(r), (__LINE__))
  #define __Pyx_DECREF(r)  __Pyx_RefNanny->DECREF(__pyx_refnanny, (PyObject *)(r), (__LINE__))
  #define __Pyx_GOTREF(r)  __Pyx_RefNanny->GOTREF(__pyx_refnanny, (PyObject *)(r), (__LINE__))
  #define __Pyx_GIVEREF(r) __Pyx_RefNanny->GIVEREF(__pyx_refnanny, (PyObject *)(r), (__LINE__))
  #define __Pyx_XINCREF(r)  do { if((r) == NULL); else {__Pyx_INCREF(r); }} while(0)
  #define __Pyx_XDECREF(r)  do { if((r) == NULL); else {__Pyx_DECREF(r); }} while(0)
  #define __Pyx_XGOTREF(r)  do { if((r) == NULL); else {__Pyx_GOTREF(r); }} while(0)
  #define __Pyx_XGIVEREF(r) do { if((r) == NULL); else {__Pyx_GIVEREF(r);}} while(0)
#else
  #define __Pyx_RefNannyDeclarations
  #define __Pyx_RefNannySetupContext(name, acquire_gil)
  #define __Pyx_RefNannyFinishContextNogil()
  #define __Pyx_RefNannyFinishContext()
  #define __Pyx_INCREF(r) Py_INCREF(r)
  #define __Pyx_DECREF(r) Py_DECREF(r)
  #define __Pyx_GOTREF(r)
  #define __Pyx_GIVEREF(r)
  #define __Pyx_XINCREF(r) Py_XINCREF(r)
  #define __Pyx_XDECREF(r) Py_XDECREF(r)
  #define __Pyx_XGOTREF(r)
  #define __Pyx_XGIVEREF(r)
#endif /* CYTHON_REFNANNY */

#define __Pyx_Py_XDECREF_SET(r, v) do {                         \
        PyObject *tmp = (PyObject *) r;                         \
        r = v; Py_XDECREF(tmp);                                 \
    } while (0)
#define __Pyx_XDECREF_SET(r, v) do {                            \
        PyObject *tmp = (PyObject *) r;                         \
        r = v; __Pyx_XDECREF(tmp);                              \
    } while (0)
#define __Pyx_DECREF_SET(r, v) do {                             \
        PyObject *tmp = (PyObject *) r;                         \
        r = v; __Pyx_DECREF(tmp);                               \
    } while (0)

#define __Pyx_CLEAR(r)    do { PyObject* tmp = ((PyObject*)(r)); r = NULL; __Pyx_DECREF(tmp);} while(0)
#define __Pyx_XCLEAR(r)   do { if((r) != NULL) {PyObject* tmp = ((PyObject*)(r)); r = NULL; __Pyx_DECREF(tmp);}} while(0)

/////////////// Refnanny ///////////////

#if CYTHON_REFNANNY
static __Pyx_RefNannyAPIStruct *__Pyx_RefNannyImportAPI(const char *modname) {
    PyObject *m = NULL, *p = NULL;
    void *r = NULL;
    m = PyImport_ImportModule(modname);
    if (!m) goto end;
    p = PyObject_GetAttrString(m, "RefNannyAPI");
    if (!p) goto end;
    r = PyLong_AsVoidPtr(p);
end:
    Py_XDECREF(p);
    Py_XDECREF(m);
    return (__Pyx_RefNannyAPIStruct *)r;
}
#endif /* CYTHON_REFNANNY */


/////////////// ImportRefnannyAPI ///////////////

#if CYTHON_REFNANNY
__Pyx_RefNanny = __Pyx_RefNannyImportAPI("refnanny");
if (!__Pyx_RefNanny) {
  PyErr_Clear();
  __Pyx_RefNanny = __Pyx_RefNannyImportAPI("Cython.Runtime.refnanny");
  if (!__Pyx_RefNanny)
      Py_FatalError("failed to import 'refnanny' module");
}
#endif


/////////////// RegisterModuleCleanup.proto ///////////////
//@substitute: naming

static void ${cleanup_cname}(PyObject *self); /*proto*/

#if CYTHON_COMPILING_IN_PYPY
static int __Pyx_RegisterCleanup(void); /*proto*/
#else
#define __Pyx_RegisterCleanup() (0)
#endif

/////////////// RegisterModuleCleanup ///////////////
//@substitute: naming

#if CYTHON_COMPILING_IN_PYPY
static PyObject* ${cleanup_cname}_atexit(PyObject *module, PyObject *unused) {
    CYTHON_UNUSED_VAR(unused);
    ${cleanup_cname}(module);
    Py_INCREF(Py_None); return Py_None;
}

static int __Pyx_RegisterCleanup(void) {
    // Don't use Py_AtExit because that has a 32-call limit and is called
    // after python finalization.
    // Also, we try to prepend the cleanup function to "atexit._exithandlers"
    // in Py2 because CPython runs them last-to-first. Being run last allows
    // user exit code to run before us that may depend on the globals
    // and cached objects that we are about to clean up.

    static PyMethodDef cleanup_def = {
        "__cleanup", (PyCFunction)${cleanup_cname}_atexit, METH_NOARGS, 0};

    PyObject *cleanup_func = 0;
    PyObject *atexit = 0;
    PyObject *reg = 0;
    PyObject *args = 0;
    PyObject *res = 0;
    int ret = -1;

    cleanup_func = PyCFunction_New(&cleanup_def, 0);
    if (!cleanup_func)
        goto bad;

    atexit = PyImport_ImportModule("atexit");
    if (!atexit)
        goto bad;
    reg = PyObject_GetAttrString(atexit, "_exithandlers");
    if (reg && PyList_Check(reg)) {
        PyObject *a, *kw;
        a = PyTuple_New(0);
        kw = PyDict_New();
        if (!a || !kw) {
            Py_XDECREF(a);
            Py_XDECREF(kw);
            goto bad;
        }
        args = PyTuple_Pack(3, cleanup_func, a, kw);
        Py_DECREF(a);
        Py_DECREF(kw);
        if (!args)
            goto bad;
        ret = PyList_Insert(reg, 0, args);
    } else {
        if (!reg)
            PyErr_Clear();
        Py_XDECREF(reg);
        reg = PyObject_GetAttrString(atexit, "register");
        if (!reg)
            goto bad;
        args = PyTuple_Pack(1, cleanup_func);
        if (!args)
            goto bad;
        res = PyObject_CallObject(reg, args);
        if (!res)
            goto bad;
        ret = 0;
    }
bad:
    Py_XDECREF(cleanup_func);
    Py_XDECREF(atexit);
    Py_XDECREF(reg);
    Py_XDECREF(args);
    Py_XDECREF(res);
    return ret;
}
#endif

/////////////// FastGil.init ///////////////
__Pyx_FastGilFuncInit();

/////////////// NoFastGil.proto ///////////////
//@proto_block: utility_code_proto_before_types

#define __Pyx_PyGILState_Ensure PyGILState_Ensure
#define __Pyx_PyGILState_Release PyGILState_Release
#define __Pyx_FastGIL_Remember()
#define __Pyx_FastGIL_Forget()
#define __Pyx_FastGilFuncInit()

/////////////// FastGil.proto ///////////////
//@proto_block: utility_code_proto_before_types

#if CYTHON_FAST_GIL

struct __Pyx_FastGilVtab {
  PyGILState_STATE (*Fast_PyGILState_Ensure)(void);
  void (*Fast_PyGILState_Release)(PyGILState_STATE oldstate);
  void (*FastGIL_Remember)(void);
  void (*FastGIL_Forget)(void);
};

static void __Pyx_FastGIL_Noop(void) {}
static struct __Pyx_FastGilVtab __Pyx_FastGilFuncs = {
  PyGILState_Ensure,
  PyGILState_Release,
  __Pyx_FastGIL_Noop,
  __Pyx_FastGIL_Noop
};

static void __Pyx_FastGilFuncInit(void);

#define __Pyx_PyGILState_Ensure __Pyx_FastGilFuncs.Fast_PyGILState_Ensure
#define __Pyx_PyGILState_Release __Pyx_FastGilFuncs.Fast_PyGILState_Release
#define __Pyx_FastGIL_Remember __Pyx_FastGilFuncs.FastGIL_Remember
#define __Pyx_FastGIL_Forget __Pyx_FastGilFuncs.FastGIL_Forget

#ifndef CYTHON_THREAD_LOCAL
  #if defined(__cplusplus) && __cplusplus >= 201103L
    #define CYTHON_THREAD_LOCAL thread_local
  #elif defined (__STDC_VERSION__) && __STDC_VERSION__ >= 201112
    #define CYTHON_THREAD_LOCAL _Thread_local
  #elif defined(__GNUC__)
    #define CYTHON_THREAD_LOCAL __thread
  #elif defined(_MSC_VER)
    #define CYTHON_THREAD_LOCAL __declspec(thread)
  #endif
#endif

#else
#define __Pyx_PyGILState_Ensure PyGILState_Ensure
#define __Pyx_PyGILState_Release PyGILState_Release
#define __Pyx_FastGIL_Remember()
#define __Pyx_FastGIL_Forget()
#define __Pyx_FastGilFuncInit()
#endif

/////////////// FastGil ///////////////
// The implementations of PyGILState_Ensure/Release calls PyThread_get_key_value
// several times which is turns out to be quite slow (slower in fact than
// acquiring the GIL itself).  Simply storing it in a thread local for the
// common case is much faster.
// To make optimal use of this thread local, we attempt to share it between
// modules.

#if CYTHON_FAST_GIL

#define __Pyx_FastGIL_ABI_module __PYX_ABI_MODULE_NAME
#define __Pyx_FastGIL_PyCapsuleName "FastGilFuncs"
#define __Pyx_FastGIL_PyCapsule \
    __Pyx_FastGIL_ABI_module "." __Pyx_FastGIL_PyCapsuleName

#ifdef CYTHON_THREAD_LOCAL

#include "pythread.h"
#include "pystate.h"

static CYTHON_THREAD_LOCAL PyThreadState *__Pyx_FastGil_tcur = NULL;
static CYTHON_THREAD_LOCAL int __Pyx_FastGil_tcur_depth = 0;
static int __Pyx_FastGil_autoTLSkey = -1;

static CYTHON_INLINE void __Pyx_FastGIL_Remember0(void) {
  ++__Pyx_FastGil_tcur_depth;
}

static CYTHON_INLINE void __Pyx_FastGIL_Forget0(void) {
  if (--__Pyx_FastGil_tcur_depth == 0) {
    __Pyx_FastGil_tcur = NULL;
  }
}

static CYTHON_INLINE PyThreadState *__Pyx_FastGil_get_tcur(void) {
  PyThreadState *tcur = __Pyx_FastGil_tcur;
  if (tcur == NULL) {
    tcur = __Pyx_FastGil_tcur = (PyThreadState*)PyThread_get_key_value(__Pyx_FastGil_autoTLSkey);
  }
  return tcur;
}

static PyGILState_STATE __Pyx_FastGil_PyGILState_Ensure(void) {
  int current;
  PyThreadState *tcur;
  __Pyx_FastGIL_Remember0();
  tcur = __Pyx_FastGil_get_tcur();
  if (tcur == NULL) {
    // Uninitialized, need to initialize now.
    return PyGILState_Ensure();
  }
  current = tcur == __Pyx_PyThreadState_Current;
  if (current == 0) {
    PyEval_RestoreThread(tcur);
  }
  ++tcur->gilstate_counter;
  return current ? PyGILState_LOCKED : PyGILState_UNLOCKED;
}

static void __Pyx_FastGil_PyGILState_Release(PyGILState_STATE oldstate) {
  PyThreadState *tcur = __Pyx_FastGil_get_tcur();
  __Pyx_FastGIL_Forget0();
  if (tcur->gilstate_counter == 1) {
    // This is the last lock, do all the cleanup as well.
    PyGILState_Release(oldstate);
  } else {
    --tcur->gilstate_counter;
    if (oldstate == PyGILState_UNLOCKED) {
      PyEval_SaveThread();
    }
  }
}

static void __Pyx_FastGilFuncInit0(void) {
  /* Try to detect autoTLSkey. */
  int key;
  void* this_thread_state = (void*) PyGILState_GetThisThreadState();
  for (key = 0; key < 100; key++) {
    if (PyThread_get_key_value(key) == this_thread_state) {
      __Pyx_FastGil_autoTLSkey = key;
      break;
    }
  }
  if (__Pyx_FastGil_autoTLSkey != -1) {
    PyObject* capsule = NULL;
    PyObject* abi_module = NULL;
    __Pyx_PyGILState_Ensure = __Pyx_FastGil_PyGILState_Ensure;
    __Pyx_PyGILState_Release = __Pyx_FastGil_PyGILState_Release;
    __Pyx_FastGIL_Remember = __Pyx_FastGIL_Remember0;
    __Pyx_FastGIL_Forget = __Pyx_FastGIL_Forget0;
    capsule = PyCapsule_New(&__Pyx_FastGilFuncs, __Pyx_FastGIL_PyCapsule, NULL);
    if (capsule) {
        abi_module = __Pyx_PyImport_AddModuleRef(__Pyx_FastGIL_ABI_module);
        if (abi_module) {
          PyObject_SetAttrString(abi_module, __Pyx_FastGIL_PyCapsuleName, capsule);
          Py_DECREF(abi_module);
        }
    }
    Py_XDECREF(capsule);
  }
}

#else

static void __Pyx_FastGilFuncInit0(void) {
}

#endif

static void __Pyx_FastGilFuncInit(void) {
  struct __Pyx_FastGilVtab* shared = (struct __Pyx_FastGilVtab*)PyCapsule_Import(__Pyx_FastGIL_PyCapsule, 1);
  if (shared) {
    __Pyx_FastGilFuncs = *shared;
  } else {
   PyErr_Clear();
    __Pyx_FastGilFuncInit0();
  }
}

#endif

///////////////////// PretendToInitialize ////////////////////////

#ifdef __cplusplus
// In C++ a variable must actually be initialized to make returning
// it defined behaviour, and there doesn't seem to be a viable compiler trick to
// avoid that.
#include <type_traits>
template <typename T>
static void __Pyx_pretend_to_initialize(T* ptr) {
    // In C++11 we have enough introspection to work out which types it's actually
    // necessary to apply this to (non-trivial types will have been initialized by
    // the definition). Below C++11 just initialize everything.
#if __cplusplus > 201103L
    if ((std::is_trivially_default_constructible<T>::value))
#endif
        *ptr = T();
    (void)ptr;
}
#else
// For C,  taking an address of a variable is enough to make returning it
// defined behaviour.
static CYTHON_INLINE void __Pyx_pretend_to_initialize(void* ptr) { (void)ptr; }
#endif

///////////////////// UtilityCodePragmas /////////////////////////

#ifdef _MSC_VER
#pragma warning( push )
/* Warning 4127: conditional expression is constant
 * Cython uses constant conditional expressions to allow in inline functions to be optimized at
 * compile-time, so this warning is not useful
 */
#pragma warning( disable : 4127 )
#endif

///////////////////// UtilityCodePragmasEnd //////////////////////

#ifdef _MSC_VER
#pragma warning( pop )  /* undo whatever Cython has done to warnings */
#endif


//////////////////// NewCodeObj.proto ////////////////////////
//@proto_block: init_codeobjects

static PyObject* __Pyx_PyCode_New(
        //int argcount,
        //int num_posonly_args,
        //int num_kwonly_args,
        //int nlocals,
        // int s,
        //int flags,
        //int first_line,
        __Pyx_PyCode_New_function_description descr,
        // PyObject *code,
        // PyObject *consts,
        // PyObject* n,
        // PyObject *varnames_tuple,
        PyObject **varnames,
        // PyObject *freevars,
        // PyObject *cellvars,
        PyObject *filename,
        PyObject *funcname,
        // PyObject *lnotab,
        PyObject *tuple_dedup_map
);/*proto*/

//////////////////// NewCodeObj ////////////////////////
//@substitute: naming

#if CYTHON_COMPILING_IN_LIMITED_API
    // Note that the limited API doesn't know about PyCodeObject, so the type of this
    // is PyObject (unlike for the main API)
    static PyObject* __Pyx__PyCode_New(int a, int p, int k, int l, int s, int f,
                                       PyObject *code, PyObject *c, PyObject* n, PyObject *v,
                                       PyObject *fv, PyObject *cell, PyObject* fn,
                                       PyObject *name, int fline, PyObject *lnos) {
        // Backout option for generating a code object.
        // PyCode_NewEmpty isn't in the limited API. Therefore the two options are
        //  1. Python call of the code type with a long list of positional args.
        //  2. Generate a code object by compiling some trivial code, and customize.
        // We use the second because it's less sensitive to changes in the code type
        // constructor with version.
        PyObject *exception_table = NULL;
        PyObject *types_module=NULL, *code_type=NULL, *result=NULL;
        #if __PYX_LIMITED_VERSION_HEX < 0x030B0000
        PyObject *version_info;  /* borrowed */
        PyObject *py_minor_version = NULL;
        #endif
        long minor_version = 0;
        PyObject *type, *value, *traceback;

        // we must be able to call this while an exception is happening - thus clear then restore the state
        PyErr_Fetch(&type, &value, &traceback);

        #if __PYX_LIMITED_VERSION_HEX >= 0x030B0000
        minor_version = 11;
        // we don't yet need to distinguish between versions > 11
        // Note that from 3.13, when we do, we can use Py_Version
        #else
        if (!(version_info = PySys_GetObject("version_info"))) goto end;
        if (!(py_minor_version = PySequence_GetItem(version_info, 1))) goto end;
        minor_version = PyLong_AsLong(py_minor_version);
        Py_DECREF(py_minor_version);
        if (minor_version == -1 && PyErr_Occurred()) goto end;
        #endif

        if (!(types_module = PyImport_ImportModule("types"))) goto end;
        if (!(code_type = PyObject_GetAttrString(types_module, "CodeType"))) goto end;

        if (minor_version <= 7) {
            // 3.7:
            // code(argcount, kwonlyargcount, nlocals, stacksize, flags, codestring,
            //        constants, names, varnames, filename, name, firstlineno,
            //        lnotab[, freevars[, cellvars]])
            (void)p;
            result = PyObject_CallFunction(code_type, "iiiiiOOOOOOiOO", a, k, l, s, f, code,
                          c, n, v, fn, name, fline, lnos, fv, cell);
        } else if (minor_version <= 10) {
            // 3.8, 3.9, 3.10
            // code(argcount, posonlyargcount, kwonlyargcount, nlocals, stacksize,
            //    flags, codestring, constants, names, varnames, filename, name,
            //    firstlineno, lnotab[, freevars[, cellvars]])
            // 3.10 switches lnotab for linetable, but is otherwise the same
            result = PyObject_CallFunction(code_type, "iiiiiiOOOOOOiOO", a,p, k, l, s, f, code,
                          c, n, v, fn, name, fline, lnos, fv, cell);
        } else {
            // 3.11, 3.12
            // code(argcount, posonlyargcount, kwonlyargcount, nlocals, stacksize,
            //    flags, codestring, constants, names, varnames, filename, name,
            //    qualname, firstlineno, linetable, exceptiontable, freevars=(), cellvars=(), /)
            // We use name and qualname for simplicity
            if (!(exception_table = PyBytes_FromStringAndSize(NULL, 0))) goto end;
            result = PyObject_CallFunction(code_type, "iiiiiiOOOOOOOiOO", a,p, k, l, s, f, code,
                          c, n, v, fn, name, name, fline, lnos, exception_table, fv, cell);
        }

    end:
        Py_XDECREF(code_type);
        Py_XDECREF(exception_table);
        Py_XDECREF(types_module);
        if (type) {
            PyErr_Restore(type, value, traceback);
        }
        return result;
    }

#elif PY_VERSION_HEX >= 0x030B0000
  static PyCodeObject* __Pyx__PyCode_New(int a, int p, int k, int l, int s, int f,
                                         PyObject *code, PyObject *c, PyObject* n, PyObject *v,
                                         PyObject *fv, PyObject *cell, PyObject* fn,
                                         PyObject *name, int fline, PyObject *lnos) {
    // As earlier versions, but
    //  1. pass an empty bytes string as exception_table
    //  2. pass name as qualname (TODO this might implementing properly in future)
    PyCodeObject *result;
    result =
      #if PY_VERSION_HEX >= 0x030C0000
        PyUnstable_Code_NewWithPosOnlyArgs
      #else
        PyCode_NewWithPosOnlyArgs
      #endif
        (a, p, k, l, s, f, code, c, n, v, fv, cell, fn, name, name, fline, lnos, ${empty_bytes});
    Py_DECREF(${empty_bytes});
    return result;
  }
#elif PY_VERSION_HEX >= 0x030800B2 && !CYTHON_COMPILING_IN_PYPY
  #define __Pyx__PyCode_New(a, p, k, l, s, f, code, c, n, v, fv, cell, fn, name, fline, lnos) \
          PyCode_NewWithPosOnlyArgs(a, p, k, l, s, f, code, c, n, v, fv, cell, fn, name, fline, lnos)
#else
  #define __Pyx__PyCode_New(a, p, k, l, s, f, code, c, n, v, fv, cell, fn, name, fline, lnos) \
          PyCode_New(a, k, l, s, f, code, c, n, v, fv, cell, fn, name, fline, lnos)
#endif

// This is a specialised helper function for creating Cython's function code objects.
// It only receives the arguments that differ between the Cython functions of the module.
// This minimises the calling code in the module init function.
static PyObject* __Pyx_PyCode_New(
        //int argcount,
        //int num_posonly_args,
        //int num_kwonly_args,
        //int nlocals,
        // int s,
        //int flags,
        //int first_line,
        __Pyx_PyCode_New_function_description descr,
        // PyObject *code,
        // PyObject *consts,
        // PyObject* n,
        // PyObject *varnames_tuple,
        PyObject **varnames,
        // PyObject *freevars,
        // PyObject *cellvars,
        PyObject* filename,
        PyObject *funcname,
        // PyObject *lnotab,
        PyObject *tuple_dedup_map
) {

    PyObject *code_obj = NULL, *varnames_tuple_dedup = NULL;
    Py_ssize_t var_count = (Py_ssize_t) descr.nlocals;

    PyObject *varnames_tuple = PyTuple_New(var_count);
    if (unlikely(!varnames_tuple)) return NULL;
    for (Py_ssize_t i=0; i < var_count; i++) {
        Py_INCREF(varnames[i]);
        if (__Pyx_PyTuple_SET_ITEM(varnames_tuple, i, varnames[i]) != (0)) goto done;
    }

    #if CYTHON_COMPILING_IN_LIMITED_API
    varnames_tuple_dedup = PyDict_GetItem(tuple_dedup_map, varnames_tuple);
    if (!varnames_tuple_dedup) {
        if (unlikely(PyDict_SetItem(tuple_dedup_map, varnames_tuple, varnames_tuple) < 0)) goto done;
        varnames_tuple_dedup = varnames_tuple;
    }
    #else
    varnames_tuple_dedup = PyDict_SetDefault(tuple_dedup_map, varnames_tuple, varnames_tuple);
    if (unlikely(!varnames_tuple_dedup)) goto done;
    #endif

    #if CYTHON_AVOID_BORROWED_REFS
    Py_INCREF(varnames_tuple_dedup);
    #endif

    code_obj = (PyObject*) __Pyx__PyCode_New(
        (int) descr.argcount,
        (int) descr.num_posonly_args,
        (int) descr.num_kwonly_args,
        (int) descr.nlocals,
        0,
        (int) descr.flags,
        ${empty_bytes},
        ${empty_tuple},
        ${empty_tuple},
        varnames_tuple_dedup,
        ${empty_tuple},
        ${empty_tuple},
        filename,
        funcname,
        (int) descr.first_line,
        ${empty_bytes}
    );

done:
    #if CYTHON_AVOID_BORROWED_REFS
    Py_XDECREF(varnames_tuple_dedup);
    #endif
    Py_DECREF(varnames_tuple);
    return code_obj;
}

/////////////////////////// PyVersionSanityCheck.proto ///////////////////////

static int __Pyx_VersionSanityCheck(void); /* proto */

/////////////////////////// PyVersionSanityCheck ///////////////////////

static int __Pyx_VersionSanityCheck(void) {
  // Implementation notes:
  //  The main thing I'm worried about in mixing up Py_GIL_DISABLED since this is incredibly
  //  easy to do on Windows (where only a single pyconfig.h is provided, which is shared between
  //  the freethreading and non-freethreading executables).  Getting this wrong instantly crashes.
  //
  //  The debug and trace-refs checks are just because they're easy to do at the same time.
  //
  //  In order to test it we cannot use any internals of Python objects from C
  //  (especially refcounting) since we potentially have completely the wrong structure
  //  of PyObject.  PyRun_SimpleStringFlags and PySys_GetObject both look fairly safe to
  //  use like this.
  //
  //  Since PyRun_SimpleStringFlags runs in the __main__ scope, we should be careful not
  //  to define variables inside it.
  //  We use PyRun_SimpleStringFlags instead of PyRun_SimpleString since SimpleString is
  //  a macro, and MSVC doesn't like #ifdef within a macro expansion.
  //
  //  PyRun_SimpleStringFlags prints and clears the exception information.  We raise
  //  therefore raise the proper exception from C (I think the interface to PyErr_SetString
  //  should be consistent enough between builds for this to be OK). This is fragile but
  //  the best we can do.
  //
  #if CYTHON_COMPILING_IN_CPYTHON
  // from Python 3.8 debug and release builds are ABI compatible so skip the check
  #if PY_VERSION_HEX < 0x03080000
    if (PySys_GetObject("gettotalrefcount")) {
      #ifndef Py_DEBUG
        PyErr_SetString(
            PyExc_ImportError,
            "Module was compiled with a non-debug version of Python but imported into a debug version."
        );
        return -1;
      #endif
    } else {
      #ifdef Py_DEBUG
        PyErr_SetString(
            PyExc_ImportError,
            "Module was compiled with a debug version of Python but imported into a non-debug version."
        );
        return -1;
      #endif
    }
  #endif // Py_VERSION_HEX < 0x03080000
  #if PY_VERSION_HEX >= 0x030d0000
    if (PyRun_SimpleStringFlags(
      "if "
      #ifdef Py_GIL_DISABLED
        "not "
      #endif
      "__import__('sysconfig').get_config_var('Py_GIL_DISABLED'): raise ImportError",
      NULL
    ) == -1) {
        PyErr_SetString(
            PyExc_ImportError,
      #ifdef Py_GIL_DISABLED
            "Module was compiled with a freethreading build of Python but imported into a non-freethreading build."
      #else
            "Module was compiled with a non-freethreading build of Python but imported into a freethreading build."
      #endif
        );
      return -1;
    }
  #endif // version hex 3.13+
    if (PySys_GetObject("getobjects")) {
      #ifndef Py_TRACE_REFS
        PyErr_SetString(
            PyExc_ImportError,
            "Module was compiled without Py_TRACE_REFS but imported into a build of Python with."
        );
        return -1;
      #endif
    } else {
      #ifdef Py_TRACE_REFS
        PyErr_SetString(
            PyExc_ImportError,
            "Module was compiled with Py_TRACE_REFS but imported into a build of Python without."
        );
        return -1;
      #endif
    }
    const char code[] = "if __import__('sys').getsizeof(object()) != %u: raise ImportError";
    char formattedCode[sizeof(code)+50];
    PyOS_snprintf(formattedCode, sizeof(formattedCode), code, (unsigned int)sizeof(PyObject));
    if (PyRun_SimpleStringFlags(formattedCode, NULL) == -1) {
      PyErr_SetString(
        PyExc_ImportError,
        "Runtime and compile-time PyObject size do not match."
      );
      return -1;
    }
  #endif
    return 0;
}

/////////////////////////// AccessPyMutexForFreeThreading.proto ////////////

#if CYTHON_COMPILING_IN_CPYTHON_FREETHREADING
// TODO - this is likely to get exposed properly at some point
#ifndef Py_BUILD_CORE
#define Py_BUILD_CORE 1
#endif
#include "internal/pycore_lock.h"
#endif

////////////////////////// SharedInFreeThreading.proto //////////////////

#if CYTHON_COMPILING_IN_CPYTHON_FREETHREADING
#define __Pyx_shared_in_cpython_freethreading(x) shared(x)
#else
#define __Pyx_shared_in_cpython_freethreading(x)
#endif<|MERGE_RESOLUTION|>--- conflicted
+++ resolved
@@ -281,17 +281,8 @@
   #ifndef CYTHON_USE_PYTYPE_LOOKUP
     #define CYTHON_USE_PYTYPE_LOOKUP 1
   #endif
-<<<<<<< HEAD
-  #if PY_MAJOR_VERSION < 3
-    #undef CYTHON_USE_ASYNC_SLOTS
-    #define CYTHON_USE_ASYNC_SLOTS 0
-  #elif !defined(CYTHON_USE_ASYNC_SLOTS)
-    // Disable async slots in Py3.4 for now - very, very few people still use that.
-    #define CYTHON_USE_ASYNC_SLOTS (PY_VERSION_HEX >= 0x030500B1)
-=======
   #ifndef CYTHON_USE_ASYNC_SLOTS
     #define CYTHON_USE_ASYNC_SLOTS 1
->>>>>>> 746627fd
   #endif
   #ifndef CYTHON_USE_PYLONG_INTERNALS
     #define CYTHON_USE_PYLONG_INTERNALS 1
@@ -1129,22 +1120,17 @@
 #define __Pyx_PyLong_AsHash_t   __Pyx_PyIndex_AsSsize_t
 
 // backport of PyAsyncMethods from Py3.10 to older Py3.x versions
-// (mis-)using the "tp_reserved" type slot in Py<3.5 which is re-activated as "tp_as_async" in Py3.5
 #if CYTHON_USE_ASYNC_SLOTS
-<<<<<<< HEAD
-  // PyAsyncMethods in 3.5 ... 3.9 lacks "am_send"
+  // PyAsyncMethods in Py<3.10 lacks "am_send"
   #if PY_VERSION_HEX >= 0x030A00A3
       #define __Pyx_PyAsyncMethodsStruct PyAsyncMethods
       #define __Pyx_SlotTpAsAsync(s) (&(s))
       #define __Pyx_PySendResult PySendResult
       #define __Pyx_pyiter_sendfunc sendfunc
       #define __Pyx_PyType_AsAsync(obj) (Py_TYPE(obj)->tp_as_async)
-  #elif PY_VERSION_HEX >= 0x030500B1
+  #else
       #define __Pyx_SlotTpAsAsync(s) ((PyAsyncMethods*)&(s))
       #define __Pyx_PyType_AsAsync(obj) ((__Pyx_PyAsyncMethodsStruct*) (Py_TYPE(obj)->tp_as_async))
-  #else
-      #define __Pyx_SlotTpAsAsync(s) ((PyAsyncMethods*)&(s))
-      #define __Pyx_PyType_AsAsync(obj) ((__Pyx_PyAsyncMethodsStruct*) (Py_TYPE(obj)->tp_reserved))
   #endif
 #else
     #define __Pyx_SlotTpAsAsync(s)  0
@@ -1168,11 +1154,6 @@
     typedef __Pyx_PySendResult (*__Pyx_pyiter_sendfunc)(PyObject *iter, PyObject *value, PyObject **result);
 #endif
 #ifndef __Pyx_PyAsyncMethodsStruct
-=======
-    #define __Pyx_PyAsyncMethodsStruct PyAsyncMethods
-    #define __Pyx_PyType_AsAsync(obj) (Py_TYPE(obj)->tp_as_async)
-#else
->>>>>>> 746627fd
     typedef struct {
         unaryfunc am_await;
         unaryfunc am_aiter;
