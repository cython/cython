/////////////// InitLimitedAPI ///////////////

#if defined(CYTHON_LIMITED_API) && 0  /* disabled: enabling Py_LIMITED_API needs more work */
  #ifndef Py_LIMITED_API
    #if CYTHON_LIMITED_API+0 > 0x03070000
      #define Py_LIMITED_API CYTHON_LIMITED_API
    #else
      #define Py_LIMITED_API 0x03070000
    #endif
  #endif
#endif


/////////////// CModulePreamble ///////////////

#include <stddef.h> /* For offsetof */
#ifndef offsetof
  #define offsetof(type, member) ( (size_t) & ((type*)0) -> member )
#endif

#if !defined(_WIN32) && !defined(WIN32) && !defined(MS_WINDOWS)
  #ifndef __stdcall
    #define __stdcall
  #endif
  #ifndef __cdecl
    #define __cdecl
  #endif
  #ifndef __fastcall
    #define __fastcall
  #endif
#endif

#ifndef DL_IMPORT
  #define DL_IMPORT(t) t
#endif
#ifndef DL_EXPORT
  #define DL_EXPORT(t) t
#endif

// For use in DL_IMPORT/DL_EXPORT macros.
#define __PYX_COMMA ,

#ifndef HAVE_LONG_LONG
  // CPython has required PY_LONG_LONG support for years, even if HAVE_LONG_LONG is not defined for us
  #define HAVE_LONG_LONG
#endif

#ifndef PY_LONG_LONG
  #define PY_LONG_LONG LONG_LONG
#endif

#ifndef Py_HUGE_VAL
  #define Py_HUGE_VAL HUGE_VAL
#endif

// For the limited API it often makes sense to use Py_LIMITED_API rather than PY_VERSION_HEX
// when doing version checks.
#define __PYX_LIMITED_VERSION_HEX PY_VERSION_HEX

#if defined(GRAALVM_PYTHON)
  /* For very preliminary testing purposes. Most variables are set the same as PyPy.
     The existence of this section does not imply that anything works or is even tested */
  // GRAALVM_PYTHON test comes before PyPy test because GraalPython unhelpfully defines PYPY_VERSION
  #define CYTHON_COMPILING_IN_PYPY 0
  #define CYTHON_COMPILING_IN_CPYTHON 0
  #define CYTHON_COMPILING_IN_LIMITED_API 0
  #define CYTHON_COMPILING_IN_GRAAL 1
  #define CYTHON_COMPILING_IN_NOGIL 0

  #undef CYTHON_USE_TYPE_SLOTS
  #define CYTHON_USE_TYPE_SLOTS 0
  #undef CYTHON_USE_TYPE_SPECS
  #define CYTHON_USE_TYPE_SPECS 0
  #undef CYTHON_USE_PYTYPE_LOOKUP
  #define CYTHON_USE_PYTYPE_LOOKUP 0
  #ifndef CYTHON_USE_ASYNC_SLOTS
    #define CYTHON_USE_ASYNC_SLOTS 1
  #endif
  #undef CYTHON_USE_PYLIST_INTERNALS
  #define CYTHON_USE_PYLIST_INTERNALS 0
  #undef CYTHON_USE_UNICODE_INTERNALS
  #define CYTHON_USE_UNICODE_INTERNALS 0
  #undef CYTHON_USE_UNICODE_WRITER
  #define CYTHON_USE_UNICODE_WRITER 0
  #undef CYTHON_USE_PYLONG_INTERNALS
  #define CYTHON_USE_PYLONG_INTERNALS 0
  #undef CYTHON_AVOID_BORROWED_REFS
  #define CYTHON_AVOID_BORROWED_REFS 1
  #undef CYTHON_ASSUME_SAFE_MACROS
  #define CYTHON_ASSUME_SAFE_MACROS 0
  #undef CYTHON_ASSUME_SAFE_SIZE
  #define CYTHON_ASSUME_SAFE_SIZE 0
  #undef CYTHON_UNPACK_METHODS
  #define CYTHON_UNPACK_METHODS 0
  #undef CYTHON_FAST_THREAD_STATE
  #define CYTHON_FAST_THREAD_STATE 0
  #undef CYTHON_FAST_GIL
  #define CYTHON_FAST_GIL 0
  #undef CYTHON_METH_FASTCALL
  #define CYTHON_METH_FASTCALL 0
  #undef CYTHON_FAST_PYCALL
  #define CYTHON_FAST_PYCALL 0
  #ifndef CYTHON_PEP487_INIT_SUBCLASS
    #define CYTHON_PEP487_INIT_SUBCLASS 1
  #endif
  #undef CYTHON_PEP489_MULTI_PHASE_INIT
  #define CYTHON_PEP489_MULTI_PHASE_INIT 1
  #undef CYTHON_USE_MODULE_STATE
  #define CYTHON_USE_MODULE_STATE 0
  #undef CYTHON_USE_TP_FINALIZE
  #define CYTHON_USE_TP_FINALIZE 0
  #undef CYTHON_USE_DICT_VERSIONS
  #define CYTHON_USE_DICT_VERSIONS 0
  #undef CYTHON_USE_EXC_INFO_STACK
  #define CYTHON_USE_EXC_INFO_STACK 0
  #ifndef CYTHON_UPDATE_DESCRIPTOR_DOC
    #define CYTHON_UPDATE_DESCRIPTOR_DOC 0
  #endif
<<<<<<< HEAD
  #ifndef CYTHON_USE_OWN_PREP_RERAISE_STAR
    #define CYTHON_USE_OWN_PREP_RERAISE_STAR 1
  #endif
=======
  #undef CYTHON_USE_FREELISTS
  #define CYTHON_USE_FREELISTS 0
>>>>>>> a8b26e9a

#elif defined(PYPY_VERSION)
  #define CYTHON_COMPILING_IN_PYPY 1
  #define CYTHON_COMPILING_IN_CPYTHON 0
  #define CYTHON_COMPILING_IN_LIMITED_API 0
  #define CYTHON_COMPILING_IN_GRAAL 0
  #define CYTHON_COMPILING_IN_NOGIL 0

  #undef CYTHON_USE_TYPE_SLOTS
  #define CYTHON_USE_TYPE_SLOTS 0
  #ifndef CYTHON_USE_TYPE_SPECS
    #define CYTHON_USE_TYPE_SPECS 0
  #endif
  #undef CYTHON_USE_PYTYPE_LOOKUP
  #define CYTHON_USE_PYTYPE_LOOKUP 0
  #ifndef CYTHON_USE_ASYNC_SLOTS
    #define CYTHON_USE_ASYNC_SLOTS 1
  #endif
  #undef CYTHON_USE_PYLIST_INTERNALS
  #define CYTHON_USE_PYLIST_INTERNALS 0
  #undef CYTHON_USE_UNICODE_INTERNALS
  #define CYTHON_USE_UNICODE_INTERNALS 0
  #undef CYTHON_USE_UNICODE_WRITER
  #define CYTHON_USE_UNICODE_WRITER 0
  #undef CYTHON_USE_PYLONG_INTERNALS
  #define CYTHON_USE_PYLONG_INTERNALS 0
  #undef CYTHON_AVOID_BORROWED_REFS
  #define CYTHON_AVOID_BORROWED_REFS 1
  #undef CYTHON_ASSUME_SAFE_MACROS
  #define CYTHON_ASSUME_SAFE_MACROS 0
  #ifndef CYTHON_ASSUME_SAFE_SIZE
    #define CYTHON_ASSUME_SAFE_SIZE 1
  #endif
  #undef CYTHON_UNPACK_METHODS
  #define CYTHON_UNPACK_METHODS 0
  #undef CYTHON_FAST_THREAD_STATE
  #define CYTHON_FAST_THREAD_STATE 0
  #undef CYTHON_FAST_GIL
  #define CYTHON_FAST_GIL 0
  #undef CYTHON_METH_FASTCALL
  #define CYTHON_METH_FASTCALL 0
  #undef CYTHON_FAST_PYCALL
  #define CYTHON_FAST_PYCALL 0
  #ifndef CYTHON_PEP487_INIT_SUBCLASS
    #define CYTHON_PEP487_INIT_SUBCLASS 1
  #endif
  #if PY_VERSION_HEX < 0x03090000
    #undef CYTHON_PEP489_MULTI_PHASE_INIT
    #define CYTHON_PEP489_MULTI_PHASE_INIT 0
  #elif !defined(CYTHON_PEP489_MULTI_PHASE_INIT)
    #define CYTHON_PEP489_MULTI_PHASE_INIT 1
  #endif
  #undef CYTHON_USE_MODULE_STATE
  #define CYTHON_USE_MODULE_STATE 0
  #ifndef CYTHON_USE_TP_FINALIZE
    #define CYTHON_USE_TP_FINALIZE (PYPY_VERSION_NUM >= 0x07030C00)
  #endif
  #undef CYTHON_USE_DICT_VERSIONS
  #define CYTHON_USE_DICT_VERSIONS 0
  #undef CYTHON_USE_EXC_INFO_STACK
  #define CYTHON_USE_EXC_INFO_STACK 0
  #ifndef CYTHON_UPDATE_DESCRIPTOR_DOC
    #define CYTHON_UPDATE_DESCRIPTOR_DOC 0
  #endif
<<<<<<< HEAD
  #ifndef CYTHON_USE_OWN_PREP_RERAISE_STAR
    #define CYTHON_USE_OWN_PREP_RERAISE_STAR 1
  #endif
=======
  #undef CYTHON_USE_FREELISTS
  #define CYTHON_USE_FREELISTS 0
>>>>>>> a8b26e9a

#elif defined(CYTHON_LIMITED_API)
  // EXPERIMENTAL !!
  #ifdef Py_LIMITED_API
    #undef __PYX_LIMITED_VERSION_HEX
    #define __PYX_LIMITED_VERSION_HEX Py_LIMITED_API
  #endif
  #define CYTHON_COMPILING_IN_PYPY 0
  #define CYTHON_COMPILING_IN_CPYTHON 0
  #define CYTHON_COMPILING_IN_LIMITED_API 1
  #define CYTHON_COMPILING_IN_GRAAL 0
  #define CYTHON_COMPILING_IN_NOGIL 0

  // CYTHON_CLINE_IN_TRACEBACK is currently disabled for the Limited API
  #undef CYTHON_CLINE_IN_TRACEBACK
  #define CYTHON_CLINE_IN_TRACEBACK 0

  #undef CYTHON_USE_TYPE_SLOTS
  #define CYTHON_USE_TYPE_SLOTS 0
  #undef CYTHON_USE_TYPE_SPECS
  #define CYTHON_USE_TYPE_SPECS 1
  #undef CYTHON_USE_PYTYPE_LOOKUP
  #define CYTHON_USE_PYTYPE_LOOKUP 0
  #undef CYTHON_USE_ASYNC_SLOTS
  #define CYTHON_USE_ASYNC_SLOTS 0
  #undef CYTHON_USE_PYLIST_INTERNALS
  #define CYTHON_USE_PYLIST_INTERNALS 0
  #undef CYTHON_USE_UNICODE_INTERNALS
  #define CYTHON_USE_UNICODE_INTERNALS 0
  #ifndef CYTHON_USE_UNICODE_WRITER
    #define CYTHON_USE_UNICODE_WRITER 0
  #endif
  #undef CYTHON_USE_PYLONG_INTERNALS
  #define CYTHON_USE_PYLONG_INTERNALS 0
  #ifndef CYTHON_AVOID_BORROWED_REFS
    #define CYTHON_AVOID_BORROWED_REFS 0
  #endif
  #undef CYTHON_ASSUME_SAFE_MACROS
  #define CYTHON_ASSUME_SAFE_MACROS 0
  #undef CYTHON_ASSUME_SAFE_SIZE
  #define CYTHON_ASSUME_SAFE_SIZE 0
  #undef CYTHON_UNPACK_METHODS
  #define CYTHON_UNPACK_METHODS 0
  #undef CYTHON_FAST_THREAD_STATE
  #define CYTHON_FAST_THREAD_STATE 0
  #undef CYTHON_FAST_GIL
  #define CYTHON_FAST_GIL 0
  #undef CYTHON_METH_FASTCALL
  #define CYTHON_METH_FASTCALL 0
  #undef CYTHON_FAST_PYCALL
  #define CYTHON_FAST_PYCALL 0
  #ifndef CYTHON_PEP487_INIT_SUBCLASS
    #define CYTHON_PEP487_INIT_SUBCLASS 1
  #endif
  #undef CYTHON_PEP489_MULTI_PHASE_INIT
  #define CYTHON_PEP489_MULTI_PHASE_INIT 0
  #undef CYTHON_USE_MODULE_STATE
  #define CYTHON_USE_MODULE_STATE 1
  #ifndef CYTHON_USE_TP_FINALIZE
    // PyObject_CallFinalizerFromDealloc is missing and not easily replaced
    #define CYTHON_USE_TP_FINALIZE 0
  #endif
  #undef CYTHON_USE_DICT_VERSIONS
  #define CYTHON_USE_DICT_VERSIONS 0
  #undef CYTHON_USE_EXC_INFO_STACK
  #define CYTHON_USE_EXC_INFO_STACK 0
  #ifndef CYTHON_UPDATE_DESCRIPTOR_DOC
    #define CYTHON_UPDATE_DESCRIPTOR_DOC 0
  #endif
<<<<<<< HEAD
  #ifndef CYTHON_USE_OWN_PREP_RERAISE_STAR
    #define CYTHON_USE_OWN_PREP_RERAISE_STAR 1
  #endif
=======
  #undef CYTHON_USE_FREELISTS
  #define CYTHON_USE_FREELISTS 0
>>>>>>> a8b26e9a

#elif defined(Py_GIL_DISABLED) || defined(Py_NOGIL)
  #define CYTHON_COMPILING_IN_PYPY 0
  #define CYTHON_COMPILING_IN_CPYTHON 0
  #define CYTHON_COMPILING_IN_LIMITED_API 0
  #define CYTHON_COMPILING_IN_GRAAL 0
  #define CYTHON_COMPILING_IN_NOGIL 1

  #ifndef CYTHON_USE_TYPE_SLOTS
    #define CYTHON_USE_TYPE_SLOTS 1
  #endif
  #ifndef CYTHON_USE_TYPE_SPECS
    #define CYTHON_USE_TYPE_SPECS 0
  #endif
  #undef CYTHON_USE_PYTYPE_LOOKUP
  #define CYTHON_USE_PYTYPE_LOOKUP 0
  #ifndef CYTHON_USE_ASYNC_SLOTS
    #define CYTHON_USE_ASYNC_SLOTS 1
  #endif
  #ifndef CYTHON_USE_PYLONG_INTERNALS
    #define CYTHON_USE_PYLONG_INTERNALS 0
  #endif
  #undef CYTHON_USE_PYLIST_INTERNALS
  #define CYTHON_USE_PYLIST_INTERNALS 0
  #ifndef CYTHON_USE_UNICODE_INTERNALS
    #define CYTHON_USE_UNICODE_INTERNALS 1
  #endif
  #undef CYTHON_USE_UNICODE_WRITER
  #define CYTHON_USE_UNICODE_WRITER 0
  #ifndef CYTHON_AVOID_BORROWED_REFS
    #define CYTHON_AVOID_BORROWED_REFS 0
  #endif
  #ifndef CYTHON_ASSUME_SAFE_MACROS
    #define CYTHON_ASSUME_SAFE_MACROS 1
  #endif
  #ifndef CYTHON_ASSUME_SAFE_SIZE
    #define CYTHON_ASSUME_SAFE_SIZE 1
  #endif
  #ifndef CYTHON_UNPACK_METHODS
    #define CYTHON_UNPACK_METHODS 1
  #endif
  #undef CYTHON_FAST_THREAD_STATE
  #define CYTHON_FAST_THREAD_STATE 0
  #undef CYTHON_FAST_GIL
  #define CYTHON_FAST_GIL 0
  #ifndef CYTHON_METH_FASTCALL
    #define CYTHON_METH_FASTCALL 0
  #endif
  #undef CYTHON_FAST_PYCALL
  #define CYTHON_FAST_PYCALL 0
  #ifndef CYTHON_PEP487_INIT_SUBCLASS
    #define CYTHON_PEP487_INIT_SUBCLASS 1
  #endif
  #ifndef CYTHON_PEP489_MULTI_PHASE_INIT
    #define CYTHON_PEP489_MULTI_PHASE_INIT 1
  #endif
  #ifndef CYTHON_USE_MODULE_STATE
    #define CYTHON_USE_MODULE_STATE 0
  #endif
  #ifndef CYTHON_USE_TP_FINALIZE
    #define CYTHON_USE_TP_FINALIZE 1
  #endif
  #undef CYTHON_USE_DICT_VERSIONS
  #define CYTHON_USE_DICT_VERSIONS 0
  #undef CYTHON_USE_EXC_INFO_STACK
  #define CYTHON_USE_EXC_INFO_STACK 0
<<<<<<< HEAD
  #ifndef CYTHON_USE_OWN_PREP_RERAISE_STAR
    #define CYTHON_USE_OWN_PREP_RERAISE_STAR 1
=======
  #ifndef CYTHON_UPDATE_DESCRIPTOR_DOC
    #define CYTHON_UPDATE_DESCRIPTOR_DOC 1
  #endif
  #ifndef CYTHON_USE_FREELISTS
    // TODO - we could probably enable CYTHON_USE_FREELISTS by default in future since
    // this is just a variant of cpython now, but we'd need to be very careful to make
    // them thread safe. Since it will probably work, let the user decide.
    #define CYTHON_USE_FREELISTS 0
>>>>>>> a8b26e9a
  #endif

#else
  #define CYTHON_COMPILING_IN_PYPY 0
  #define CYTHON_COMPILING_IN_CPYTHON 1
  #define CYTHON_COMPILING_IN_LIMITED_API 0
  #define CYTHON_COMPILING_IN_GRAAL 0
  #define CYTHON_COMPILING_IN_NOGIL 0

  #ifndef CYTHON_USE_TYPE_SLOTS
    #define CYTHON_USE_TYPE_SLOTS 1
  #endif
  #ifndef CYTHON_USE_TYPE_SPECS
    #define CYTHON_USE_TYPE_SPECS 0
  #endif
  #ifndef CYTHON_USE_PYTYPE_LOOKUP
    #define CYTHON_USE_PYTYPE_LOOKUP 1
  #endif
  #ifndef CYTHON_USE_ASYNC_SLOTS
    #define CYTHON_USE_ASYNC_SLOTS 1
  #endif
  #ifndef CYTHON_USE_PYLONG_INTERNALS
    #define CYTHON_USE_PYLONG_INTERNALS 1
  #endif
  #ifndef CYTHON_USE_PYLIST_INTERNALS
    #define CYTHON_USE_PYLIST_INTERNALS 1
  #endif
  #ifndef CYTHON_USE_UNICODE_INTERNALS
    #define CYTHON_USE_UNICODE_INTERNALS 1
  #endif
  #if PY_VERSION_HEX >= 0x030B00A2
    // Python 3.11a2 hid _PyLong_FormatAdvancedWriter and _PyFloat_FormatAdvancedWriter
    // therefore disable unicode writer until a better alternative appears
    #undef CYTHON_USE_UNICODE_WRITER
    #define CYTHON_USE_UNICODE_WRITER 0
  #elif !defined(CYTHON_USE_UNICODE_WRITER)
    #define CYTHON_USE_UNICODE_WRITER 1
  #endif
  // CYTHON_AVOID_BORROWED_REFS - Avoid borrowed references and always request owned references directly instead.
  #ifndef CYTHON_AVOID_BORROWED_REFS
    #define CYTHON_AVOID_BORROWED_REFS 0
  #endif
  // CYTHON_ASSUME_SAFE_MACROS - Assume that macro calls do not fail and do not raise exceptions.
  #ifndef CYTHON_ASSUME_SAFE_MACROS
    #define CYTHON_ASSUME_SAFE_MACROS 1
  #endif
  // CYTHON_ASSUME_SAFE_SIZE - Assume that Py*_GET_SIZE() calls do not fail and do not raise exceptions.
  #ifndef CYTHON_ASSUME_SAFE_SIZE
    #define CYTHON_ASSUME_SAFE_SIZE 1
  #endif
  #ifndef CYTHON_UNPACK_METHODS
    #define CYTHON_UNPACK_METHODS 1
  #endif
  #ifndef CYTHON_FAST_THREAD_STATE
    #define CYTHON_FAST_THREAD_STATE 1
  #endif
  #ifndef CYTHON_FAST_GIL
    // FIXME: FastGIL can probably be supported also in CPython 3.12 but needs to be adapted.
    // The gain is unclear, however, since the GIL handling itself became faster in recent CPython versions.
    #define CYTHON_FAST_GIL (PY_VERSION_HEX < 0x030C00A6)
  #endif
  #ifndef CYTHON_METH_FASTCALL
    // CPython 3.6 introduced METH_FASTCALL but with slightly different
    // semantics. It became stable starting from CPython 3.7.
    #define CYTHON_METH_FASTCALL 1
  #endif
  #ifndef CYTHON_FAST_PYCALL
    #define CYTHON_FAST_PYCALL 1
  #endif
  #ifndef CYTHON_PEP487_INIT_SUBCLASS
    #define CYTHON_PEP487_INIT_SUBCLASS 1
  #endif
  #ifndef CYTHON_PEP489_MULTI_PHASE_INIT
    #define CYTHON_PEP489_MULTI_PHASE_INIT 1
  #endif
  // CYTHON_USE_MODULE_STATE - Use a module state/globals struct tied to the module object.
  #ifndef CYTHON_USE_MODULE_STATE
    // EXPERIMENTAL !!
    #define CYTHON_USE_MODULE_STATE 0
  #endif
  #ifndef CYTHON_USE_TP_FINALIZE
    #define CYTHON_USE_TP_FINALIZE 1
  #endif
  #ifndef CYTHON_USE_DICT_VERSIONS
    // Python 3.12a5 deprecated "ma_version_tag"
    #define CYTHON_USE_DICT_VERSIONS  (PY_VERSION_HEX < 0x030C00A5)
  #endif
  #ifndef CYTHON_USE_EXC_INFO_STACK
    #define CYTHON_USE_EXC_INFO_STACK 1
  #endif
  #ifndef CYTHON_UPDATE_DESCRIPTOR_DOC
    #define CYTHON_UPDATE_DESCRIPTOR_DOC 1
  #endif
<<<<<<< HEAD
  #ifndef CYTHON_USE_OWN_PREP_RERAISE_STAR
    // Allow this to be overridden mainly to aid debugging of our internal
    // implementation
    #define CYTHON_USE_OWN_PREP_RERAISE_STAR (PY_VERSION_HEX < 0x030C00B2)
=======
  #ifndef CYTHON_USE_FREELISTS
    #define CYTHON_USE_FREELISTS 1
>>>>>>> a8b26e9a
  #endif
#endif

#ifndef CYTHON_FAST_PYCCALL
#define CYTHON_FAST_PYCCALL  CYTHON_FAST_PYCALL
#endif

#ifndef CYTHON_VECTORCALL
#if CYTHON_COMPILING_IN_LIMITED_API
// Possibly needs a bit of clearing up, however:
//  the limited API doesn't define CYTHON_FAST_PYCCALL (because that involves
//  a lot of access to internals) but does define CYTHON_VECTORCALL because
//  that's available cleanly from Python 3.12. Note that only VectorcallDict isn't
//  available though.
#define CYTHON_VECTORCALL  (__PYX_LIMITED_VERSION_HEX >= 0x030C0000)
#else
#define CYTHON_VECTORCALL  (CYTHON_FAST_PYCCALL && PY_VERSION_HEX >= 0x030800B1)
#endif
#endif

/* Whether to use METH_FASTCALL with a fake backported implementation of vectorcall */
#define CYTHON_BACKPORT_VECTORCALL (CYTHON_METH_FASTCALL && PY_VERSION_HEX < 0x030800B1)

#if !defined(__Pyx_TEST_large_func_pointers)
// This can be defined to force an alternate code-path for testing purposes
// There's no other reason to use it
#define __Pyx_TEST_large_func_pointers 0
#endif

#if CYTHON_USE_PYLONG_INTERNALS
  /* These short defines from the PyLong header can easily conflict with other code */
  #undef SHIFT
  #undef BASE
  #undef MASK
  /* Compile-time sanity check that these are indeed equal.  Github issue #2670. */
  #ifdef SIZEOF_VOID_P
    enum { __pyx_check_sizeof_voidp = 1 / (int)(SIZEOF_VOID_P == sizeof(void*)) };
  #endif
#endif

#ifndef __has_attribute
  #define __has_attribute(x) 0
#endif

#ifndef __has_cpp_attribute
  #define __has_cpp_attribute(x) 0
#endif

// restrict
#ifndef CYTHON_RESTRICT
  #if defined(__GNUC__)
    #define CYTHON_RESTRICT __restrict__
  #elif defined(_MSC_VER) && _MSC_VER >= 1400
    #define CYTHON_RESTRICT __restrict
  #elif defined (__STDC_VERSION__) && __STDC_VERSION__ >= 199901L
    #define CYTHON_RESTRICT restrict
  #else
    #define CYTHON_RESTRICT
  #endif
#endif

// unused attribute
#ifndef CYTHON_UNUSED
  #if defined(__cplusplus)
    /* for clang __has_cpp_attribute(maybe_unused) is true even before C++17
     * but leads to warnings with -pedantic, since it is a C++17 feature */
    #if ((defined(_MSVC_LANG) && _MSVC_LANG >= 201703L) || __cplusplus >= 201703L)
      #if __has_cpp_attribute(maybe_unused)
        #define CYTHON_UNUSED [[maybe_unused]]
      #endif
    #endif
  #endif
#endif
#ifndef CYTHON_UNUSED
# if defined(__GNUC__)
#   if !(defined(__cplusplus)) || (__GNUC__ > 3 || (__GNUC__ == 3 && __GNUC_MINOR__ >= 4))
#     define CYTHON_UNUSED __attribute__ ((__unused__))
#   else
#     define CYTHON_UNUSED
#   endif
# elif defined(__ICC) || (defined(__INTEL_COMPILER) && !defined(_MSC_VER))
#   define CYTHON_UNUSED __attribute__ ((__unused__))
# else
#   define CYTHON_UNUSED
# endif
#endif

#ifndef CYTHON_UNUSED_VAR
#  if defined(__cplusplus)
     template<class T> void CYTHON_UNUSED_VAR( const T& ) { }
#  else
#    define CYTHON_UNUSED_VAR(x) (void)(x)
#  endif
#endif

#ifndef CYTHON_MAYBE_UNUSED_VAR
  #define CYTHON_MAYBE_UNUSED_VAR(x) CYTHON_UNUSED_VAR(x)
#endif

#ifndef CYTHON_NCP_UNUSED
# if CYTHON_COMPILING_IN_CPYTHON
#  define CYTHON_NCP_UNUSED
# else
#  define CYTHON_NCP_UNUSED CYTHON_UNUSED
# endif
#endif

#ifndef CYTHON_USE_CPP_STD_MOVE
  // msvc doesn't set __cplusplus to a useful value
  #if defined(__cplusplus) && ( \
    __cplusplus >= 201103L || (defined(_MSC_VER) && _MSC_VER >= 1600))
    #define CYTHON_USE_CPP_STD_MOVE 1
  #else
    #define CYTHON_USE_CPP_STD_MOVE 0
  #endif
#endif

#define __Pyx_void_to_None(void_result) ((void)(void_result), Py_INCREF(Py_None), Py_None)

#ifdef _MSC_VER
    #ifndef _MSC_STDINT_H_
        #if _MSC_VER < 1300
            typedef unsigned char     uint8_t;
            typedef unsigned short    uint16_t;
            typedef unsigned int      uint32_t;
        #else
            typedef unsigned __int8   uint8_t;
            typedef unsigned __int16  uint16_t;
            typedef unsigned __int32  uint32_t;
        #endif
    #endif
    #if _MSC_VER < 1300
        #ifdef _WIN64
            typedef unsigned long long  __pyx_uintptr_t;
        #else
            typedef unsigned int        __pyx_uintptr_t;
        #endif
    #else
        #ifdef _WIN64
            typedef unsigned __int64    __pyx_uintptr_t;
        #else
            typedef unsigned __int32    __pyx_uintptr_t;
        #endif
    #endif
#else
    #include <stdint.h>
    typedef uintptr_t  __pyx_uintptr_t;
#endif


#ifndef CYTHON_FALLTHROUGH
  #if defined(__cplusplus)
    /* for clang __has_cpp_attribute(fallthrough) is true even before C++17
     * but leads to warnings with -pedantic, since it is a C++17 feature */
    #if ((defined(_MSVC_LANG) && _MSVC_LANG >= 201703L) || __cplusplus >= 201703L)
      #if __has_cpp_attribute(fallthrough)
        #define CYTHON_FALLTHROUGH [[fallthrough]]
      #endif
    #endif

    #ifndef CYTHON_FALLTHROUGH
      #if __has_cpp_attribute(clang::fallthrough)
        #define CYTHON_FALLTHROUGH [[clang::fallthrough]]
      #elif __has_cpp_attribute(gnu::fallthrough)
        #define CYTHON_FALLTHROUGH [[gnu::fallthrough]]
      #endif
    #endif
  #endif

  #ifndef CYTHON_FALLTHROUGH
    #if __has_attribute(fallthrough)
      #define CYTHON_FALLTHROUGH __attribute__((fallthrough))
    #else
      #define CYTHON_FALLTHROUGH
    #endif
  #endif

  #if defined(__clang__) && defined(__apple_build_version__)
    #if __apple_build_version__ < 7000000 /* Xcode < 7.0 */
      #undef  CYTHON_FALLTHROUGH
      #define CYTHON_FALLTHROUGH
    #endif
  #endif
#endif

#ifdef __cplusplus
  template <typename T>
  struct __PYX_IS_UNSIGNED_IMPL {static const bool value = T(0) < T(-1);};
  #define __PYX_IS_UNSIGNED(type) (__PYX_IS_UNSIGNED_IMPL<type>::value)
#else
  #define __PYX_IS_UNSIGNED(type) (((type)-1) > 0)
#endif

#if CYTHON_COMPILING_IN_PYPY == 1
  #define __PYX_NEED_TP_PRINT_SLOT  (PY_VERSION_HEX >= 0x030800b4 && PY_VERSION_HEX < 0x030A0000)
#else
  #define __PYX_NEED_TP_PRINT_SLOT  (PY_VERSION_HEX >= 0x030800b4 && PY_VERSION_HEX < 0x03090000)
#endif
// reinterpret

// TODO: refactor existing code to use those macros
#define __PYX_REINTERPRET_FUNCION(func_pointer, other_pointer) ((func_pointer)(void(*)(void))(other_pointer))
// #define __PYX_REINTERPRET_POINTER(pointer_type, pointer) ((pointer_type)(void *)(pointer))
// #define __PYX_RUNTIME_REINTERPRET(type, var) (*(type *)(&var))


/////////////// CInitCode ///////////////

// inline attribute
#ifndef CYTHON_INLINE
  #if defined(__clang__)
    #define CYTHON_INLINE __inline__ __attribute__ ((__unused__))
  #elif defined(__GNUC__)
    #define CYTHON_INLINE __inline__
  #elif defined(_MSC_VER)
    #define CYTHON_INLINE __inline
  #elif defined (__STDC_VERSION__) && __STDC_VERSION__ >= 199901L
    #define CYTHON_INLINE inline
  #else
    #define CYTHON_INLINE
  #endif
#endif


/////////////// CppInitCode ///////////////

#ifndef __cplusplus
  #error "Cython files generated with the C++ option must be compiled with a C++ compiler."
#endif

// inline attribute
#ifndef CYTHON_INLINE
  #if defined(__clang__)
    #define CYTHON_INLINE __inline__ __attribute__ ((__unused__))
  #else
    #define CYTHON_INLINE inline
  #endif
#endif

// Work around clang bug https://stackoverflow.com/questions/21847816/c-invoke-nested-template-class-destructor
template<typename T>
void __Pyx_call_destructor(T& x) {
    x.~T();
}

// Used for temporary variables of "reference" type.
template<typename T>
class __Pyx_FakeReference {
  public:
    __Pyx_FakeReference() : ptr(NULL) { }
    // __Pyx_FakeReference(T& ref) : ptr(&ref) { }
    // Const version needed as Cython doesn't know about const overloads (e.g. for stl containers).
    __Pyx_FakeReference(const T& ref) : ptr(const_cast<T*>(&ref)) { }
    T *operator->() { return ptr; }
    T *operator&() { return ptr; }
    operator T&() { return *ptr; }
    // TODO(robertwb): Delegate all operators (or auto-generate unwrapping code where needed).
    template<typename U> bool operator ==(const U& other) const { return *ptr == other; }
    template<typename U> bool operator !=(const U& other) const { return *ptr != other; }
    template<typename U> bool operator==(const __Pyx_FakeReference<U>& other) const { return *ptr == *other.ptr; }
    template<typename U> bool operator!=(const __Pyx_FakeReference<U>& other) const { return *ptr != *other.ptr; }
  private:
    T *ptr;
};


/////////////// PythonCompatibility ///////////////

#define __PYX_BUILD_PY_SSIZE_T "n"
#define CYTHON_FORMAT_SSIZE_T "z"

// TODO: remove this block
#define __Pyx_BUILTIN_MODULE_NAME "builtins"
#define __Pyx_DefaultClassType PyType_Type

#if CYTHON_COMPILING_IN_LIMITED_API
    // Note that the limited API doesn't know about PyCodeObject, so the type of this
    // is PyObject (unlike for the main API)
    static CYTHON_INLINE PyObject* __Pyx_PyCode_New(int a, int p, int k, int l, int s, int f,
                                                    PyObject *code, PyObject *c, PyObject* n, PyObject *v,
                                                    PyObject *fv, PyObject *cell, PyObject* fn,
                                                    PyObject *name, int fline, PyObject *lnos) {
        // Backout option for generating a code object.
        // PyCode_NewEmpty isn't in the limited API. Therefore the two options are
        //  1. Python call of the code type with a long list of positional args.
        //  2. Generate a code object by compiling some trivial code, and customize.
        // We use the second because it's less sensitive to changes in the code type
        // constructor with version.
        PyObject *exception_table = NULL;
        PyObject *types_module=NULL, *code_type=NULL, *result=NULL;
        #if __PYX_LIMITED_VERSION_HEX < 0x030B0000
        PyObject *version_info;  /* borrowed */
        PyObject *py_minor_version = NULL;
        #endif
        long minor_version = 0;
        PyObject *type, *value, *traceback;

        // we must be able to call this while an exception is happening - thus clear then restore the state
        PyErr_Fetch(&type, &value, &traceback);

        #if __PYX_LIMITED_VERSION_HEX >= 0x030B0000
        minor_version = 11;
        // we don't yet need to distinguish between versions > 11
        // Note that from 3.13, when we do, we can use Py_Version
        #else
        if (!(version_info = PySys_GetObject("version_info"))) goto end;
        if (!(py_minor_version = PySequence_GetItem(version_info, 1))) goto end;
        minor_version = PyLong_AsLong(py_minor_version);
        Py_DECREF(py_minor_version);
        if (minor_version == -1 && PyErr_Occurred()) goto end;
        #endif

        if (!(types_module = PyImport_ImportModule("types"))) goto end;
        if (!(code_type = PyObject_GetAttrString(types_module, "CodeType"))) goto end;

        if (minor_version <= 7) {
            // 3.7:
            // code(argcount, kwonlyargcount, nlocals, stacksize, flags, codestring,
            //        constants, names, varnames, filename, name, firstlineno,
            //        lnotab[, freevars[, cellvars]])
            (void)p;
            result = PyObject_CallFunction(code_type, "iiiiiOOOOOOiOO", a, k, l, s, f, code,
                          c, n, v, fn, name, fline, lnos, fv, cell);
        } else if (minor_version <= 10) {
            // 3.8, 3.9, 3.10
            // code(argcount, posonlyargcount, kwonlyargcount, nlocals, stacksize,
            //    flags, codestring, constants, names, varnames, filename, name,
            //    firstlineno, lnotab[, freevars[, cellvars]])
            // 3.10 switches lnotab for linetable, but is otherwise the same
            result = PyObject_CallFunction(code_type, "iiiiiiOOOOOOiOO", a,p, k, l, s, f, code,
                          c, n, v, fn, name, fline, lnos, fv, cell);
        } else {
            // 3.11, 3.12
            // code(argcount, posonlyargcount, kwonlyargcount, nlocals, stacksize,
            //    flags, codestring, constants, names, varnames, filename, name,
            //    qualname, firstlineno, linetable, exceptiontable, freevars=(), cellvars=(), /)
            // We use name and qualname for simplicity
            if (!(exception_table = PyBytes_FromStringAndSize(NULL, 0))) goto end;
            result = PyObject_CallFunction(code_type, "iiiiiiOOOOOOOiOO", a,p, k, l, s, f, code,
                          c, n, v, fn, name, name, fline, lnos, exception_table, fv, cell);
        }

    end:
        Py_XDECREF(code_type);
        Py_XDECREF(exception_table);
        Py_XDECREF(types_module);
        if (type) {
            PyErr_Restore(type, value, traceback);
        }
        return result;
    }

    // Cython uses these constants but they are not available in the limited API.
    // (it'd be nice if there was a more robust way of looking these up)
    #ifndef CO_OPTIMIZED
    #define CO_OPTIMIZED 0x0001
    #endif
    #ifndef CO_NEWLOCALS
    #define CO_NEWLOCALS 0x0002
    #endif
    #ifndef CO_VARARGS
    #define CO_VARARGS 0x0004
    #endif
    #ifndef CO_VARKEYWORDS
    #define CO_VARKEYWORDS 0x0008
    #endif
    #ifndef CO_ASYNC_GENERATOR
    #define CO_ASYNC_GENERATOR 0x0200
    #endif
    #ifndef CO_GENERATOR
    #define CO_GENERATOR 0x0020
    #endif
    #ifndef CO_COROUTINE
    #define CO_COROUTINE 0x0080
    #endif
#elif PY_VERSION_HEX >= 0x030B0000
  static CYTHON_INLINE PyCodeObject* __Pyx_PyCode_New(int a, int p, int k, int l, int s, int f,
                                                    PyObject *code, PyObject *c, PyObject* n, PyObject *v,
                                                    PyObject *fv, PyObject *cell, PyObject* fn,
                                                    PyObject *name, int fline, PyObject *lnos) {
    // As earlier versions, but
    //  1. pass an empty bytes string as exception_table
    //  2. pass name as qualname (TODO this might implementing properly in future)
    PyCodeObject *result;
    PyObject *empty_bytes = PyBytes_FromStringAndSize("", 0);  /* we don't have access to __pyx_empty_bytes here */
    if (!empty_bytes) return NULL;
    result =
      #if PY_VERSION_HEX >= 0x030C0000
        PyUnstable_Code_NewWithPosOnlyArgs
      #else
        PyCode_NewWithPosOnlyArgs
      #endif
        (a, p, k, l, s, f, code, c, n, v, fv, cell, fn, name, name, fline, lnos, empty_bytes);
    Py_DECREF(empty_bytes);
    return result;
  }
#elif PY_VERSION_HEX >= 0x030800B2 && !CYTHON_COMPILING_IN_PYPY
  #define __Pyx_PyCode_New(a, p, k, l, s, f, code, c, n, v, fv, cell, fn, name, fline, lnos) \
          PyCode_NewWithPosOnlyArgs(a, p, k, l, s, f, code, c, n, v, fv, cell, fn, name, fline, lnos)
#else
  #define __Pyx_PyCode_New(a, p, k, l, s, f, code, c, n, v, fv, cell, fn, name, fline, lnos) \
          PyCode_New(a, k, l, s, f, code, c, n, v, fv, cell, fn, name, fline, lnos)
#endif

#if PY_VERSION_HEX >= 0x030900A4 || defined(Py_IS_TYPE)
  #define __Pyx_IS_TYPE(ob, type) Py_IS_TYPE(ob, type)
#else
  #define __Pyx_IS_TYPE(ob, type) (((const PyObject*)ob)->ob_type == (type))
#endif

#if PY_VERSION_HEX >= 0x030A00B1 || defined(Py_Is)
  #define __Pyx_Py_Is(x, y)  Py_Is(x, y)
#else
  #define __Pyx_Py_Is(x, y) ((x) == (y))
#endif
#if PY_VERSION_HEX >= 0x030A00B1 || defined(Py_IsNone)
  #define __Pyx_Py_IsNone(ob) Py_IsNone(ob)
#else
  #define __Pyx_Py_IsNone(ob) __Pyx_Py_Is((ob), Py_None)
#endif
#if PY_VERSION_HEX >= 0x030A00B1 || defined(Py_IsTrue)
  #define __Pyx_Py_IsTrue(ob) Py_IsTrue(ob)
#else
  #define __Pyx_Py_IsTrue(ob) __Pyx_Py_Is((ob), Py_True)
#endif
#if PY_VERSION_HEX >= 0x030A00B1 || defined(Py_IsFalse)
  #define __Pyx_Py_IsFalse(ob) Py_IsFalse(ob)
#else
  #define __Pyx_Py_IsFalse(ob) __Pyx_Py_Is((ob), Py_False)
#endif
#define __Pyx_NoneAsNull(obj)  (__Pyx_Py_IsNone(obj) ? NULL : (obj))

#if PY_VERSION_HEX >= 0x030900F0 && !CYTHON_COMPILING_IN_PYPY
  #define __Pyx_PyObject_GC_IsFinalized(o) PyObject_GC_IsFinalized(o)
#else
  #define __Pyx_PyObject_GC_IsFinalized(o) _PyGC_FINALIZED(o)
#endif

#ifndef CO_COROUTINE
  #define CO_COROUTINE 0x80
#endif
#ifndef CO_ASYNC_GENERATOR
  #define CO_ASYNC_GENERATOR 0x200
#endif

#ifndef Py_TPFLAGS_CHECKTYPES
  #define Py_TPFLAGS_CHECKTYPES 0
#endif
#ifndef Py_TPFLAGS_HAVE_INDEX
  #define Py_TPFLAGS_HAVE_INDEX 0
#endif
#ifndef Py_TPFLAGS_HAVE_NEWBUFFER
  #define Py_TPFLAGS_HAVE_NEWBUFFER 0
#endif
#ifndef Py_TPFLAGS_HAVE_FINALIZE
  #define Py_TPFLAGS_HAVE_FINALIZE 0
#endif
#ifndef Py_TPFLAGS_SEQUENCE
  #define Py_TPFLAGS_SEQUENCE 0
#endif
#ifndef Py_TPFLAGS_MAPPING
  #define Py_TPFLAGS_MAPPING 0
#endif

#ifndef METH_STACKLESS
  // already defined for Stackless Python (all versions) and C-Python >= 3.7
  // value if defined: Stackless Python < 3.6: 0x80 else 0x100
  #define METH_STACKLESS 0
#endif
#ifndef METH_FASTCALL
  // new in CPython 3.6, but changed in 3.7 - see
  // positional-only parameters:
  //   https://bugs.python.org/issue29464
  // const args:
  //   https://bugs.python.org/issue32240
  #ifndef METH_FASTCALL
     #define METH_FASTCALL 0x80
  #endif
  typedef PyObject *(*__Pyx_PyCFunctionFast) (PyObject *self, PyObject *const *args, Py_ssize_t nargs);
  // new in CPython 3.7, used to be old signature of _PyCFunctionFast() in 3.6
  typedef PyObject *(*__Pyx_PyCFunctionFastWithKeywords) (PyObject *self, PyObject *const *args,
                                                          Py_ssize_t nargs, PyObject *kwnames);
#else
  #define __Pyx_PyCFunctionFast _PyCFunctionFast
  #define __Pyx_PyCFunctionFastWithKeywords _PyCFunctionFastWithKeywords
#endif

#if CYTHON_METH_FASTCALL
  #define __Pyx_METH_FASTCALL METH_FASTCALL
  #define __Pyx_PyCFunction_FastCall __Pyx_PyCFunctionFast
  #define __Pyx_PyCFunction_FastCallWithKeywords __Pyx_PyCFunctionFastWithKeywords
#else
  #define __Pyx_METH_FASTCALL METH_VARARGS
  #define __Pyx_PyCFunction_FastCall PyCFunction
  #define __Pyx_PyCFunction_FastCallWithKeywords PyCFunctionWithKeywords
#endif

#if CYTHON_VECTORCALL
  #define __pyx_vectorcallfunc vectorcallfunc
  #define __Pyx_PY_VECTORCALL_ARGUMENTS_OFFSET  PY_VECTORCALL_ARGUMENTS_OFFSET
  #define __Pyx_PyVectorcall_NARGS(n)  PyVectorcall_NARGS((size_t)(n))
#elif CYTHON_BACKPORT_VECTORCALL
  typedef PyObject *(*__pyx_vectorcallfunc)(PyObject *callable, PyObject *const *args,
                                            size_t nargsf, PyObject *kwnames);
  #define __Pyx_PY_VECTORCALL_ARGUMENTS_OFFSET  ((size_t)1 << (8 * sizeof(size_t) - 1))
  #define __Pyx_PyVectorcall_NARGS(n)  ((Py_ssize_t)(((size_t)(n)) & ~__Pyx_PY_VECTORCALL_ARGUMENTS_OFFSET))
#else
  #define __Pyx_PY_VECTORCALL_ARGUMENTS_OFFSET  0
  #define __Pyx_PyVectorcall_NARGS(n)  ((Py_ssize_t)(n))
#endif

// These PyCFunction related macros get redefined in CythonFunction.c.
// We need our own copies because the inline functions in CPython have a type-check assert
// that breaks with a CyFunction in debug mode.
#if PY_VERSION_HEX >= 0x030900B1
#define __Pyx_PyCFunction_CheckExact(func)  PyCFunction_CheckExact(func)
#else
#define __Pyx_PyCFunction_CheckExact(func)  PyCFunction_Check(func)
#endif
#define __Pyx_CyOrPyCFunction_Check(func)  PyCFunction_Check(func)

#if CYTHON_COMPILING_IN_CPYTHON
#define __Pyx_CyOrPyCFunction_GET_FUNCTION(func)  (((PyCFunctionObject*)(func))->m_ml->ml_meth)
#elif !CYTHON_COMPILING_IN_LIMITED_API
// It's probably easier for non-CPythons to support PyCFunction_GET_FUNCTION() than the object struct layout.
#define __Pyx_CyOrPyCFunction_GET_FUNCTION(func)  PyCFunction_GET_FUNCTION(func)
// Unused in CYTHON_COMPILING_IN_LIMITED_API.
#endif
#if CYTHON_COMPILING_IN_CPYTHON
#define __Pyx_CyOrPyCFunction_GET_FLAGS(func)  (((PyCFunctionObject*)(func))->m_ml->ml_flags)
static CYTHON_INLINE PyObject* __Pyx_CyOrPyCFunction_GET_SELF(PyObject *func) {
    return (__Pyx_CyOrPyCFunction_GET_FLAGS(func) & METH_STATIC) ? NULL : ((PyCFunctionObject*)func)->m_self;
}
// Only used if CYTHON_COMPILING_IN_CPYTHON.
#endif
static CYTHON_INLINE int __Pyx__IsSameCFunction(PyObject *func, void *cfunc) {
#if CYTHON_COMPILING_IN_LIMITED_API
    return PyCFunction_Check(func) && PyCFunction_GetFunction(func) == (PyCFunction) cfunc;
#else
    return PyCFunction_Check(func) && PyCFunction_GET_FUNCTION(func) == (PyCFunction) cfunc;
#endif
}
#define __Pyx_IsSameCFunction(func, cfunc)   __Pyx__IsSameCFunction(func, cfunc)

// PEP-573: PyCFunction holds reference to defining class (PyCMethodObject)
#if __PYX_LIMITED_VERSION_HEX < 0x030900B1
  #define __Pyx_PyType_FromModuleAndSpec(m, s, b)  ((void)m, PyType_FromSpecWithBases(s, b))
  typedef PyObject *(*__Pyx_PyCMethod)(PyObject *, PyTypeObject *, PyObject *const *, size_t, PyObject *);
#else
  #define __Pyx_PyType_FromModuleAndSpec(m, s, b)  PyType_FromModuleAndSpec(m, s, b)
  #define __Pyx_PyCMethod  PyCMethod
#endif
#ifndef METH_METHOD
  #define METH_METHOD 0x200
#endif

#if CYTHON_COMPILING_IN_PYPY && !defined(PyObject_Malloc)
  #define PyObject_Malloc(s)   PyMem_Malloc(s)
  #define PyObject_Free(p)     PyMem_Free(p)
  #define PyObject_Realloc(p)  PyMem_Realloc(p)
#endif

#if CYTHON_COMPILING_IN_LIMITED_API
  // __Pyx_PyCode_HasFreeVars isn't easily emulated in the limited API (but isn't really necessary)
  #define __Pyx_PyFrame_SetLineNumber(frame, lineno)
#else
  #define __Pyx_PyCode_HasFreeVars(co)  (PyCode_GetNumFree(co) > 0)
  #define __Pyx_PyFrame_SetLineNumber(frame, lineno)  (frame)->f_lineno = (lineno)
#endif

#if CYTHON_COMPILING_IN_LIMITED_API
  #define __Pyx_PyThreadState_Current PyThreadState_Get()
#elif !CYTHON_FAST_THREAD_STATE
  #define __Pyx_PyThreadState_Current PyThreadState_GET()
#elif PY_VERSION_HEX >= 0x030d00A1
  #define __Pyx_PyThreadState_Current PyThreadState_GetUnchecked()
#else
  #define __Pyx_PyThreadState_Current _PyThreadState_UncheckedGet()
#endif

#if CYTHON_COMPILING_IN_LIMITED_API
static CYTHON_INLINE void *__Pyx_PyModule_GetState(PyObject *op)
{
    void *result;

    result = PyModule_GetState(op);
    if (!result)
        Py_FatalError("Couldn't find the module state");
    return result;
}
#endif

#define __Pyx_PyObject_GetSlot(obj, name, func_ctype)  __Pyx_PyType_GetSlot(Py_TYPE(obj), name, func_ctype)
#if CYTHON_COMPILING_IN_LIMITED_API
  #define __Pyx_PyType_GetSlot(type, name, func_ctype)  ((func_ctype) PyType_GetSlot((type), Py_##name))
#else
  #define __Pyx_PyType_GetSlot(type, name, func_ctype)  ((type)->name)
#endif

#if CYTHON_COMPILING_IN_CPYTHON && PY_VERSION_HEX < 0x030d0000 || defined(_PyDict_NewPresized)
#define __Pyx_PyDict_NewPresized(n)  ((n <= 8) ? PyDict_New() : _PyDict_NewPresized(n))
#else
#define __Pyx_PyDict_NewPresized(n)  PyDict_New()
#endif

#define __Pyx_PyNumber_Divide(x,y)         PyNumber_TrueDivide(x,y)
#define __Pyx_PyNumber_InPlaceDivide(x,y)  PyNumber_InPlaceTrueDivide(x,y)

#if CYTHON_COMPILING_IN_CPYTHON && PY_VERSION_HEX < 0x030d0000 && CYTHON_USE_UNICODE_INTERNALS
// _PyDict_GetItem_KnownHash() existed from CPython 3.5 to 3.12, but it was
// dropping exceptions in 3.5. Since 3.6, exceptions are kept.
#define __Pyx_PyDict_GetItemStrWithError(dict, name)  _PyDict_GetItem_KnownHash(dict, name, ((PyASCIIObject *) name)->hash)
static CYTHON_INLINE PyObject * __Pyx_PyDict_GetItemStr(PyObject *dict, PyObject *name) {
    PyObject *res = __Pyx_PyDict_GetItemStrWithError(dict, name);
    if (res == NULL) PyErr_Clear();
    return res;
}
#elif !CYTHON_COMPILING_IN_PYPY || PYPY_VERSION_NUM >= 0x07020000
#define __Pyx_PyDict_GetItemStrWithError  PyDict_GetItemWithError
#define __Pyx_PyDict_GetItemStr           PyDict_GetItem
#else
static CYTHON_INLINE PyObject * __Pyx_PyDict_GetItemStrWithError(PyObject *dict, PyObject *name) {
    // This is tricky - we should return a borrowed reference but not swallow non-KeyError exceptions. 8-|
    // But: this function is only used in Py2 and older PyPys,
    // and currently only for argument parsing and other non-correctness-critical lookups
    // and we know that 'name' is an interned 'str' with pre-calculated hash value (only comparisons can fail),
    // thus, performance matters more than correctness here, especially in the "not found" case.
#if CYTHON_COMPILING_IN_PYPY
    // So we ignore any exceptions in old PyPys ...
    return PyDict_GetItem(dict, name);
#else
    // and hack together a stripped-down and modified PyDict_GetItem() in CPython 2.
    PyDictEntry *ep;
    PyDictObject *mp = (PyDictObject*) dict;
    long hash = ((PyStringObject *) name)->ob_shash;
    assert(hash != -1); /* hash values of interned strings are always initialised */
    ep = (mp->ma_lookup)(mp, name, hash);
    if (ep == NULL) {
        // error occurred
        return NULL;
    }
    // found or not found
    return ep->me_value;
#endif
}
#define __Pyx_PyDict_GetItemStr           PyDict_GetItem
#endif

/* Type slots */

#if CYTHON_USE_TYPE_SLOTS
  #define __Pyx_PyType_GetFlags(tp)   (((PyTypeObject *)tp)->tp_flags)
  #define __Pyx_PyType_HasFeature(type, feature)  ((__Pyx_PyType_GetFlags(type) & (feature)) != 0)
  #define __Pyx_PyObject_GetIterNextFunc(obj)  (Py_TYPE(obj)->tp_iternext)
#else
  #define __Pyx_PyType_GetFlags(tp)   (PyType_GetFlags((PyTypeObject *)tp))
  #define __Pyx_PyType_HasFeature(type, feature)  PyType_HasFeature(type, feature)
  #define __Pyx_PyObject_GetIterNextFunc(obj)  PyIter_Next
#endif

#if CYTHON_COMPILING_IN_LIMITED_API
  // Using PyObject_GenericSetAttr to bypass types immutability protection feels
  // a little hacky, but it does work in the limited API .
  // (It doesn't work on PyPy but that probably isn't a bug.)
  #define __Pyx_SetItemOnTypeDict(tp, k, v) PyObject_GenericSetAttr((PyObject*)tp, k, v)
  #define __Pyx_DelItemOnTypeDict(tp, k) PyObject_GenericSetAttr((PyObject*)tp, k, NULL)
#else
  #define __Pyx_SetItemOnTypeDict(tp, k, v) PyDict_SetItem(((PyTypeObject*)(tp))->tp_dict, k, v)
  #define __Pyx_DelItemOnTypeDict(tp, k) PyDict_DelItem(((PyTypeObject*)(tp))->tp_dict, k)
#endif

#if CYTHON_USE_TYPE_SPECS && PY_VERSION_HEX >= 0x03080000
// In Py3.8+, instances of heap types need to decref their type on deallocation.
// https://bugs.python.org/issue35810
#define __Pyx_PyHeapTypeObject_GC_Del(obj)  { \
    PyTypeObject *type = Py_TYPE((PyObject*)obj); \
    assert(__Pyx_PyType_HasFeature(type, Py_TPFLAGS_HEAPTYPE)); \
    PyObject_GC_Del(obj); \
    Py_DECREF(type); \
}
#else
#define __Pyx_PyHeapTypeObject_GC_Del(obj)  PyObject_GC_Del(obj)
#endif

#if CYTHON_COMPILING_IN_LIMITED_API
  #define __Pyx_PyUnicode_READY(op)       (0)
  #define __Pyx_PyUnicode_READ_CHAR(u, i) PyUnicode_ReadChar(u, i)
  #define __Pyx_PyUnicode_MAX_CHAR_VALUE(u)   ((void)u, 1114111U)
  #define __Pyx_PyUnicode_KIND(u)         ((void)u, (0))
  // __Pyx_PyUnicode_DATA() and __Pyx_PyUnicode_READ() must go together, e.g. for iteration.
  #define __Pyx_PyUnicode_DATA(u)         ((void*)u)
  #define __Pyx_PyUnicode_READ(k, d, i)   ((void)k, PyUnicode_ReadChar((PyObject*)(d), i))
  //#define __Pyx_PyUnicode_WRITE(k, d, i, ch)  /* not available */
  #define __Pyx_PyUnicode_IS_TRUE(u)      (0 != PyUnicode_GetLength(u))
#else
  #if PY_VERSION_HEX >= 0x030C0000
    // Py3.12 / PEP-623 removed wstr type unicode strings and all of the PyUnicode_READY() machinery.
    #define __Pyx_PyUnicode_READY(op)       (0)
  #else
    #define __Pyx_PyUnicode_READY(op)       (likely(PyUnicode_IS_READY(op)) ? \
                                                0 : _PyUnicode_Ready((PyObject *)(op)))
  #endif

  #define __Pyx_PyUnicode_READ_CHAR(u, i) PyUnicode_READ_CHAR(u, i)
  #define __Pyx_PyUnicode_MAX_CHAR_VALUE(u)   PyUnicode_MAX_CHAR_VALUE(u)
  #define __Pyx_PyUnicode_KIND(u)         ((int)PyUnicode_KIND(u))
  #define __Pyx_PyUnicode_DATA(u)         PyUnicode_DATA(u)
  #define __Pyx_PyUnicode_READ(k, d, i)   PyUnicode_READ(k, d, i)
  #define __Pyx_PyUnicode_WRITE(k, d, i, ch)  PyUnicode_WRITE(k, d, i, (Py_UCS4) ch)
  #if PY_VERSION_HEX >= 0x030C0000
    #define __Pyx_PyUnicode_IS_TRUE(u)      (0 != PyUnicode_GET_LENGTH(u))
  #else
    #if CYTHON_COMPILING_IN_CPYTHON && PY_VERSION_HEX >= 0x03090000
    // Avoid calling deprecated C-API functions in Py3.9+ that PEP-623 schedules for removal in Py3.12.
    // https://www.python.org/dev/peps/pep-0623/
    #define __Pyx_PyUnicode_IS_TRUE(u)      (0 != (likely(PyUnicode_IS_READY(u)) ? PyUnicode_GET_LENGTH(u) : ((PyCompactUnicodeObject *)(u))->wstr_length))
    #else
    #define __Pyx_PyUnicode_IS_TRUE(u)      (0 != (likely(PyUnicode_IS_READY(u)) ? PyUnicode_GET_LENGTH(u) : PyUnicode_GET_SIZE(u)))
    #endif
  #endif
#endif

#if CYTHON_COMPILING_IN_PYPY
  #define __Pyx_PyUnicode_Concat(a, b)      PyNumber_Add(a, b)
  #define __Pyx_PyUnicode_ConcatSafe(a, b)  PyNumber_Add(a, b)
#else
  #define __Pyx_PyUnicode_Concat(a, b)      PyUnicode_Concat(a, b)
  #define __Pyx_PyUnicode_ConcatSafe(a, b)  ((unlikely((a) == Py_None) || unlikely((b) == Py_None)) ? \
      PyNumber_Add(a, b) : __Pyx_PyUnicode_Concat(a, b))
#endif

#if CYTHON_COMPILING_IN_PYPY
  #if !defined(PyUnicode_DecodeUnicodeEscape)
    #define PyUnicode_DecodeUnicodeEscape(s, size, errors)  PyUnicode_Decode(s, size, "unicode_escape", errors)
  #endif
  #if !defined(PyUnicode_Contains)
    #define PyUnicode_Contains(u, s)  PySequence_Contains(u, s)
  #endif
  #if !defined(PyByteArray_Check)
    #define PyByteArray_Check(obj)  PyObject_TypeCheck(obj, &PyByteArray_Type)
  #endif
  #if !defined(PyObject_Format)
    #define PyObject_Format(obj, fmt)  PyObject_CallMethod(obj, "__format__", "O", fmt)
  #endif
#endif

// ("..." % x)  must call PyNumber_Remainder() if x is a string subclass that implements "__rmod__()".
#define __Pyx_PyString_FormatSafe(a, b)   ((unlikely((a) == Py_None || (PyString_Check(b) && !PyString_CheckExact(b)))) ? PyNumber_Remainder(a, b) : __Pyx_PyString_Format(a, b))
#define __Pyx_PyUnicode_FormatSafe(a, b)  ((unlikely((a) == Py_None || (PyUnicode_Check(b) && !PyUnicode_CheckExact(b)))) ? PyNumber_Remainder(a, b) : PyUnicode_Format(a, b))
#define __Pyx_PyString_Format(a, b)  PyUnicode_Format(a, b)

// TODO: remove this block
#define PyBaseString_Type            PyUnicode_Type
#define PyStringObject               PyUnicodeObject
#define PyString_Type                PyUnicode_Type
#define PyString_Check               PyUnicode_Check
#define PyString_CheckExact          PyUnicode_CheckExact
// PyPy3 used to define "PyObject_Unicode"
#ifndef PyObject_Unicode
  #define PyObject_Unicode             PyObject_Str
#endif

#define __Pyx_PyBaseString_Check(obj) PyUnicode_Check(obj)
#define __Pyx_PyBaseString_CheckExact(obj) PyUnicode_CheckExact(obj)

#if CYTHON_COMPILING_IN_CPYTHON
  #define __Pyx_PySequence_ListKeepNew(obj) \
    (likely(PyList_CheckExact(obj) && Py_REFCNT(obj) == 1) ? __Pyx_NewRef(obj) : PySequence_List(obj))
#else
  #define __Pyx_PySequence_ListKeepNew(obj)  PySequence_List(obj)
#endif

#ifndef PySet_CheckExact
  #define PySet_CheckExact(obj)        __Pyx_IS_TYPE(obj, &PySet_Type)
#endif

#if PY_VERSION_HEX >= 0x030900A4
  #define __Pyx_SET_REFCNT(obj, refcnt) Py_SET_REFCNT(obj, refcnt)
  #define __Pyx_SET_SIZE(obj, size) Py_SET_SIZE(obj, size)
#else
  #define __Pyx_SET_REFCNT(obj, refcnt) Py_REFCNT(obj) = (refcnt)
  #define __Pyx_SET_SIZE(obj, size) Py_SIZE(obj) = (size)
#endif

#if CYTHON_ASSUME_SAFE_MACROS
  #define __Pyx_PySequence_ITEM(o, i) PySequence_ITEM(o, i)
  #define __Pyx_PySequence_SIZE(seq)  Py_SIZE(seq)
  #define __Pyx_PyTuple_SET_ITEM(o, i, v) (PyTuple_SET_ITEM(o, i, v), (0))
  #define __Pyx_PyList_SET_ITEM(o, i, v) (PyList_SET_ITEM(o, i, v), (0))
#else
  #define __Pyx_PySequence_ITEM(o, i) PySequence_GetItem(o, i)
  // NOTE: might fail with exception => check for -1
  #define __Pyx_PySequence_SIZE(seq)  PySequence_Size(seq)
  // NOTE: this doesn't leak a reference to whatever is at o[i]
  #define __Pyx_PyTuple_SET_ITEM(o, i, v) PyTuple_SetItem(o, i, v)
  #define __Pyx_PyList_SET_ITEM(o, i, v) PyList_SetItem(o, i, v)
#endif

#if CYTHON_ASSUME_SAFE_SIZE
  #define __Pyx_PyTuple_GET_SIZE(o) PyTuple_GET_SIZE(o)
  #define __Pyx_PyList_GET_SIZE(o) PyList_GET_SIZE(o)
  #define __Pyx_PySet_GET_SIZE(o) PySet_GET_SIZE(o)
  #define __Pyx_PyBytes_GET_SIZE(o) PyBytes_GET_SIZE(o)
  #define __Pyx_PyByteArray_GET_SIZE(o) PyByteArray_GET_SIZE(o)
  #define __Pyx_PyUnicode_GET_LENGTH(o) PyUnicode_GET_LENGTH(o)
#else
  // These all need exception checks for -1.
  #define __Pyx_PyTuple_GET_SIZE(o) PyTuple_Size(o)
  #define __Pyx_PyList_GET_SIZE(o) PyList_Size(o)
  #define __Pyx_PySet_GET_SIZE(o) PySet_Size(o)
  #define __Pyx_PyBytes_GET_SIZE(o) PyBytes_Size(o)
  #define __Pyx_PyByteArray_GET_SIZE(o) PyByteArray_Size(o)
  #define __Pyx_PyUnicode_GET_LENGTH(o) PyUnicode_GetLength(o)
#endif

#if PY_VERSION_HEX >= 0x030d00A1
  #define __Pyx_PyImport_AddModuleRef(name) PyImport_AddModuleRef(name)
#else
  static CYTHON_INLINE PyObject *__Pyx_PyImport_AddModuleRef(const char *name) {
      PyObject *module = PyImport_AddModule(name);
      Py_XINCREF(module);
      return module;
  }
#endif

// TODO: remove this block
#define PyIntObject                  PyLongObject
#define PyInt_Type                   PyLong_Type
#define PyInt_Check(op)              PyLong_Check(op)
#define PyInt_CheckExact(op)         PyLong_CheckExact(op)
#define PyInt_FromString             PyLong_FromString
#define PyInt_FromUnicode            PyLong_FromUnicode
#define PyInt_FromLong               PyLong_FromLong
#define PyInt_FromSize_t             PyLong_FromSize_t
#define PyInt_FromSsize_t            PyLong_FromSsize_t
#define PyInt_AsLong                 PyLong_AsLong
#define PyInt_AS_LONG                PyLong_AS_LONG
#define PyInt_AsSsize_t              PyLong_AsSsize_t
#define PyInt_AsUnsignedLongMask     PyLong_AsUnsignedLongMask
#define PyInt_AsUnsignedLongLongMask PyLong_AsUnsignedLongLongMask
#define PyNumber_Int                 PyNumber_Long
#define PyBoolObject                 PyLongObject

#if CYTHON_COMPILING_IN_PYPY && !defined(PyUnicode_InternFromString)
  #define PyUnicode_InternFromString(s) PyUnicode_FromString(s)
#endif

// TODO: remove this block
#define __Pyx_PyInt_FromHash_t PyInt_FromSsize_t
#define __Pyx_PyInt_AsHash_t   __Pyx_PyIndex_AsSsize_t

// backport of PyAsyncMethods from Py3.5 to older Py3.x versions
// (mis-)using the "tp_reserved" type slot which is re-activated as "tp_as_async" in Py3.5
#if CYTHON_USE_ASYNC_SLOTS
    #define __Pyx_PyAsyncMethodsStruct PyAsyncMethods
    #define __Pyx_PyType_AsAsync(obj) (Py_TYPE(obj)->tp_as_async)
#else
    typedef struct {
        unaryfunc am_await;
        unaryfunc am_aiter;
        unaryfunc am_anext;
    } __Pyx_PyAsyncMethodsStruct;
    #define __Pyx_PyType_AsAsync(obj) NULL
#endif


/////////////// IncludeStructmemberH.proto ///////////////

#include <structmember.h>


/////////////// SmallCodeConfig.proto ///////////////

#ifndef CYTHON_SMALL_CODE
#if defined(__clang__)
    #define CYTHON_SMALL_CODE
#elif defined(__GNUC__) && (__GNUC__ > 4 || (__GNUC__ == 4 && __GNUC_MINOR__ >= 3))
    #define CYTHON_SMALL_CODE __attribute__((cold))
#else
    #define CYTHON_SMALL_CODE
#endif
#endif


/////////////// PyModInitFuncType.proto ///////////////

#ifndef CYTHON_NO_PYINIT_EXPORT
  #define __Pyx_PyMODINIT_FUNC PyMODINIT_FUNC
#else
  // define this to PyObject * manually because PyMODINIT_FUNC adds __declspec(dllexport) to it's definition.
  #ifdef __cplusplus
  #define __Pyx_PyMODINIT_FUNC extern "C" PyObject *
  #else
  #define __Pyx_PyMODINIT_FUNC PyObject *
  #endif
#endif


/////////////// FastTypeChecks.proto ///////////////

#if CYTHON_COMPILING_IN_CPYTHON
#define __Pyx_TypeCheck(obj, type) __Pyx_IsSubtype(Py_TYPE(obj), (PyTypeObject *)type)
#define __Pyx_TypeCheck2(obj, type1, type2) __Pyx_IsAnySubtype2(Py_TYPE(obj), (PyTypeObject *)type1, (PyTypeObject *)type2)
static CYTHON_INLINE int __Pyx_IsSubtype(PyTypeObject *a, PyTypeObject *b);/*proto*/
static CYTHON_INLINE int __Pyx_IsAnySubtype2(PyTypeObject *cls, PyTypeObject *a, PyTypeObject *b);/*proto*/
static CYTHON_INLINE int __Pyx_PyErr_GivenExceptionMatches(PyObject *err, PyObject *type);/*proto*/
static CYTHON_INLINE int __Pyx_PyErr_GivenExceptionMatches2(PyObject *err, PyObject *type1, PyObject *type2);/*proto*/
#else
#define __Pyx_TypeCheck(obj, type) PyObject_TypeCheck(obj, (PyTypeObject *)type)
#define __Pyx_TypeCheck2(obj, type1, type2) (PyObject_TypeCheck(obj, (PyTypeObject *)type1) || PyObject_TypeCheck(obj, (PyTypeObject *)type2))
#define __Pyx_PyErr_GivenExceptionMatches(err, type) PyErr_GivenExceptionMatches(err, type)
#define __Pyx_PyErr_GivenExceptionMatches2(err, type1, type2) (PyErr_GivenExceptionMatches(err, type1) || PyErr_GivenExceptionMatches(err, type2))
#endif
#define __Pyx_PyErr_ExceptionMatches2(err1, err2)  __Pyx_PyErr_GivenExceptionMatches2(__Pyx_PyErr_CurrentExceptionType(), err1, err2)

#define __Pyx_PyException_Check(obj) __Pyx_TypeCheck(obj, PyExc_Exception)
#define __Pyx_PyBaseExceptionGroup_Check(obj) __Pyx_TypeCheck(obj, PyExc_BaseExceptionGroup)

/////////////// FastTypeChecks ///////////////
//@requires: Exceptions.c::PyThreadStateGet
//@requires: Exceptions.c::PyErrFetchRestore

#if CYTHON_COMPILING_IN_CPYTHON
static int __Pyx_InBases(PyTypeObject *a, PyTypeObject *b) {
    while (a) {
        a = __Pyx_PyType_GetSlot(a, tp_base, PyTypeObject*);
        if (a == b)
            return 1;
    }
    return b == &PyBaseObject_Type;
}

static CYTHON_INLINE int __Pyx_IsSubtype(PyTypeObject *a, PyTypeObject *b) {
    PyObject *mro;
    if (a == b) return 1;
    mro = a->tp_mro;
    if (likely(mro)) {
        Py_ssize_t i, n;
        n = PyTuple_GET_SIZE(mro);
        for (i = 0; i < n; i++) {
            if (PyTuple_GET_ITEM(mro, i) == (PyObject *)b)
                return 1;
        }
        return 0;
    }
    // should only get here for incompletely initialised types, i.e. never under normal usage patterns
    return __Pyx_InBases(a, b);
}

static CYTHON_INLINE int __Pyx_IsAnySubtype2(PyTypeObject *cls, PyTypeObject *a, PyTypeObject *b) {
    PyObject *mro;
    if (cls == a || cls == b) return 1;
    mro = cls->tp_mro;
    if (likely(mro)) {
        Py_ssize_t i, n;
        n = PyTuple_GET_SIZE(mro);
        for (i = 0; i < n; i++) {
            PyObject *base = PyTuple_GET_ITEM(mro, i);
            if (base == (PyObject *)a || base == (PyObject *)b)
                return 1;
        }
        return 0;
    }
    // should only get here for incompletely initialised types, i.e. never under normal usage patterns
    return __Pyx_InBases(cls, a) || __Pyx_InBases(cls, b);
}


static CYTHON_INLINE int __Pyx_inner_PyErr_GivenExceptionMatches2(PyObject *err, PyObject* exc_type1, PyObject *exc_type2) {
    if (exc_type1) {
        return __Pyx_IsAnySubtype2((PyTypeObject*)err, (PyTypeObject*)exc_type1, (PyTypeObject*)exc_type2);
    } else {
        return __Pyx_IsSubtype((PyTypeObject*)err, (PyTypeObject*)exc_type2);
    }
}

// so far, we only call PyErr_GivenExceptionMatches() with an exception type (not instance) as first argument
// => optimise for that case

static int __Pyx_PyErr_GivenExceptionMatchesTuple(PyObject *exc_type, PyObject *tuple) {
    Py_ssize_t i, n;
    assert(PyExceptionClass_Check(exc_type));
    n = PyTuple_GET_SIZE(tuple);
    // the tight subtype checking in Py3 allows faster out-of-order comparison
    for (i=0; i<n; i++) {
        if (exc_type == PyTuple_GET_ITEM(tuple, i)) return 1;
    }
    for (i=0; i<n; i++) {
        PyObject *t = PyTuple_GET_ITEM(tuple, i);
        if (likely(PyExceptionClass_Check(t))) {
            if (__Pyx_inner_PyErr_GivenExceptionMatches2(exc_type, NULL, t)) return 1;
        } else {
            // FIXME: Py3: PyErr_SetString(PyExc_TypeError, "catching classes that do not inherit from BaseException is not allowed");
        }
    }
    return 0;
}

static CYTHON_INLINE int __Pyx_PyErr_GivenExceptionMatches(PyObject *err, PyObject* exc_type) {
    if (likely(err == exc_type)) return 1;
    if (likely(PyExceptionClass_Check(err))) {
        if (likely(PyExceptionClass_Check(exc_type))) {
            return __Pyx_inner_PyErr_GivenExceptionMatches2(err, NULL, exc_type);
        } else if (likely(PyTuple_Check(exc_type))) {
            return __Pyx_PyErr_GivenExceptionMatchesTuple(err, exc_type);
        } else {
            // FIXME: Py3: PyErr_SetString(PyExc_TypeError, "catching classes that do not inherit from BaseException is not allowed");
        }
    }
    return PyErr_GivenExceptionMatches(err, exc_type);
}

static CYTHON_INLINE int __Pyx_PyErr_GivenExceptionMatches2(PyObject *err, PyObject *exc_type1, PyObject *exc_type2) {
    // Only used internally with known exception types => pure safety check assertions.
    assert(PyExceptionClass_Check(exc_type1));
    assert(PyExceptionClass_Check(exc_type2));
    if (likely(err == exc_type1 || err == exc_type2)) return 1;
    if (likely(PyExceptionClass_Check(err))) {
        return __Pyx_inner_PyErr_GivenExceptionMatches2(err, exc_type1, exc_type2);
    }
    return (PyErr_GivenExceptionMatches(err, exc_type1) || PyErr_GivenExceptionMatches(err, exc_type2));
}

#endif


/////////////// MathInitCode ///////////////

#if defined(_WIN32) || defined(WIN32) || defined(MS_WINDOWS)
  #ifndef _USE_MATH_DEFINES
    #define _USE_MATH_DEFINES
  #endif
#endif
#include <math.h>

#ifdef NAN
#define __PYX_NAN() ((float) NAN)
#else
static CYTHON_INLINE float __PYX_NAN() {
  // Initialize NaN.  The sign is irrelevant, an exponent with all bits 1 and
  // a nonzero mantissa means NaN.  If the first bit in the mantissa is 1, it is
  // a quiet NaN.
  float value;
  memset(&value, 0xFF, sizeof(value));
  return value;
}
#endif

#if defined(__CYGWIN__) && defined(_LDBL_EQ_DBL)
#define __Pyx_truncl trunc
#else
#define __Pyx_truncl truncl
#endif


/////////////// UtilityFunctionPredeclarations.proto ///////////////

typedef struct {PyObject **p; const char *s; const Py_ssize_t n; const char* encoding;
                const char is_unicode; const char is_str; const char intern; } __Pyx_StringTabEntry; /*proto*/


/////////////// ForceInitThreads.proto ///////////////
//@proto_block: utility_code_proto_before_types

#ifndef __PYX_FORCE_INIT_THREADS
  #define __PYX_FORCE_INIT_THREADS 0
#endif


/////////////// ModuleCreationPEP489 ///////////////
//@substitute: naming

//#if CYTHON_PEP489_MULTI_PHASE_INIT
static CYTHON_SMALL_CODE int __Pyx_check_single_interpreter(void) {
    static PY_INT64_T main_interpreter_id = -1;
    PY_INT64_T current_id = PyInterpreterState_GetID(PyThreadState_Get()->interp);
    if (main_interpreter_id == -1) {
        main_interpreter_id = current_id;
        return (unlikely(current_id == -1)) ? -1 : 0;
    } else if (unlikely(main_interpreter_id != current_id))

    {
        PyErr_SetString(
            PyExc_ImportError,
            "Interpreter change detected - this module can only be loaded into one interpreter per process.");
        return -1;
    }
    return 0;
}

#if CYTHON_COMPILING_IN_LIMITED_API
static CYTHON_SMALL_CODE int __Pyx_copy_spec_to_module(PyObject *spec, PyObject *module, const char* from_name, const char* to_name, int allow_none)
#else
static CYTHON_SMALL_CODE int __Pyx_copy_spec_to_module(PyObject *spec, PyObject *moddict, const char* from_name, const char* to_name, int allow_none)
#endif
{
    PyObject *value = PyObject_GetAttrString(spec, from_name);
    int result = 0;
    if (likely(value)) {
        if (allow_none || value != Py_None) {
#if CYTHON_COMPILING_IN_LIMITED_API
            result = PyModule_AddObject(module, to_name, value);
#else
            result = PyDict_SetItemString(moddict, to_name, value);
#endif
        }
        Py_DECREF(value);
    } else if (PyErr_ExceptionMatches(PyExc_AttributeError)) {
        PyErr_Clear();
    } else {
        result = -1;
    }
    return result;
}

static CYTHON_SMALL_CODE PyObject* ${pymodule_create_func_cname}(PyObject *spec, PyModuleDef *def) {
    PyObject *module = NULL, *moddict, *modname;
    CYTHON_UNUSED_VAR(def);

    // For now, we only have exactly one module instance.
    if (__Pyx_check_single_interpreter())
        return NULL;
    if (${module_cname})
        return __Pyx_NewRef(${module_cname});

    modname = PyObject_GetAttrString(spec, "name");
    if (unlikely(!modname)) goto bad;

    module = PyModule_NewObject(modname);
    Py_DECREF(modname);
    if (unlikely(!module)) goto bad;

#if CYTHON_COMPILING_IN_LIMITED_API
    moddict = module;
#else
    moddict = PyModule_GetDict(module);
    if (unlikely(!moddict)) goto bad;
    // moddict is a borrowed reference
#endif

    if (unlikely(__Pyx_copy_spec_to_module(spec, moddict, "loader", "__loader__", 1) < 0)) goto bad;
    if (unlikely(__Pyx_copy_spec_to_module(spec, moddict, "origin", "__file__", 1) < 0)) goto bad;
    if (unlikely(__Pyx_copy_spec_to_module(spec, moddict, "parent", "__package__", 1) < 0)) goto bad;
    if (unlikely(__Pyx_copy_spec_to_module(spec, moddict, "submodule_search_locations", "__path__", 0) < 0)) goto bad;

    return module;
bad:
    Py_XDECREF(module);
    return NULL;
}
//#endif


/////////////// CodeObjectCache.proto ///////////////

#if !CYTHON_COMPILING_IN_LIMITED_API
typedef struct {
    PyCodeObject* code_object;
    int code_line;
} __Pyx_CodeObjectCacheEntry;

struct __Pyx_CodeObjectCache {
    int count;
    int max_count;
    __Pyx_CodeObjectCacheEntry* entries;
};

static struct __Pyx_CodeObjectCache __pyx_code_cache = {0,0,NULL};

static int __pyx_bisect_code_objects(__Pyx_CodeObjectCacheEntry* entries, int count, int code_line);
static PyCodeObject *__pyx_find_code_object(int code_line);
static void __pyx_insert_code_object(int code_line, PyCodeObject* code_object);
#endif

/////////////// CodeObjectCache ///////////////
// Note that errors are simply ignored in the code below.
// This is just a cache, if a lookup or insertion fails - so what?

#if !CYTHON_COMPILING_IN_LIMITED_API
static int __pyx_bisect_code_objects(__Pyx_CodeObjectCacheEntry* entries, int count, int code_line) {
    int start = 0, mid = 0, end = count - 1;
    if (end >= 0 && code_line > entries[end].code_line) {
        return count;
    }
    while (start < end) {
        mid = start + (end - start) / 2;
        if (code_line < entries[mid].code_line) {
            end = mid;
        } else if (code_line > entries[mid].code_line) {
             start = mid + 1;
        } else {
            return mid;
        }
    }
    if (code_line <= entries[mid].code_line) {
        return mid;
    } else {
        return mid + 1;
    }
}

static PyCodeObject *__pyx_find_code_object(int code_line) {
    PyCodeObject* code_object;
    int pos;
    if (unlikely(!code_line) || unlikely(!__pyx_code_cache.entries)) {
        return NULL;
    }
    pos = __pyx_bisect_code_objects(__pyx_code_cache.entries, __pyx_code_cache.count, code_line);
    if (unlikely(pos >= __pyx_code_cache.count) || unlikely(__pyx_code_cache.entries[pos].code_line != code_line)) {
        return NULL;
    }
    code_object = __pyx_code_cache.entries[pos].code_object;
    Py_INCREF(code_object);
    return code_object;
}

static void __pyx_insert_code_object(int code_line, PyCodeObject* code_object) {
    int pos, i;
    __Pyx_CodeObjectCacheEntry* entries = __pyx_code_cache.entries;
    if (unlikely(!code_line)) {
        return;
    }
    if (unlikely(!entries)) {
        entries = (__Pyx_CodeObjectCacheEntry*)PyMem_Malloc(64*sizeof(__Pyx_CodeObjectCacheEntry));
        if (likely(entries)) {
            __pyx_code_cache.entries = entries;
            __pyx_code_cache.max_count = 64;
            __pyx_code_cache.count = 1;
            entries[0].code_line = code_line;
            entries[0].code_object = code_object;
            Py_INCREF(code_object);
        }
        return;
    }
    pos = __pyx_bisect_code_objects(__pyx_code_cache.entries, __pyx_code_cache.count, code_line);
    if ((pos < __pyx_code_cache.count) && unlikely(__pyx_code_cache.entries[pos].code_line == code_line)) {
        PyCodeObject* tmp = entries[pos].code_object;
        entries[pos].code_object = code_object;
        Py_DECREF(tmp);
        return;
    }
    if (__pyx_code_cache.count == __pyx_code_cache.max_count) {
        int new_max = __pyx_code_cache.max_count + 64;
        entries = (__Pyx_CodeObjectCacheEntry*)PyMem_Realloc(
            __pyx_code_cache.entries, ((size_t)new_max) * sizeof(__Pyx_CodeObjectCacheEntry));
        if (unlikely(!entries)) {
            return;
        }
        __pyx_code_cache.entries = entries;
        __pyx_code_cache.max_count = new_max;
    }
    for (i=__pyx_code_cache.count; i>pos; i--) {
        entries[i] = entries[i-1];
    }
    entries[pos].code_line = code_line;
    entries[pos].code_object = code_object;
    __pyx_code_cache.count++;
    Py_INCREF(code_object);
}
#endif

/////////////// CodeObjectCache.cleanup ///////////////

  #if !CYTHON_COMPILING_IN_LIMITED_API
  if (__pyx_code_cache.entries) {
      __Pyx_CodeObjectCacheEntry* entries = __pyx_code_cache.entries;
      int i, count = __pyx_code_cache.count;
      __pyx_code_cache.count = 0;
      __pyx_code_cache.max_count = 0;
      __pyx_code_cache.entries = NULL;
      for (i=0; i<count; i++) {
          Py_DECREF(entries[i].code_object);
      }
      PyMem_Free(entries);
  }
  #endif

/////////////// CheckBinaryVersion.proto ///////////////

static unsigned long __Pyx_get_runtime_version(void);
static int __Pyx_check_binary_version(unsigned long ct_version, unsigned long rt_version, int allow_newer);

/////////////// CheckBinaryVersion ///////////////

static unsigned long __Pyx_get_runtime_version(void) {
    // We will probably never need the alpha/beta status, so avoid the complexity to parse it.
#if __PYX_LIMITED_VERSION_HEX >= 0x030B00A4
    return Py_Version & ~0xFFUL;
#else
    const char* rt_version = Py_GetVersion();
    unsigned long version = 0;
    unsigned long factor = 0x01000000UL;
    unsigned int digit = 0;
    int i = 0;
    while (factor) {
        while ('0' <= rt_version[i] && rt_version[i] <= '9') {
            digit = digit * 10 + (unsigned int) (rt_version[i] - '0');
            ++i;
        }
        version += factor * digit;
        if (rt_version[i] != '.')
            break;
        digit = 0;
        factor >>= 8;
        ++i;
    }
    return version;
#endif
}

static int __Pyx_check_binary_version(unsigned long ct_version, unsigned long rt_version, int allow_newer) {
    // runtime version is: -1 => older, 0 => equal, 1 => newer
    const unsigned long MAJOR_MINOR = 0xFFFF0000UL;
    if ((rt_version & MAJOR_MINOR) == (ct_version & MAJOR_MINOR))
        return 0;
    if (likely(allow_newer && (rt_version & MAJOR_MINOR) > (ct_version & MAJOR_MINOR)))
        return 1;

    {
        char message[200];
        PyOS_snprintf(message, sizeof(message),
                      "compile time Python version %d.%d "
                      "of module '%.100s' "
                      "%s "
                      "runtime version %d.%d",
                       (int) (ct_version >> 24), (int) ((ct_version >> 16) & 0xFF),
                       __Pyx_MODULE_NAME,
                       (allow_newer) ? "was newer than" : "does not match",
                       (int) (rt_version >> 24), (int) ((rt_version >> 16) & 0xFF)
       );
        // returns 0 or -1
        return PyErr_WarnEx(NULL, message, 1);
    }
}

/////////////// IsLittleEndian.proto ///////////////

static CYTHON_INLINE int __Pyx_Is_Little_Endian(void);

/////////////// IsLittleEndian ///////////////

static CYTHON_INLINE int __Pyx_Is_Little_Endian(void)
{
  union {
    uint32_t u32;
    uint8_t u8[4];
  } S;
  S.u32 = 0x01020304;
  return S.u8[0] == 4;
}

/////////////// Refnanny.proto ///////////////

#ifndef CYTHON_REFNANNY
  #define CYTHON_REFNANNY 0
#endif

#if CYTHON_REFNANNY
  typedef struct {
    void (*INCREF)(void*, PyObject*, Py_ssize_t);
    void (*DECREF)(void*, PyObject*, Py_ssize_t);
    void (*GOTREF)(void*, PyObject*, Py_ssize_t);
    void (*GIVEREF)(void*, PyObject*, Py_ssize_t);
    void* (*SetupContext)(const char*, Py_ssize_t, const char*);
    void (*FinishContext)(void**);
  } __Pyx_RefNannyAPIStruct;
  static __Pyx_RefNannyAPIStruct *__Pyx_RefNanny = NULL;
  static __Pyx_RefNannyAPIStruct *__Pyx_RefNannyImportAPI(const char *modname); /*proto*/
  #define __Pyx_RefNannyDeclarations void *__pyx_refnanny = NULL;
  #define __Pyx_RefNannySetupContext(name, acquire_gil) \
          if (acquire_gil) { \
              PyGILState_STATE __pyx_gilstate_save = PyGILState_Ensure(); \
              __pyx_refnanny = __Pyx_RefNanny->SetupContext((name), (__LINE__), (__FILE__)); \
              PyGILState_Release(__pyx_gilstate_save); \
          } else { \
              __pyx_refnanny = __Pyx_RefNanny->SetupContext((name), (__LINE__), (__FILE__)); \
          }
  #define __Pyx_RefNannyFinishContextNogil() { \
              PyGILState_STATE __pyx_gilstate_save = PyGILState_Ensure(); \
              __Pyx_RefNannyFinishContext(); \
              PyGILState_Release(__pyx_gilstate_save); \
          }
  #define __Pyx_RefNannyFinishContextNogil() { \
              PyGILState_STATE __pyx_gilstate_save = PyGILState_Ensure(); \
              __Pyx_RefNannyFinishContext(); \
              PyGILState_Release(__pyx_gilstate_save); \
          }
  #define __Pyx_RefNannyFinishContext() \
          __Pyx_RefNanny->FinishContext(&__pyx_refnanny)
  #define __Pyx_INCREF(r)  __Pyx_RefNanny->INCREF(__pyx_refnanny, (PyObject *)(r), (__LINE__))
  #define __Pyx_DECREF(r)  __Pyx_RefNanny->DECREF(__pyx_refnanny, (PyObject *)(r), (__LINE__))
  #define __Pyx_GOTREF(r)  __Pyx_RefNanny->GOTREF(__pyx_refnanny, (PyObject *)(r), (__LINE__))
  #define __Pyx_GIVEREF(r) __Pyx_RefNanny->GIVEREF(__pyx_refnanny, (PyObject *)(r), (__LINE__))
  #define __Pyx_XINCREF(r)  do { if((r) == NULL); else {__Pyx_INCREF(r); }} while(0)
  #define __Pyx_XDECREF(r)  do { if((r) == NULL); else {__Pyx_DECREF(r); }} while(0)
  #define __Pyx_XGOTREF(r)  do { if((r) == NULL); else {__Pyx_GOTREF(r); }} while(0)
  #define __Pyx_XGIVEREF(r) do { if((r) == NULL); else {__Pyx_GIVEREF(r);}} while(0)
#else
  #define __Pyx_RefNannyDeclarations
  #define __Pyx_RefNannySetupContext(name, acquire_gil)
  #define __Pyx_RefNannyFinishContextNogil()
  #define __Pyx_RefNannyFinishContext()
  #define __Pyx_INCREF(r) Py_INCREF(r)
  #define __Pyx_DECREF(r) Py_DECREF(r)
  #define __Pyx_GOTREF(r)
  #define __Pyx_GIVEREF(r)
  #define __Pyx_XINCREF(r) Py_XINCREF(r)
  #define __Pyx_XDECREF(r) Py_XDECREF(r)
  #define __Pyx_XGOTREF(r)
  #define __Pyx_XGIVEREF(r)
#endif /* CYTHON_REFNANNY */

#define __Pyx_Py_XDECREF_SET(r, v) do {                         \
        PyObject *tmp = (PyObject *) r;                         \
        r = v; Py_XDECREF(tmp);                                 \
    } while (0)
#define __Pyx_XDECREF_SET(r, v) do {                            \
        PyObject *tmp = (PyObject *) r;                         \
        r = v; __Pyx_XDECREF(tmp);                              \
    } while (0)
#define __Pyx_DECREF_SET(r, v) do {                             \
        PyObject *tmp = (PyObject *) r;                         \
        r = v; __Pyx_DECREF(tmp);                               \
    } while (0)

#define __Pyx_CLEAR(r)    do { PyObject* tmp = ((PyObject*)(r)); r = NULL; __Pyx_DECREF(tmp);} while(0)
#define __Pyx_XCLEAR(r)   do { if((r) != NULL) {PyObject* tmp = ((PyObject*)(r)); r = NULL; __Pyx_DECREF(tmp);}} while(0)

/////////////// Refnanny ///////////////

#if CYTHON_REFNANNY
static __Pyx_RefNannyAPIStruct *__Pyx_RefNannyImportAPI(const char *modname) {
    PyObject *m = NULL, *p = NULL;
    void *r = NULL;
    m = PyImport_ImportModule(modname);
    if (!m) goto end;
    p = PyObject_GetAttrString(m, "RefNannyAPI");
    if (!p) goto end;
    r = PyLong_AsVoidPtr(p);
end:
    Py_XDECREF(p);
    Py_XDECREF(m);
    return (__Pyx_RefNannyAPIStruct *)r;
}
#endif /* CYTHON_REFNANNY */


/////////////// ImportRefnannyAPI ///////////////

#if CYTHON_REFNANNY
__Pyx_RefNanny = __Pyx_RefNannyImportAPI("refnanny");
if (!__Pyx_RefNanny) {
  PyErr_Clear();
  __Pyx_RefNanny = __Pyx_RefNannyImportAPI("Cython.Runtime.refnanny");
  if (!__Pyx_RefNanny)
      Py_FatalError("failed to import 'refnanny' module");
}
#endif


/////////////// RegisterModuleCleanup.proto ///////////////
//@substitute: naming

static void ${cleanup_cname}(PyObject *self); /*proto*/

#if CYTHON_COMPILING_IN_PYPY
static int __Pyx_RegisterCleanup(void); /*proto*/
#else
#define __Pyx_RegisterCleanup() (0)
#endif

/////////////// RegisterModuleCleanup ///////////////
//@substitute: naming

#if CYTHON_COMPILING_IN_PYPY
static PyObject* ${cleanup_cname}_atexit(PyObject *module, PyObject *unused) {
    CYTHON_UNUSED_VAR(unused);
    ${cleanup_cname}(module);
    Py_INCREF(Py_None); return Py_None;
}

static int __Pyx_RegisterCleanup(void) {
    // Don't use Py_AtExit because that has a 32-call limit and is called
    // after python finalization.
    // Also, we try to prepend the cleanup function to "atexit._exithandlers"
    // in Py2 because CPython runs them last-to-first. Being run last allows
    // user exit code to run before us that may depend on the globals
    // and cached objects that we are about to clean up.

    static PyMethodDef cleanup_def = {
        "__cleanup", (PyCFunction)${cleanup_cname}_atexit, METH_NOARGS, 0};

    PyObject *cleanup_func = 0;
    PyObject *atexit = 0;
    PyObject *reg = 0;
    PyObject *args = 0;
    PyObject *res = 0;
    int ret = -1;

    cleanup_func = PyCFunction_New(&cleanup_def, 0);
    if (!cleanup_func)
        goto bad;

    atexit = PyImport_ImportModule("atexit");
    if (!atexit)
        goto bad;
    reg = PyObject_GetAttrString(atexit, "_exithandlers");
    if (reg && PyList_Check(reg)) {
        PyObject *a, *kw;
        a = PyTuple_New(0);
        kw = PyDict_New();
        if (!a || !kw) {
            Py_XDECREF(a);
            Py_XDECREF(kw);
            goto bad;
        }
        args = PyTuple_Pack(3, cleanup_func, a, kw);
        Py_DECREF(a);
        Py_DECREF(kw);
        if (!args)
            goto bad;
        ret = PyList_Insert(reg, 0, args);
    } else {
        if (!reg)
            PyErr_Clear();
        Py_XDECREF(reg);
        reg = PyObject_GetAttrString(atexit, "register");
        if (!reg)
            goto bad;
        args = PyTuple_Pack(1, cleanup_func);
        if (!args)
            goto bad;
        res = PyObject_CallObject(reg, args);
        if (!res)
            goto bad;
        ret = 0;
    }
bad:
    Py_XDECREF(cleanup_func);
    Py_XDECREF(atexit);
    Py_XDECREF(reg);
    Py_XDECREF(args);
    Py_XDECREF(res);
    return ret;
}
#endif

/////////////// FastGil.init ///////////////
__Pyx_FastGilFuncInit();

/////////////// NoFastGil.proto ///////////////
//@proto_block: utility_code_proto_before_types

#define __Pyx_PyGILState_Ensure PyGILState_Ensure
#define __Pyx_PyGILState_Release PyGILState_Release
#define __Pyx_FastGIL_Remember()
#define __Pyx_FastGIL_Forget()
#define __Pyx_FastGilFuncInit()

/////////////// FastGil.proto ///////////////
//@proto_block: utility_code_proto_before_types

#if CYTHON_FAST_GIL

struct __Pyx_FastGilVtab {
  PyGILState_STATE (*Fast_PyGILState_Ensure)(void);
  void (*Fast_PyGILState_Release)(PyGILState_STATE oldstate);
  void (*FastGIL_Remember)(void);
  void (*FastGIL_Forget)(void);
};

static void __Pyx_FastGIL_Noop(void) {}
static struct __Pyx_FastGilVtab __Pyx_FastGilFuncs = {
  PyGILState_Ensure,
  PyGILState_Release,
  __Pyx_FastGIL_Noop,
  __Pyx_FastGIL_Noop
};

static void __Pyx_FastGilFuncInit(void);

#define __Pyx_PyGILState_Ensure __Pyx_FastGilFuncs.Fast_PyGILState_Ensure
#define __Pyx_PyGILState_Release __Pyx_FastGilFuncs.Fast_PyGILState_Release
#define __Pyx_FastGIL_Remember __Pyx_FastGilFuncs.FastGIL_Remember
#define __Pyx_FastGIL_Forget __Pyx_FastGilFuncs.FastGIL_Forget

#ifndef CYTHON_THREAD_LOCAL
  #if defined(__cplusplus) && __cplusplus >= 201103L
    #define CYTHON_THREAD_LOCAL thread_local
  #elif defined (__STDC_VERSION__) && __STDC_VERSION__ >= 201112
    #define CYTHON_THREAD_LOCAL _Thread_local
  #elif defined(__GNUC__)
    #define CYTHON_THREAD_LOCAL __thread
  #elif defined(_MSC_VER)
    #define CYTHON_THREAD_LOCAL __declspec(thread)
  #endif
#endif

#else
#define __Pyx_PyGILState_Ensure PyGILState_Ensure
#define __Pyx_PyGILState_Release PyGILState_Release
#define __Pyx_FastGIL_Remember()
#define __Pyx_FastGIL_Forget()
#define __Pyx_FastGilFuncInit()
#endif

/////////////// FastGil ///////////////
// The implementations of PyGILState_Ensure/Release calls PyThread_get_key_value
// several times which is turns out to be quite slow (slower in fact than
// acquiring the GIL itself).  Simply storing it in a thread local for the
// common case is much faster.
// To make optimal use of this thread local, we attempt to share it between
// modules.

#if CYTHON_FAST_GIL

#define __Pyx_FastGIL_ABI_module __PYX_ABI_MODULE_NAME
#define __Pyx_FastGIL_PyCapsuleName "FastGilFuncs"
#define __Pyx_FastGIL_PyCapsule \
    __Pyx_FastGIL_ABI_module "." __Pyx_FastGIL_PyCapsuleName

#ifdef CYTHON_THREAD_LOCAL

#include "pythread.h"
#include "pystate.h"

static CYTHON_THREAD_LOCAL PyThreadState *__Pyx_FastGil_tcur = NULL;
static CYTHON_THREAD_LOCAL int __Pyx_FastGil_tcur_depth = 0;
static int __Pyx_FastGil_autoTLSkey = -1;

static CYTHON_INLINE void __Pyx_FastGIL_Remember0(void) {
  ++__Pyx_FastGil_tcur_depth;
}

static CYTHON_INLINE void __Pyx_FastGIL_Forget0(void) {
  if (--__Pyx_FastGil_tcur_depth == 0) {
    __Pyx_FastGil_tcur = NULL;
  }
}

static CYTHON_INLINE PyThreadState *__Pyx_FastGil_get_tcur(void) {
  PyThreadState *tcur = __Pyx_FastGil_tcur;
  if (tcur == NULL) {
    tcur = __Pyx_FastGil_tcur = (PyThreadState*)PyThread_get_key_value(__Pyx_FastGil_autoTLSkey);
  }
  return tcur;
}

static PyGILState_STATE __Pyx_FastGil_PyGILState_Ensure(void) {
  int current;
  PyThreadState *tcur;
  __Pyx_FastGIL_Remember0();
  tcur = __Pyx_FastGil_get_tcur();
  if (tcur == NULL) {
    // Uninitialized, need to initialize now.
    return PyGILState_Ensure();
  }
  current = tcur == __Pyx_PyThreadState_Current;
  if (current == 0) {
    PyEval_RestoreThread(tcur);
  }
  ++tcur->gilstate_counter;
  return current ? PyGILState_LOCKED : PyGILState_UNLOCKED;
}

static void __Pyx_FastGil_PyGILState_Release(PyGILState_STATE oldstate) {
  PyThreadState *tcur = __Pyx_FastGil_get_tcur();
  __Pyx_FastGIL_Forget0();
  if (tcur->gilstate_counter == 1) {
    // This is the last lock, do all the cleanup as well.
    PyGILState_Release(oldstate);
  } else {
    --tcur->gilstate_counter;
    if (oldstate == PyGILState_UNLOCKED) {
      PyEval_SaveThread();
    }
  }
}

static void __Pyx_FastGilFuncInit0(void) {
  /* Try to detect autoTLSkey. */
  int key;
  void* this_thread_state = (void*) PyGILState_GetThisThreadState();
  for (key = 0; key < 100; key++) {
    if (PyThread_get_key_value(key) == this_thread_state) {
      __Pyx_FastGil_autoTLSkey = key;
      break;
    }
  }
  if (__Pyx_FastGil_autoTLSkey != -1) {
    PyObject* capsule = NULL;
    PyObject* abi_module = NULL;
    __Pyx_PyGILState_Ensure = __Pyx_FastGil_PyGILState_Ensure;
    __Pyx_PyGILState_Release = __Pyx_FastGil_PyGILState_Release;
    __Pyx_FastGIL_Remember = __Pyx_FastGIL_Remember0;
    __Pyx_FastGIL_Forget = __Pyx_FastGIL_Forget0;
    capsule = PyCapsule_New(&__Pyx_FastGilFuncs, __Pyx_FastGIL_PyCapsule, NULL);
    if (capsule) {
        abi_module = __Pyx_PyImport_AddModuleRef(__Pyx_FastGIL_ABI_module);
        if (abi_module) {
          PyObject_SetAttrString(abi_module, __Pyx_FastGIL_PyCapsuleName, capsule);
          Py_DECREF(abi_module);
        }
    }
    Py_XDECREF(capsule);
  }
}

#else

static void __Pyx_FastGilFuncInit0(void) {
}

#endif

static void __Pyx_FastGilFuncInit(void) {
  struct __Pyx_FastGilVtab* shared = (struct __Pyx_FastGilVtab*)PyCapsule_Import(__Pyx_FastGIL_PyCapsule, 1);
  if (shared) {
    __Pyx_FastGilFuncs = *shared;
  } else {
   PyErr_Clear();
    __Pyx_FastGilFuncInit0();
  }
}

#endif

///////////////////// PretendToInitialize ////////////////////////

#ifdef __cplusplus
// In C++ a variable must actually be initialized to make returning
// it defined behaviour, and there doesn't seem to be a viable compiler trick to
// avoid that.
#include <type_traits>
template <typename T>
static void __Pyx_pretend_to_initialize(T* ptr) {
    // In C++11 we have enough introspection to work out which types it's actually
    // necessary to apply this to (non-trivial types will have been initialized by
    // the definition). Below C++11 just initialize everything.
#if __cplusplus > 201103L
    if ((std::is_trivially_default_constructible<T>::value))
#endif
        *ptr = T();
    (void)ptr;
}
#else
// For C,  taking an address of a variable is enough to make returning it
// defined behaviour.
static CYTHON_INLINE void __Pyx_pretend_to_initialize(void* ptr) { (void)ptr; }
#endif

///////////////////// UtilityCodePragmas /////////////////////////

#ifdef _MSC_VER
#pragma warning( push )
/* Warning 4127: conditional expression is constant
 * Cython uses constant conditional expressions to allow in inline functions to be optimized at
 * compile-time, so this warning is not useful
 */
#pragma warning( disable : 4127 )
#endif

///////////////////// UtilityCodePragmasEnd //////////////////////

#ifdef _MSC_VER
#pragma warning( pop )  /* undo whatever Cython has done to warnings */
#endif<|MERGE_RESOLUTION|>--- conflicted
+++ resolved
@@ -116,14 +116,11 @@
   #ifndef CYTHON_UPDATE_DESCRIPTOR_DOC
     #define CYTHON_UPDATE_DESCRIPTOR_DOC 0
   #endif
-<<<<<<< HEAD
   #ifndef CYTHON_USE_OWN_PREP_RERAISE_STAR
     #define CYTHON_USE_OWN_PREP_RERAISE_STAR 1
   #endif
-=======
   #undef CYTHON_USE_FREELISTS
   #define CYTHON_USE_FREELISTS 0
->>>>>>> a8b26e9a
 
 #elif defined(PYPY_VERSION)
   #define CYTHON_COMPILING_IN_PYPY 1
@@ -188,14 +185,11 @@
   #ifndef CYTHON_UPDATE_DESCRIPTOR_DOC
     #define CYTHON_UPDATE_DESCRIPTOR_DOC 0
   #endif
-<<<<<<< HEAD
   #ifndef CYTHON_USE_OWN_PREP_RERAISE_STAR
     #define CYTHON_USE_OWN_PREP_RERAISE_STAR 1
   #endif
-=======
   #undef CYTHON_USE_FREELISTS
   #define CYTHON_USE_FREELISTS 0
->>>>>>> a8b26e9a
 
 #elif defined(CYTHON_LIMITED_API)
   // EXPERIMENTAL !!
@@ -265,14 +259,11 @@
   #ifndef CYTHON_UPDATE_DESCRIPTOR_DOC
     #define CYTHON_UPDATE_DESCRIPTOR_DOC 0
   #endif
-<<<<<<< HEAD
   #ifndef CYTHON_USE_OWN_PREP_RERAISE_STAR
     #define CYTHON_USE_OWN_PREP_RERAISE_STAR 1
   #endif
-=======
   #undef CYTHON_USE_FREELISTS
   #define CYTHON_USE_FREELISTS 0
->>>>>>> a8b26e9a
 
 #elif defined(Py_GIL_DISABLED) || defined(Py_NOGIL)
   #define CYTHON_COMPILING_IN_PYPY 0
@@ -339,19 +330,17 @@
   #define CYTHON_USE_DICT_VERSIONS 0
   #undef CYTHON_USE_EXC_INFO_STACK
   #define CYTHON_USE_EXC_INFO_STACK 0
-<<<<<<< HEAD
+  #ifndef CYTHON_UPDATE_DESCRIPTOR_DOC
+    #define CYTHON_UPDATE_DESCRIPTOR_DOC 1
+  #endif
   #ifndef CYTHON_USE_OWN_PREP_RERAISE_STAR
     #define CYTHON_USE_OWN_PREP_RERAISE_STAR 1
-=======
-  #ifndef CYTHON_UPDATE_DESCRIPTOR_DOC
-    #define CYTHON_UPDATE_DESCRIPTOR_DOC 1
   #endif
   #ifndef CYTHON_USE_FREELISTS
     // TODO - we could probably enable CYTHON_USE_FREELISTS by default in future since
     // this is just a variant of cpython now, but we'd need to be very careful to make
     // them thread safe. Since it will probably work, let the user decide.
     #define CYTHON_USE_FREELISTS 0
->>>>>>> a8b26e9a
   #endif
 
 #else
@@ -445,15 +434,13 @@
   #ifndef CYTHON_UPDATE_DESCRIPTOR_DOC
     #define CYTHON_UPDATE_DESCRIPTOR_DOC 1
   #endif
-<<<<<<< HEAD
   #ifndef CYTHON_USE_OWN_PREP_RERAISE_STAR
     // Allow this to be overridden mainly to aid debugging of our internal
     // implementation
     #define CYTHON_USE_OWN_PREP_RERAISE_STAR (PY_VERSION_HEX < 0x030C00B2)
-=======
+  #endif
   #ifndef CYTHON_USE_FREELISTS
     #define CYTHON_USE_FREELISTS 1
->>>>>>> a8b26e9a
   #endif
 #endif
 
