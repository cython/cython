--- conflicted
+++ resolved
@@ -1115,45 +1115,37 @@
 #define __Pyx_PyLong_FromHash_t PyLong_FromSsize_t
 #define __Pyx_PyLong_AsHash_t   __Pyx_PyIndex_AsSsize_t
 
-<<<<<<< HEAD
+
 // backport of PyAsyncMethods from Py3.10 to older Py3.x versions
 #if PY_VERSION_HEX >= 0x030A00A3
-    // PyAsyncMethods in Py<3.10 lacks "am_send"
+  #if !CYTHON_USE_TYPE_SPECS
     #define __Pyx_PyAsyncMethodsStruct PyAsyncMethods
     #define __Pyx_SlotTpAsAsync(s) (&(s))
+  #endif
+    
     #define __Pyx_PySendResult PySendResult
     #define __Pyx_pyiter_sendfunc sendfunc
-    #define __Pyx_PyType_AsAsync(obj) (Py_TYPE(obj)->tp_as_async)
-#else
+#else
+    // PyAsyncMethods in Py<3.10 lacks "am_send"
+    typedef __Pyx_PySendResult (__Pyx_pyiter_sendfunc)(PyObject *iter, PyObject *value, PyObject **result);
+
+  #if !CYTHON_USE_TYPE_SPECS
     #define __Pyx_SlotTpAsAsync(s) ((PyAsyncMethods*)&(s))
-    #define __Pyx_PyType_AsAsync(obj) ((__Pyx_PyAsyncMethodsStruct*) (Py_TYPE(obj)->tp_as_async))
-
-    typedef __Pyx_PySendResult (*__Pyx_pyiter_sendfunc)(PyObject *iter, PyObject *value, PyObject **result);
-
-    typedef enum {
-        PYGEN_RETURN = 0,
-        PYGEN_ERROR = -1,
-        PYGEN_NEXT = 1,
-    } __Pyx_PySendResult;
-
-=======
-#if !CYTHON_USE_TYPE_SPECS
-// backport of PyAsyncMethods from Py3.10 to older Py3.x versions
-#if PY_VERSION_HEX >= 0x030A0000
-    #define __Pyx_PyAsyncMethodsStruct PyAsyncMethods
-    #define __Pyx_pyiter_sendfunc sendfunc
-#else
-    // __Pyx_pyiter_sendfunc is currently unused and just in for future compatibility
-    typedef void (*__Pyx_pyiter_sendfunc)(void);
->>>>>>> 480ade31
+
     typedef struct {
         unaryfunc am_await;
         unaryfunc am_aiter;
         unaryfunc am_anext;
         __Pyx_pyiter_sendfunc am_send;
     } __Pyx_PyAsyncMethodsStruct;
-#endif
-<<<<<<< HEAD
+  #endif
+
+    typedef enum {
+        PYGEN_RETURN = 0,
+        PYGEN_ERROR = -1,
+        PYGEN_NEXT = 1,
+    } __Pyx_PySendResult;
+#endif
 
 // Use a flag in Py < 3.10 to mark coroutines that have the "am_send" field.
 #if PY_VERSION_HEX < 0x030A00F0
@@ -1162,9 +1154,6 @@
     #define __Pyx_TPFLAGS_HAVE_AM_SEND (0)
 #endif
 
-=======
-#endif
->>>>>>> 480ade31
 
 /////////////// IncludeStructmemberH.proto ///////////////
 //@proto_block: utility_code_proto_before_types
