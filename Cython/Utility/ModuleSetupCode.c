/////////////// InitLimitedAPI ///////////////

#if defined(CYTHON_LIMITED_API) && 0  /* disabled: enabling Py_LIMITED_API needs more work */
  #ifndef Py_LIMITED_API
    #if CYTHON_LIMITED_API+0 > 0x03070000
      #define Py_LIMITED_API CYTHON_LIMITED_API
    #else
      #define Py_LIMITED_API 0x03070000
    #endif
  #endif
#endif


/////////////// CModulePreamble ///////////////

#include <stddef.h> /* For offsetof */
#ifndef offsetof
  #define offsetof(type, member) ( (size_t) & ((type*)0) -> member )
#endif

#if !defined(_WIN32) && !defined(WIN32) && !defined(MS_WINDOWS)
  #ifndef __stdcall
    #define __stdcall
  #endif
  #ifndef __cdecl
    #define __cdecl
  #endif
  #ifndef __fastcall
    #define __fastcall
  #endif
#endif

#ifndef DL_IMPORT
  #define DL_IMPORT(t) t
#endif
#ifndef DL_EXPORT
  #define DL_EXPORT(t) t
#endif

// For use in DL_IMPORT/DL_EXPORT macros.
#define __PYX_COMMA ,

#ifndef HAVE_LONG_LONG
  // CPython has required PY_LONG_LONG support for years, even if HAVE_LONG_LONG is not defined for us
  #define HAVE_LONG_LONG
#endif

#ifndef PY_LONG_LONG
  #define PY_LONG_LONG LONG_LONG
#endif

#ifndef Py_HUGE_VAL
  #define Py_HUGE_VAL HUGE_VAL
#endif

// For the limited API it often makes sense to use Py_LIMITED_API rather than PY_VERSION_HEX
// when doing version checks.
#define __PYX_LIMITED_VERSION_HEX PY_VERSION_HEX

#if defined(GRAALVM_PYTHON)
  /* For very preliminary testing purposes. Most variables are set the same as PyPy.
     The existence of this section does not imply that anything works or is even tested */
  // GRAALVM_PYTHON test comes before PyPy test because GraalPython unhelpfully defines PYPY_VERSION
  #define CYTHON_COMPILING_IN_PYPY 0
  #define CYTHON_COMPILING_IN_CPYTHON 0
  #define CYTHON_COMPILING_IN_LIMITED_API 0
  #define CYTHON_COMPILING_IN_GRAAL 1
  #define CYTHON_COMPILING_IN_NOGIL 0

  #undef CYTHON_USE_TYPE_SLOTS
  #define CYTHON_USE_TYPE_SLOTS 0
  #undef CYTHON_USE_TYPE_SPECS
  #define CYTHON_USE_TYPE_SPECS 0
  #undef CYTHON_USE_PYTYPE_LOOKUP
  #define CYTHON_USE_PYTYPE_LOOKUP 0
  #ifndef CYTHON_USE_ASYNC_SLOTS
    #define CYTHON_USE_ASYNC_SLOTS 1
  #endif
  #undef CYTHON_USE_PYLIST_INTERNALS
  #define CYTHON_USE_PYLIST_INTERNALS 0
  #undef CYTHON_USE_UNICODE_INTERNALS
  #define CYTHON_USE_UNICODE_INTERNALS 0
  #undef CYTHON_USE_UNICODE_WRITER
  #define CYTHON_USE_UNICODE_WRITER 0
  #undef CYTHON_USE_PYLONG_INTERNALS
  #define CYTHON_USE_PYLONG_INTERNALS 0
  #undef CYTHON_AVOID_BORROWED_REFS
  #define CYTHON_AVOID_BORROWED_REFS 1
  #undef CYTHON_ASSUME_SAFE_MACROS
  #define CYTHON_ASSUME_SAFE_MACROS 0
  #undef CYTHON_UNPACK_METHODS
  #define CYTHON_UNPACK_METHODS 0
  #undef CYTHON_FAST_THREAD_STATE
  #define CYTHON_FAST_THREAD_STATE 0
  #undef CYTHON_FAST_GIL
  #define CYTHON_FAST_GIL 0
  #undef CYTHON_METH_FASTCALL
  #define CYTHON_METH_FASTCALL 0
  #undef CYTHON_FAST_PYCALL
  #define CYTHON_FAST_PYCALL 0
  #ifndef CYTHON_PEP487_INIT_SUBCLASS
    #define CYTHON_PEP487_INIT_SUBCLASS 1
  #endif
  #undef CYTHON_PEP489_MULTI_PHASE_INIT
  #define CYTHON_PEP489_MULTI_PHASE_INIT 1
  #undef CYTHON_USE_MODULE_STATE
  #define CYTHON_USE_MODULE_STATE 0
  #undef CYTHON_USE_TP_FINALIZE
  #define CYTHON_USE_TP_FINALIZE 0
  #undef CYTHON_USE_DICT_VERSIONS
  #define CYTHON_USE_DICT_VERSIONS 0
  #undef CYTHON_USE_EXC_INFO_STACK
  #define CYTHON_USE_EXC_INFO_STACK 0
  #ifndef CYTHON_UPDATE_DESCRIPTOR_DOC
    #define CYTHON_UPDATE_DESCRIPTOR_DOC 0
  #endif

#elif defined(PYPY_VERSION)
  #define CYTHON_COMPILING_IN_PYPY 1
  #define CYTHON_COMPILING_IN_CPYTHON 0
  #define CYTHON_COMPILING_IN_LIMITED_API 0
  #define CYTHON_COMPILING_IN_GRAAL 0
  #define CYTHON_COMPILING_IN_NOGIL 0

  #undef CYTHON_USE_TYPE_SLOTS
  #define CYTHON_USE_TYPE_SLOTS 0
  #ifndef CYTHON_USE_TYPE_SPECS
    #define CYTHON_USE_TYPE_SPECS 0
  #endif
  #undef CYTHON_USE_PYTYPE_LOOKUP
  #define CYTHON_USE_PYTYPE_LOOKUP 0
  #ifndef CYTHON_USE_ASYNC_SLOTS
    #define CYTHON_USE_ASYNC_SLOTS 1
  #endif
  #undef CYTHON_USE_PYLIST_INTERNALS
  #define CYTHON_USE_PYLIST_INTERNALS 0
  #undef CYTHON_USE_UNICODE_INTERNALS
  #define CYTHON_USE_UNICODE_INTERNALS 0
  #undef CYTHON_USE_UNICODE_WRITER
  #define CYTHON_USE_UNICODE_WRITER 0
  #undef CYTHON_USE_PYLONG_INTERNALS
  #define CYTHON_USE_PYLONG_INTERNALS 0
  #undef CYTHON_AVOID_BORROWED_REFS
  #define CYTHON_AVOID_BORROWED_REFS 1
  #undef CYTHON_ASSUME_SAFE_MACROS
  #define CYTHON_ASSUME_SAFE_MACROS 0
  #undef CYTHON_UNPACK_METHODS
  #define CYTHON_UNPACK_METHODS 0
  #undef CYTHON_FAST_THREAD_STATE
  #define CYTHON_FAST_THREAD_STATE 0
  #undef CYTHON_FAST_GIL
  #define CYTHON_FAST_GIL 0
  #undef CYTHON_METH_FASTCALL
  #define CYTHON_METH_FASTCALL 0
  #undef CYTHON_FAST_PYCALL
  #define CYTHON_FAST_PYCALL 0
  #ifndef CYTHON_PEP487_INIT_SUBCLASS
    #define CYTHON_PEP487_INIT_SUBCLASS 1
  #endif
  #if PY_VERSION_HEX < 0x03090000
    #undef CYTHON_PEP489_MULTI_PHASE_INIT
    #define CYTHON_PEP489_MULTI_PHASE_INIT 0
  #elif !defined(CYTHON_PEP489_MULTI_PHASE_INIT)
    #define CYTHON_PEP489_MULTI_PHASE_INIT 1
  #endif
  #undef CYTHON_USE_MODULE_STATE
  #define CYTHON_USE_MODULE_STATE 0
  #ifndef CYTHON_USE_TP_FINALIZE
    #define CYTHON_USE_TP_FINALIZE (PYPY_VERSION_NUM >= 0x07030C00)
  #endif
  #undef CYTHON_USE_DICT_VERSIONS
  #define CYTHON_USE_DICT_VERSIONS 0
  #undef CYTHON_USE_EXC_INFO_STACK
  #define CYTHON_USE_EXC_INFO_STACK 0
  #ifndef CYTHON_UPDATE_DESCRIPTOR_DOC
    #define CYTHON_UPDATE_DESCRIPTOR_DOC 0
  #endif

#elif defined(CYTHON_LIMITED_API)
  // EXPERIMENTAL !!
  #ifdef Py_LIMITED_API
    #undef __PYX_LIMITED_VERSION_HEX
    #define __PYX_LIMITED_VERSION_HEX Py_LIMITED_API
  #endif
  #define CYTHON_COMPILING_IN_PYPY 0
  #define CYTHON_COMPILING_IN_CPYTHON 0
  #define CYTHON_COMPILING_IN_LIMITED_API 1
  #define CYTHON_COMPILING_IN_GRAAL 0
  #define CYTHON_COMPILING_IN_NOGIL 0

  // CYTHON_CLINE_IN_TRACEBACK is currently disabled for the Limited API
  #undef CYTHON_CLINE_IN_TRACEBACK
  #define CYTHON_CLINE_IN_TRACEBACK 0

  #undef CYTHON_USE_TYPE_SLOTS
  #define CYTHON_USE_TYPE_SLOTS 0
  #undef CYTHON_USE_TYPE_SPECS
  #define CYTHON_USE_TYPE_SPECS 1
  #undef CYTHON_USE_PYTYPE_LOOKUP
  #define CYTHON_USE_PYTYPE_LOOKUP 0
  #undef CYTHON_USE_ASYNC_SLOTS
  #define CYTHON_USE_ASYNC_SLOTS 0
  #undef CYTHON_USE_PYLIST_INTERNALS
  #define CYTHON_USE_PYLIST_INTERNALS 0
  #undef CYTHON_USE_UNICODE_INTERNALS
  #define CYTHON_USE_UNICODE_INTERNALS 0
  #ifndef CYTHON_USE_UNICODE_WRITER
    #define CYTHON_USE_UNICODE_WRITER 0
  #endif
  #undef CYTHON_USE_PYLONG_INTERNALS
  #define CYTHON_USE_PYLONG_INTERNALS 0
  #ifndef CYTHON_AVOID_BORROWED_REFS
    #define CYTHON_AVOID_BORROWED_REFS 0
  #endif
  #undef CYTHON_ASSUME_SAFE_MACROS
  #define CYTHON_ASSUME_SAFE_MACROS 0
  #undef CYTHON_UNPACK_METHODS
  #define CYTHON_UNPACK_METHODS 0
  #undef CYTHON_FAST_THREAD_STATE
  #define CYTHON_FAST_THREAD_STATE 0
  #undef CYTHON_FAST_GIL
  #define CYTHON_FAST_GIL 0
  #undef CYTHON_METH_FASTCALL
  #define CYTHON_METH_FASTCALL 0
  #undef CYTHON_FAST_PYCALL
  #define CYTHON_FAST_PYCALL 0
  #ifndef CYTHON_PEP487_INIT_SUBCLASS
    #define CYTHON_PEP487_INIT_SUBCLASS 1
  #endif
  #undef CYTHON_PEP489_MULTI_PHASE_INIT
  #define CYTHON_PEP489_MULTI_PHASE_INIT 0
  #undef CYTHON_USE_MODULE_STATE
  #define CYTHON_USE_MODULE_STATE 1
  #ifndef CYTHON_USE_TP_FINALIZE
    // PyObject_CallFinalizerFromDealloc is missing and not easily replaced
    #define CYTHON_USE_TP_FINALIZE 0
  #endif
  #undef CYTHON_USE_DICT_VERSIONS
  #define CYTHON_USE_DICT_VERSIONS 0
  #undef CYTHON_USE_EXC_INFO_STACK
  #define CYTHON_USE_EXC_INFO_STACK 0
  #ifndef CYTHON_UPDATE_DESCRIPTOR_DOC
    #define CYTHON_UPDATE_DESCRIPTOR_DOC 0
  #endif

#elif defined(PY_NOGIL)
  #define CYTHON_COMPILING_IN_PYPY 0
  #define CYTHON_COMPILING_IN_CPYTHON 0
  #define CYTHON_COMPILING_IN_LIMITED_API 0
  #define CYTHON_COMPILING_IN_GRAAL 0
  #define CYTHON_COMPILING_IN_NOGIL 1

  #ifndef CYTHON_USE_TYPE_SLOTS
    #define CYTHON_USE_TYPE_SLOTS 1
  #endif
  #undef CYTHON_USE_PYTYPE_LOOKUP
  #define CYTHON_USE_PYTYPE_LOOKUP 0
  #ifndef CYTHON_USE_ASYNC_SLOTS
    #define CYTHON_USE_ASYNC_SLOTS 1
  #endif
  #undef CYTHON_USE_PYLIST_INTERNALS
  #define CYTHON_USE_PYLIST_INTERNALS 0
  #ifndef CYTHON_USE_UNICODE_INTERNALS
    #define CYTHON_USE_UNICODE_INTERNALS 1
  #endif
  #undef CYTHON_USE_UNICODE_WRITER
  #define CYTHON_USE_UNICODE_WRITER 0
  #undef CYTHON_USE_PYLONG_INTERNALS
  #define CYTHON_USE_PYLONG_INTERNALS 0
  #ifndef CYTHON_AVOID_BORROWED_REFS
    #define CYTHON_AVOID_BORROWED_REFS 0
  #endif
  #ifndef CYTHON_ASSUME_SAFE_MACROS
    #define CYTHON_ASSUME_SAFE_MACROS 1
  #endif
  #ifndef CYTHON_UNPACK_METHODS
    #define CYTHON_UNPACK_METHODS 1
  #endif
  #undef CYTHON_FAST_THREAD_STATE
  #define CYTHON_FAST_THREAD_STATE 0
  #undef CYTHON_FAST_PYCALL
  #define CYTHON_FAST_PYCALL 0
  #ifndef CYTHON_PEP489_MULTI_PHASE_INIT
    #define CYTHON_PEP489_MULTI_PHASE_INIT 1
  #endif
  #ifndef CYTHON_USE_TP_FINALIZE
    #define CYTHON_USE_TP_FINALIZE 1
  #endif
  #undef CYTHON_USE_DICT_VERSIONS
  #define CYTHON_USE_DICT_VERSIONS 0
  #undef CYTHON_USE_EXC_INFO_STACK
  #define CYTHON_USE_EXC_INFO_STACK 0

#else
  #define CYTHON_COMPILING_IN_PYPY 0
  #define CYTHON_COMPILING_IN_CPYTHON 1
  #define CYTHON_COMPILING_IN_LIMITED_API 0
  #define CYTHON_COMPILING_IN_GRAAL 0
  #define CYTHON_COMPILING_IN_NOGIL 0

  #ifndef CYTHON_USE_TYPE_SLOTS
    #define CYTHON_USE_TYPE_SLOTS 1
  #endif
  #ifndef CYTHON_USE_TYPE_SPECS
    #define CYTHON_USE_TYPE_SPECS 0
  #endif
  #ifndef CYTHON_USE_PYTYPE_LOOKUP
    #define CYTHON_USE_PYTYPE_LOOKUP 1
  #endif
  #ifndef CYTHON_USE_ASYNC_SLOTS
    #define CYTHON_USE_ASYNC_SLOTS 1
  #endif
  #ifndef CYTHON_USE_PYLONG_INTERNALS
    #define CYTHON_USE_PYLONG_INTERNALS 1
  #endif
  #ifndef CYTHON_USE_PYLIST_INTERNALS
    #define CYTHON_USE_PYLIST_INTERNALS 1
  #endif
  #ifndef CYTHON_USE_UNICODE_INTERNALS
    #define CYTHON_USE_UNICODE_INTERNALS 1
  #endif
  #if PY_VERSION_HEX >= 0x030B00A2
    // Python 3.11a2 hid _PyLong_FormatAdvancedWriter and _PyFloat_FormatAdvancedWriter
    // therefore disable unicode writer until a better alternative appears
    #undef CYTHON_USE_UNICODE_WRITER
    #define CYTHON_USE_UNICODE_WRITER 0
  #elif !defined(CYTHON_USE_UNICODE_WRITER)
    #define CYTHON_USE_UNICODE_WRITER 1
  #endif
  // CYTHON_AVOID_BORROWED_REFS - Avoid borrowed references and always request owned references directly instead.
  #ifndef CYTHON_AVOID_BORROWED_REFS
    #define CYTHON_AVOID_BORROWED_REFS 0
  #endif
  // CYTHON_ASSUME_SAFE_MACROS - Assume that macro calls do not fail and do not raise exceptions.
  #ifndef CYTHON_ASSUME_SAFE_MACROS
    #define CYTHON_ASSUME_SAFE_MACROS 1
  #endif
  #ifndef CYTHON_UNPACK_METHODS
    #define CYTHON_UNPACK_METHODS 1
  #endif
  #ifndef CYTHON_FAST_THREAD_STATE
    #define CYTHON_FAST_THREAD_STATE 1
  #endif
  #ifndef CYTHON_FAST_GIL
    // FIXME: FastGIL can probably be supported also in CPython 3.12 but needs to be adapted.
    // The gain is unclear, however, since the GIL handling itself became faster in recent CPython versions.
    #define CYTHON_FAST_GIL (PY_VERSION_HEX < 0x030C00A6)
  #endif
  #ifndef CYTHON_METH_FASTCALL
    // CPython 3.6 introduced METH_FASTCALL but with slightly different
    // semantics. It became stable starting from CPython 3.7.
    #define CYTHON_METH_FASTCALL 1
  #endif
  #ifndef CYTHON_FAST_PYCALL
    #define CYTHON_FAST_PYCALL 1
  #endif
  #ifndef CYTHON_PEP487_INIT_SUBCLASS
    #define CYTHON_PEP487_INIT_SUBCLASS 1
  #endif
  #ifndef CYTHON_PEP489_MULTI_PHASE_INIT
    #define CYTHON_PEP489_MULTI_PHASE_INIT 1
  #endif
  // CYTHON_USE_MODULE_STATE - Use a module state/globals struct tied to the module object.
  #ifndef CYTHON_USE_MODULE_STATE
    // EXPERIMENTAL !!
    #define CYTHON_USE_MODULE_STATE 0
  #endif
  #ifndef CYTHON_USE_TP_FINALIZE
    #define CYTHON_USE_TP_FINALIZE 1
  #endif
  #ifndef CYTHON_USE_DICT_VERSIONS
    // Python 3.12a5 deprecated "ma_version_tag"
    #define CYTHON_USE_DICT_VERSIONS  (PY_VERSION_HEX < 0x030C00A5)
  #endif
  #ifndef CYTHON_USE_EXC_INFO_STACK
    #define CYTHON_USE_EXC_INFO_STACK 1
  #endif
  #ifndef CYTHON_UPDATE_DESCRIPTOR_DOC
    #define CYTHON_UPDATE_DESCRIPTOR_DOC 1
  #endif
#endif

#ifndef CYTHON_FAST_PYCCALL
#define CYTHON_FAST_PYCCALL  CYTHON_FAST_PYCALL
#endif

#ifndef CYTHON_VECTORCALL
#define CYTHON_VECTORCALL  (CYTHON_FAST_PYCCALL && PY_VERSION_HEX >= 0x030800B1)
#endif

/* Whether to use METH_FASTCALL with a fake backported implementation of vectorcall */
#define CYTHON_BACKPORT_VECTORCALL (CYTHON_METH_FASTCALL && PY_VERSION_HEX < 0x030800B1)

#if CYTHON_USE_PYLONG_INTERNALS
  /* These short defines from the PyLong header can easily conflict with other code */
  #undef SHIFT
  #undef BASE
  #undef MASK
  /* Compile-time sanity check that these are indeed equal.  Github issue #2670. */
  #ifdef SIZEOF_VOID_P
    enum { __pyx_check_sizeof_voidp = 1 / (int)(SIZEOF_VOID_P == sizeof(void*)) };
  #endif
#endif

#ifndef __has_attribute
  #define __has_attribute(x) 0
#endif

#ifndef __has_cpp_attribute
  #define __has_cpp_attribute(x) 0
#endif

// restrict
#ifndef CYTHON_RESTRICT
  #if defined(__GNUC__)
    #define CYTHON_RESTRICT __restrict__
  #elif defined(_MSC_VER) && _MSC_VER >= 1400
    #define CYTHON_RESTRICT __restrict
  #elif defined (__STDC_VERSION__) && __STDC_VERSION__ >= 199901L
    #define CYTHON_RESTRICT restrict
  #else
    #define CYTHON_RESTRICT
  #endif
#endif

// unused attribute
#ifndef CYTHON_UNUSED
  #if defined(__cplusplus)
    /* for clang __has_cpp_attribute(maybe_unused) is true even before C++17
     * but leads to warnings with -pedantic, since it is a C++17 feature */
    #if ((defined(_MSVC_LANG) && _MSVC_LANG >= 201703L) || __cplusplus >= 201703L)
      #if __has_cpp_attribute(maybe_unused)
        #define CYTHON_UNUSED [[maybe_unused]]
      #endif
    #endif
  #endif
#endif
#ifndef CYTHON_UNUSED
# if defined(__GNUC__)
#   if !(defined(__cplusplus)) || (__GNUC__ > 3 || (__GNUC__ == 3 && __GNUC_MINOR__ >= 4))
#     define CYTHON_UNUSED __attribute__ ((__unused__))
#   else
#     define CYTHON_UNUSED
#   endif
# elif defined(__ICC) || (defined(__INTEL_COMPILER) && !defined(_MSC_VER))
#   define CYTHON_UNUSED __attribute__ ((__unused__))
# else
#   define CYTHON_UNUSED
# endif
#endif

#ifndef CYTHON_UNUSED_VAR
#  if defined(__cplusplus)
     template<class T> void CYTHON_UNUSED_VAR( const T& ) { }
#  else
#    define CYTHON_UNUSED_VAR(x) (void)(x)
#  endif
#endif

#ifndef CYTHON_MAYBE_UNUSED_VAR
  #define CYTHON_MAYBE_UNUSED_VAR(x) CYTHON_UNUSED_VAR(x)
#endif

#ifndef CYTHON_NCP_UNUSED
# if CYTHON_COMPILING_IN_CPYTHON
#  define CYTHON_NCP_UNUSED
# else
#  define CYTHON_NCP_UNUSED CYTHON_UNUSED
# endif
#endif

#ifndef CYTHON_USE_CPP_STD_MOVE
  // msvc doesn't set __cplusplus to a useful value
  #if defined(__cplusplus) && ( \
    __cplusplus >= 201103L || (defined(_MSC_VER) && _MSC_VER >= 1600))
    #define CYTHON_USE_CPP_STD_MOVE 1
  #else
    #define CYTHON_USE_CPP_STD_MOVE 0
  #endif
#endif

#define __Pyx_void_to_None(void_result) ((void)(void_result), Py_INCREF(Py_None), Py_None)

#ifdef _MSC_VER
    #ifndef _MSC_STDINT_H_
        #if _MSC_VER < 1300
            typedef unsigned char     uint8_t;
            typedef unsigned short    uint16_t;
            typedef unsigned int      uint32_t;
        #else
            typedef unsigned __int8   uint8_t;
            typedef unsigned __int16  uint16_t;
            typedef unsigned __int32  uint32_t;
        #endif
    #endif
    #if _MSC_VER < 1300
        #ifdef _WIN64
            typedef unsigned long long  __pyx_uintptr_t;
        #else
            typedef unsigned int        __pyx_uintptr_t;
        #endif
    #else
        #ifdef _WIN64
            typedef unsigned __int64    __pyx_uintptr_t;
        #else
            typedef unsigned __int32    __pyx_uintptr_t;
        #endif
    #endif
#else
    #include <stdint.h>
    typedef uintptr_t  __pyx_uintptr_t;
#endif


#ifndef CYTHON_FALLTHROUGH
  #if defined(__cplusplus)
    /* for clang __has_cpp_attribute(fallthrough) is true even before C++17
     * but leads to warnings with -pedantic, since it is a C++17 feature */
    #if ((defined(_MSVC_LANG) && _MSVC_LANG >= 201703L) || __cplusplus >= 201703L)
      #if __has_cpp_attribute(fallthrough)
        #define CYTHON_FALLTHROUGH [[fallthrough]]
      #endif
    #endif

    #ifndef CYTHON_FALLTHROUGH
      #if __has_cpp_attribute(clang::fallthrough)
        #define CYTHON_FALLTHROUGH [[clang::fallthrough]]
      #elif __has_cpp_attribute(gnu::fallthrough)
        #define CYTHON_FALLTHROUGH [[gnu::fallthrough]]
      #endif
    #endif
  #endif

  #ifndef CYTHON_FALLTHROUGH
    #if __has_attribute(fallthrough)
      #define CYTHON_FALLTHROUGH __attribute__((fallthrough))
    #else
      #define CYTHON_FALLTHROUGH
    #endif
  #endif

  #if defined(__clang__) && defined(__apple_build_version__)
    #if __apple_build_version__ < 7000000 /* Xcode < 7.0 */
      #undef  CYTHON_FALLTHROUGH
      #define CYTHON_FALLTHROUGH
    #endif
  #endif
#endif

#ifdef __cplusplus
  template <typename T>
  struct __PYX_IS_UNSIGNED_IMPL {static const bool value = T(0) < T(-1);};
  #define __PYX_IS_UNSIGNED(type) (__PYX_IS_UNSIGNED_IMPL<type>::value)
#else
  #define __PYX_IS_UNSIGNED(type) (((type)-1) > 0)
#endif

#if CYTHON_COMPILING_IN_PYPY == 1
  #define __PYX_NEED_TP_PRINT_SLOT  (PY_VERSION_HEX >= 0x030800b4 && PY_VERSION_HEX < 0x030A0000)
#else
  #define __PYX_NEED_TP_PRINT_SLOT  (PY_VERSION_HEX >= 0x030800b4 && PY_VERSION_HEX < 0x03090000)
#endif
// reinterpret

// TODO: refactor existing code to use those macros
#define __PYX_REINTERPRET_FUNCION(func_pointer, other_pointer) ((func_pointer)(void(*)(void))(other_pointer))
// #define __PYX_REINTERPRET_POINTER(pointer_type, pointer) ((pointer_type)(void *)(pointer))
// #define __PYX_RUNTIME_REINTERPRET(type, var) (*(type *)(&var))


/////////////// CInitCode ///////////////

// inline attribute
#ifndef CYTHON_INLINE
  #if defined(__clang__)
    #define CYTHON_INLINE __inline__ __attribute__ ((__unused__))
  #elif defined(__GNUC__)
    #define CYTHON_INLINE __inline__
  #elif defined(_MSC_VER)
    #define CYTHON_INLINE __inline
  #elif defined (__STDC_VERSION__) && __STDC_VERSION__ >= 199901L
    #define CYTHON_INLINE inline
  #else
    #define CYTHON_INLINE
  #endif
#endif


/////////////// CppInitCode ///////////////

#ifndef __cplusplus
  #error "Cython files generated with the C++ option must be compiled with a C++ compiler."
#endif

// inline attribute
#ifndef CYTHON_INLINE
  #if defined(__clang__)
    #define CYTHON_INLINE __inline__ __attribute__ ((__unused__))
  #else
    #define CYTHON_INLINE inline
  #endif
#endif

// Work around clang bug https://stackoverflow.com/questions/21847816/c-invoke-nested-template-class-destructor
template<typename T>
void __Pyx_call_destructor(T& x) {
    x.~T();
}

// Used for temporary variables of "reference" type.
template<typename T>
class __Pyx_FakeReference {
  public:
    __Pyx_FakeReference() : ptr(NULL) { }
    // __Pyx_FakeReference(T& ref) : ptr(&ref) { }
    // Const version needed as Cython doesn't know about const overloads (e.g. for stl containers).
    __Pyx_FakeReference(const T& ref) : ptr(const_cast<T*>(&ref)) { }
    T *operator->() { return ptr; }
    T *operator&() { return ptr; }
    operator T&() { return *ptr; }
    // TODO(robertwb): Delegate all operators (or auto-generate unwrapping code where needed).
    template<typename U> bool operator ==(const U& other) const { return *ptr == other; }
    template<typename U> bool operator !=(const U& other) const { return *ptr != other; }
    template<typename U> bool operator==(const __Pyx_FakeReference<U>& other) const { return *ptr == *other.ptr; }
    template<typename U> bool operator!=(const __Pyx_FakeReference<U>& other) const { return *ptr != *other.ptr; }
  private:
    T *ptr;
};


/////////////// PythonCompatibility.proto ///////////////

#define __PYX_BUILD_PY_SSIZE_T "n"
#define CYTHON_FORMAT_SSIZE_T "z"

<<<<<<< HEAD
=======
// TODO: remove this block
#define __Pyx_BUILTIN_MODULE_NAME "builtins"
#define __Pyx_DefaultClassType PyType_Type

>>>>>>> 62b04e5f
#if CYTHON_COMPILING_IN_LIMITED_API
    // Cython uses these constants but they are not available in the limited API.
    // Therefore define them as static variables and look them up at module init
    #ifndef CO_OPTIMIZED
    static int CO_OPTIMIZED;
    #endif
    #ifndef CO_NEWLOCALS
    static int CO_NEWLOCALS;
    #endif
    #ifndef CO_VARARGS
    static int CO_VARARGS;
    #endif
    #ifndef CO_VARKEYWORDS
    static int CO_VARKEYWORDS;
    #endif
    #ifndef CO_ASYNC_GENERATOR
    static int CO_ASYNC_GENERATOR;
    #endif
    #ifndef CO_GENERATOR
    static int CO_GENERATOR;
    #endif
    #ifndef CO_COROUTINE
    static int CO_COROUTINE;
    #endif
#else
    #ifndef CO_COROUTINE
      #define CO_COROUTINE 0x80
    #endif
    #ifndef CO_ASYNC_GENERATOR
      #define CO_ASYNC_GENERATOR 0x200
    #endif
#endif
static int __Pyx_init_co_variables(void); /* proto */

#if PY_MAJOR_VERSION < 3
  #define __Pyx_BUILTIN_MODULE_NAME "__builtin__"
  #define __Pyx_DefaultClassType PyClass_Type
  #define __Pyx_PyCode_New(a, p, k, l, s, f, code, c, n, v, fv, cell, fn, name, fline, lnos) \
          PyCode_New(a+k, l, s, f, code, c, n, v, fv, cell, fn, name, fline, lnos)
#else
  #define __Pyx_BUILTIN_MODULE_NAME "builtins"
  #define __Pyx_DefaultClassType PyType_Type
#if CYTHON_COMPILING_IN_LIMITED_API || PY_VERSION_HEX >= 0x030B0000
  #if CYTHON_COMPILING_IN_LIMITED_API
    // Note that the limited API doesn't know about PyCodeObject, so the type of this
    // is PyObject (unlike for the main API)
    static PyObject*
  #else
    static PyCodeObject*
  #endif
        __Pyx_PyCode_New(int a, int p, int k, int l, int s, int f,
                         PyObject *code, PyObject *c, PyObject* n, PyObject *v,
                         PyObject *fv, PyObject *cell, PyObject* fn,
                         PyObject *name, int fline, PyObject *lnos); /* proto */
#elif PY_VERSION_HEX >= 0x030800B2 && !CYTHON_COMPILING_IN_PYPY
  #define __Pyx_PyCode_New(a, p, k, l, s, f, code, c, n, v, fv, cell, fn, name, fline, lnos) \
          PyCode_NewWithPosOnlyArgs(a, p, k, l, s, f, code, c, n, v, fv, cell, fn, name, fline, lnos)
#else
  #define __Pyx_PyCode_New(a, p, k, l, s, f, code, c, n, v, fv, cell, fn, name, fline, lnos) \
          PyCode_New(a, k, l, s, f, code, c, n, v, fv, cell, fn, name, fline, lnos)
#endif

#if PY_VERSION_HEX >= 0x030900A4 || defined(Py_IS_TYPE)
  #define __Pyx_IS_TYPE(ob, type) Py_IS_TYPE(ob, type)
#else
  #define __Pyx_IS_TYPE(ob, type) (((const PyObject*)ob)->ob_type == (type))
#endif

#if PY_VERSION_HEX >= 0x030A00B1 || defined(Py_Is)
  #define __Pyx_Py_Is(x, y)  Py_Is(x, y)
#else
  #define __Pyx_Py_Is(x, y) ((x) == (y))
#endif
#if PY_VERSION_HEX >= 0x030A00B1 || defined(Py_IsNone)
  #define __Pyx_Py_IsNone(ob) Py_IsNone(ob)
#else
  #define __Pyx_Py_IsNone(ob) __Pyx_Py_Is((ob), Py_None)
#endif
#if PY_VERSION_HEX >= 0x030A00B1 || defined(Py_IsTrue)
  #define __Pyx_Py_IsTrue(ob) Py_IsTrue(ob)
#else
  #define __Pyx_Py_IsTrue(ob) __Pyx_Py_Is((ob), Py_True)
#endif
#if PY_VERSION_HEX >= 0x030A00B1 || defined(Py_IsFalse)
  #define __Pyx_Py_IsFalse(ob) Py_IsFalse(ob)
#else
  #define __Pyx_Py_IsFalse(ob) __Pyx_Py_Is((ob), Py_False)
#endif
#define __Pyx_NoneAsNull(obj)  (__Pyx_Py_IsNone(obj) ? NULL : (obj))

#if PY_VERSION_HEX >= 0x030900F0 && !CYTHON_COMPILING_IN_PYPY
  #define __Pyx_PyObject_GC_IsFinalized(o) PyObject_GC_IsFinalized(o)
#else
  #define __Pyx_PyObject_GC_IsFinalized(o) _PyGC_FINALIZED(o)
#endif

#ifndef Py_TPFLAGS_CHECKTYPES
  #define Py_TPFLAGS_CHECKTYPES 0
#endif
#ifndef Py_TPFLAGS_HAVE_INDEX
  #define Py_TPFLAGS_HAVE_INDEX 0
#endif
#ifndef Py_TPFLAGS_HAVE_NEWBUFFER
  #define Py_TPFLAGS_HAVE_NEWBUFFER 0
#endif
#ifndef Py_TPFLAGS_HAVE_FINALIZE
  #define Py_TPFLAGS_HAVE_FINALIZE 0
#endif
#ifndef Py_TPFLAGS_SEQUENCE
  #define Py_TPFLAGS_SEQUENCE 0
#endif
#ifndef Py_TPFLAGS_MAPPING
  #define Py_TPFLAGS_MAPPING 0
#endif

#ifndef METH_STACKLESS
  // already defined for Stackless Python (all versions) and C-Python >= 3.7
  // value if defined: Stackless Python < 3.6: 0x80 else 0x100
  #define METH_STACKLESS 0
#endif
#ifndef METH_FASTCALL
  // new in CPython 3.6, but changed in 3.7 - see
  // positional-only parameters:
  //   https://bugs.python.org/issue29464
  // const args:
  //   https://bugs.python.org/issue32240
  #ifndef METH_FASTCALL
     #define METH_FASTCALL 0x80
  #endif
  typedef PyObject *(*__Pyx_PyCFunctionFast) (PyObject *self, PyObject *const *args, Py_ssize_t nargs);
  // new in CPython 3.7, used to be old signature of _PyCFunctionFast() in 3.6
  typedef PyObject *(*__Pyx_PyCFunctionFastWithKeywords) (PyObject *self, PyObject *const *args,
                                                          Py_ssize_t nargs, PyObject *kwnames);
#else
  #define __Pyx_PyCFunctionFast _PyCFunctionFast
  #define __Pyx_PyCFunctionFastWithKeywords _PyCFunctionFastWithKeywords
#endif

#if CYTHON_METH_FASTCALL
  #define __Pyx_METH_FASTCALL METH_FASTCALL
  #define __Pyx_PyCFunction_FastCall __Pyx_PyCFunctionFast
  #define __Pyx_PyCFunction_FastCallWithKeywords __Pyx_PyCFunctionFastWithKeywords
#else
  #define __Pyx_METH_FASTCALL METH_VARARGS
  #define __Pyx_PyCFunction_FastCall PyCFunction
  #define __Pyx_PyCFunction_FastCallWithKeywords PyCFunctionWithKeywords
#endif

#if CYTHON_VECTORCALL
  #define __pyx_vectorcallfunc vectorcallfunc
  #define __Pyx_PY_VECTORCALL_ARGUMENTS_OFFSET  PY_VECTORCALL_ARGUMENTS_OFFSET
  #define __Pyx_PyVectorcall_NARGS(n)  PyVectorcall_NARGS((size_t)(n))
#elif CYTHON_BACKPORT_VECTORCALL
  typedef PyObject *(*__pyx_vectorcallfunc)(PyObject *callable, PyObject *const *args,
                                            size_t nargsf, PyObject *kwnames);
  #define __Pyx_PY_VECTORCALL_ARGUMENTS_OFFSET  ((size_t)1 << (8 * sizeof(size_t) - 1))
  #define __Pyx_PyVectorcall_NARGS(n)  ((Py_ssize_t)(((size_t)(n)) & ~__Pyx_PY_VECTORCALL_ARGUMENTS_OFFSET))
#else
  #define __Pyx_PY_VECTORCALL_ARGUMENTS_OFFSET  0
  #define __Pyx_PyVectorcall_NARGS(n)  ((Py_ssize_t)(n))
#endif

// These PyCFunction related macros get redefined in CythonFunction.c.
// We need our own copies because the inline functions in CPython have a type-check assert
// that breaks with a CyFunction in debug mode.
#if PY_VERSION_HEX >= 0x030900B1
#define __Pyx_PyCFunction_CheckExact(func)  PyCFunction_CheckExact(func)
#else
#define __Pyx_PyCFunction_CheckExact(func)  PyCFunction_Check(func)
#endif
#define __Pyx_CyOrPyCFunction_Check(func)  PyCFunction_Check(func)

#if CYTHON_COMPILING_IN_CPYTHON
#define __Pyx_CyOrPyCFunction_GET_FUNCTION(func)  (((PyCFunctionObject*)(func))->m_ml->ml_meth)
#elif !CYTHON_COMPILING_IN_LIMITED_API
// It's probably easier for non-CPythons to support PyCFunction_GET_FUNCTION() than the object struct layout.
#define __Pyx_CyOrPyCFunction_GET_FUNCTION(func)  PyCFunction_GET_FUNCTION(func)
// Unused in CYTHON_COMPILING_IN_LIMITED_API.
#endif
#if CYTHON_COMPILING_IN_CPYTHON
#define __Pyx_CyOrPyCFunction_GET_FLAGS(func)  (((PyCFunctionObject*)(func))->m_ml->ml_flags)
static CYTHON_INLINE PyObject* __Pyx_CyOrPyCFunction_GET_SELF(PyObject *func) {
    return (__Pyx_CyOrPyCFunction_GET_FLAGS(func) & METH_STATIC) ? NULL : ((PyCFunctionObject*)func)->m_self;
}
// Only used if CYTHON_COMPILING_IN_CPYTHON.
#endif
static CYTHON_INLINE int __Pyx__IsSameCFunction(PyObject *func, void *cfunc) {
#if CYTHON_COMPILING_IN_LIMITED_API
    return PyCFunction_Check(func) && PyCFunction_GetFunction(func) == (PyCFunction) cfunc;
#else
    return PyCFunction_Check(func) && PyCFunction_GET_FUNCTION(func) == (PyCFunction) cfunc;
#endif
}
#define __Pyx_IsSameCFunction(func, cfunc)   __Pyx__IsSameCFunction(func, cfunc)

// PEP-573: PyCFunction holds reference to defining class (PyCMethodObject)
#if __PYX_LIMITED_VERSION_HEX < 0x030900B1
  #define __Pyx_PyType_FromModuleAndSpec(m, s, b)  ((void)m, PyType_FromSpecWithBases(s, b))
  typedef PyObject *(*__Pyx_PyCMethod)(PyObject *, PyTypeObject *, PyObject *const *, size_t, PyObject *);
#else
  #define __Pyx_PyType_FromModuleAndSpec(m, s, b)  PyType_FromModuleAndSpec(m, s, b)
  #define __Pyx_PyCMethod  PyCMethod
#endif
#ifndef METH_METHOD
  #define METH_METHOD 0x200
#endif

#if CYTHON_COMPILING_IN_PYPY && !defined(PyObject_Malloc)
  #define PyObject_Malloc(s)   PyMem_Malloc(s)
  #define PyObject_Free(p)     PyMem_Free(p)
  #define PyObject_Realloc(p)  PyMem_Realloc(p)
#endif

#if CYTHON_COMPILING_IN_LIMITED_API
  #define __Pyx_PyCode_HasFreeVars(co)  (PyCode_GetNumFree(co) > 0)
  #define __Pyx_PyFrame_SetLineNumber(frame, lineno)
#else
  #define __Pyx_PyCode_HasFreeVars(co)  (PyCode_GetNumFree(co) > 0)
  #define __Pyx_PyFrame_SetLineNumber(frame, lineno)  (frame)->f_lineno = (lineno)
#endif

#if CYTHON_COMPILING_IN_LIMITED_API
  #define __Pyx_PyThreadState_Current PyThreadState_Get()
#elif !CYTHON_FAST_THREAD_STATE
  #define __Pyx_PyThreadState_Current PyThreadState_GET()
#elif PY_VERSION_HEX >= 0x030d00A1
  #define __Pyx_PyThreadState_Current PyThreadState_GetUnchecked()
#else
  #define __Pyx_PyThreadState_Current _PyThreadState_UncheckedGet()
#endif

#if CYTHON_COMPILING_IN_LIMITED_API
static CYTHON_INLINE void *__Pyx_PyModule_GetState(PyObject *op)
{
    void *result;

    result = PyModule_GetState(op);
    if (!result)
        Py_FatalError("Couldn't find the module state");
    return result;
}
#endif

#define __Pyx_PyObject_GetSlot(obj, name, func_ctype)  __Pyx_PyType_GetSlot(Py_TYPE(obj), name, func_ctype)
#if CYTHON_COMPILING_IN_LIMITED_API
  #define __Pyx_PyType_GetSlot(type, name, func_ctype)  ((func_ctype) PyType_GetSlot((type), Py_##name))
#else
  #define __Pyx_PyType_GetSlot(type, name, func_ctype)  ((type)->name)
#endif

#if CYTHON_COMPILING_IN_CPYTHON && PY_VERSION_HEX < 0x030d0000 || defined(_PyDict_NewPresized)
#define __Pyx_PyDict_NewPresized(n)  ((n <= 8) ? PyDict_New() : _PyDict_NewPresized(n))
#else
#define __Pyx_PyDict_NewPresized(n)  PyDict_New()
#endif

#define __Pyx_PyNumber_Divide(x,y)         PyNumber_TrueDivide(x,y)
#define __Pyx_PyNumber_InPlaceDivide(x,y)  PyNumber_InPlaceTrueDivide(x,y)

#if CYTHON_COMPILING_IN_CPYTHON && PY_VERSION_HEX < 0x030d0000 && CYTHON_USE_UNICODE_INTERNALS
// _PyDict_GetItem_KnownHash() existed from CPython 3.5 to 3.12, but it was
// dropping exceptions in 3.5. Since 3.6, exceptions are kept.
#define __Pyx_PyDict_GetItemStrWithError(dict, name)  _PyDict_GetItem_KnownHash(dict, name, ((PyASCIIObject *) name)->hash)
static CYTHON_INLINE PyObject * __Pyx_PyDict_GetItemStr(PyObject *dict, PyObject *name) {
    PyObject *res = __Pyx_PyDict_GetItemStrWithError(dict, name);
    if (res == NULL) PyErr_Clear();
    return res;
}
#elif !CYTHON_COMPILING_IN_PYPY || PYPY_VERSION_NUM >= 0x07020000
#define __Pyx_PyDict_GetItemStrWithError  PyDict_GetItemWithError
#define __Pyx_PyDict_GetItemStr           PyDict_GetItem
#else
static CYTHON_INLINE PyObject * __Pyx_PyDict_GetItemStrWithError(PyObject *dict, PyObject *name) {
    // This is tricky - we should return a borrowed reference but not swallow non-KeyError exceptions. 8-|
    // But: this function is only used in Py2 and older PyPys,
    // and currently only for argument parsing and other non-correctness-critical lookups
    // and we know that 'name' is an interned 'str' with pre-calculated hash value (only comparisons can fail),
    // thus, performance matters more than correctness here, especially in the "not found" case.
#if CYTHON_COMPILING_IN_PYPY
    // So we ignore any exceptions in old PyPys ...
    return PyDict_GetItem(dict, name);
#else
    // and hack together a stripped-down and modified PyDict_GetItem() in CPython 2.
    PyDictEntry *ep;
    PyDictObject *mp = (PyDictObject*) dict;
    long hash = ((PyStringObject *) name)->ob_shash;
    assert(hash != -1); /* hash values of interned strings are always initialised */
    ep = (mp->ma_lookup)(mp, name, hash);
    if (ep == NULL) {
        // error occurred
        return NULL;
    }
    // found or not found
    return ep->me_value;
#endif
}
#define __Pyx_PyDict_GetItemStr           PyDict_GetItem
#endif

/* Type slots */

#if CYTHON_USE_TYPE_SLOTS
  #define __Pyx_PyType_GetFlags(tp)   (((PyTypeObject *)tp)->tp_flags)
  #define __Pyx_PyType_HasFeature(type, feature)  ((__Pyx_PyType_GetFlags(type) & (feature)) != 0)
  #define __Pyx_PyObject_GetIterNextFunc(obj)  (Py_TYPE(obj)->tp_iternext)
#else
  #define __Pyx_PyType_GetFlags(tp)   (PyType_GetFlags((PyTypeObject *)tp))
  #define __Pyx_PyType_HasFeature(type, feature)  PyType_HasFeature(type, feature)
  #define __Pyx_PyObject_GetIterNextFunc(obj)  PyIter_Next
#endif

#if CYTHON_COMPILING_IN_LIMITED_API
  // Using PyObject_GenericSetAttr to bypass types immutability protection feels
  // a little hacky, but it does work in the limited API .
  // (It doesn't work on PyPy but that probably isn't a bug.)
  #define __Pyx_SetItemOnTypeDict(tp, k, v) PyObject_GenericSetAttr((PyObject*)tp, k, v)
#else
  #define __Pyx_SetItemOnTypeDict(tp, k, v) PyDict_SetItem(tp->tp_dict, k, v)
#endif

#if CYTHON_USE_TYPE_SPECS && PY_VERSION_HEX >= 0x03080000
// In Py3.8+, instances of heap types need to decref their type on deallocation.
// https://bugs.python.org/issue35810
#define __Pyx_PyHeapTypeObject_GC_Del(obj)  { \
    PyTypeObject *type = Py_TYPE((PyObject*)obj); \
    assert(__Pyx_PyType_HasFeature(type, Py_TPFLAGS_HEAPTYPE)); \
    PyObject_GC_Del(obj); \
    Py_DECREF(type); \
}
#else
#define __Pyx_PyHeapTypeObject_GC_Del(obj)  PyObject_GC_Del(obj)
#endif

#if CYTHON_COMPILING_IN_LIMITED_API
  #define __Pyx_PyUnicode_READY(op)       (0)
  #define __Pyx_PyUnicode_GET_LENGTH(u)   PyUnicode_GetLength(u)
  #define __Pyx_PyUnicode_READ_CHAR(u, i) PyUnicode_ReadChar(u, i)
  #define __Pyx_PyUnicode_MAX_CHAR_VALUE(u)   ((void)u, 1114111U)
  #define __Pyx_PyUnicode_KIND(u)         ((void)u, (0))
  // __Pyx_PyUnicode_DATA() and __Pyx_PyUnicode_READ() must go together, e.g. for iteration.
  #define __Pyx_PyUnicode_DATA(u)         ((void*)u)
  #define __Pyx_PyUnicode_READ(k, d, i)   ((void)k, PyUnicode_ReadChar((PyObject*)(d), i))
  //#define __Pyx_PyUnicode_WRITE(k, d, i, ch)  /* not available */
  #define __Pyx_PyUnicode_IS_TRUE(u)      (0 != PyUnicode_GetLength(u))
#else
  #if PY_VERSION_HEX >= 0x030C0000
    // Py3.12 / PEP-623 removed wstr type unicode strings and all of the PyUnicode_READY() machinery.
    #define __Pyx_PyUnicode_READY(op)       (0)
  #else
    #define __Pyx_PyUnicode_READY(op)       (likely(PyUnicode_IS_READY(op)) ? \
                                                0 : _PyUnicode_Ready((PyObject *)(op)))
  #endif

  #define __Pyx_PyUnicode_GET_LENGTH(u)   PyUnicode_GET_LENGTH(u)
  #define __Pyx_PyUnicode_READ_CHAR(u, i) PyUnicode_READ_CHAR(u, i)
  #define __Pyx_PyUnicode_MAX_CHAR_VALUE(u)   PyUnicode_MAX_CHAR_VALUE(u)
  #define __Pyx_PyUnicode_KIND(u)         ((int)PyUnicode_KIND(u))
  #define __Pyx_PyUnicode_DATA(u)         PyUnicode_DATA(u)
  #define __Pyx_PyUnicode_READ(k, d, i)   PyUnicode_READ(k, d, i)
  #define __Pyx_PyUnicode_WRITE(k, d, i, ch)  PyUnicode_WRITE(k, d, i, (Py_UCS4) ch)
  #if PY_VERSION_HEX >= 0x030C0000
    #define __Pyx_PyUnicode_IS_TRUE(u)      (0 != PyUnicode_GET_LENGTH(u))
  #else
    #if CYTHON_COMPILING_IN_CPYTHON && PY_VERSION_HEX >= 0x03090000
    // Avoid calling deprecated C-API functions in Py3.9+ that PEP-623 schedules for removal in Py3.12.
    // https://www.python.org/dev/peps/pep-0623/
    #define __Pyx_PyUnicode_IS_TRUE(u)      (0 != (likely(PyUnicode_IS_READY(u)) ? PyUnicode_GET_LENGTH(u) : ((PyCompactUnicodeObject *)(u))->wstr_length))
    #else
    #define __Pyx_PyUnicode_IS_TRUE(u)      (0 != (likely(PyUnicode_IS_READY(u)) ? PyUnicode_GET_LENGTH(u) : PyUnicode_GET_SIZE(u)))
    #endif
  #endif
#endif

#if CYTHON_COMPILING_IN_PYPY
  #define __Pyx_PyUnicode_Concat(a, b)      PyNumber_Add(a, b)
  #define __Pyx_PyUnicode_ConcatSafe(a, b)  PyNumber_Add(a, b)
#else
  #define __Pyx_PyUnicode_Concat(a, b)      PyUnicode_Concat(a, b)
  #define __Pyx_PyUnicode_ConcatSafe(a, b)  ((unlikely((a) == Py_None) || unlikely((b) == Py_None)) ? \
      PyNumber_Add(a, b) : __Pyx_PyUnicode_Concat(a, b))
#endif

#if CYTHON_COMPILING_IN_PYPY
  #if !defined(PyUnicode_DecodeUnicodeEscape)
    #define PyUnicode_DecodeUnicodeEscape(s, size, errors)  PyUnicode_Decode(s, size, "unicode_escape", errors)
  #endif
  #if !defined(PyUnicode_Contains)
    #define PyUnicode_Contains(u, s)  PySequence_Contains(u, s)
  #endif
  #if !defined(PyByteArray_Check)
    #define PyByteArray_Check(obj)  PyObject_TypeCheck(obj, &PyByteArray_Type)
  #endif
  #if !defined(PyObject_Format)
    #define PyObject_Format(obj, fmt)  PyObject_CallMethod(obj, "__format__", "O", fmt)
  #endif
#endif

// ("..." % x)  must call PyNumber_Remainder() if x is a string subclass that implements "__rmod__()".
#define __Pyx_PyString_FormatSafe(a, b)   ((unlikely((a) == Py_None || (PyString_Check(b) && !PyString_CheckExact(b)))) ? PyNumber_Remainder(a, b) : __Pyx_PyString_Format(a, b))
#define __Pyx_PyUnicode_FormatSafe(a, b)  ((unlikely((a) == Py_None || (PyUnicode_Check(b) && !PyUnicode_CheckExact(b)))) ? PyNumber_Remainder(a, b) : PyUnicode_Format(a, b))
#define __Pyx_PyString_Format(a, b)  PyUnicode_Format(a, b)

// TODO: remove this block
#define PyBaseString_Type            PyUnicode_Type
#define PyStringObject               PyUnicodeObject
#define PyString_Type                PyUnicode_Type
#define PyString_Check               PyUnicode_Check
#define PyString_CheckExact          PyUnicode_CheckExact
// PyPy3 used to define "PyObject_Unicode"
#ifndef PyObject_Unicode
  #define PyObject_Unicode             PyObject_Str
#endif

#define __Pyx_PyBaseString_Check(obj) PyUnicode_Check(obj)
#define __Pyx_PyBaseString_CheckExact(obj) PyUnicode_CheckExact(obj)

#if CYTHON_COMPILING_IN_CPYTHON
  #define __Pyx_PySequence_ListKeepNew(obj) \
    (likely(PyList_CheckExact(obj) && Py_REFCNT(obj) == 1) ? __Pyx_NewRef(obj) : PySequence_List(obj))
#else
  #define __Pyx_PySequence_ListKeepNew(obj)  PySequence_List(obj)
#endif

#ifndef PySet_CheckExact
  #define PySet_CheckExact(obj)        __Pyx_IS_TYPE(obj, &PySet_Type)
#endif

#if PY_VERSION_HEX >= 0x030900A4
  #define __Pyx_SET_REFCNT(obj, refcnt) Py_SET_REFCNT(obj, refcnt)
  #define __Pyx_SET_SIZE(obj, size) Py_SET_SIZE(obj, size)
#else
  #define __Pyx_SET_REFCNT(obj, refcnt) Py_REFCNT(obj) = (refcnt)
  #define __Pyx_SET_SIZE(obj, size) Py_SIZE(obj) = (size)
#endif

#if CYTHON_ASSUME_SAFE_MACROS
  #define __Pyx_PySequence_ITEM(o, i) PySequence_ITEM(o, i)
  #define __Pyx_PySequence_SIZE(seq)  Py_SIZE(seq)
  #define __Pyx_PyTuple_SET_ITEM(o, i, v) (PyTuple_SET_ITEM(o, i, v), (0))
  #define __Pyx_PyList_SET_ITEM(o, i, v) (PyList_SET_ITEM(o, i, v), (0))
  #define __Pyx_PyTuple_GET_SIZE(o) PyTuple_GET_SIZE(o)
  #define __Pyx_PyList_GET_SIZE(o) PyList_GET_SIZE(o)
  #define __Pyx_PySet_GET_SIZE(o) PySet_GET_SIZE(o)
  #define __Pyx_PyBytes_GET_SIZE(o) PyBytes_GET_SIZE(o)
  #define __Pyx_PyByteArray_GET_SIZE(o) PyByteArray_GET_SIZE(o)
#else
  #define __Pyx_PySequence_ITEM(o, i) PySequence_GetItem(o, i)
  // NOTE: might fail with exception => check for -1
  #define __Pyx_PySequence_SIZE(seq)  PySequence_Size(seq)
  // Note that this doesn't leak a reference to whatever's at o[i]
  #define __Pyx_PyTuple_SET_ITEM(o, i, v) PyTuple_SetItem(o, i, v)
  #define __Pyx_PyList_SET_ITEM(o, i, v) PyList_SetItem(o, i, v)
  #define __Pyx_PyTuple_GET_SIZE(o) PyTuple_Size(o)
  #define __Pyx_PyList_GET_SIZE(o) PyList_Size(o)
  #define __Pyx_PySet_GET_SIZE(o) PySet_Size(o)
  #define __Pyx_PyBytes_GET_SIZE(o) PyBytes_Size(o)
  #define __Pyx_PyByteArray_GET_SIZE(o) PyByteArray_Size(o)
#endif

#if PY_VERSION_HEX >= 0x030d00A1
  #define __Pyx_PyImport_AddModuleRef(name) PyImport_AddModuleRef(name)
#else
  static CYTHON_INLINE PyObject *__Pyx_PyImport_AddModuleRef(const char *name) {
      PyObject *module = PyImport_AddModule(name);
      Py_XINCREF(module);
      return module;
  }
#endif

// TODO: remove this block
#define PyIntObject                  PyLongObject
#define PyInt_Type                   PyLong_Type
#define PyInt_Check(op)              PyLong_Check(op)
#define PyInt_CheckExact(op)         PyLong_CheckExact(op)
#define __Pyx_Py3Int_Check(op)       PyLong_Check(op)
#define __Pyx_Py3Int_CheckExact(op)  PyLong_CheckExact(op)
#define PyInt_FromString             PyLong_FromString
#define PyInt_FromUnicode            PyLong_FromUnicode
#define PyInt_FromLong               PyLong_FromLong
#define PyInt_FromSize_t             PyLong_FromSize_t
#define PyInt_FromSsize_t            PyLong_FromSsize_t
#define PyInt_AsLong                 PyLong_AsLong
#define PyInt_AS_LONG                PyLong_AS_LONG
#define PyInt_AsSsize_t              PyLong_AsSsize_t
#define PyInt_AsUnsignedLongMask     PyLong_AsUnsignedLongMask
#define PyInt_AsUnsignedLongLongMask PyLong_AsUnsignedLongLongMask
#define PyNumber_Int                 PyNumber_Long
#define PyBoolObject                 PyLongObject

#if CYTHON_COMPILING_IN_PYPY && !defined(PyUnicode_InternFromString)
  #define PyUnicode_InternFromString(s) PyUnicode_FromString(s)
#endif

// TODO: remove this block
#define __Pyx_PyInt_FromHash_t PyInt_FromSsize_t
#define __Pyx_PyInt_AsHash_t   __Pyx_PyIndex_AsSsize_t

// backport of PyAsyncMethods from Py3.5 to older Py3.x versions
// (mis-)using the "tp_reserved" type slot which is re-activated as "tp_as_async" in Py3.5
#if CYTHON_USE_ASYNC_SLOTS
    #define __Pyx_PyAsyncMethodsStruct PyAsyncMethods
    #define __Pyx_PyType_AsAsync(obj) (Py_TYPE(obj)->tp_as_async)
#else
    typedef struct {
        unaryfunc am_await;
        unaryfunc am_aiter;
        unaryfunc am_anext;
    } __Pyx_PyAsyncMethodsStruct;
    #define __Pyx_PyType_AsAsync(obj) NULL
#endif

/////////////// PythonCompatibility.init ///////////////

if (likely(__Pyx_init_co_variables() == 0)); else

/////////////// PythonCompatibility ///////////////

#if CYTHON_COMPILING_IN_LIMITED_API
// returns 1 for success and 0 for failure to enable it to be chained in an &&
static int __Pyx_init_co_variable(PyObject *inspect, const char* name, int *write_to) {
    PyObject *py_value;
    py_value = PyObject_GetAttrString(inspect, name);
    if (!py_value) return 0;
    // There's a small chance of overflow here, but it'd only happen if inspect
    // was set up wrongly
    *write_to = PyLong_AsLong(py_value);
    Py_DECREF(py_value);
    return *write_to != -1 || !PyErr_Occurred();
}

// Returns 0 on success and -1 on failure for normal error handling
static int __Pyx_init_co_variables(void) {
    PyObject *inspect;
    int result;
    inspect = PyImport_ImportModule("inspect");

    result =
#if !defined(CO_OPTIMIZED)
        __Pyx_init_co_variable(inspect, "CO_OPTIMIZED", &CO_OPTIMIZED) &&
#endif
#if !defined(CO_NEWLOCALS)
        __Pyx_init_co_variable(inspect, "CO_NEWLOCALS", &CO_NEWLOCALS) &&
#endif
#if !defined(CO_VARARGS)
        __Pyx_init_co_variable(inspect, "CO_VARARGS", &CO_VARARGS) &&
#endif
#if !defined(CO_VARKEYWORDS)
        __Pyx_init_co_variable(inspect, "CO_VARKEYWORDS", &CO_VARKEYWORDS) &&
#endif
#if !defined(CO_ASYNC_GENERATOR)
        __Pyx_init_co_variable(inspect, "CO_ASYNC_GENERATOR", &CO_ASYNC_GENERATOR) &&
#endif
#if !defined(CO_GENERATOR)
        __Pyx_init_co_variable(inspect, "CO_GENERATOR", &CO_GENERATOR) &&
#endif
#if !defined(CO_COROUTINE)
        __Pyx_init_co_variable(inspect, "CO_COROUTINE", &CO_COROUTINE) &&
#endif
        1;

    Py_DECREF(inspect);
    return result ? 0 : -1;
}
#else
static int __Pyx_init_co_variables(void) {
    return 0;  // It's a limited API-only feature
}
#endif

#if CYTHON_COMPILING_IN_LIMITED_API
    static PyObject* __Pyx_PyCode_New(int a, int p, int k, int l, int s, int f,
                                                    PyObject *code, PyObject *c, PyObject* n, PyObject *v,
                                                    PyObject *fv, PyObject *cell, PyObject* fn,
                                                    PyObject *name, int fline, PyObject *lnos) {
        // Backup option for generating a code object.
        // PyCode_NewEmpty isn't in the limited API. Therefore the two options are
        //  1. Python call of the code type with a long list of positional args.
        //  2. Generate a code object by compiling some trivial code, and customize.
        // We use the second because it's less sensitive to changes in the code type
        // constructor with version.
        PyObject *exception_table = NULL;
        PyObject *types_module=NULL, *code_type=NULL, *result=NULL;
        #if __PYX_LIMITED_VERSION_HEX < 0x030B0000
        PyObject *version_info; // borrowed
        PyObject *py_minor_version = NULL;
        #endif
        long minor_version = 0;
        PyObject *type, *value, *traceback;

        // we must be able to call this while an exception is happening - thus clear then restore the state
        PyErr_Fetch(&type, &value, &traceback);

        #if __PYX_LIMITED_VERSION_HEX >= 0x030B0000
        minor_version = 11; // we don't yet need to distinguish between versions > 11
        // Note that from 3.13, when we do we can use Py_Version
        #else
        if (!(version_info = PySys_GetObject("version_info"))) goto end;
        if (!(py_minor_version = PySequence_GetItem(version_info, 1))) goto end;
        minor_version = PyLong_AsLong(py_minor_version);
        Py_DECREF(py_minor_version);
        if (minor_version == -1 && PyErr_Occurred()) goto end;
        #endif

        if (!(types_module = PyImport_ImportModule("types"))) goto end;
        if (!(code_type = PyObject_GetAttrString(types_module, "CodeType"))) goto end;

        if (minor_version <= 7) {
            // 3.7:
            // code(argcount, kwonlyargcount, nlocals, stacksize, flags, codestring,
            //        constants, names, varnames, filename, name, firstlineno,
            //        lnotab[, freevars[, cellvars]])
            (void)p;
            result = PyObject_CallFunction(code_type, "iiiiiOOOOOOiOO", a, k, l, s, f, code,
                          c, n, v, fn, name, fline, lnos, fv, cell);
        } else if (minor_version <= 10) {
            // 3.8, 3.9, 3.10
            // code(argcount, posonlyargcount, kwonlyargcount, nlocals, stacksize,
            //    flags, codestring, constants, names, varnames, filename, name,
            //    firstlineno, lnotab[, freevars[, cellvars]])
            // 3.10 switches lnotab for linetable, but is otherwise the same
            result = PyObject_CallFunction(code_type, "iiiiiiOOOOOOiOO", a,p, k, l, s, f, code,
                          c, n, v, fn, name, fline, lnos, fv, cell);
        } else {
            // 3.11, 3.12
            // code(argcount, posonlyargcount, kwonlyargcount, nlocals, stacksize,
            //    flags, codestring, constants, names, varnames, filename, name,
            //    qualname, firstlineno, linetable, exceptiontable, freevars=(), cellvars=(), /)
            // We use name and qualname for simplicity
            if (!(exception_table = PyBytes_FromStringAndSize(NULL, 0))) goto end;
            result = PyObject_CallFunction(code_type, "iiiiiiOOOOOOOiOO", a,p, k, l, s, f, code,
                          c, n, v, fn, name, name, fline, lnos, exception_table, fv, cell);
        }

    end:
        Py_XDECREF(code_type);
        Py_XDECREF(exception_table);
        Py_XDECREF(types_module);
        if (type) {
            PyErr_Restore(type, value, traceback);
        }
        return result;
    }
#elif PY_VERSION_HEX >= 0x030B0000
    static CYTHON_INLINE PyCodeObject* __Pyx_PyCode_New(int a, int p, int k, int l, int s, int f,
                                                        PyObject *code, PyObject *c, PyObject* n, PyObject *v,
                                                        PyObject *fv, PyObject *cell, PyObject* fn,
                                                        PyObject *name, int fline, PyObject *lnos) {
        // As earlier versions, but
        //  1. pass an empty bytes string as exception_table
        //  2. pass name as qualname (TODO this might implementing properly in future)
        PyCodeObject *result;
        PyObject *empty_bytes = PyBytes_FromStringAndSize("", 0);  // we don't have access to __pyx_empty_bytes here
        if (!empty_bytes) return NULL;
        result =
        #if PY_VERSION_HEX >= 0x030C0000
            PyUnstable_Code_NewWithPosOnlyArgs
        #else
            PyCode_NewWithPosOnlyArgs
        #endif
            (a, p, k, l, s, f, code, c, n, v, fv, cell, fn, name, name, fline, lnos, empty_bytes);
        Py_DECREF(empty_bytes);
        return result;
    }
#endif


/////////////// IncludeStructmemberH.proto ///////////////

#include <structmember.h>


/////////////// SmallCodeConfig.proto ///////////////

#ifndef CYTHON_SMALL_CODE
#if defined(__clang__)
    #define CYTHON_SMALL_CODE
#elif defined(__GNUC__) && (__GNUC__ > 4 || (__GNUC__ == 4 && __GNUC_MINOR__ >= 3))
    #define CYTHON_SMALL_CODE __attribute__((cold))
#else
    #define CYTHON_SMALL_CODE
#endif
#endif


/////////////// PyModInitFuncType.proto ///////////////

#ifndef CYTHON_NO_PYINIT_EXPORT
  #define __Pyx_PyMODINIT_FUNC PyMODINIT_FUNC
#else
  // define this to PyObject * manually because PyMODINIT_FUNC adds __declspec(dllexport) to it's definition.
  #ifdef __cplusplus
  #define __Pyx_PyMODINIT_FUNC extern "C" PyObject *
  #else
  #define __Pyx_PyMODINIT_FUNC PyObject *
  #endif
#endif


/////////////// FastTypeChecks.proto ///////////////

#if CYTHON_COMPILING_IN_CPYTHON
#define __Pyx_TypeCheck(obj, type) __Pyx_IsSubtype(Py_TYPE(obj), (PyTypeObject *)type)
#define __Pyx_TypeCheck2(obj, type1, type2) __Pyx_IsAnySubtype2(Py_TYPE(obj), (PyTypeObject *)type1, (PyTypeObject *)type2)
static CYTHON_INLINE int __Pyx_IsSubtype(PyTypeObject *a, PyTypeObject *b);/*proto*/
static CYTHON_INLINE int __Pyx_IsAnySubtype2(PyTypeObject *cls, PyTypeObject *a, PyTypeObject *b);/*proto*/
static CYTHON_INLINE int __Pyx_PyErr_GivenExceptionMatches(PyObject *err, PyObject *type);/*proto*/
static CYTHON_INLINE int __Pyx_PyErr_GivenExceptionMatches2(PyObject *err, PyObject *type1, PyObject *type2);/*proto*/
#else
#define __Pyx_TypeCheck(obj, type) PyObject_TypeCheck(obj, (PyTypeObject *)type)
#define __Pyx_TypeCheck2(obj, type1, type2) (PyObject_TypeCheck(obj, (PyTypeObject *)type1) || PyObject_TypeCheck(obj, (PyTypeObject *)type2))
#define __Pyx_PyErr_GivenExceptionMatches(err, type) PyErr_GivenExceptionMatches(err, type)
#define __Pyx_PyErr_GivenExceptionMatches2(err, type1, type2) (PyErr_GivenExceptionMatches(err, type1) || PyErr_GivenExceptionMatches(err, type2))
#endif
#define __Pyx_PyErr_ExceptionMatches2(err1, err2)  __Pyx_PyErr_GivenExceptionMatches2(__Pyx_PyErr_CurrentExceptionType(), err1, err2)

#define __Pyx_PyException_Check(obj) __Pyx_TypeCheck(obj, PyExc_Exception)

/////////////// FastTypeChecks ///////////////
//@requires: Exceptions.c::PyThreadStateGet
//@requires: Exceptions.c::PyErrFetchRestore

#if CYTHON_COMPILING_IN_CPYTHON
static int __Pyx_InBases(PyTypeObject *a, PyTypeObject *b) {
    while (a) {
        a = __Pyx_PyType_GetSlot(a, tp_base, PyTypeObject*);
        if (a == b)
            return 1;
    }
    return b == &PyBaseObject_Type;
}

static CYTHON_INLINE int __Pyx_IsSubtype(PyTypeObject *a, PyTypeObject *b) {
    PyObject *mro;
    if (a == b) return 1;
    mro = a->tp_mro;
    if (likely(mro)) {
        Py_ssize_t i, n;
        n = PyTuple_GET_SIZE(mro);
        for (i = 0; i < n; i++) {
            if (PyTuple_GET_ITEM(mro, i) == (PyObject *)b)
                return 1;
        }
        return 0;
    }
    // should only get here for incompletely initialised types, i.e. never under normal usage patterns
    return __Pyx_InBases(a, b);
}

static CYTHON_INLINE int __Pyx_IsAnySubtype2(PyTypeObject *cls, PyTypeObject *a, PyTypeObject *b) {
    PyObject *mro;
    if (cls == a || cls == b) return 1;
    mro = cls->tp_mro;
    if (likely(mro)) {
        Py_ssize_t i, n;
        n = PyTuple_GET_SIZE(mro);
        for (i = 0; i < n; i++) {
            PyObject *base = PyTuple_GET_ITEM(mro, i);
            if (base == (PyObject *)a || base == (PyObject *)b)
                return 1;
        }
        return 0;
    }
    // should only get here for incompletely initialised types, i.e. never under normal usage patterns
    return __Pyx_InBases(cls, a) || __Pyx_InBases(cls, b);
}


static CYTHON_INLINE int __Pyx_inner_PyErr_GivenExceptionMatches2(PyObject *err, PyObject* exc_type1, PyObject *exc_type2) {
    if (exc_type1) {
        return __Pyx_IsAnySubtype2((PyTypeObject*)err, (PyTypeObject*)exc_type1, (PyTypeObject*)exc_type2);
    } else {
        return __Pyx_IsSubtype((PyTypeObject*)err, (PyTypeObject*)exc_type2);
    }
}

// so far, we only call PyErr_GivenExceptionMatches() with an exception type (not instance) as first argument
// => optimise for that case

static int __Pyx_PyErr_GivenExceptionMatchesTuple(PyObject *exc_type, PyObject *tuple) {
    Py_ssize_t i, n;
    assert(PyExceptionClass_Check(exc_type));
    n = PyTuple_GET_SIZE(tuple);
    // the tight subtype checking in Py3 allows faster out-of-order comparison
    for (i=0; i<n; i++) {
        if (exc_type == PyTuple_GET_ITEM(tuple, i)) return 1;
    }
    for (i=0; i<n; i++) {
        PyObject *t = PyTuple_GET_ITEM(tuple, i);
        if (likely(PyExceptionClass_Check(t))) {
            if (__Pyx_inner_PyErr_GivenExceptionMatches2(exc_type, NULL, t)) return 1;
        } else {
            // FIXME: Py3: PyErr_SetString(PyExc_TypeError, "catching classes that do not inherit from BaseException is not allowed");
        }
    }
    return 0;
}

static CYTHON_INLINE int __Pyx_PyErr_GivenExceptionMatches(PyObject *err, PyObject* exc_type) {
    if (likely(err == exc_type)) return 1;
    if (likely(PyExceptionClass_Check(err))) {
        if (likely(PyExceptionClass_Check(exc_type))) {
            return __Pyx_inner_PyErr_GivenExceptionMatches2(err, NULL, exc_type);
        } else if (likely(PyTuple_Check(exc_type))) {
            return __Pyx_PyErr_GivenExceptionMatchesTuple(err, exc_type);
        } else {
            // FIXME: Py3: PyErr_SetString(PyExc_TypeError, "catching classes that do not inherit from BaseException is not allowed");
        }
    }
    return PyErr_GivenExceptionMatches(err, exc_type);
}

static CYTHON_INLINE int __Pyx_PyErr_GivenExceptionMatches2(PyObject *err, PyObject *exc_type1, PyObject *exc_type2) {
    // Only used internally with known exception types => pure safety check assertions.
    assert(PyExceptionClass_Check(exc_type1));
    assert(PyExceptionClass_Check(exc_type2));
    if (likely(err == exc_type1 || err == exc_type2)) return 1;
    if (likely(PyExceptionClass_Check(err))) {
        return __Pyx_inner_PyErr_GivenExceptionMatches2(err, exc_type1, exc_type2);
    }
    return (PyErr_GivenExceptionMatches(err, exc_type1) || PyErr_GivenExceptionMatches(err, exc_type2));
}

#endif


/////////////// MathInitCode ///////////////

#if defined(_WIN32) || defined(WIN32) || defined(MS_WINDOWS)
  #ifndef _USE_MATH_DEFINES
    #define _USE_MATH_DEFINES
  #endif
#endif
#include <math.h>

#ifdef NAN
#define __PYX_NAN() ((float) NAN)
#else
static CYTHON_INLINE float __PYX_NAN() {
  // Initialize NaN.  The sign is irrelevant, an exponent with all bits 1 and
  // a nonzero mantissa means NaN.  If the first bit in the mantissa is 1, it is
  // a quiet NaN.
  float value;
  memset(&value, 0xFF, sizeof(value));
  return value;
}
#endif

#if defined(__CYGWIN__) && defined(_LDBL_EQ_DBL)
#define __Pyx_truncl trunc
#else
#define __Pyx_truncl truncl
#endif


/////////////// UtilityFunctionPredeclarations.proto ///////////////

typedef struct {PyObject **p; const char *s; const Py_ssize_t n; const char* encoding;
                const char is_unicode; const char is_str; const char intern; } __Pyx_StringTabEntry; /*proto*/


/////////////// ForceInitThreads.proto ///////////////
//@proto_block: utility_code_proto_before_types

#ifndef __PYX_FORCE_INIT_THREADS
  #define __PYX_FORCE_INIT_THREADS 0
#endif


/////////////// ModuleCreationPEP489 ///////////////
//@substitute: naming

//#if CYTHON_PEP489_MULTI_PHASE_INIT
static CYTHON_SMALL_CODE int __Pyx_check_single_interpreter(void) {
    static PY_INT64_T main_interpreter_id = -1;
    PY_INT64_T current_id = PyInterpreterState_GetID(PyThreadState_Get()->interp);
    if (main_interpreter_id == -1) {
        main_interpreter_id = current_id;
        return (unlikely(current_id == -1)) ? -1 : 0;
    } else if (unlikely(main_interpreter_id != current_id))

    {
        PyErr_SetString(
            PyExc_ImportError,
            "Interpreter change detected - this module can only be loaded into one interpreter per process.");
        return -1;
    }
    return 0;
}

#if CYTHON_COMPILING_IN_LIMITED_API
static CYTHON_SMALL_CODE int __Pyx_copy_spec_to_module(PyObject *spec, PyObject *module, const char* from_name, const char* to_name, int allow_none)
#else
static CYTHON_SMALL_CODE int __Pyx_copy_spec_to_module(PyObject *spec, PyObject *moddict, const char* from_name, const char* to_name, int allow_none)
#endif
{
    PyObject *value = PyObject_GetAttrString(spec, from_name);
    int result = 0;
    if (likely(value)) {
        if (allow_none || value != Py_None) {
#if CYTHON_COMPILING_IN_LIMITED_API
            result = PyModule_AddObject(module, to_name, value);
#else
            result = PyDict_SetItemString(moddict, to_name, value);
#endif
        }
        Py_DECREF(value);
    } else if (PyErr_ExceptionMatches(PyExc_AttributeError)) {
        PyErr_Clear();
    } else {
        result = -1;
    }
    return result;
}

static CYTHON_SMALL_CODE PyObject* ${pymodule_create_func_cname}(PyObject *spec, PyModuleDef *def) {
    PyObject *module = NULL, *moddict, *modname;
    CYTHON_UNUSED_VAR(def);

    // For now, we only have exactly one module instance.
    if (__Pyx_check_single_interpreter())
        return NULL;
    if (${module_cname})
        return __Pyx_NewRef(${module_cname});

    modname = PyObject_GetAttrString(spec, "name");
    if (unlikely(!modname)) goto bad;

    module = PyModule_NewObject(modname);
    Py_DECREF(modname);
    if (unlikely(!module)) goto bad;

#if CYTHON_COMPILING_IN_LIMITED_API
    moddict = module;
#else
    moddict = PyModule_GetDict(module);
    if (unlikely(!moddict)) goto bad;
    // moddict is a borrowed reference
#endif

    if (unlikely(__Pyx_copy_spec_to_module(spec, moddict, "loader", "__loader__", 1) < 0)) goto bad;
    if (unlikely(__Pyx_copy_spec_to_module(spec, moddict, "origin", "__file__", 1) < 0)) goto bad;
    if (unlikely(__Pyx_copy_spec_to_module(spec, moddict, "parent", "__package__", 1) < 0)) goto bad;
    if (unlikely(__Pyx_copy_spec_to_module(spec, moddict, "submodule_search_locations", "__path__", 0) < 0)) goto bad;

    return module;
bad:
    Py_XDECREF(module);
    return NULL;
}
//#endif


/////////////// CodeObjectCache.proto ///////////////

#if !CYTHON_COMPILING_IN_LIMITED_API
typedef struct {
    PyCodeObject* code_object;
    int code_line;
} __Pyx_CodeObjectCacheEntry;

struct __Pyx_CodeObjectCache {
    int count;
    int max_count;
    __Pyx_CodeObjectCacheEntry* entries;
};

static struct __Pyx_CodeObjectCache __pyx_code_cache = {0,0,NULL};

static int __pyx_bisect_code_objects(__Pyx_CodeObjectCacheEntry* entries, int count, int code_line);
static PyCodeObject *__pyx_find_code_object(int code_line);
static void __pyx_insert_code_object(int code_line, PyCodeObject* code_object);
#endif

/////////////// CodeObjectCache ///////////////
// Note that errors are simply ignored in the code below.
// This is just a cache, if a lookup or insertion fails - so what?

#if !CYTHON_COMPILING_IN_LIMITED_API
static int __pyx_bisect_code_objects(__Pyx_CodeObjectCacheEntry* entries, int count, int code_line) {
    int start = 0, mid = 0, end = count - 1;
    if (end >= 0 && code_line > entries[end].code_line) {
        return count;
    }
    while (start < end) {
        mid = start + (end - start) / 2;
        if (code_line < entries[mid].code_line) {
            end = mid;
        } else if (code_line > entries[mid].code_line) {
             start = mid + 1;
        } else {
            return mid;
        }
    }
    if (code_line <= entries[mid].code_line) {
        return mid;
    } else {
        return mid + 1;
    }
}

static PyCodeObject *__pyx_find_code_object(int code_line) {
    PyCodeObject* code_object;
    int pos;
    if (unlikely(!code_line) || unlikely(!__pyx_code_cache.entries)) {
        return NULL;
    }
    pos = __pyx_bisect_code_objects(__pyx_code_cache.entries, __pyx_code_cache.count, code_line);
    if (unlikely(pos >= __pyx_code_cache.count) || unlikely(__pyx_code_cache.entries[pos].code_line != code_line)) {
        return NULL;
    }
    code_object = __pyx_code_cache.entries[pos].code_object;
    Py_INCREF(code_object);
    return code_object;
}

static void __pyx_insert_code_object(int code_line, PyCodeObject* code_object) {
    int pos, i;
    __Pyx_CodeObjectCacheEntry* entries = __pyx_code_cache.entries;
    if (unlikely(!code_line)) {
        return;
    }
    if (unlikely(!entries)) {
        entries = (__Pyx_CodeObjectCacheEntry*)PyMem_Malloc(64*sizeof(__Pyx_CodeObjectCacheEntry));
        if (likely(entries)) {
            __pyx_code_cache.entries = entries;
            __pyx_code_cache.max_count = 64;
            __pyx_code_cache.count = 1;
            entries[0].code_line = code_line;
            entries[0].code_object = code_object;
            Py_INCREF(code_object);
        }
        return;
    }
    pos = __pyx_bisect_code_objects(__pyx_code_cache.entries, __pyx_code_cache.count, code_line);
    if ((pos < __pyx_code_cache.count) && unlikely(__pyx_code_cache.entries[pos].code_line == code_line)) {
        PyCodeObject* tmp = entries[pos].code_object;
        entries[pos].code_object = code_object;
        Py_DECREF(tmp);
        return;
    }
    if (__pyx_code_cache.count == __pyx_code_cache.max_count) {
        int new_max = __pyx_code_cache.max_count + 64;
        entries = (__Pyx_CodeObjectCacheEntry*)PyMem_Realloc(
            __pyx_code_cache.entries, ((size_t)new_max) * sizeof(__Pyx_CodeObjectCacheEntry));
        if (unlikely(!entries)) {
            return;
        }
        __pyx_code_cache.entries = entries;
        __pyx_code_cache.max_count = new_max;
    }
    for (i=__pyx_code_cache.count; i>pos; i--) {
        entries[i] = entries[i-1];
    }
    entries[pos].code_line = code_line;
    entries[pos].code_object = code_object;
    __pyx_code_cache.count++;
    Py_INCREF(code_object);
}
#endif

/////////////// CodeObjectCache.cleanup ///////////////

  #if !CYTHON_COMPILING_IN_LIMITED_API
  if (__pyx_code_cache.entries) {
      __Pyx_CodeObjectCacheEntry* entries = __pyx_code_cache.entries;
      int i, count = __pyx_code_cache.count;
      __pyx_code_cache.count = 0;
      __pyx_code_cache.max_count = 0;
      __pyx_code_cache.entries = NULL;
      for (i=0; i<count; i++) {
          Py_DECREF(entries[i].code_object);
      }
      PyMem_Free(entries);
  }
  #endif

/////////////// CheckBinaryVersion.proto ///////////////

static unsigned long __Pyx_get_runtime_version(void);
static int __Pyx_check_binary_version(unsigned long ct_version, unsigned long rt_version, int allow_newer);

/////////////// CheckBinaryVersion ///////////////

static unsigned long __Pyx_get_runtime_version(void) {
    // We will probably never need the alpha/beta status, so avoid the complexity to parse it.
#if __PYX_LIMITED_VERSION_HEX >= 0x030B00A4
    return Py_Version & ~0xFFUL;
#else
    const char* rt_version = Py_GetVersion();
    unsigned long version = 0;
    unsigned long factor = 0x01000000UL;
    unsigned int digit = 0;
    int i = 0;
    while (factor) {
        while ('0' <= rt_version[i] && rt_version[i] <= '9') {
            digit = digit * 10 + (unsigned int) (rt_version[i] - '0');
            ++i;
        }
        version += factor * digit;
        if (rt_version[i] != '.')
            break;
        digit = 0;
        factor >>= 8;
        ++i;
    }
    return version;
#endif
}

static int __Pyx_check_binary_version(unsigned long ct_version, unsigned long rt_version, int allow_newer) {
    // runtime version is: -1 => older, 0 => equal, 1 => newer
    const unsigned long MAJOR_MINOR = 0xFFFF0000UL;
    if ((rt_version & MAJOR_MINOR) == (ct_version & MAJOR_MINOR))
        return 0;
    if (likely(allow_newer && (rt_version & MAJOR_MINOR) > (ct_version & MAJOR_MINOR)))
        return 1;

    {
        char message[200];
        PyOS_snprintf(message, sizeof(message),
                      "compile time Python version %d.%d "
                      "of module '%.100s' "
                      "%s "
                      "runtime version %d.%d",
                       (int) (ct_version >> 24), (int) ((ct_version >> 16) & 0xFF),
                       __Pyx_MODULE_NAME,
                       (allow_newer) ? "was newer than" : "does not match",
                       (int) (rt_version >> 24), (int) ((rt_version >> 16) & 0xFF)
       );
        // returns 0 or -1
        return PyErr_WarnEx(NULL, message, 1);
    }
}

/////////////// IsLittleEndian.proto ///////////////

static CYTHON_INLINE int __Pyx_Is_Little_Endian(void);

/////////////// IsLittleEndian ///////////////

static CYTHON_INLINE int __Pyx_Is_Little_Endian(void)
{
  union {
    uint32_t u32;
    uint8_t u8[4];
  } S;
  S.u32 = 0x01020304;
  return S.u8[0] == 4;
}

/////////////// Refnanny.proto ///////////////

#ifndef CYTHON_REFNANNY
  #define CYTHON_REFNANNY 0
#endif

#if CYTHON_REFNANNY
  typedef struct {
    void (*INCREF)(void*, PyObject*, Py_ssize_t);
    void (*DECREF)(void*, PyObject*, Py_ssize_t);
    void (*GOTREF)(void*, PyObject*, Py_ssize_t);
    void (*GIVEREF)(void*, PyObject*, Py_ssize_t);
    void* (*SetupContext)(const char*, Py_ssize_t, const char*);
    void (*FinishContext)(void**);
  } __Pyx_RefNannyAPIStruct;
  static __Pyx_RefNannyAPIStruct *__Pyx_RefNanny = NULL;
  static __Pyx_RefNannyAPIStruct *__Pyx_RefNannyImportAPI(const char *modname); /*proto*/
  #define __Pyx_RefNannyDeclarations void *__pyx_refnanny = NULL;
#ifdef WITH_THREAD
  #define __Pyx_RefNannySetupContext(name, acquire_gil) \
          if (acquire_gil) { \
              PyGILState_STATE __pyx_gilstate_save = PyGILState_Ensure(); \
              __pyx_refnanny = __Pyx_RefNanny->SetupContext((name), (__LINE__), (__FILE__)); \
              PyGILState_Release(__pyx_gilstate_save); \
          } else { \
              __pyx_refnanny = __Pyx_RefNanny->SetupContext((name), (__LINE__), (__FILE__)); \
          }
  #define __Pyx_RefNannyFinishContextNogil() { \
              PyGILState_STATE __pyx_gilstate_save = PyGILState_Ensure(); \
              __Pyx_RefNannyFinishContext(); \
              PyGILState_Release(__pyx_gilstate_save); \
          }
#else
  #define __Pyx_RefNannySetupContext(name, acquire_gil) \
          __pyx_refnanny = __Pyx_RefNanny->SetupContext((name), (__LINE__), (__FILE__))
  #define __Pyx_RefNannyFinishContextNogil() __Pyx_RefNannyFinishContext()
#endif
  #define __Pyx_RefNannyFinishContextNogil() { \
              PyGILState_STATE __pyx_gilstate_save = PyGILState_Ensure(); \
              __Pyx_RefNannyFinishContext(); \
              PyGILState_Release(__pyx_gilstate_save); \
          }
  #define __Pyx_RefNannyFinishContext() \
          __Pyx_RefNanny->FinishContext(&__pyx_refnanny)
  #define __Pyx_INCREF(r)  __Pyx_RefNanny->INCREF(__pyx_refnanny, (PyObject *)(r), (__LINE__))
  #define __Pyx_DECREF(r)  __Pyx_RefNanny->DECREF(__pyx_refnanny, (PyObject *)(r), (__LINE__))
  #define __Pyx_GOTREF(r)  __Pyx_RefNanny->GOTREF(__pyx_refnanny, (PyObject *)(r), (__LINE__))
  #define __Pyx_GIVEREF(r) __Pyx_RefNanny->GIVEREF(__pyx_refnanny, (PyObject *)(r), (__LINE__))
  #define __Pyx_XINCREF(r)  do { if((r) == NULL); else {__Pyx_INCREF(r); }} while(0)
  #define __Pyx_XDECREF(r)  do { if((r) == NULL); else {__Pyx_DECREF(r); }} while(0)
  #define __Pyx_XGOTREF(r)  do { if((r) == NULL); else {__Pyx_GOTREF(r); }} while(0)
  #define __Pyx_XGIVEREF(r) do { if((r) == NULL); else {__Pyx_GIVEREF(r);}} while(0)
#else
  #define __Pyx_RefNannyDeclarations
  #define __Pyx_RefNannySetupContext(name, acquire_gil)
  #define __Pyx_RefNannyFinishContextNogil()
  #define __Pyx_RefNannyFinishContext()
  #define __Pyx_INCREF(r) Py_INCREF(r)
  #define __Pyx_DECREF(r) Py_DECREF(r)
  #define __Pyx_GOTREF(r)
  #define __Pyx_GIVEREF(r)
  #define __Pyx_XINCREF(r) Py_XINCREF(r)
  #define __Pyx_XDECREF(r) Py_XDECREF(r)
  #define __Pyx_XGOTREF(r)
  #define __Pyx_XGIVEREF(r)
#endif /* CYTHON_REFNANNY */

#define __Pyx_Py_XDECREF_SET(r, v) do {                         \
        PyObject *tmp = (PyObject *) r;                         \
        r = v; Py_XDECREF(tmp);                                 \
    } while (0)
#define __Pyx_XDECREF_SET(r, v) do {                            \
        PyObject *tmp = (PyObject *) r;                         \
        r = v; __Pyx_XDECREF(tmp);                              \
    } while (0)
#define __Pyx_DECREF_SET(r, v) do {                             \
        PyObject *tmp = (PyObject *) r;                         \
        r = v; __Pyx_DECREF(tmp);                               \
    } while (0)

#define __Pyx_CLEAR(r)    do { PyObject* tmp = ((PyObject*)(r)); r = NULL; __Pyx_DECREF(tmp);} while(0)
#define __Pyx_XCLEAR(r)   do { if((r) != NULL) {PyObject* tmp = ((PyObject*)(r)); r = NULL; __Pyx_DECREF(tmp);}} while(0)

/////////////// Refnanny ///////////////

#if CYTHON_REFNANNY
static __Pyx_RefNannyAPIStruct *__Pyx_RefNannyImportAPI(const char *modname) {
    PyObject *m = NULL, *p = NULL;
    void *r = NULL;
    m = PyImport_ImportModule(modname);
    if (!m) goto end;
    p = PyObject_GetAttrString(m, "RefNannyAPI");
    if (!p) goto end;
    r = PyLong_AsVoidPtr(p);
end:
    Py_XDECREF(p);
    Py_XDECREF(m);
    return (__Pyx_RefNannyAPIStruct *)r;
}
#endif /* CYTHON_REFNANNY */


/////////////// ImportRefnannyAPI ///////////////

#if CYTHON_REFNANNY
__Pyx_RefNanny = __Pyx_RefNannyImportAPI("refnanny");
if (!__Pyx_RefNanny) {
  PyErr_Clear();
  __Pyx_RefNanny = __Pyx_RefNannyImportAPI("Cython.Runtime.refnanny");
  if (!__Pyx_RefNanny)
      Py_FatalError("failed to import 'refnanny' module");
}
#endif


/////////////// RegisterModuleCleanup.proto ///////////////
//@substitute: naming

static void ${cleanup_cname}(PyObject *self); /*proto*/

#if CYTHON_COMPILING_IN_PYPY
static int __Pyx_RegisterCleanup(void); /*proto*/
#else
#define __Pyx_RegisterCleanup() (0)
#endif

/////////////// RegisterModuleCleanup ///////////////
//@substitute: naming

#if CYTHON_COMPILING_IN_PYPY
static PyObject* ${cleanup_cname}_atexit(PyObject *module, PyObject *unused) {
    CYTHON_UNUSED_VAR(unused);
    ${cleanup_cname}(module);
    Py_INCREF(Py_None); return Py_None;
}

static int __Pyx_RegisterCleanup(void) {
    // Don't use Py_AtExit because that has a 32-call limit and is called
    // after python finalization.
    // Also, we try to prepend the cleanup function to "atexit._exithandlers"
    // in Py2 because CPython runs them last-to-first. Being run last allows
    // user exit code to run before us that may depend on the globals
    // and cached objects that we are about to clean up.

    static PyMethodDef cleanup_def = {
        "__cleanup", (PyCFunction)${cleanup_cname}_atexit, METH_NOARGS, 0};

    PyObject *cleanup_func = 0;
    PyObject *atexit = 0;
    PyObject *reg = 0;
    PyObject *args = 0;
    PyObject *res = 0;
    int ret = -1;

    cleanup_func = PyCFunction_New(&cleanup_def, 0);
    if (!cleanup_func)
        goto bad;

    atexit = PyImport_ImportModule("atexit");
    if (!atexit)
        goto bad;
    reg = PyObject_GetAttrString(atexit, "_exithandlers");
    if (reg && PyList_Check(reg)) {
        PyObject *a, *kw;
        a = PyTuple_New(0);
        kw = PyDict_New();
        if (!a || !kw) {
            Py_XDECREF(a);
            Py_XDECREF(kw);
            goto bad;
        }
        args = PyTuple_Pack(3, cleanup_func, a, kw);
        Py_DECREF(a);
        Py_DECREF(kw);
        if (!args)
            goto bad;
        ret = PyList_Insert(reg, 0, args);
    } else {
        if (!reg)
            PyErr_Clear();
        Py_XDECREF(reg);
        reg = PyObject_GetAttrString(atexit, "register");
        if (!reg)
            goto bad;
        args = PyTuple_Pack(1, cleanup_func);
        if (!args)
            goto bad;
        res = PyObject_CallObject(reg, args);
        if (!res)
            goto bad;
        ret = 0;
    }
bad:
    Py_XDECREF(cleanup_func);
    Py_XDECREF(atexit);
    Py_XDECREF(reg);
    Py_XDECREF(args);
    Py_XDECREF(res);
    return ret;
}
#endif

/////////////// FastGil.init ///////////////
#ifdef WITH_THREAD
__Pyx_FastGilFuncInit();
#endif

/////////////// NoFastGil.proto ///////////////
//@proto_block: utility_code_proto_before_types

#define __Pyx_PyGILState_Ensure PyGILState_Ensure
#define __Pyx_PyGILState_Release PyGILState_Release
#define __Pyx_FastGIL_Remember()
#define __Pyx_FastGIL_Forget()
#define __Pyx_FastGilFuncInit()

/////////////// FastGil.proto ///////////////
//@proto_block: utility_code_proto_before_types

#if CYTHON_FAST_GIL

struct __Pyx_FastGilVtab {
  PyGILState_STATE (*Fast_PyGILState_Ensure)(void);
  void (*Fast_PyGILState_Release)(PyGILState_STATE oldstate);
  void (*FastGIL_Remember)(void);
  void (*FastGIL_Forget)(void);
};

static void __Pyx_FastGIL_Noop(void) {}
static struct __Pyx_FastGilVtab __Pyx_FastGilFuncs = {
  PyGILState_Ensure,
  PyGILState_Release,
  __Pyx_FastGIL_Noop,
  __Pyx_FastGIL_Noop
};

static void __Pyx_FastGilFuncInit(void);

#define __Pyx_PyGILState_Ensure __Pyx_FastGilFuncs.Fast_PyGILState_Ensure
#define __Pyx_PyGILState_Release __Pyx_FastGilFuncs.Fast_PyGILState_Release
#define __Pyx_FastGIL_Remember __Pyx_FastGilFuncs.FastGIL_Remember
#define __Pyx_FastGIL_Forget __Pyx_FastGilFuncs.FastGIL_Forget

#ifdef WITH_THREAD
  #ifndef CYTHON_THREAD_LOCAL
    #if defined(__cplusplus) && __cplusplus >= 201103L
      #define CYTHON_THREAD_LOCAL thread_local
    #elif defined (__STDC_VERSION__) && __STDC_VERSION__ >= 201112
      #define CYTHON_THREAD_LOCAL _Thread_local
    #elif defined(__GNUC__)
      #define CYTHON_THREAD_LOCAL __thread
    #elif defined(_MSC_VER)
      #define CYTHON_THREAD_LOCAL __declspec(thread)
    #endif
  #endif
#endif

#else
#define __Pyx_PyGILState_Ensure PyGILState_Ensure
#define __Pyx_PyGILState_Release PyGILState_Release
#define __Pyx_FastGIL_Remember()
#define __Pyx_FastGIL_Forget()
#define __Pyx_FastGilFuncInit()
#endif

/////////////// FastGil ///////////////
// The implementations of PyGILState_Ensure/Release calls PyThread_get_key_value
// several times which is turns out to be quite slow (slower in fact than
// acquiring the GIL itself).  Simply storing it in a thread local for the
// common case is much faster.
// To make optimal use of this thread local, we attempt to share it between
// modules.

#if CYTHON_FAST_GIL

#define __Pyx_FastGIL_ABI_module __PYX_ABI_MODULE_NAME
#define __Pyx_FastGIL_PyCapsuleName "FastGilFuncs"
#define __Pyx_FastGIL_PyCapsule \
    __Pyx_FastGIL_ABI_module "." __Pyx_FastGIL_PyCapsuleName

#ifdef CYTHON_THREAD_LOCAL

#include "pythread.h"
#include "pystate.h"

static CYTHON_THREAD_LOCAL PyThreadState *__Pyx_FastGil_tcur = NULL;
static CYTHON_THREAD_LOCAL int __Pyx_FastGil_tcur_depth = 0;
static int __Pyx_FastGil_autoTLSkey = -1;

static CYTHON_INLINE void __Pyx_FastGIL_Remember0(void) {
  ++__Pyx_FastGil_tcur_depth;
}

static CYTHON_INLINE void __Pyx_FastGIL_Forget0(void) {
  if (--__Pyx_FastGil_tcur_depth == 0) {
    __Pyx_FastGil_tcur = NULL;
  }
}

static CYTHON_INLINE PyThreadState *__Pyx_FastGil_get_tcur(void) {
  PyThreadState *tcur = __Pyx_FastGil_tcur;
  if (tcur == NULL) {
    tcur = __Pyx_FastGil_tcur = (PyThreadState*)PyThread_get_key_value(__Pyx_FastGil_autoTLSkey);
  }
  return tcur;
}

static PyGILState_STATE __Pyx_FastGil_PyGILState_Ensure(void) {
  int current;
  PyThreadState *tcur;
  __Pyx_FastGIL_Remember0();
  tcur = __Pyx_FastGil_get_tcur();
  if (tcur == NULL) {
    // Uninitialized, need to initialize now.
    return PyGILState_Ensure();
  }
  current = tcur == __Pyx_PyThreadState_Current;
  if (current == 0) {
    PyEval_RestoreThread(tcur);
  }
  ++tcur->gilstate_counter;
  return current ? PyGILState_LOCKED : PyGILState_UNLOCKED;
}

static void __Pyx_FastGil_PyGILState_Release(PyGILState_STATE oldstate) {
  PyThreadState *tcur = __Pyx_FastGil_get_tcur();
  __Pyx_FastGIL_Forget0();
  if (tcur->gilstate_counter == 1) {
    // This is the last lock, do all the cleanup as well.
    PyGILState_Release(oldstate);
  } else {
    --tcur->gilstate_counter;
    if (oldstate == PyGILState_UNLOCKED) {
      PyEval_SaveThread();
    }
  }
}

static void __Pyx_FastGilFuncInit0(void) {
  /* Try to detect autoTLSkey. */
  int key;
  void* this_thread_state = (void*) PyGILState_GetThisThreadState();
  for (key = 0; key < 100; key++) {
    if (PyThread_get_key_value(key) == this_thread_state) {
      __Pyx_FastGil_autoTLSkey = key;
      break;
    }
  }
  if (__Pyx_FastGil_autoTLSkey != -1) {
    PyObject* capsule = NULL;
    PyObject* abi_module = NULL;
    __Pyx_PyGILState_Ensure = __Pyx_FastGil_PyGILState_Ensure;
    __Pyx_PyGILState_Release = __Pyx_FastGil_PyGILState_Release;
    __Pyx_FastGIL_Remember = __Pyx_FastGIL_Remember0;
    __Pyx_FastGIL_Forget = __Pyx_FastGIL_Forget0;
    capsule = PyCapsule_New(&__Pyx_FastGilFuncs, __Pyx_FastGIL_PyCapsule, NULL);
    if (capsule) {
        abi_module = __Pyx_PyImport_AddModuleRef(__Pyx_FastGIL_ABI_module);
        if (abi_module) {
          PyObject_SetAttrString(abi_module, __Pyx_FastGIL_PyCapsuleName, capsule);
          Py_DECREF(abi_module);
        }
    }
    Py_XDECREF(capsule);
  }
}

#else

static void __Pyx_FastGilFuncInit0(void) {
}

#endif

static void __Pyx_FastGilFuncInit(void) {
  struct __Pyx_FastGilVtab* shared = (struct __Pyx_FastGilVtab*)PyCapsule_Import(__Pyx_FastGIL_PyCapsule, 1);
  if (shared) {
    __Pyx_FastGilFuncs = *shared;
  } else {
   PyErr_Clear();
    __Pyx_FastGilFuncInit0();
  }
}

#endif

///////////////////// UtilityCodePragmas /////////////////////////

#ifdef _MSC_VER
#pragma warning( push )
/* Warning 4127: conditional expression is constant
 * Cython uses constant conditional expressions to allow in inline functions to be optimized at
 * compile-time, so this warning is not useful
 */
#pragma warning( disable : 4127 )
#endif

///////////////////// UtilityCodePragmasEnd //////////////////////

#ifdef _MSC_VER
#pragma warning( pop )  /* undo whatever Cython has done to warnings */
#endif<|MERGE_RESOLUTION|>--- conflicted
+++ resolved
@@ -633,13 +633,10 @@
 #define __PYX_BUILD_PY_SSIZE_T "n"
 #define CYTHON_FORMAT_SSIZE_T "z"
 
-<<<<<<< HEAD
-=======
 // TODO: remove this block
 #define __Pyx_BUILTIN_MODULE_NAME "builtins"
 #define __Pyx_DefaultClassType PyType_Type
 
->>>>>>> 62b04e5f
 #if CYTHON_COMPILING_IN_LIMITED_API
     // Cython uses these constants but they are not available in the limited API.
     // Therefore define them as static variables and look them up at module init
@@ -674,14 +671,6 @@
 #endif
 static int __Pyx_init_co_variables(void); /* proto */
 
-#if PY_MAJOR_VERSION < 3
-  #define __Pyx_BUILTIN_MODULE_NAME "__builtin__"
-  #define __Pyx_DefaultClassType PyClass_Type
-  #define __Pyx_PyCode_New(a, p, k, l, s, f, code, c, n, v, fv, cell, fn, name, fline, lnos) \
-          PyCode_New(a+k, l, s, f, code, c, n, v, fv, cell, fn, name, fline, lnos)
-#else
-  #define __Pyx_BUILTIN_MODULE_NAME "builtins"
-  #define __Pyx_DefaultClassType PyType_Type
 #if CYTHON_COMPILING_IN_LIMITED_API || PY_VERSION_HEX >= 0x030B0000
   #if CYTHON_COMPILING_IN_LIMITED_API
     // Note that the limited API doesn't know about PyCodeObject, so the type of this
