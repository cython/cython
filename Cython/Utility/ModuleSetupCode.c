/////////////// CModulePreamble ///////////////

#include <stddef.h> /* For offsetof */
#ifndef offsetof
  #define offsetof(type, member) ( (size_t) & ((type*)0) -> member )
#endif

#if !defined(WIN32) && !defined(MS_WINDOWS)
  #ifndef __stdcall
    #define __stdcall
  #endif
  #ifndef __cdecl
    #define __cdecl
  #endif
  #ifndef __fastcall
    #define __fastcall
  #endif
#endif

#ifndef DL_IMPORT
  #define DL_IMPORT(t) t
#endif
#ifndef DL_EXPORT
  #define DL_EXPORT(t) t
#endif

// For use in DL_IMPORT/DL_EXPORT macros.
#define __PYX_COMMA ,

#ifndef HAVE_LONG_LONG
  // CPython has required PY_LONG_LONG support for years, even if HAVE_LONG_LONG is not defined for us
  #if PY_VERSION_HEX >= 0x02070000
    #define HAVE_LONG_LONG
  #endif
#endif

#ifndef PY_LONG_LONG
  #define PY_LONG_LONG LONG_LONG
#endif

#ifndef Py_HUGE_VAL
  #define Py_HUGE_VAL HUGE_VAL
#endif

#ifdef PYPY_VERSION
  #define CYTHON_COMPILING_IN_PYPY 1
  #define CYTHON_COMPILING_IN_PYSTON 0
  #define CYTHON_COMPILING_IN_CPYTHON 0

  #undef CYTHON_USE_TYPE_SLOTS
  #define CYTHON_USE_TYPE_SLOTS 0
  #undef CYTHON_USE_PYTYPE_LOOKUP
  #define CYTHON_USE_PYTYPE_LOOKUP 0
  #if PY_VERSION_HEX < 0x03050000
    #undef CYTHON_USE_ASYNC_SLOTS
    #define CYTHON_USE_ASYNC_SLOTS 0
  #elif !defined(CYTHON_USE_ASYNC_SLOTS)
    #define CYTHON_USE_ASYNC_SLOTS 1
  #endif
  #undef CYTHON_USE_PYLIST_INTERNALS
  #define CYTHON_USE_PYLIST_INTERNALS 0
  #undef CYTHON_USE_UNICODE_INTERNALS
  #define CYTHON_USE_UNICODE_INTERNALS 0
  #undef CYTHON_USE_UNICODE_WRITER
  #define CYTHON_USE_UNICODE_WRITER 0
  #undef CYTHON_USE_PYLONG_INTERNALS
  #define CYTHON_USE_PYLONG_INTERNALS 0
  #undef CYTHON_AVOID_BORROWED_REFS
  #define CYTHON_AVOID_BORROWED_REFS 1
  #undef CYTHON_ASSUME_SAFE_MACROS
  #define CYTHON_ASSUME_SAFE_MACROS 0
  #undef CYTHON_UNPACK_METHODS
  #define CYTHON_UNPACK_METHODS 0
  #undef CYTHON_FAST_THREAD_STATE
  #define CYTHON_FAST_THREAD_STATE 0
  #undef CYTHON_FAST_PYCALL
  #define CYTHON_FAST_PYCALL 0
  #undef CYTHON_PEP489_MULTI_PHASE_INIT
  #define CYTHON_PEP489_MULTI_PHASE_INIT 0
  #undef CYTHON_USE_TP_FINALIZE
  #define CYTHON_USE_TP_FINALIZE 0
  #undef CYTHON_USE_DICT_VERSIONS
  #define CYTHON_USE_DICT_VERSIONS 0

#elif defined(PYSTON_VERSION)
  #define CYTHON_COMPILING_IN_PYPY 0
  #define CYTHON_COMPILING_IN_PYSTON 1
  #define CYTHON_COMPILING_IN_CPYTHON 0

  #ifndef CYTHON_USE_TYPE_SLOTS
    #define CYTHON_USE_TYPE_SLOTS 1
  #endif
  #undef CYTHON_USE_PYTYPE_LOOKUP
  #define CYTHON_USE_PYTYPE_LOOKUP 0
  #undef CYTHON_USE_ASYNC_SLOTS
  #define CYTHON_USE_ASYNC_SLOTS 0
  #undef CYTHON_USE_PYLIST_INTERNALS
  #define CYTHON_USE_PYLIST_INTERNALS 0
  #ifndef CYTHON_USE_UNICODE_INTERNALS
    #define CYTHON_USE_UNICODE_INTERNALS 1
  #endif
  #undef CYTHON_USE_UNICODE_WRITER
  #define CYTHON_USE_UNICODE_WRITER 0
  #undef CYTHON_USE_PYLONG_INTERNALS
  #define CYTHON_USE_PYLONG_INTERNALS 0
  #ifndef CYTHON_AVOID_BORROWED_REFS
    #define CYTHON_AVOID_BORROWED_REFS 0
  #endif
  #ifndef CYTHON_ASSUME_SAFE_MACROS
    #define CYTHON_ASSUME_SAFE_MACROS 1
  #endif
  #ifndef CYTHON_UNPACK_METHODS
    #define CYTHON_UNPACK_METHODS 1
  #endif
  #undef CYTHON_FAST_THREAD_STATE
  #define CYTHON_FAST_THREAD_STATE 0
  #undef CYTHON_FAST_PYCALL
  #define CYTHON_FAST_PYCALL 0
  #undef CYTHON_PEP489_MULTI_PHASE_INIT
  #define CYTHON_PEP489_MULTI_PHASE_INIT 0
  #undef CYTHON_USE_TP_FINALIZE
  #define CYTHON_USE_TP_FINALIZE 0
  #undef CYTHON_USE_DICT_VERSIONS
  #define CYTHON_USE_DICT_VERSIONS 0

#else
  #define CYTHON_COMPILING_IN_PYPY 0
  #define CYTHON_COMPILING_IN_PYSTON 0
  #define CYTHON_COMPILING_IN_CPYTHON 1

  #ifndef CYTHON_USE_TYPE_SLOTS
    #define CYTHON_USE_TYPE_SLOTS 1
  #endif
  #if PY_VERSION_HEX < 0x02070000
    // looks like calling _PyType_Lookup() isn't safe in Py<=2.6/3.1
    #undef CYTHON_USE_PYTYPE_LOOKUP
    #define CYTHON_USE_PYTYPE_LOOKUP 0
  #elif !defined(CYTHON_USE_PYTYPE_LOOKUP)
    #define CYTHON_USE_PYTYPE_LOOKUP 1
  #endif
  #if PY_MAJOR_VERSION < 3
    #undef CYTHON_USE_ASYNC_SLOTS
    #define CYTHON_USE_ASYNC_SLOTS 0
  #elif !defined(CYTHON_USE_ASYNC_SLOTS)
    #define CYTHON_USE_ASYNC_SLOTS 1
  #endif
  #if PY_VERSION_HEX < 0x02070000
    #undef CYTHON_USE_PYLONG_INTERNALS
    #define CYTHON_USE_PYLONG_INTERNALS 0
  #elif !defined(CYTHON_USE_PYLONG_INTERNALS)
    #define CYTHON_USE_PYLONG_INTERNALS 1
  #endif
  #ifndef CYTHON_USE_PYLIST_INTERNALS
    #define CYTHON_USE_PYLIST_INTERNALS 1
  #endif
  #ifndef CYTHON_USE_UNICODE_INTERNALS
    #define CYTHON_USE_UNICODE_INTERNALS 1
  #endif
  #if PY_VERSION_HEX < 0x030300F0
    #undef CYTHON_USE_UNICODE_WRITER
    #define CYTHON_USE_UNICODE_WRITER 0
  #elif !defined(CYTHON_USE_UNICODE_WRITER)
    #define CYTHON_USE_UNICODE_WRITER 1
  #endif
  #ifndef CYTHON_AVOID_BORROWED_REFS
    #define CYTHON_AVOID_BORROWED_REFS 0
  #endif
  #ifndef CYTHON_ASSUME_SAFE_MACROS
    #define CYTHON_ASSUME_SAFE_MACROS 1
  #endif
  #ifndef CYTHON_UNPACK_METHODS
    #define CYTHON_UNPACK_METHODS 1
  #endif
  #ifndef CYTHON_FAST_THREAD_STATE
    #define CYTHON_FAST_THREAD_STATE 1
  #endif
  #ifndef CYTHON_FAST_PYCALL
    #define CYTHON_FAST_PYCALL 1
  #endif
  #ifndef CYTHON_PEP489_MULTI_PHASE_INIT
    #define CYTHON_PEP489_MULTI_PHASE_INIT (PY_VERSION_HEX >= 0x03050000)
  #endif
  #ifndef CYTHON_USE_TP_FINALIZE
    #define CYTHON_USE_TP_FINALIZE (PY_VERSION_HEX >= 0x030400a1)
  #endif
  #ifndef CYTHON_USE_DICT_VERSIONS
    #define CYTHON_USE_DICT_VERSIONS (PY_VERSION_HEX >= 0x030600B1)
  #endif
#endif

#if !defined(CYTHON_FAST_PYCCALL)
#define CYTHON_FAST_PYCCALL  (CYTHON_FAST_PYCALL && PY_VERSION_HEX >= 0x030600B1)
#endif
#if !CYTHON_PEP489_MULTI_PHASE_INIT
#undef CYTHON_PEP489_REINIT
#endif
#ifndef CYTHON_PEP489_REINIT
// Disabled for now.  Most extension modules simply can't deal with it, and Cython isn't ready either.
// See issues listed here: https://docs.python.org/3/c-api/init.html#sub-interpreter-support
#define CYTHON_PEP489_REINIT 0
#endif

#if CYTHON_USE_PYLONG_INTERNALS
  #include "longintrepr.h"
  /* These short defines can easily conflict with other code */
  #undef SHIFT
  #undef BASE
  #undef MASK
#endif

#ifndef __has_attribute
  #define __has_attribute(x) 0
#endif

#ifndef __has_cpp_attribute
  #define __has_cpp_attribute(x) 0
#endif

// restrict
#ifndef CYTHON_RESTRICT
  #if defined(__GNUC__)
    #define CYTHON_RESTRICT __restrict__
  #elif defined(_MSC_VER) && _MSC_VER >= 1400
    #define CYTHON_RESTRICT __restrict
  #elif defined (__STDC_VERSION__) && __STDC_VERSION__ >= 199901L
    #define CYTHON_RESTRICT restrict
  #else
    #define CYTHON_RESTRICT
  #endif
#endif

// unused attribute
#ifndef CYTHON_UNUSED
# if defined(__GNUC__)
#   if !(defined(__cplusplus)) || (__GNUC__ > 3 || (__GNUC__ == 3 && __GNUC_MINOR__ >= 4))
#     define CYTHON_UNUSED __attribute__ ((__unused__))
#   else
#     define CYTHON_UNUSED
#   endif
# elif defined(__ICC) || (defined(__INTEL_COMPILER) && !defined(_MSC_VER))
#   define CYTHON_UNUSED __attribute__ ((__unused__))
# else
#   define CYTHON_UNUSED
# endif
#endif

#ifndef CYTHON_MAYBE_UNUSED_VAR
#  if defined(__cplusplus)
     template<class T> void CYTHON_MAYBE_UNUSED_VAR( const T& ) { }
#  else
#    define CYTHON_MAYBE_UNUSED_VAR(x) (void)(x)
#  endif
#endif

#ifndef CYTHON_NCP_UNUSED
# if CYTHON_COMPILING_IN_CPYTHON
#  define CYTHON_NCP_UNUSED
# else
#  define CYTHON_NCP_UNUSED CYTHON_UNUSED
# endif
#endif

#define __Pyx_void_to_None(void_result) ((void)(void_result), Py_INCREF(Py_None), Py_None)

#ifdef _MSC_VER
    #ifndef _MSC_STDINT_H_
        #if _MSC_VER < 1300
           typedef unsigned char     uint8_t;
           typedef unsigned int      uint32_t;
        #else
           typedef unsigned __int8   uint8_t;
           typedef unsigned __int32  uint32_t;
        #endif
    #endif
#else
   #include <stdint.h>
#endif


#ifndef CYTHON_FALLTHROUGH
  #if defined(__cplusplus) && __cplusplus >= 201103L
    #if __has_cpp_attribute(fallthrough)
      #define CYTHON_FALLTHROUGH [[fallthrough]]
    #elif __has_cpp_attribute(clang::fallthrough)
      #define CYTHON_FALLTHROUGH [[clang::fallthrough]]
    #elif __has_cpp_attribute(gnu::fallthrough)
      #define CYTHON_FALLTHROUGH [[gnu::fallthrough]]
    #endif
  #endif

  #ifndef CYTHON_FALLTHROUGH
    #if __has_attribute(fallthrough)
      #define CYTHON_FALLTHROUGH __attribute__((fallthrough))
    #else
      #define CYTHON_FALLTHROUGH
    #endif
  #endif

  #if defined(__clang__ ) && defined(__apple_build_version__)
    #if __apple_build_version__ < 7000000 /* Xcode < 7.0 */
      #undef  CYTHON_FALLTHROUGH
      #define CYTHON_FALLTHROUGH
    #endif
  #endif
#endif

/////////////// CInitCode ///////////////

// inline attribute
#ifndef CYTHON_INLINE
  #if defined(__clang__)
    #define CYTHON_INLINE __inline__ __attribute__ ((__unused__))
  #elif defined(__GNUC__)
    #define CYTHON_INLINE __inline__
  #elif defined(_MSC_VER)
    #define CYTHON_INLINE __inline
  #elif defined (__STDC_VERSION__) && __STDC_VERSION__ >= 199901L
    #define CYTHON_INLINE inline
  #else
    #define CYTHON_INLINE
  #endif
#endif


/////////////// CppInitCode ///////////////

#ifndef __cplusplus
  #error "Cython files generated with the C++ option must be compiled with a C++ compiler."
#endif

// inline attribute
#ifndef CYTHON_INLINE
  #if defined(__clang__)
    #define CYTHON_INLINE __inline__ __attribute__ ((__unused__))
  #else
    #define CYTHON_INLINE inline
  #endif
#endif

// Work around clang bug http://stackoverflow.com/questions/21847816/c-invoke-nested-template-class-destructor
template<typename T>
void __Pyx_call_destructor(T& x) {
    x.~T();
}

// Used for temporary variables of "reference" type.
template<typename T>
class __Pyx_FakeReference {
  public:
    __Pyx_FakeReference() : ptr(NULL) { }
    // __Pyx_FakeReference(T& ref) : ptr(&ref) { }
    // Const version needed as Cython doesn't know about const overloads (e.g. for stl containers).
    __Pyx_FakeReference(const T& ref) : ptr(const_cast<T*>(&ref)) { }
    T *operator->() { return ptr; }
    T *operator&() { return ptr; }
    operator T&() { return *ptr; }
    // TODO(robertwb): Delegate all operators (or auto-generate unwrapping code where needed).
    template<typename U> bool operator ==(U other) { return *ptr == other; }
    template<typename U> bool operator !=(U other) { return *ptr != other; }
  private:
    T *ptr;
};


/////////////// PythonCompatibility ///////////////

#if CYTHON_COMPILING_IN_PYPY && PY_VERSION_HEX < 0x02070600 && !defined(Py_OptimizeFlag)
  #define Py_OptimizeFlag 0
#endif

#define __PYX_BUILD_PY_SSIZE_T "n"
#define CYTHON_FORMAT_SSIZE_T "z"

#if PY_MAJOR_VERSION < 3
  #define __Pyx_BUILTIN_MODULE_NAME "__builtin__"
  #define __Pyx_PyCode_New(a, k, l, s, f, code, c, n, v, fv, cell, fn, name, fline, lnos) \
          PyCode_New(a+k, l, s, f, code, c, n, v, fv, cell, fn, name, fline, lnos)
  #define __Pyx_DefaultClassType PyClass_Type
#else
  #define __Pyx_BUILTIN_MODULE_NAME "builtins"
  #define __Pyx_PyCode_New(a, k, l, s, f, code, c, n, v, fv, cell, fn, name, fline, lnos) \
          PyCode_New(a, k, l, s, f, code, c, n, v, fv, cell, fn, name, fline, lnos)
  #define __Pyx_DefaultClassType PyType_Type
#endif

#ifndef Py_TPFLAGS_CHECKTYPES
  #define Py_TPFLAGS_CHECKTYPES 0
#endif
#ifndef Py_TPFLAGS_HAVE_INDEX
  #define Py_TPFLAGS_HAVE_INDEX 0
#endif
#ifndef Py_TPFLAGS_HAVE_NEWBUFFER
  #define Py_TPFLAGS_HAVE_NEWBUFFER 0
#endif
#ifndef Py_TPFLAGS_HAVE_FINALIZE
  #define Py_TPFLAGS_HAVE_FINALIZE 0
#endif

#if PY_VERSION_HEX <= 0x030700A3 || !defined(METH_FASTCALL)
  // new in CPython 3.6, but changed in 3.7 - see
  // positional-only parameters:
  //   https://bugs.python.org/issue29464
  // const args:
  //   https://bugs.python.org/issue32240
  #ifndef METH_FASTCALL
     #define METH_FASTCALL 0x80
  #endif
  typedef PyObject *(*__Pyx_PyCFunctionFast) (PyObject *self, PyObject *const *args, Py_ssize_t nargs);
  // new in CPython 3.7, used to be old signature of _PyCFunctionFast() in 3.6
  typedef PyObject *(*__Pyx_PyCFunctionFastWithKeywords) (PyObject *self, PyObject *const *args,
                                                          Py_ssize_t nargs, PyObject *kwnames);
#else
  #define __Pyx_PyCFunctionFast _PyCFunctionFast
  #define __Pyx_PyCFunctionFastWithKeywords _PyCFunctionFastWithKeywords
#endif
#if CYTHON_FAST_PYCCALL
#define __Pyx_PyFastCFunction_Check(func) \
    ((PyCFunction_Check(func) && (METH_FASTCALL == (PyCFunction_GET_FLAGS(func) & ~(METH_CLASS | METH_STATIC | METH_COEXIST | METH_KEYWORDS)))))
#else
#define __Pyx_PyFastCFunction_Check(func) 0
#endif

#if CYTHON_USE_DICT_VERSIONS
#define __PYX_GET_DICT_VERSION(dict)  (((PyDictObject*)(dict))->ma_version_tag)
#define __PYX_UPDATE_DICT_CACHE(dict, value, cache_var, version_var) \
    (version_var) = __PYX_GET_DICT_VERSION(dict); \
    (cache_var) = (value);
#define __PYX_PY_DICT_LOOKUP_IF_MODIFIED(VAR, DICT, LOOKUP) { \
        static PY_UINT64_T __pyx_dict_version = 0; \
        static PyObject *__pyx_dict_cached_value = NULL; \
        if (likely(__PYX_GET_DICT_VERSION(DICT) == __pyx_dict_version)) { \
            (VAR) = __pyx_dict_cached_value; \
        } else { \
            (VAR) = __pyx_dict_cached_value = (LOOKUP); \
            __pyx_dict_version = __PYX_GET_DICT_VERSION(DICT); \
        } \
    }
#else
#define __PYX_GET_DICT_VERSION(dict)  (0)
#define __PYX_UPDATE_DICT_CACHE(dict, value, cache_var, version_var)
#define __PYX_PY_DICT_LOOKUP_IF_MODIFIED(VAR, DICT, LOOKUP)  (VAR) = (LOOKUP);
#endif

#if CYTHON_COMPILING_IN_PYPY && !defined(PyObject_Malloc)
  #define PyObject_Malloc(s)   PyMem_Malloc(s)
  #define PyObject_Free(p)     PyMem_Free(p)
  #define PyObject_Realloc(p)  PyMem_Realloc(p)
#endif

#if CYTHON_COMPILING_IN_PYSTON
  // special C-API functions only in Pyston
  #define __Pyx_PyCode_HasFreeVars(co)  PyCode_HasFreeVars(co)
  #define __Pyx_PyFrame_SetLineNumber(frame, lineno) PyFrame_SetLineNumber(frame, lineno)
#else
  #define __Pyx_PyCode_HasFreeVars(co)  (PyCode_GetNumFree(co) > 0)
  #define __Pyx_PyFrame_SetLineNumber(frame, lineno)  (frame)->f_lineno = (lineno)
#endif

#if !CYTHON_FAST_THREAD_STATE || PY_VERSION_HEX < 0x02070000
  #define __Pyx_PyThreadState_Current PyThreadState_GET()
#elif PY_VERSION_HEX >= 0x03060000
  //#elif PY_VERSION_HEX >= 0x03050200
  // Actually added in 3.5.2, but compiling against that does not guarantee that we get imported there.
  #define __Pyx_PyThreadState_Current _PyThreadState_UncheckedGet()
#elif PY_VERSION_HEX >= 0x03000000
  #define __Pyx_PyThreadState_Current PyThreadState_GET()
#else
  #define __Pyx_PyThreadState_Current _PyThreadState_Current
#endif

// TSS (Thread Specific Storage) API
#if PY_VERSION_HEX < 0x030700A2 && !defined(PyThread_tss_create) && !defined(Py_tss_NEEDS_INIT)
#include "pythread.h"
#define Py_tss_NEEDS_INIT 0
typedef int Py_tss_t;
static CYTHON_INLINE int PyThread_tss_create(Py_tss_t *key) {
  *key = PyThread_create_key();
  return 0; // PyThread_create_key reports success always
}
static CYTHON_INLINE Py_tss_t * PyThread_tss_alloc(void) {
  Py_tss_t *key = (Py_tss_t *)PyObject_Malloc(sizeof(Py_tss_t));
  *key = Py_tss_NEEDS_INIT;
  return key;
}
static CYTHON_INLINE void PyThread_tss_free(Py_tss_t *key) {
  PyObject_Free(key);
}
static CYTHON_INLINE int PyThread_tss_is_created(Py_tss_t *key) {
  return *key != Py_tss_NEEDS_INIT;
}
static CYTHON_INLINE void PyThread_tss_delete(Py_tss_t *key) {
  PyThread_delete_key(*key);
  *key = Py_tss_NEEDS_INIT;
}
static CYTHON_INLINE int PyThread_tss_set(Py_tss_t *key, void *value) {
  return PyThread_set_key_value(*key, value);
}
static CYTHON_INLINE void * PyThread_tss_get(Py_tss_t *key) {
  return PyThread_get_key_value(*key);
}
// PyThread_delete_key_value(key) is equalivalent to PyThread_set_key_value(key, NULL)
// PyThread_ReInitTLS() is a no-op
#endif // TSS (Thread Specific Storage) API

#if CYTHON_COMPILING_IN_CPYTHON || defined(_PyDict_NewPresized)
#define __Pyx_PyDict_NewPresized(n)  ((n <= 8) ? PyDict_New() : _PyDict_NewPresized(n))
#else
#define __Pyx_PyDict_NewPresized(n)  PyDict_New()
#endif

#if PY_MAJOR_VERSION >= 3 || CYTHON_FUTURE_DIVISION
  #define __Pyx_PyNumber_Divide(x,y)         PyNumber_TrueDivide(x,y)
  #define __Pyx_PyNumber_InPlaceDivide(x,y)  PyNumber_InPlaceTrueDivide(x,y)
#else
  #define __Pyx_PyNumber_Divide(x,y)         PyNumber_Divide(x,y)
  #define __Pyx_PyNumber_InPlaceDivide(x,y)  PyNumber_InPlaceDivide(x,y)
#endif

#if CYTHON_COMPILING_IN_CPYTHON && PY_VERSION_HEX >= 0x030500A1 && CYTHON_USE_UNICODE_INTERNALS
#define __Pyx_PyDict_GetItemStr(dict, name)  _PyDict_GetItem_KnownHash(dict, name, ((PyASCIIObject *) name)->hash)
#else
#define __Pyx_PyDict_GetItemStr(dict, name)  PyDict_GetItem(dict, name)
#endif

/* new Py3.3 unicode type (PEP 393) */
#if PY_VERSION_HEX > 0x03030000 && defined(PyUnicode_KIND)
  #define CYTHON_PEP393_ENABLED 1
  #define __Pyx_PyUnicode_READY(op)       (likely(PyUnicode_IS_READY(op)) ? \
                                              0 : _PyUnicode_Ready((PyObject *)(op)))
  #define __Pyx_PyUnicode_GET_LENGTH(u)   PyUnicode_GET_LENGTH(u)
  #define __Pyx_PyUnicode_READ_CHAR(u, i) PyUnicode_READ_CHAR(u, i)
  #define __Pyx_PyUnicode_MAX_CHAR_VALUE(u)   PyUnicode_MAX_CHAR_VALUE(u)
  #define __Pyx_PyUnicode_KIND(u)         PyUnicode_KIND(u)
  #define __Pyx_PyUnicode_DATA(u)         PyUnicode_DATA(u)
  #define __Pyx_PyUnicode_READ(k, d, i)   PyUnicode_READ(k, d, i)
  #define __Pyx_PyUnicode_WRITE(k, d, i, ch)  PyUnicode_WRITE(k, d, i, ch)
  #define __Pyx_PyUnicode_IS_TRUE(u)      (0 != (likely(PyUnicode_IS_READY(u)) ? PyUnicode_GET_LENGTH(u) : PyUnicode_GET_SIZE(u)))
#else
  #define CYTHON_PEP393_ENABLED 0
  #define PyUnicode_1BYTE_KIND  1
  #define PyUnicode_2BYTE_KIND  2
  #define PyUnicode_4BYTE_KIND  4
  #define __Pyx_PyUnicode_READY(op)       (0)
  #define __Pyx_PyUnicode_GET_LENGTH(u)   PyUnicode_GET_SIZE(u)
  #define __Pyx_PyUnicode_READ_CHAR(u, i) ((Py_UCS4)(PyUnicode_AS_UNICODE(u)[i]))
  #define __Pyx_PyUnicode_MAX_CHAR_VALUE(u)   ((sizeof(Py_UNICODE) == 2) ? 65535 : 1114111)
  #define __Pyx_PyUnicode_KIND(u)         (sizeof(Py_UNICODE))
  #define __Pyx_PyUnicode_DATA(u)         ((void*)PyUnicode_AS_UNICODE(u))
  /* (void)(k) => avoid unused variable warning due to macro: */
  #define __Pyx_PyUnicode_READ(k, d, i)   ((void)(k), (Py_UCS4)(((Py_UNICODE*)d)[i]))
  #define __Pyx_PyUnicode_WRITE(k, d, i, ch)  (((void)(k)), ((Py_UNICODE*)d)[i] = ch)
  #define __Pyx_PyUnicode_IS_TRUE(u)      (0 != PyUnicode_GET_SIZE(u))
#endif

#if CYTHON_COMPILING_IN_PYPY
  #define __Pyx_PyUnicode_Concat(a, b)      PyNumber_Add(a, b)
  #define __Pyx_PyUnicode_ConcatSafe(a, b)  PyNumber_Add(a, b)
#else
  #define __Pyx_PyUnicode_Concat(a, b)      PyUnicode_Concat(a, b)
  #define __Pyx_PyUnicode_ConcatSafe(a, b)  ((unlikely((a) == Py_None) || unlikely((b) == Py_None)) ? \
      PyNumber_Add(a, b) : __Pyx_PyUnicode_Concat(a, b))
#endif

#if CYTHON_COMPILING_IN_PYPY && !defined(PyUnicode_Contains)
  #define PyUnicode_Contains(u, s)  PySequence_Contains(u, s)
#endif

#if CYTHON_COMPILING_IN_PYPY && !defined(PyByteArray_Check)
  #define PyByteArray_Check(obj)  PyObject_TypeCheck(obj, &PyByteArray_Type)
#endif

#if CYTHON_COMPILING_IN_PYPY && !defined(PyObject_Format)
  #define PyObject_Format(obj, fmt)  PyObject_CallMethod(obj, "__format__", "O", fmt)
#endif

#define __Pyx_PyString_FormatSafe(a, b)   ((unlikely((a) == Py_None)) ? PyNumber_Remainder(a, b) : __Pyx_PyString_Format(a, b))
#define __Pyx_PyUnicode_FormatSafe(a, b)  ((unlikely((a) == Py_None)) ? PyNumber_Remainder(a, b) : PyUnicode_Format(a, b))

#if PY_MAJOR_VERSION >= 3
  #define __Pyx_PyString_Format(a, b)  PyUnicode_Format(a, b)
#else
  #define __Pyx_PyString_Format(a, b)  PyString_Format(a, b)
#endif

#if PY_MAJOR_VERSION < 3 && !defined(PyObject_ASCII)
  #define PyObject_ASCII(o)            PyObject_Repr(o)
#endif

#if PY_MAJOR_VERSION >= 3
  #define PyBaseString_Type            PyUnicode_Type
  #define PyStringObject               PyUnicodeObject
  #define PyString_Type                PyUnicode_Type
  #define PyString_Check               PyUnicode_Check
  #define PyString_CheckExact          PyUnicode_CheckExact
  #define PyObject_Unicode             PyObject_Str
#endif

#if PY_MAJOR_VERSION >= 3
  #define __Pyx_PyBaseString_Check(obj) PyUnicode_Check(obj)
  #define __Pyx_PyBaseString_CheckExact(obj) PyUnicode_CheckExact(obj)
#else
  #define __Pyx_PyBaseString_Check(obj) (PyString_Check(obj) || PyUnicode_Check(obj))
  #define __Pyx_PyBaseString_CheckExact(obj) (PyString_CheckExact(obj) || PyUnicode_CheckExact(obj))
#endif

#ifndef PySet_CheckExact
  #define PySet_CheckExact(obj)        (Py_TYPE(obj) == &PySet_Type)
#endif

#if CYTHON_ASSUME_SAFE_MACROS
  #define __Pyx_PySequence_SIZE(seq)  Py_SIZE(seq)
#else
  // NOTE: might fail with exception => check for -1
  #define __Pyx_PySequence_SIZE(seq)  PySequence_Size(seq)
#endif

#if PY_MAJOR_VERSION >= 3
  #define PyIntObject                  PyLongObject
  #define PyInt_Type                   PyLong_Type
  #define PyInt_Check(op)              PyLong_Check(op)
  #define PyInt_CheckExact(op)         PyLong_CheckExact(op)
  #define PyInt_FromString             PyLong_FromString
  #define PyInt_FromUnicode            PyLong_FromUnicode
  #define PyInt_FromLong               PyLong_FromLong
  #define PyInt_FromSize_t             PyLong_FromSize_t
  #define PyInt_FromSsize_t            PyLong_FromSsize_t
  #define PyInt_AsLong                 PyLong_AsLong
  #define PyInt_AS_LONG                PyLong_AS_LONG
  #define PyInt_AsSsize_t              PyLong_AsSsize_t
  #define PyInt_AsUnsignedLongMask     PyLong_AsUnsignedLongMask
  #define PyInt_AsUnsignedLongLongMask PyLong_AsUnsignedLongLongMask
  #define PyNumber_Int                 PyNumber_Long
#endif

#if PY_MAJOR_VERSION >= 3
  #define PyBoolObject                 PyLongObject
#endif

#if PY_MAJOR_VERSION >= 3 && CYTHON_COMPILING_IN_PYPY
  #ifndef PyUnicode_InternFromString
    #define PyUnicode_InternFromString(s) PyUnicode_FromString(s)
  #endif
#endif

#if PY_VERSION_HEX < 0x030200A4
  typedef long Py_hash_t;
  #define __Pyx_PyInt_FromHash_t PyInt_FromLong
  #define __Pyx_PyInt_AsHash_t   PyInt_AsLong
#else
  #define __Pyx_PyInt_FromHash_t PyInt_FromSsize_t
  #define __Pyx_PyInt_AsHash_t   PyInt_AsSsize_t
#endif

#if PY_MAJOR_VERSION >= 3
  #define __Pyx_PyMethod_New(func, self, klass) ((self) ? PyMethod_New(func, self) : (Py_INCREF(func), func))
#else
  #define __Pyx_PyMethod_New(func, self, klass) PyMethod_New(func, self, klass)
#endif

// backport of PyAsyncMethods from Py3.5 to older Py3.x versions
// (mis-)using the "tp_reserved" type slot which is re-activated as "tp_as_async" in Py3.5
#if CYTHON_USE_ASYNC_SLOTS
  #if PY_VERSION_HEX >= 0x030500B1
    #define __Pyx_PyAsyncMethodsStruct PyAsyncMethods
    #define __Pyx_PyType_AsAsync(obj) (Py_TYPE(obj)->tp_as_async)
  #else
    #define __Pyx_PyType_AsAsync(obj) ((__Pyx_PyAsyncMethodsStruct*) (Py_TYPE(obj)->tp_reserved))
  #endif
#else
  #define __Pyx_PyType_AsAsync(obj) NULL
#endif
#ifndef __Pyx_PyAsyncMethodsStruct
    typedef struct {
        unaryfunc am_await;
        unaryfunc am_aiter;
        unaryfunc am_anext;
    } __Pyx_PyAsyncMethodsStruct;
#endif


/////////////// SmallCodeConfig.proto ///////////////

#ifndef CYTHON_SMALL_CODE
#if defined(__clang__)
    #define CYTHON_SMALL_CODE
#elif defined(__GNUC__) && (!(defined(__cplusplus)) || (__GNUC__ > 4 || (__GNUC__ == 4 && __GNUC_MINOR__ > 4)))
    // At least g++ 4.4.7 can generate crashing code with this option. (GH #2235)
    #define CYTHON_SMALL_CODE __attribute__((optimize("Os")))
#else
    #define CYTHON_SMALL_CODE
#endif
#endif


/////////////// PyModInitFuncType.proto ///////////////

#if PY_MAJOR_VERSION < 3

#ifdef CYTHON_NO_PYINIT_EXPORT
// define this to void manually because PyMODINIT_FUNC adds __declspec(dllexport) to it's definition.
#define __Pyx_PyMODINIT_FUNC void
#else
#define __Pyx_PyMODINIT_FUNC PyMODINIT_FUNC
#endif

#else

#ifdef CYTHON_NO_PYINIT_EXPORT
// define this to PyObject * manually because PyMODINIT_FUNC adds __declspec(dllexport) to it's definition.
#define __Pyx_PyMODINIT_FUNC PyObject *
#else
#define __Pyx_PyMODINIT_FUNC PyMODINIT_FUNC
#endif

#endif


/////////////// FastTypeChecks.proto ///////////////

#if CYTHON_COMPILING_IN_CPYTHON
#define __Pyx_TypeCheck(obj, type) __Pyx_IsSubtype(Py_TYPE(obj), (PyTypeObject *)type)
static CYTHON_INLINE int __Pyx_IsSubtype(PyTypeObject *a, PyTypeObject *b);/*proto*/
static CYTHON_INLINE int __Pyx_PyErr_GivenExceptionMatches(PyObject *err, PyObject *type);/*proto*/
static CYTHON_INLINE int __Pyx_PyErr_GivenExceptionMatches2(PyObject *err, PyObject *type1, PyObject *type2);/*proto*/
#else
#define __Pyx_TypeCheck(obj, type) PyObject_TypeCheck(obj, (PyTypeObject *)type)
#define __Pyx_PyErr_GivenExceptionMatches(err, type) PyErr_GivenExceptionMatches(err, type)
#define __Pyx_PyErr_GivenExceptionMatches2(err, type1, type2) (PyErr_GivenExceptionMatches(err, type1) || PyErr_GivenExceptionMatches(err, type2))
#endif

#define __Pyx_PyException_Check(obj) __Pyx_TypeCheck(obj, PyExc_Exception)

/////////////// FastTypeChecks ///////////////
//@requires: Exceptions.c::PyThreadStateGet
//@requires: Exceptions.c::PyErrFetchRestore

#if CYTHON_COMPILING_IN_CPYTHON
static int __Pyx_InBases(PyTypeObject *a, PyTypeObject *b) {
    while (a) {
        a = a->tp_base;
        if (a == b)
            return 1;
    }
    return b == &PyBaseObject_Type;
}

static CYTHON_INLINE int __Pyx_IsSubtype(PyTypeObject *a, PyTypeObject *b) {
    PyObject *mro;
    if (a == b) return 1;
    mro = a->tp_mro;
    if (likely(mro)) {
        Py_ssize_t i, n;
        n = PyTuple_GET_SIZE(mro);
        for (i = 0; i < n; i++) {
            if (PyTuple_GET_ITEM(mro, i) == (PyObject *)b)
                return 1;
        }
        return 0;
    }
    // should only get here for incompletely initialised types, i.e. never under normal usage patterns
    return __Pyx_InBases(a, b);
}


#if PY_MAJOR_VERSION == 2
static int __Pyx_inner_PyErr_GivenExceptionMatches2(PyObject *err, PyObject* exc_type1, PyObject* exc_type2) {
    // PyObject_IsSubclass() can recurse and therefore is not safe
    PyObject *exception, *value, *tb;
    int res;
    __Pyx_PyThreadState_declare
    __Pyx_PyThreadState_assign
    __Pyx_ErrFetch(&exception, &value, &tb);

    res = exc_type1 ? PyObject_IsSubclass(err, exc_type1) : 0;
    // This function must not fail, so print the error here (which also clears it)
    if (unlikely(res == -1)) {
        PyErr_WriteUnraisable(err);
        res = 0;
    }
    if (!res) {
        res = PyObject_IsSubclass(err, exc_type2);
        // This function must not fail, so print the error here (which also clears it)
        if (unlikely(res == -1)) {
            PyErr_WriteUnraisable(err);
            res = 0;
        }
    }

    __Pyx_ErrRestore(exception, value, tb);
    return res;
}
#else
static CYTHON_INLINE int __Pyx_inner_PyErr_GivenExceptionMatches2(PyObject *err, PyObject* exc_type1, PyObject *exc_type2) {
    int res = exc_type1 ? __Pyx_IsSubtype((PyTypeObject*)err, (PyTypeObject*)exc_type1) : 0;
    if (!res) {
        res = __Pyx_IsSubtype((PyTypeObject*)err, (PyTypeObject*)exc_type2);
    }
    return res;
}
#endif

// so far, we only call PyErr_GivenExceptionMatches() with an exception type (not instance) as first argument
// => optimise for that case

static CYTHON_INLINE int __Pyx_PyErr_GivenExceptionMatches(PyObject *err, PyObject* exc_type) {
    if (likely(err == exc_type)) return 1;
    if (likely(PyExceptionClass_Check(err))) {
        return __Pyx_inner_PyErr_GivenExceptionMatches2(err, NULL, exc_type);
    }
    return PyErr_GivenExceptionMatches(err, exc_type);
}

static CYTHON_INLINE int __Pyx_PyErr_GivenExceptionMatches2(PyObject *err, PyObject *exc_type1, PyObject *exc_type2) {
    if (likely(err == exc_type1 || err == exc_type2)) return 1;
    if (likely(PyExceptionClass_Check(err))) {
        return __Pyx_inner_PyErr_GivenExceptionMatches2(err, exc_type1, exc_type2);
    }
    return (PyErr_GivenExceptionMatches(err, exc_type1) || PyErr_GivenExceptionMatches(err, exc_type2));
}

#endif


/////////////// MathInitCode ///////////////

#if defined(WIN32) || defined(MS_WINDOWS)
  #define _USE_MATH_DEFINES
#endif
#include <math.h>

#ifdef NAN
#define __PYX_NAN() ((float) NAN)
#else
static CYTHON_INLINE float __PYX_NAN() {
  // Initialize NaN.  The sign is irrelevant, an exponent with all bits 1 and
  // a nonzero mantissa means NaN.  If the first bit in the mantissa is 1, it is
  // a quiet NaN.
  float value;
  memset(&value, 0xFF, sizeof(value));
  return value;
}
#endif

#if defined(__CYGWIN__) && defined(_LDBL_EQ_DBL)
#define __Pyx_truncl trunc
#else
#define __Pyx_truncl truncl
#endif


/////////////// UtilityFunctionPredeclarations.proto ///////////////

typedef struct {PyObject **p; const char *s; const Py_ssize_t n; const char* encoding;
                const char is_unicode; const char is_str; const char intern; } __Pyx_StringTabEntry; /*proto*/

/////////////// ForceInitThreads.proto ///////////////
//@proto_block: utility_code_proto_before_types

#ifndef __PYX_FORCE_INIT_THREADS
  #define __PYX_FORCE_INIT_THREADS 0
#endif

/////////////// InitThreads.init ///////////////

#ifdef WITH_THREAD
PyEval_InitThreads();
#endif


/////////////// ModuleInitHelpers ///////////////

#if CYTHON_PEP489_MULTI_PHASE_INIT
#define __Pyx_ASSIGN_REF_ONCE(name, value, error_goto)  if (name); else { name = (value); if (unlikely(!name)) error_goto }
#define __Pyx_ASSIGN_REF_ONCE_NO_ERROR(name, value)  if (name); else { name = (value); }
#define __Pyx_INIT_ONCE(name)  if (name); else
#else
#define __Pyx_ASSIGN_REF_ONCE(name, value, error_goto)  name = value; if (unlikely(!name)) error_goto
#define __Pyx_ASSIGN_REF_ONCE_NO_ERROR(name, value)  name = value;
#define __Pyx_INIT_ONCE(name)  /* if (!name) */
#endif

/////////////// ModuleCreationPEP489 ///////////////
//@substitute: naming

//#if CYTHON_PEP489_MULTI_PHASE_INIT
static CYTHON_SMALL_CODE int __Pyx_copy_spec_to_module(PyObject *spec, PyObject *moddict, const char* from_name, const char* to_name) {
    PyObject *value = PyObject_GetAttrString(spec, from_name);
    int result = 0;
    if (likely(value)) {
        result = PyDict_SetItemString(moddict, to_name, value);
        Py_DECREF(value);
    } else if (PyErr_ExceptionMatches(PyExc_AttributeError)) {
        PyErr_Clear();
    } else {
        result = -1;
    }
    return result;
}

<<<<<<< HEAD
// TODO: remove module create function entirely when we can get rid of the one-time init hack below.
static PyObject* ${pymodule_create_func_cname}(PyObject *spec, CYTHON_UNUSED PyModuleDef *def) {
    PyObject *module, *modname;
=======
static CYTHON_SMALL_CODE PyObject* ${pymodule_create_func_cname}(PyObject *spec, CYTHON_UNUSED PyModuleDef *def) {
    PyObject *module = NULL, *moddict, *modname;
>>>>>>> 47c52132

#if !CYTHON_PEP489_REINIT
    // Enforce one-time initialisation.
    if (${module_cname}) return __Pyx_NewRef(${module_cname});
#endif

    modname = PyObject_GetAttrString(spec, "name");
    if (unlikely(!modname)) return NULL;

    module = PyModule_NewObject(modname);
    Py_DECREF(modname);
    return module;
}

static int __Pyx_PyModule_InitAttributes(PyObject *moddict) {
    PyObject *spec = PyDict_GetItemString(moddict, "__spec__");
    if (unlikely(!spec)) goto bad_lookup;
    Py_INCREF(spec);

    if (unlikely(__Pyx_copy_spec_to_module(spec, moddict, "loader", "__loader__") < 0)) goto bad;
    if (unlikely(__Pyx_copy_spec_to_module(spec, moddict, "origin", "__file__") < 0)) goto bad;
    if (unlikely(__Pyx_copy_spec_to_module(spec, moddict, "parent", "__package__") < 0)) goto bad;
    if (unlikely(__Pyx_copy_spec_to_module(spec, moddict, "submodule_search_locations", "__path__") < 0)) goto bad;

    Py_DECREF(spec);
    return 0;
bad_lookup:
    if (!PyErr_Occurred()) {
        PyErr_SetString(PyExc_RuntimeError, "Module __spec__ not set on new module");
    }
bad:
    Py_XDECREF(spec);
    return -1;
}
//#endif


/////////////// CodeObjectCache.proto ///////////////

typedef struct {
    PyCodeObject* code_object;
    int code_line;
} __Pyx_CodeObjectCacheEntry;

struct __Pyx_CodeObjectCache {
    int count;
    int max_count;
    __Pyx_CodeObjectCacheEntry* entries;
};

static struct __Pyx_CodeObjectCache __pyx_code_cache = {0,0,NULL};

static int __pyx_bisect_code_objects(__Pyx_CodeObjectCacheEntry* entries, int count, int code_line);
static PyCodeObject *__pyx_find_code_object(int code_line);
static void __pyx_insert_code_object(int code_line, PyCodeObject* code_object);

/////////////// CodeObjectCache ///////////////
// Note that errors are simply ignored in the code below.
// This is just a cache, if a lookup or insertion fails - so what?

static int __pyx_bisect_code_objects(__Pyx_CodeObjectCacheEntry* entries, int count, int code_line) {
    int start = 0, mid = 0, end = count - 1;
    if (end >= 0 && code_line > entries[end].code_line) {
        return count;
    }
    while (start < end) {
        mid = start + (end - start) / 2;
        if (code_line < entries[mid].code_line) {
            end = mid;
        } else if (code_line > entries[mid].code_line) {
             start = mid + 1;
        } else {
            return mid;
        }
    }
    if (code_line <= entries[mid].code_line) {
        return mid;
    } else {
        return mid + 1;
    }
}

static PyCodeObject *__pyx_find_code_object(int code_line) {
    PyCodeObject* code_object;
    int pos;
    if (unlikely(!code_line) || unlikely(!__pyx_code_cache.entries)) {
        return NULL;
    }
    pos = __pyx_bisect_code_objects(__pyx_code_cache.entries, __pyx_code_cache.count, code_line);
    if (unlikely(pos >= __pyx_code_cache.count) || unlikely(__pyx_code_cache.entries[pos].code_line != code_line)) {
        return NULL;
    }
    code_object = __pyx_code_cache.entries[pos].code_object;
    Py_INCREF(code_object);
    return code_object;
}

static void __pyx_insert_code_object(int code_line, PyCodeObject* code_object) {
    int pos, i;
    __Pyx_CodeObjectCacheEntry* entries = __pyx_code_cache.entries;
    if (unlikely(!code_line)) {
        return;
    }
    if (unlikely(!entries)) {
        entries = (__Pyx_CodeObjectCacheEntry*)PyMem_Malloc(64*sizeof(__Pyx_CodeObjectCacheEntry));
        if (likely(entries)) {
            __pyx_code_cache.entries = entries;
            __pyx_code_cache.max_count = 64;
            __pyx_code_cache.count = 1;
            entries[0].code_line = code_line;
            entries[0].code_object = code_object;
            Py_INCREF(code_object);
        }
        return;
    }
    pos = __pyx_bisect_code_objects(__pyx_code_cache.entries, __pyx_code_cache.count, code_line);
    if ((pos < __pyx_code_cache.count) && unlikely(__pyx_code_cache.entries[pos].code_line == code_line)) {
        PyCodeObject* tmp = entries[pos].code_object;
        entries[pos].code_object = code_object;
        Py_DECREF(tmp);
        return;
    }
    if (__pyx_code_cache.count == __pyx_code_cache.max_count) {
        int new_max = __pyx_code_cache.max_count + 64;
        entries = (__Pyx_CodeObjectCacheEntry*)PyMem_Realloc(
            __pyx_code_cache.entries, (size_t)new_max*sizeof(__Pyx_CodeObjectCacheEntry));
        if (unlikely(!entries)) {
            return;
        }
        __pyx_code_cache.entries = entries;
        __pyx_code_cache.max_count = new_max;
    }
    for (i=__pyx_code_cache.count; i>pos; i--) {
        entries[i] = entries[i-1];
    }
    entries[pos].code_line = code_line;
    entries[pos].code_object = code_object;
    __pyx_code_cache.count++;
    Py_INCREF(code_object);
}

/////////////// CodeObjectCache.cleanup ///////////////

  if (__pyx_code_cache.entries) {
      __Pyx_CodeObjectCacheEntry* entries = __pyx_code_cache.entries;
      int i, count = __pyx_code_cache.count;
      __pyx_code_cache.count = 0;
      __pyx_code_cache.max_count = 0;
      __pyx_code_cache.entries = NULL;
      for (i=0; i<count; i++) {
          Py_DECREF(entries[i].code_object);
      }
      PyMem_Free(entries);
  }

/////////////// CheckBinaryVersion.proto ///////////////

static int __Pyx_check_binary_version(void);

/////////////// CheckBinaryVersion ///////////////

static int __Pyx_check_binary_version(void) {
    char ctversion[4], rtversion[4];
    PyOS_snprintf(ctversion, 4, "%d.%d", PY_MAJOR_VERSION, PY_MINOR_VERSION);
    PyOS_snprintf(rtversion, 4, "%s", Py_GetVersion());
    if (ctversion[0] != rtversion[0] || ctversion[2] != rtversion[2]) {
        char message[200];
        PyOS_snprintf(message, sizeof(message),
                      "compiletime version %s of module '%.100s' "
                      "does not match runtime version %s",
                      ctversion, __Pyx_MODULE_NAME, rtversion);
        return PyErr_WarnEx(NULL, message, 1);
    }
    return 0;
}

/////////////// IsLittleEndian.proto ///////////////

static CYTHON_INLINE int __Pyx_Is_Little_Endian(void);

/////////////// IsLittleEndian ///////////////

static CYTHON_INLINE int __Pyx_Is_Little_Endian(void)
{
  union {
    uint32_t u32;
    uint8_t u8[4];
  } S;
  S.u32 = 0x01020304;
  return S.u8[0] == 4;
}

/////////////// Refnanny.proto ///////////////

#ifndef CYTHON_REFNANNY
  #define CYTHON_REFNANNY 0
#endif

#if CYTHON_REFNANNY
  typedef struct {
    void (*INCREF)(void*, PyObject*, int);
    void (*DECREF)(void*, PyObject*, int);
    void (*GOTREF)(void*, PyObject*, int);
    void (*GIVEREF)(void*, PyObject*, int);
    void* (*SetupContext)(const char*, int, const char*);
    void (*FinishContext)(void**);
  } __Pyx_RefNannyAPIStruct;
  static __Pyx_RefNannyAPIStruct *__Pyx_RefNanny = NULL;
  static __Pyx_RefNannyAPIStruct *__Pyx_RefNannyImportAPI(const char *modname); /*proto*/
  #define __Pyx_RefNannyDeclarations void *__pyx_refnanny = NULL;
#ifdef WITH_THREAD
  #define __Pyx_RefNannySetupContext(name, acquire_gil) \
          if (acquire_gil) { \
              PyGILState_STATE __pyx_gilstate_save = PyGILState_Ensure(); \
              __pyx_refnanny = __Pyx_RefNanny->SetupContext((name), __LINE__, __FILE__); \
              PyGILState_Release(__pyx_gilstate_save); \
          } else { \
              __pyx_refnanny = __Pyx_RefNanny->SetupContext((name), __LINE__, __FILE__); \
          }
#else
  #define __Pyx_RefNannySetupContext(name, acquire_gil) \
          __pyx_refnanny = __Pyx_RefNanny->SetupContext((name), __LINE__, __FILE__)
#endif
  #define __Pyx_RefNannyFinishContext() \
          __Pyx_RefNanny->FinishContext(&__pyx_refnanny)
  #define __Pyx_INCREF(r)  __Pyx_RefNanny->INCREF(__pyx_refnanny, (PyObject *)(r), __LINE__)
  #define __Pyx_DECREF(r)  __Pyx_RefNanny->DECREF(__pyx_refnanny, (PyObject *)(r), __LINE__)
  #define __Pyx_GOTREF(r)  __Pyx_RefNanny->GOTREF(__pyx_refnanny, (PyObject *)(r), __LINE__)
  #define __Pyx_GIVEREF(r) __Pyx_RefNanny->GIVEREF(__pyx_refnanny, (PyObject *)(r), __LINE__)
  #define __Pyx_XINCREF(r)  do { if((r) != NULL) {__Pyx_INCREF(r); }} while(0)
  #define __Pyx_XDECREF(r)  do { if((r) != NULL) {__Pyx_DECREF(r); }} while(0)
  #define __Pyx_XGOTREF(r)  do { if((r) != NULL) {__Pyx_GOTREF(r); }} while(0)
  #define __Pyx_XGIVEREF(r) do { if((r) != NULL) {__Pyx_GIVEREF(r);}} while(0)
#else
  #define __Pyx_RefNannyDeclarations
  #define __Pyx_RefNannySetupContext(name, acquire_gil)
  #define __Pyx_RefNannyFinishContext()
  #define __Pyx_INCREF(r) Py_INCREF(r)
  #define __Pyx_DECREF(r) Py_DECREF(r)
  #define __Pyx_GOTREF(r)
  #define __Pyx_GIVEREF(r)
  #define __Pyx_XINCREF(r) Py_XINCREF(r)
  #define __Pyx_XDECREF(r) Py_XDECREF(r)
  #define __Pyx_XGOTREF(r)
  #define __Pyx_XGIVEREF(r)
#endif /* CYTHON_REFNANNY */

#define __Pyx_XDECREF_SET(r, v) do {                            \
        PyObject *tmp = (PyObject *) r;                         \
        r = v; __Pyx_XDECREF(tmp);                              \
    } while (0)
#define __Pyx_DECREF_SET(r, v) do {                             \
        PyObject *tmp = (PyObject *) r;                         \
        r = v; __Pyx_DECREF(tmp);                               \
    } while (0)

#define __Pyx_CLEAR(r)    do { PyObject* tmp = ((PyObject*)(r)); r = NULL; __Pyx_DECREF(tmp);} while(0)
#define __Pyx_XCLEAR(r)   do { if((r) != NULL) {PyObject* tmp = ((PyObject*)(r)); r = NULL; __Pyx_DECREF(tmp);}} while(0)

/////////////// Refnanny ///////////////

#if CYTHON_REFNANNY
static __Pyx_RefNannyAPIStruct *__Pyx_RefNannyImportAPI(const char *modname) {
    PyObject *m = NULL, *p = NULL;
    void *r = NULL;
    m = PyImport_ImportModule(modname);
    if (!m) goto end;
    p = PyObject_GetAttrString(m, "RefNannyAPI");
    if (!p) goto end;
    r = PyLong_AsVoidPtr(p);
end:
    Py_XDECREF(p);
    Py_XDECREF(m);
    return (__Pyx_RefNannyAPIStruct *)r;
}
#endif /* CYTHON_REFNANNY */


/////////////// ImportRefnannyAPI ///////////////

#if CYTHON_REFNANNY
__Pyx_ASSIGN_REF_ONCE_NO_ERROR(__Pyx_RefNanny, __Pyx_RefNannyImportAPI("refnanny"))
if (!__Pyx_RefNanny) {
  PyErr_Clear();
  __Pyx_RefNanny = __Pyx_RefNannyImportAPI("Cython.Runtime.refnanny");
  if (!__Pyx_RefNanny)
      Py_FatalError("failed to import 'refnanny' module");
}
#endif


/////////////// RegisterModuleCleanup.proto ///////////////
//@substitute: naming

static void ${cleanup_cname}(PyObject *self); /*proto*/

#if PY_MAJOR_VERSION < 3 || CYTHON_COMPILING_IN_PYPY
static int __Pyx_RegisterCleanup(void); /*proto*/
#else
#define __Pyx_RegisterCleanup() (0)
#endif

/////////////// RegisterModuleCleanup ///////////////
//@substitute: naming

#if PY_MAJOR_VERSION < 3 || CYTHON_COMPILING_IN_PYPY
static PyObject* ${cleanup_cname}_atexit(PyObject *module, CYTHON_UNUSED PyObject *unused) {
    ${cleanup_cname}(module);
    Py_INCREF(Py_None); return Py_None;
}

static int __Pyx_RegisterCleanup(void) {
    // Don't use Py_AtExit because that has a 32-call limit and is called
    // after python finalization.
    // Also, we try to prepend the cleanup function to "atexit._exithandlers"
    // in Py2 because CPython runs them last-to-first. Being run last allows
    // user exit code to run before us that may depend on the globals
    // and cached objects that we are about to clean up.

    static PyMethodDef cleanup_def = {
        "__cleanup", (PyCFunction)${cleanup_cname}_atexit, METH_NOARGS, 0};

    PyObject *cleanup_func = 0;
    PyObject *atexit = 0;
    PyObject *reg = 0;
    PyObject *args = 0;
    PyObject *res = 0;
    int ret = -1;

    cleanup_func = PyCFunction_New(&cleanup_def, 0);
    if (!cleanup_func)
        goto bad;

    atexit = PyImport_ImportModule("atexit");
    if (!atexit)
        goto bad;
    reg = PyObject_GetAttrString(atexit, "_exithandlers");
    if (reg && PyList_Check(reg)) {
        PyObject *a, *kw;
        a = PyTuple_New(0);
        kw = PyDict_New();
        if (!a || !kw) {
            Py_XDECREF(a);
            Py_XDECREF(kw);
            goto bad;
        }
        args = PyTuple_Pack(3, cleanup_func, a, kw);
        Py_DECREF(a);
        Py_DECREF(kw);
        if (!args)
            goto bad;
        ret = PyList_Insert(reg, 0, args);
    } else {
        if (!reg)
            PyErr_Clear();
        Py_XDECREF(reg);
        reg = PyObject_GetAttrString(atexit, "register");
        if (!reg)
            goto bad;
        args = PyTuple_Pack(1, cleanup_func);
        if (!args)
            goto bad;
        res = PyObject_CallObject(reg, args);
        if (!res)
            goto bad;
        ret = 0;
    }
bad:
    Py_XDECREF(cleanup_func);
    Py_XDECREF(atexit);
    Py_XDECREF(reg);
    Py_XDECREF(args);
    Py_XDECREF(res);
    return ret;
}
#endif

/////////////// FastGil.init ///////////////
#ifdef WITH_THREAD
__Pyx_FastGilFuncInit();
#endif

/////////////// NoFastGil.proto ///////////////
//@proto_block: utility_code_proto_before_types

#define __Pyx_PyGILState_Ensure PyGILState_Ensure
#define __Pyx_PyGILState_Release PyGILState_Release
#define __Pyx_FastGIL_Remember()
#define __Pyx_FastGIL_Forget()
#define __Pyx_FastGilFuncInit()

/////////////// FastGil.proto ///////////////
//@proto_block: utility_code_proto_before_types

struct __Pyx_FastGilVtab {
  PyGILState_STATE (*Fast_PyGILState_Ensure)(void);
  void (*Fast_PyGILState_Release)(PyGILState_STATE oldstate);
  void (*FastGIL_Remember)(void);
  void (*FastGIL_Forget)(void);
};

static void __Pyx_FastGIL_Noop(void) {}
static struct __Pyx_FastGilVtab __Pyx_FastGilFuncs = {
  PyGILState_Ensure,
  PyGILState_Release,
  __Pyx_FastGIL_Noop,
  __Pyx_FastGIL_Noop
};

static void __Pyx_FastGilFuncInit(void);

#define __Pyx_PyGILState_Ensure __Pyx_FastGilFuncs.Fast_PyGILState_Ensure
#define __Pyx_PyGILState_Release __Pyx_FastGilFuncs.Fast_PyGILState_Release
#define __Pyx_FastGIL_Remember __Pyx_FastGilFuncs.FastGIL_Remember
#define __Pyx_FastGIL_Forget __Pyx_FastGilFuncs.FastGIL_Forget

#ifdef WITH_THREAD
  #ifndef CYTHON_THREAD_LOCAL
    #if __STDC_VERSION__ >= 201112
      #define CYTHON_THREAD_LOCAL _Thread_local
    #elif defined(__GNUC__)
      #define CYTHON_THREAD_LOCAL __thread
    #elif defined(_MSC_VER)
      #define CYTHON_THREAD_LOCAL __declspec(thread)
    #endif
  #endif
#endif

/////////////// FastGil ///////////////
//@requires: CommonStructures.c::FetchCommonPointer
// The implementations of PyGILState_Ensure/Release calls PyThread_get_key_value
// several times which is turns out to be quite slow (slower in fact than
// acquiring the GIL itself).  Simply storing it in a thread local for the
// common case is much faster.
// To make optimal use of this thread local, we attempt to share it between
// modules.

#define __Pyx_FastGIL_ABI_module "_cython_" CYTHON_ABI
#define __Pyx_FastGIL_PyCapsuleName "FastGilFuncs"
#define __Pyx_FastGIL_PyCapsule \
    __Pyx_FastGIL_ABI_module "." __Pyx_FastGIL_PyCapsuleName

#if PY_VERSION_HEX < 0x02070000
  #undef CYTHON_THREAD_LOCAL
#endif

#ifdef CYTHON_THREAD_LOCAL

#include "pythread.h"
#include "pystate.h"

static CYTHON_THREAD_LOCAL PyThreadState *__Pyx_FastGil_tcur = NULL;
static CYTHON_THREAD_LOCAL int __Pyx_FastGil_tcur_depth = 0;
static int __Pyx_FastGil_autoTLSkey = -1;

static CYTHON_INLINE void __Pyx_FastGIL_Remember0(void) {
  ++__Pyx_FastGil_tcur_depth;
}

static CYTHON_INLINE void __Pyx_FastGIL_Forget0(void) {
  if (--__Pyx_FastGil_tcur_depth == 0) {
    __Pyx_FastGil_tcur = NULL;
  }
}

static CYTHON_INLINE PyThreadState *__Pyx_FastGil_get_tcur(void) {
  PyThreadState *tcur = __Pyx_FastGil_tcur;
  if (tcur == NULL) {
    tcur = __Pyx_FastGil_tcur = (PyThreadState*)PyThread_get_key_value(__Pyx_FastGil_autoTLSkey);
  }
  return tcur;
}

static PyGILState_STATE __Pyx_FastGil_PyGILState_Ensure(void) {
  int current;
  __Pyx_FastGIL_Remember0();
  PyThreadState *tcur = __Pyx_FastGil_get_tcur();
  if (tcur == NULL) {
    // Uninitialized, need to initialize now.
    return PyGILState_Ensure();
  }
  current = tcur == __Pyx_PyThreadState_Current;
  if (current == 0) {
    PyEval_RestoreThread(tcur);
  }
  ++tcur->gilstate_counter;
  return current ? PyGILState_LOCKED : PyGILState_UNLOCKED;
}

static void __Pyx_FastGil_PyGILState_Release(PyGILState_STATE oldstate) {
  PyThreadState *tcur = __Pyx_FastGil_get_tcur();
  __Pyx_FastGIL_Forget0();
  if (tcur->gilstate_counter == 1) {
    // This is the last lock, do all the cleanup as well.
    PyGILState_Release(oldstate);
  } else {
    --tcur->gilstate_counter;
    if (oldstate == PyGILState_UNLOCKED) {
      PyEval_SaveThread();
    }
  }
}

static void __Pyx_FastGilFuncInit0(void) {
  /* Try to detect autoTLSkey. */
  int key;
  void* this_thread_state = (void*) PyGILState_GetThisThreadState();
  for (key = 0; key < 100; key++) {
    if (PyThread_get_key_value(key) == this_thread_state) {
      __Pyx_FastGil_autoTLSkey = key;
      break;
    }
  }
  if (__Pyx_FastGil_autoTLSkey != -1) {
    PyObject* capsule = NULL;
    PyObject* abi_module = NULL;
    __Pyx_PyGILState_Ensure = __Pyx_FastGil_PyGILState_Ensure;
    __Pyx_PyGILState_Release = __Pyx_FastGil_PyGILState_Release;
    __Pyx_FastGIL_Remember = __Pyx_FastGIL_Remember0;
    __Pyx_FastGIL_Forget = __Pyx_FastGIL_Forget0;
    capsule = PyCapsule_New(&__Pyx_FastGilFuncs, __Pyx_FastGIL_PyCapsule, NULL);
    abi_module = PyImport_AddModule(__Pyx_FastGIL_ABI_module);
    if (capsule && abi_module) {
      PyObject_SetAttrString(abi_module, __Pyx_FastGIL_PyCapsuleName, capsule);
    }
    Py_XDECREF(capsule);
  }
}

#else

static void __Pyx_FastGilFuncInit0(void) {
  CYTHON_UNUSED void* force_use = (void*)&__Pyx_FetchCommonPointer;
}

#endif

static void __Pyx_FastGilFuncInit(void) {
#if PY_VERSION_HEX >= 0x02070000
  struct __Pyx_FastGilVtab* shared = (struct __Pyx_FastGilVtab*)PyCapsule_Import(__Pyx_FastGIL_PyCapsule, 1);
#else
  struct __Pyx_FastGilVtab* shared = NULL;
#endif
  if (shared) {
    __Pyx_FastGilFuncs = *shared;
  } else {
   PyErr_Clear();
    __Pyx_FastGilFuncInit0();
  }
}<|MERGE_RESOLUTION|>--- conflicted
+++ resolved
@@ -897,14 +897,9 @@
     return result;
 }
 
-<<<<<<< HEAD
 // TODO: remove module create function entirely when we can get rid of the one-time init hack below.
-static PyObject* ${pymodule_create_func_cname}(PyObject *spec, CYTHON_UNUSED PyModuleDef *def) {
+static CYTHON_SMALL_CODE PyObject* ${pymodule_create_func_cname}(PyObject *spec, CYTHON_UNUSED PyModuleDef *def) {
     PyObject *module, *modname;
-=======
-static CYTHON_SMALL_CODE PyObject* ${pymodule_create_func_cname}(PyObject *spec, CYTHON_UNUSED PyModuleDef *def) {
-    PyObject *module = NULL, *moddict, *modname;
->>>>>>> 47c52132
 
 #if !CYTHON_PEP489_REINIT
     // Enforce one-time initialisation.
