--- conflicted
+++ resolved
@@ -1051,7 +1051,6 @@
   #define __Pyx_SET_SIZE(obj, size) Py_SIZE(obj) = (size)
 #endif
 
-<<<<<<< HEAD
 #if CYTHON_AVOID_THREAD_UNSAFE_BORROWED_REFS && PY_VERSION_HEX >= 0x030d00b1
 #define __Pyx_PyList_GetItemRef(o, i) PyList_GetItemRef(o, i)
 #define __Pyx_PyDict_GetItemRef(dict, key, result) PyDict_GetItemRef(dict, key, result)
@@ -1065,14 +1064,14 @@
   Py_INCREF(*result);
   return 1;
 }
-=======
+#endif
+
 // No-op macro for calling Py_VISIT() on known constants that can never participate in reference cycles.
 // Users can define "CYTHON_DEBUG_VISIT_CONST=1" to help in debugging reference issues.
 #if defined(CYTHON_DEBUG_VISIT_CONST) && CYTHON_DEBUG_VISIT_CONST
   #define __Pyx_VISIT_CONST(obj)  Py_VISIT(obj)
 #else
   #define __Pyx_VISIT_CONST(obj)
->>>>>>> 0b05b911
 #endif
 
 #if CYTHON_ASSUME_SAFE_MACROS
