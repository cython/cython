--- conflicted
+++ resolved
@@ -701,7 +701,7 @@
 
 #if CYTHON_COMPILING_IN_LIMITED_API
     // Cython uses these constants but they are not available in the limited API.
-    // Therefore define them as static variables and look them up at module init
+    // Therefore define them as static variables and look them up at module init.
     #ifndef CO_OPTIMIZED
     static int CO_OPTIMIZED;
     #endif
@@ -723,7 +723,6 @@
     #ifndef CO_COROUTINE
     static int CO_COROUTINE;
     #endif
-<<<<<<< HEAD
 #else
     #ifndef CO_COROUTINE
       #define CO_COROUTINE 0x80
@@ -733,28 +732,6 @@
     #endif
 #endif
 static int __Pyx_init_co_variables(void); /* proto */
-
-#if CYTHON_COMPILING_IN_LIMITED_API || PY_VERSION_HEX >= 0x030B0000
-  #if CYTHON_COMPILING_IN_LIMITED_API
-    // Note that the limited API doesn't know about PyCodeObject, so the type of this
-    // is PyObject (unlike for the main API)
-    static PyObject*
-  #else
-    static PyCodeObject*
-  #endif
-        __Pyx_PyCode_New(int a, int p, int k, int l, int s, int f,
-                         PyObject *code, PyObject *c, PyObject* n, PyObject *v,
-                         PyObject *fv, PyObject *cell, PyObject* fn,
-                         PyObject *name, int fline, PyObject *lnos); /* proto */
-#elif PY_VERSION_HEX >= 0x030800B2 && !CYTHON_COMPILING_IN_PYPY
-  #define __Pyx_PyCode_New(a, p, k, l, s, f, code, c, n, v, fv, cell, fn, name, fline, lnos) \
-          PyCode_NewWithPosOnlyArgs(a, p, k, l, s, f, code, c, n, v, fv, cell, fn, name, fline, lnos)
-#else
-  #define __Pyx_PyCode_New(a, p, k, l, s, f, code, c, n, v, fv, cell, fn, name, fline, lnos) \
-          PyCode_New(a, k, l, s, f, code, c, n, v, fv, cell, fn, name, fline, lnos)
-=======
->>>>>>> a065a28f
-#endif
 
 #if PY_VERSION_HEX >= 0x030900A4 || defined(Py_IS_TYPE)
   #define __Pyx_IS_TYPE(ob, type) Py_IS_TYPE(ob, type)
@@ -1261,103 +1238,6 @@
     return 0;  // It's a limited API-only feature
 }
 #endif
-
-#if CYTHON_COMPILING_IN_LIMITED_API
-    static PyObject* __Pyx_PyCode_New(int a, int p, int k, int l, int s, int f,
-                                                    PyObject *code, PyObject *c, PyObject* n, PyObject *v,
-                                                    PyObject *fv, PyObject *cell, PyObject* fn,
-                                                    PyObject *name, int fline, PyObject *lnos) {
-        // Backup option for generating a code object.
-        // PyCode_NewEmpty isn't in the limited API. Therefore the two options are
-        //  1. Python call of the code type with a long list of positional args.
-        //  2. Generate a code object by compiling some trivial code, and customize.
-        // We use the second because it's less sensitive to changes in the code type
-        // constructor with version.
-        PyObject *exception_table = NULL;
-        PyObject *types_module=NULL, *code_type=NULL, *result=NULL;
-        #if __PYX_LIMITED_VERSION_HEX < 0x030B0000
-        PyObject *version_info; // borrowed
-        PyObject *py_minor_version = NULL;
-        #endif
-        long minor_version = 0;
-        PyObject *type, *value, *traceback;
-
-        // we must be able to call this while an exception is happening - thus clear then restore the state
-        PyErr_Fetch(&type, &value, &traceback);
-
-        #if __PYX_LIMITED_VERSION_HEX >= 0x030B0000
-        minor_version = 11; // we don't yet need to distinguish between versions > 11
-        // Note that from 3.13, when we do we can use Py_Version
-        #else
-        if (!(version_info = PySys_GetObject("version_info"))) goto end;
-        if (!(py_minor_version = PySequence_GetItem(version_info, 1))) goto end;
-        minor_version = PyLong_AsLong(py_minor_version);
-        Py_DECREF(py_minor_version);
-        if (minor_version == -1 && PyErr_Occurred()) goto end;
-        #endif
-
-        if (!(types_module = PyImport_ImportModule("types"))) goto end;
-        if (!(code_type = PyObject_GetAttrString(types_module, "CodeType"))) goto end;
-
-        if (minor_version <= 7) {
-            // 3.7:
-            // code(argcount, kwonlyargcount, nlocals, stacksize, flags, codestring,
-            //        constants, names, varnames, filename, name, firstlineno,
-            //        lnotab[, freevars[, cellvars]])
-            (void)p;
-            result = PyObject_CallFunction(code_type, "iiiiiOOOOOOiOO", a, k, l, s, f, code,
-                          c, n, v, fn, name, fline, lnos, fv, cell);
-        } else if (minor_version <= 10) {
-            // 3.8, 3.9, 3.10
-            // code(argcount, posonlyargcount, kwonlyargcount, nlocals, stacksize,
-            //    flags, codestring, constants, names, varnames, filename, name,
-            //    firstlineno, lnotab[, freevars[, cellvars]])
-            // 3.10 switches lnotab for linetable, but is otherwise the same
-            result = PyObject_CallFunction(code_type, "iiiiiiOOOOOOiOO", a,p, k, l, s, f, code,
-                          c, n, v, fn, name, fline, lnos, fv, cell);
-        } else {
-            // 3.11, 3.12
-            // code(argcount, posonlyargcount, kwonlyargcount, nlocals, stacksize,
-            //    flags, codestring, constants, names, varnames, filename, name,
-            //    qualname, firstlineno, linetable, exceptiontable, freevars=(), cellvars=(), /)
-            // We use name and qualname for simplicity
-            if (!(exception_table = PyBytes_FromStringAndSize(NULL, 0))) goto end;
-            result = PyObject_CallFunction(code_type, "iiiiiiOOOOOOOiOO", a,p, k, l, s, f, code,
-                          c, n, v, fn, name, name, fline, lnos, exception_table, fv, cell);
-        }
-
-    end:
-        Py_XDECREF(code_type);
-        Py_XDECREF(exception_table);
-        Py_XDECREF(types_module);
-        if (type) {
-            PyErr_Restore(type, value, traceback);
-        }
-        return result;
-    }
-#elif PY_VERSION_HEX >= 0x030B0000
-    static CYTHON_INLINE PyCodeObject* __Pyx_PyCode_New(int a, int p, int k, int l, int s, int f,
-                                                        PyObject *code, PyObject *c, PyObject* n, PyObject *v,
-                                                        PyObject *fv, PyObject *cell, PyObject* fn,
-                                                        PyObject *name, int fline, PyObject *lnos) {
-        // As earlier versions, but
-        //  1. pass an empty bytes string as exception_table
-        //  2. pass name as qualname (TODO this might implementing properly in future)
-        PyCodeObject *result;
-        PyObject *empty_bytes = PyBytes_FromStringAndSize("", 0);  // we don't have access to __pyx_empty_bytes here
-        if (!empty_bytes) return NULL;
-        result =
-        #if PY_VERSION_HEX >= 0x030C0000
-            PyUnstable_Code_NewWithPosOnlyArgs
-        #else
-            PyCode_NewWithPosOnlyArgs
-        #endif
-            (a, p, k, l, s, f, code, c, n, v, fv, cell, fn, name, name, fline, lnos, empty_bytes);
-        Py_DECREF(empty_bytes);
-        return result;
-    }
-#endif
-
 
 /////////////// IncludeStructmemberH.proto ///////////////
 
