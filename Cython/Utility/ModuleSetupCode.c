--- conflicted
+++ resolved
@@ -549,12 +549,10 @@
   #endif
 #endif
 
-<<<<<<< HEAD
 #ifndef Py_UNREACHABLE
   #define Py_UNREACHABLE()  assert(0); abort()
 #endif
 
-=======
 #ifdef __cplusplus
   template <typename T>
   struct __PYX_IS_UNSIGNED_IMPL {static const bool value = T(0) < T(-1);};
@@ -571,7 +569,6 @@
 // #define __PYX_RUNTIME_REINTERPRET(type, var) (*(type *)(&var))
 
 
->>>>>>> 755c4944
 /////////////// CInitCode ///////////////
 
 // inline attribute
