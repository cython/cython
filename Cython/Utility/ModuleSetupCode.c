--- conflicted
+++ resolved
@@ -384,8 +384,7 @@
 #define CYTHON_FAST_PYCCALL  CYTHON_FAST_PYCALL
 #endif
 
-<<<<<<< HEAD
-#if !defined(CYTHON_VECTORCALL)
+#ifndef CYTHON_VECTORCALL
 #if CYTHON_COMPILING_IN_LIMITED_API
 // Possibly needs a bit of clearing up, however:
 //  the limited API doesn't define CYTHON_FAST_PYCCALL (because that involves
@@ -394,9 +393,6 @@
 //  available though.
 #define CYTHON_VECTORCALL  (__PYX_LIMITED_VERSION_HEX >= 0x030C0000)
 #else
-=======
-#ifndef CYTHON_VECTORCALL
->>>>>>> f940f222
 #define CYTHON_VECTORCALL  (CYTHON_FAST_PYCCALL && PY_VERSION_HEX >= 0x030800B1)
 #endif
 #endif
