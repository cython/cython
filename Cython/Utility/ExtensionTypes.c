--- conflicted
+++ resolved
@@ -123,23 +123,7 @@
             return -1;
         }
 #endif
-<<<<<<< HEAD
-        b = (PyTypeObject*) b0;
-        if (!__Pyx_PyType_HasFeature(b, Py_TPFLAGS_HEAPTYPE))
-        {
-            PyErr_Format(PyExc_TypeError, "base class '%.200s' is not a heap type", __Pyx_PyType_Name(b));
-            return -1;
-        }
-        if (dictoffset == 0 && b->tp_dictoffset)
-        {
-            PyErr_Format(PyExc_TypeError,
-                "extension type '%.200s' has no __dict__ slot, but base type '%.200s' has: "
-                "either add 'cdef dict __dict__' to the extension type "
-                "or add '__slots__ = [...]' to the base type",
-                type_name, __Pyx_PyType_Name(b));
-            return -1;
-=======
-            b = (PyTypeObject*)b0;
+            b = (PyTypeObject*) b0;
             if (!__Pyx_PyType_HasFeature(b, Py_TPFLAGS_HEAPTYPE))
             {
                 __Pyx_TypeName b_name = __Pyx_PyType_GetName(b);
@@ -148,21 +132,18 @@
                 __Pyx_DECREF_TypeName(b_name);
                 return -1;
             }
-            if (t->tp_dictoffset == 0 && b->tp_dictoffset)
+            if (tp_dictoffset == 0 && b->tp_dictoffset)
             {
-                __Pyx_TypeName t_name = __Pyx_PyType_GetName(t);
                 __Pyx_TypeName b_name = __Pyx_PyType_GetName(b);
                 PyErr_Format(PyExc_TypeError,
-                    "extension type '" __Pyx_FMT_TYPENAME "' has no __dict__ slot, "
+                    "extension type '%.200s' has no __dict__ slot, "
                     "but base type '" __Pyx_FMT_TYPENAME "' has: "
                     "either add 'cdef dict __dict__' to the extension type "
                     "or add '__slots__ = [...]' to the base type",
-                    t_name, b_name);
-                __Pyx_DECREF_TypeName(t_name);
+                    type_name, b_name);
                 __Pyx_DECREF_TypeName(b_name);
                 return -1;
             }
->>>>>>> 0bf060f9
         }
     }
     return 0;
