--- conflicted
+++ resolved
@@ -28,19 +28,6 @@
 #endif
     if (!has_dictoffset) {
         // maybe one of the direct first bases does
-<<<<<<< HEAD
-#if CYTHON_AVOID_BORROWED_REFS
-        PyObject *b = PySequence_GetItem(bases, 0);
-        if (!b) return -1;
-#elif CYTHON_ASSUME_SAFE_MACROS
-        PyObject *b = PyTuple_GET_ITEM(bases, 0);
-#else
-        PyObject *b = PyTuple_GetItem(bases, 0);
-        if (!b) return -1;
-#endif
-#if CYTHON_USE_TYPE_SLOTS
-        has_dictoffset = ((PyTypeObject*)b)->tp_dictoffset;
-=======
         PyObject *b;
 #if CYTHON_AVOID_BORROWED_REFS
         b = PySequence_GetItem(bases, 0);
@@ -53,7 +40,6 @@
 #endif
 #if CYTHON_USE_TYPE_SLOTS
         has_dictoffset = ((PyTypeObject*)b)->tp_dictoffset != 0;
->>>>>>> 1ef28a89
 #else
         Py_ssize_t dictoffset = __Pyx_GetTypeDictOffset(b, 0);
         has_dictoffset = dictoffset != 0;
@@ -90,11 +76,7 @@
 #endif
             return -1;
         }
-<<<<<<< HEAD
-        if (has_dictoffset == 0)
-=======
         if (!has_dictoffset)
->>>>>>> 1ef28a89
         {
             Py_ssize_t b_dictoffset = 0;
 #if CYTHON_USE_TYPE_SLOTS
@@ -790,17 +772,10 @@
 // once we're done (pending C API support for this).
 static PyObject *__Pyx_GetTypeTypeDict(PyTypeObject *tp); /* proto */
 #endif
-<<<<<<< HEAD
 
 ////////////////// LimitedApiGetTypeTypeDict //////////////////////
 //@requires: GetTypeDictOffset
 
-=======
-
-////////////////// LimitedApiGetTypeTypeDict //////////////////////
-//@requires: GetTypeDictOffset
-
->>>>>>> 1ef28a89
 #if CYTHON_COMPILING_IN_LIMITED_API
 static PyObject *__Pyx_GetTypeTypeDict(PyTypeObject *tp) {
     // TODO - if we ever support custom metatypes for extension types then
