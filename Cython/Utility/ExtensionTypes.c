--- conflicted
+++ resolved
@@ -123,12 +123,10 @@
             return -1;
         }
 #endif
-<<<<<<< HEAD
-        b = (PyTypeObject*)b0;
-        if (!PyType_HasFeature(b, Py_TPFLAGS_HEAPTYPE))
+        b = (PyTypeObject*) b0;
+        if (!__Pyx_PyType_HasFeature(b, Py_TPFLAGS_HEAPTYPE))
         {
-            PyErr_Format(PyExc_TypeError, "base class '%.200s' is not a heap type",
-                         b->tp_name);
+            PyErr_Format(PyExc_TypeError, "base class '%.200s' is not a heap type", __Pyx_PyType_Name(b));
             return -1;
         }
         if (dictoffset == 0 && b->tp_dictoffset)
@@ -137,26 +135,8 @@
                 "extension type '%.200s' has no __dict__ slot, but base type '%.200s' has: "
                 "either add 'cdef dict __dict__' to the extension type "
                 "or add '__slots__ = [...]' to the base type",
-                type_name, b->tp_name);
+                type_name, __Pyx_PyType_Name(b));
             return -1;
-=======
-            b = (PyTypeObject*)b0;
-            if (!__Pyx_PyType_HasFeature(b, Py_TPFLAGS_HEAPTYPE))
-            {
-                PyErr_Format(PyExc_TypeError, "base class '%.200s' is not a heap type",
-                             b->tp_name);
-                return -1;
-            }
-            if (t->tp_dictoffset == 0 && b->tp_dictoffset)
-            {
-                PyErr_Format(PyExc_TypeError,
-                    "extension type '%.200s' has no __dict__ slot, but base type '%.200s' has: "
-                    "either add 'cdef dict __dict__' to the extension type "
-                    "or add '__slots__ = [...]' to the base type",
-                    t->tp_name, b->tp_name);
-                return -1;
-            }
->>>>>>> fb6c602d
         }
     }
     return 0;
