#################### EnumBase ####################

cimport cython

cdef extern from *:
    int PY_VERSION_HEX

cdef object __Pyx_OrderedDict

if PY_VERSION_HEX >= 0x03060000:
    __Pyx_OrderedDict = dict
else:
    from collections import OrderedDict as __Pyx_OrderedDict

@cython.internal
cdef class __Pyx_EnumMeta(type):
    def __init__(cls, name, parents, dct):
        type.__init__(cls, name, parents, dct)
        cls.__members__ = __Pyx_OrderedDict()
    def __iter__(cls):
        return iter(cls.__members__.values())
    def __getitem__(cls, name):
        return cls.__members__[name]

# @cython.internal
cdef object __Pyx_EnumBase
class __Pyx_EnumBase(int, metaclass=__Pyx_EnumMeta):
    def __new__(cls, value, name=None):
        for v in cls:
            if v == value:
                return v
        if name is None:
            raise ValueError("Unknown enum value: '%s'" % value)
        res = int.__new__(cls, value)
        res.name = name
        setattr(cls, name, res)
        cls.__members__[name] = res
        return res
    def __repr__(self):
        return "<%s.%s: %d>" % (self.__class__.__name__, self.name, self)
    def __str__(self):
        return "%s.%s" % (self.__class__.__name__, self.name)

if PY_VERSION_HEX >= 0x03040000:
    from enum import IntEnum as __Pyx_EnumBase

cdef object __Pyx_FlagBase
class __Pyx_FlagBase(int, metaclass=__Pyx_EnumMeta):
    def __new__(cls, value, name=None):
        for v in cls:
            if v == value:
                return v
        res = int.__new__(cls, value)
        if name is None:
            # some bitwise combination, no validation here
            res.name = ""
        else:
            res.name = name
            setattr(cls, name, res)
            cls.__members__[name] = res
        return res
    def __repr__(self):
        return "<%s.%s: %d>" % (self.__class__.__name__, self.name, self)
    def __str__(self):
        return "%s.%s" % (self.__class__.__name__, self.name)

if PY_VERSION_HEX >= 0x03060000:
    from enum import IntFlag as __Pyx_FlagBase

#################### EnumType ####################
#@requires: EnumBase

cdef extern from *:
    object {{enum_to_pyint_func}}({{name}} value)

cdef dict __Pyx_globals = globals()
<<<<<<< HEAD
if PY_VERSION_HEX >= 0x03060000:
    # create new IntFlag() - the assumption is that C enums are sufficiently commonly
    # used as flags that this is the most appropriate base class
    {{name}} = __Pyx_FlagBase('{{name}}', __Pyx_OrderedDict([
=======
if PY_VERSION_HEX >= 0x03040000:
    # create new IntEnum()
    {{name}} = __Pyx_EnumBase('{{name}}', [
>>>>>>> 8fcc9896
        {{for item in items}}
        ('{{item}}', {{enum_to_pyint_func}}({{item}})),
        {{endfor}}
<<<<<<< HEAD
    ]))
    if PY_VERSION_HEX >= 0x030B0000:
        # Python 3.11 starts making the behaviour of flags stricter
        # (only including powers of 2 when iterating). Since we're using
        # "flag" because C enums *might* be used as flags, not because
        # we want strict flag behaviour, manually undo some of this.
        {{name}}._member_names_ = list({{name}}.__members__.keys())
=======
    ])
>>>>>>> 8fcc9896
    {{if enum_doc is not None}}
    {{name}}.__doc__ = {{ repr(enum_doc) }}
    {{endif}}

    {{for item in items}}
    __Pyx_globals['{{item}}'] = {{name}}.{{item}}
    {{endfor}}
else:
    class {{name}}(__Pyx_FlagBase):
        {{ repr(enum_doc) if enum_doc is not None else 'pass' }}
    {{for item in items}}
    __Pyx_globals['{{item}}'] = {{name}}({{enum_to_pyint_func}}({{item}}), '{{item}}')
    {{endfor}}

#################### CppScopedEnumType ####################
#@requires: EnumBase
cdef dict __Pyx_globals = globals()

if PY_VERSION_HEX >= 0x03040000:
<<<<<<< HEAD
    # create new IntEnum() - cpp scoped enums shouldn't really be used as flags and
    # therefore enforcing fixed values seems appropriate
    __Pyx_globals["{{name}}"] = __Pyx_EnumBase('{{name}}', __Pyx_OrderedDict([
=======
    # create new IntEnum()
    __Pyx_globals["{{name}}"] = __Pyx_EnumBase('{{name}}', [
>>>>>>> 8fcc9896
        {{for item in items}}
        ('{{item}}', <{{underlying_type}}>({{name}}.{{item}})),
        {{endfor}}
    ])

else:
    __Pyx_globals["{{name}}"] = type('{{name}}', (__Pyx_EnumBase,), {})
    {{for item in items}}
    __Pyx_globals["{{name}}"](<{{underlying_type}}>({{name}}.{{item}}), '{{item}}')
    {{endfor}}

{{if enum_doc is not None}}
__Pyx_globals["{{name}}"].__doc__ = {{ repr(enum_doc) }}
{{endif}}


#################### EnumTypeToPy ####################

@cname("{{funcname}}")
cdef {{funcname}}({{name}} c_val):
    cdef object __pyx_enum
    # There's a complication here: the Python enum wrapping is only generated
    # for enums defined in the same module that they're used in. Therefore, if
    # the enum was cimported from a different module, we try to import it.
    # If that fails we return an int equivalent as the next best option.
{{if module_name}}
    try:
        from {{module_name}} import {{name}} as __pyx_enum
    except ImportError:
        import warnings
        warnings.warn(
            f"enum class {{name}} not importable from {{module_name}}. "
            "You are probably using a cpdef enum declared in a .pxd file that "
            "does not have a .py  or .pyx file.")
        return <{{underlying_type}}>c_val
{{else}}
    __pyx_enum = {{name}}
{{endif}}
    # TODO - Cython only manages to optimize C enums to a switch currently
    if 0:
        pass
{{for item in items}}
    elif c_val == {{name}}.{{item}}:
       return __pyx_enum.{{item}}
{{endfor}}
    else:
        underlying_c_val = <{{underlying_type}}>c_val
{{if is_flag}}
        return __pyx_enum(underlying_c_val)
{{else}}
        raise ValueError(f"{underlying_c_val} is not a valid {{name}}")
{{endif}}<|MERGE_RESOLUTION|>--- conflicted
+++ resolved
@@ -74,30 +74,20 @@
     object {{enum_to_pyint_func}}({{name}} value)
 
 cdef dict __Pyx_globals = globals()
-<<<<<<< HEAD
 if PY_VERSION_HEX >= 0x03060000:
     # create new IntFlag() - the assumption is that C enums are sufficiently commonly
     # used as flags that this is the most appropriate base class
-    {{name}} = __Pyx_FlagBase('{{name}}', __Pyx_OrderedDict([
-=======
-if PY_VERSION_HEX >= 0x03040000:
-    # create new IntEnum()
-    {{name}} = __Pyx_EnumBase('{{name}}', [
->>>>>>> 8fcc9896
+    {{name}} = __Pyx_FlagBase('{{name}}', 
         {{for item in items}}
         ('{{item}}', {{enum_to_pyint_func}}({{item}})),
         {{endfor}}
-<<<<<<< HEAD
-    ]))
+    ])
     if PY_VERSION_HEX >= 0x030B0000:
         # Python 3.11 starts making the behaviour of flags stricter
         # (only including powers of 2 when iterating). Since we're using
         # "flag" because C enums *might* be used as flags, not because
         # we want strict flag behaviour, manually undo some of this.
         {{name}}._member_names_ = list({{name}}.__members__.keys())
-=======
-    ])
->>>>>>> 8fcc9896
     {{if enum_doc is not None}}
     {{name}}.__doc__ = {{ repr(enum_doc) }}
     {{endif}}
@@ -117,14 +107,7 @@
 cdef dict __Pyx_globals = globals()
 
 if PY_VERSION_HEX >= 0x03040000:
-<<<<<<< HEAD
-    # create new IntEnum() - cpp scoped enums shouldn't really be used as flags and
-    # therefore enforcing fixed values seems appropriate
-    __Pyx_globals["{{name}}"] = __Pyx_EnumBase('{{name}}', __Pyx_OrderedDict([
-=======
-    # create new IntEnum()
     __Pyx_globals["{{name}}"] = __Pyx_EnumBase('{{name}}', [
->>>>>>> 8fcc9896
         {{for item in items}}
         ('{{item}}', <{{underlying_type}}>({{name}}.{{item}})),
         {{endfor}}
