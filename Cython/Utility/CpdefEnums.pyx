--- conflicted
+++ resolved
@@ -54,12 +54,8 @@
         {{for item in items}}
         ('{{item}}', {{item}}),
         {{endfor}}
-<<<<<<< HEAD
         # Try to look up the module name dynamically if possible
-    ]), module=__Pyx_globals.get("__module__", '{{static_modname}}'))
-=======
-    ])
->>>>>>> e70d35ec
+    ], module=__Pyx_globals.get("__module__", '{{static_modname}}'))
     {{if enum_doc is not None}}
     {{name}}.__doc__ = {{ repr(enum_doc) }}
     {{endif}}
@@ -84,12 +80,7 @@
         {{for item in items}}
         ('{{item}}', <{{underlying_type}}>({{name}}.{{item}})),
         {{endfor}}
-<<<<<<< HEAD
-    ]), module=__Pyx_globals.get("__module__", '{{static_modname}}'))
-=======
-    ])
->>>>>>> e70d35ec
-
+    ], module=__Pyx_globals.get("__module__", '{{static_modname}}'))
 else:
     __Pyx_globals["{{name}}"] = type('{{name}}', (__Pyx_EnumBase,), {})
     {{for item in items}}
