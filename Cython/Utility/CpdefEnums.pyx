#################### EnumBase ####################

cimport cython

cdef extern from *:
    int PY_VERSION_HEX

cdef object __Pyx_OrderedDict

if PY_VERSION_HEX >= 0x03060000:
    __Pyx_OrderedDict = dict
else:
    from collections import OrderedDict as __Pyx_OrderedDict

@cython.internal
cdef class __Pyx_EnumMeta(type):
    def __init__(cls, name, parents, dct):
        type.__init__(cls, name, parents, dct)
        cls.__members__ = __Pyx_OrderedDict()
    def __iter__(cls):
        return iter(cls.__members__.values())
    def __getitem__(cls, name):
        return cls.__members__[name]

# @cython.internal
cdef object __Pyx_EnumBase
class __Pyx_EnumBase(int, metaclass=__Pyx_EnumMeta):
    def __new__(cls, value, name=None):
        for v in cls:
            if v == value:
                return v
        if name is None:
            raise ValueError("Unknown enum value: '%s'" % value)
        res = int.__new__(cls, value)
        res.name = name
        setattr(cls, name, res)
        cls.__members__[name] = res
        return res
    def __repr__(self):
        return "<%s.%s: %d>" % (self.__class__.__name__, self.name, self)
    def __str__(self):
        return "%s.%s" % (self.__class__.__name__, self.name)

if PY_VERSION_HEX >= 0x03040000:
    from enum import IntEnum as __Pyx_EnumBase

cdef object __Pyx_FlagBase
class __Pyx_FlagBase(int, metaclass=__Pyx_EnumMeta):
    def __new__(cls, value, name=None):
        for v in cls:
            if v == value:
                return v
        res = int.__new__(cls, value)
        if name is None:
            # some bitwise combination, no validation here
            res.name = ""
        else:
            res.name = name
            setattr(cls, name, res)
            cls.__members__[name] = res
        return res
    def __repr__(self):
        return "<%s.%s: %d>" % (self.__class__.__name__, self.name, self)
    def __str__(self):
        return "%s.%s" % (self.__class__.__name__, self.name)

if PY_VERSION_HEX >= 0x03060000:
    from enum import IntFlag as __Pyx_FlagBase

#################### EnumType ####################
#@requires: EnumBase

cdef extern from *:
    object {{enum_to_pyint_func}}({{name}} value)

cdef dict __Pyx_globals = globals()
if PY_VERSION_HEX >= 0x03060000:
    # create new IntFlag() - the assumption is that C enums are sufficiently commonly
    # used as flags that this is the most appropriate base class
    {{name}} = __Pyx_FlagBase('{{name}}', [
        {{for item in items}}
        ('{{item}}', {{enum_to_pyint_func}}({{item}})),
        {{endfor}}
<<<<<<< HEAD
    ])
    if PY_VERSION_HEX >= 0x030B0000:
        # Python 3.11 starts making the behaviour of flags stricter
        # (only including powers of 2 when iterating). Since we're using
        # "flag" because C enums *might* be used as flags, not because
        # we want strict flag behaviour, manually undo some of this.
        {{name}}._member_names_ = list({{name}}.__members__.keys())
=======
        # Try to look up the module name dynamically if possible
    ], module=__Pyx_globals.get("__module__", '{{static_modname}}'))
>>>>>>> ac56a661
    {{if enum_doc is not None}}
    {{name}}.__doc__ = {{ repr(enum_doc) }}
    {{endif}}

    {{for item in items}}
    __Pyx_globals['{{item}}'] = {{name}}.{{item}}
    {{endfor}}
else:
    class {{name}}(__Pyx_FlagBase):
        {{ repr(enum_doc) if enum_doc is not None else 'pass' }}
    {{for item in items}}
    __Pyx_globals['{{item}}'] = {{name}}({{enum_to_pyint_func}}({{item}}), '{{item}}')
    {{endfor}}

#################### CppScopedEnumType ####################
#@requires: EnumBase
cdef dict __Pyx_globals = globals()

if PY_VERSION_HEX >= 0x03040000:
    __Pyx_globals["{{name}}"] = __Pyx_EnumBase('{{name}}', [
        {{for item in items}}
        ('{{item}}', <{{underlying_type}}>({{name}}.{{item}})),
        {{endfor}}
    ], module=__Pyx_globals.get("__module__", '{{static_modname}}'))
else:
    __Pyx_globals["{{name}}"] = type('{{name}}', (__Pyx_EnumBase,), {})
    {{for item in items}}
    __Pyx_globals["{{name}}"](<{{underlying_type}}>({{name}}.{{item}}), '{{item}}')
    {{endfor}}

{{if enum_doc is not None}}
__Pyx_globals["{{name}}"].__doc__ = {{ repr(enum_doc) }}
{{endif}}


#################### EnumTypeToPy ####################

@cname("{{funcname}}")
cdef {{funcname}}({{name}} c_val):
    cdef object __pyx_enum
    # There's a complication here: the Python enum wrapping is only generated
    # for enums defined in the same module that they're used in. Therefore, if
    # the enum was cimported from a different module, we try to import it.
    # If that fails we return an int equivalent as the next best option.
{{if module_name}}
    try:
        from {{module_name}} import {{name}} as __pyx_enum
    except ImportError:
        import warnings
        warnings.warn(
            f"enum class {{name}} not importable from {{module_name}}. "
            "You are probably using a cpdef enum declared in a .pxd file that "
            "does not have a .py  or .pyx file.")
        return <{{underlying_type}}>c_val
{{else}}
    __pyx_enum = {{name}}
{{endif}}
    # TODO - Cython only manages to optimize C enums to a switch currently
    if 0:
        pass
{{for item in items}}
    elif c_val == {{name}}.{{item}}:
       return __pyx_enum.{{item}}
{{endfor}}
    else:
        underlying_c_val = <{{underlying_type}}>c_val
{{if is_flag}}
        return __pyx_enum(underlying_c_val)
{{else}}
        raise ValueError(f"{underlying_c_val} is not a valid {{name}}")
{{endif}}<|MERGE_RESOLUTION|>--- conflicted
+++ resolved
@@ -81,18 +81,16 @@
         {{for item in items}}
         ('{{item}}', {{enum_to_pyint_func}}({{item}})),
         {{endfor}}
-<<<<<<< HEAD
-    ])
+        # Try to look up the module name dynamically if possible
+    ], module=__Pyx_globals.get("__module__", '{{static_modname}}'))
+
     if PY_VERSION_HEX >= 0x030B0000:
         # Python 3.11 starts making the behaviour of flags stricter
         # (only including powers of 2 when iterating). Since we're using
         # "flag" because C enums *might* be used as flags, not because
         # we want strict flag behaviour, manually undo some of this.
         {{name}}._member_names_ = list({{name}}.__members__.keys())
-=======
-        # Try to look up the module name dynamically if possible
-    ], module=__Pyx_globals.get("__module__", '{{static_modname}}'))
->>>>>>> ac56a661
+
     {{if enum_doc is not None}}
     {{name}}.__doc__ = {{ repr(enum_doc) }}
     {{endif}}
