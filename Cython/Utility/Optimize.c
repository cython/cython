/*
 * Optional optimisations of built-in functions and methods.
 *
 * Required replacements of builtins are in Builtins.c.
 *
 * General object operations and protocols are in ObjectHandling.c.
 */

/////////////// append.proto ///////////////

static CYTHON_INLINE int __Pyx_PyObject_Append(PyObject* L, PyObject* x); /*proto*/

/////////////// append ///////////////
//@requires: ListAppend
//@requires: ObjectHandling.c::PyObjectCallMethod1

static CYTHON_INLINE int __Pyx_PyObject_Append(PyObject* L, PyObject* x) {
    if (likely(PyList_CheckExact(L))) {
        if (unlikely(__Pyx_PyList_Append(L, x) < 0)) return -1;
    } else {
        PyObject* retval = __Pyx_PyObject_CallMethod1(L, PYIDENT("append"), x);
        if (unlikely(!retval))
            return -1;
        Py_DECREF(retval);
    }
    return 0;
}

/////////////// ListAppend.proto ///////////////

#if CYTHON_USE_PYLIST_INTERNALS && CYTHON_ASSUME_SAFE_MACROS
static CYTHON_INLINE int __Pyx_PyList_Append(PyObject* list, PyObject* x) {
    PyListObject* L = (PyListObject*) list;
    Py_ssize_t len = Py_SIZE(list);
    if (likely(L->allocated > len) & likely(len > (L->allocated >> 1))) {
        Py_INCREF(x);
        #if CYTHON_COMPILING_IN_CPYTHON && PY_VERSION_HEX >= 0x030d0000
        // In Py3.13a1, PyList_SET_ITEM() checks that the end index is lower than the current size.
        // However, extending the size *before* setting the value would not be correct,
        // so we cannot call PyList_SET_ITEM().
        L->ob_item[len] = x;
        #else
        PyList_SET_ITEM(list, len, x);
        #endif
        __Pyx_SET_SIZE(list, len + 1);
        return 0;
    }
    return PyList_Append(list, x);
}
#else
#define __Pyx_PyList_Append(L,x) PyList_Append(L,x)
#endif

/////////////// ListCompAppend.proto ///////////////

#if CYTHON_USE_PYLIST_INTERNALS && CYTHON_ASSUME_SAFE_MACROS
static CYTHON_INLINE int __Pyx_ListComp_Append(PyObject* list, PyObject* x) {
    PyListObject* L = (PyListObject*) list;
    Py_ssize_t len = Py_SIZE(list);
    if (likely(L->allocated > len)) {
        Py_INCREF(x);
        #if CYTHON_COMPILING_IN_CPYTHON && PY_VERSION_HEX >= 0x030d0000
        // In Py3.13a1, PyList_SET_ITEM() checks that the end index is lower than the current size.
        // However, extending the size *before* setting the value would not be correct,
        // so we cannot call PyList_SET_ITEM().
        L->ob_item[len] = x;
        #else
        PyList_SET_ITEM(list, len, x);
        #endif
        __Pyx_SET_SIZE(list, len + 1);
        return 0;
    }
    return PyList_Append(list, x);
}
#else
#define __Pyx_ListComp_Append(L,x) PyList_Append(L,x)
#endif

//////////////////// ListExtend.proto ////////////////////

static CYTHON_INLINE int __Pyx_PyList_Extend(PyObject* L, PyObject* v) {
#if !CYTHON_COMPILING_IN_LIMITED_API && PY_VERSION_HEX >= 0x030d00a2
    return PyList_Extend(L, v);
#elif CYTHON_COMPILING_IN_CPYTHON && PY_VERSION_HEX < 0x030d0000
    PyObject* none = _PyList_Extend((PyListObject*)L, v);
    if (unlikely(!none))
        return -1;
    Py_DECREF(none);
    return 0;
#else
    return PyList_SetSlice(L, PY_SSIZE_T_MAX, PY_SSIZE_T_MAX, v);
#endif
}

/////////////// pop.proto ///////////////

static CYTHON_INLINE PyObject* __Pyx__PyObject_Pop(PyObject* L); /*proto*/

#if CYTHON_USE_PYLIST_INTERNALS && CYTHON_ASSUME_SAFE_MACROS && CYTHON_ASSUME_SAFE_SIZE
static CYTHON_INLINE PyObject* __Pyx_PyList_Pop(PyObject* L); /*proto*/
#define __Pyx_PyObject_Pop(L) (likely(PyList_CheckExact(L)) ? \
    __Pyx_PyList_Pop(L) : __Pyx__PyObject_Pop(L))

#else
#define __Pyx_PyList_Pop(L)  __Pyx__PyObject_Pop(L)
#define __Pyx_PyObject_Pop(L)  __Pyx__PyObject_Pop(L)
#endif

/////////////// pop ///////////////
//@requires: ObjectHandling.c::PyObjectCallMethod0

static CYTHON_INLINE PyObject* __Pyx__PyObject_Pop(PyObject* L) {
    if (__Pyx_IS_TYPE(L, &PySet_Type)) {
        return PySet_Pop(L);
    }
    return __Pyx_PyObject_CallMethod0(L, PYIDENT("pop"));
}

#if CYTHON_USE_PYLIST_INTERNALS && CYTHON_ASSUME_SAFE_MACROS && CYTHON_ASSUME_SAFE_SIZE
static CYTHON_INLINE PyObject* __Pyx_PyList_Pop(PyObject* L) {
    /* Check that both the size is positive and no reallocation shrinking needs to be done. */
    if (likely(PyList_GET_SIZE(L) > (((PyListObject*)L)->allocated >> 1))) {
        __Pyx_SET_SIZE(L, Py_SIZE(L) - 1);
        return PyList_GET_ITEM(L, PyList_GET_SIZE(L));
    }
    return CALL_UNBOUND_METHOD(PyList_Type, "pop", L);
}
#endif


/////////////// pop_index.proto ///////////////

static PyObject* __Pyx__PyObject_PopNewIndex(PyObject* L, PyObject* py_ix); /*proto*/
static PyObject* __Pyx__PyObject_PopIndex(PyObject* L, PyObject* py_ix); /*proto*/

#if CYTHON_USE_PYLIST_INTERNALS && CYTHON_ASSUME_SAFE_MACROS && CYTHON_ASSUME_SAFE_SIZE
static PyObject* __Pyx__PyList_PopIndex(PyObject* L, PyObject* py_ix, Py_ssize_t ix); /*proto*/

#define __Pyx_PyObject_PopIndex(L, py_ix, ix, is_signed, type, to_py_func) ( \
    (likely(PyList_CheckExact(L) && __Pyx_fits_Py_ssize_t(ix, type, is_signed))) ? \
        __Pyx__PyList_PopIndex(L, py_ix, ix) : ( \
        (unlikely((py_ix) == Py_None)) ? __Pyx__PyObject_PopNewIndex(L, to_py_func(ix)) : \
            __Pyx__PyObject_PopIndex(L, py_ix)))

#define __Pyx_PyList_PopIndex(L, py_ix, ix, is_signed, type, to_py_func) ( \
    __Pyx_fits_Py_ssize_t(ix, type, is_signed) ? \
        __Pyx__PyList_PopIndex(L, py_ix, ix) : ( \
        (unlikely((py_ix) == Py_None)) ? __Pyx__PyObject_PopNewIndex(L, to_py_func(ix)) : \
            __Pyx__PyObject_PopIndex(L, py_ix)))

#else

#define __Pyx_PyList_PopIndex(L, py_ix, ix, is_signed, type, to_py_func) \
    __Pyx_PyObject_PopIndex(L, py_ix, ix, is_signed, type, to_py_func)

#define __Pyx_PyObject_PopIndex(L, py_ix, ix, is_signed, type, to_py_func) ( \
    (unlikely((py_ix) == Py_None)) ? __Pyx__PyObject_PopNewIndex(L, to_py_func(ix)) : \
        __Pyx__PyObject_PopIndex(L, py_ix))
#endif

/////////////// pop_index ///////////////
//@requires: ObjectHandling.c::PyObjectCallMethod1

static PyObject* __Pyx__PyObject_PopNewIndex(PyObject* L, PyObject* py_ix) {
    PyObject *r;
    if (unlikely(!py_ix)) return NULL;
    r = __Pyx__PyObject_PopIndex(L, py_ix);
    Py_DECREF(py_ix);
    return r;
}

static PyObject* __Pyx__PyObject_PopIndex(PyObject* L, PyObject* py_ix) {
    return __Pyx_PyObject_CallMethod1(L, PYIDENT("pop"), py_ix);
}

#if CYTHON_USE_PYLIST_INTERNALS && CYTHON_ASSUME_SAFE_MACROS && CYTHON_ASSUME_SAFE_SIZE
static PyObject* __Pyx__PyList_PopIndex(PyObject* L, PyObject* py_ix, Py_ssize_t ix) {
    Py_ssize_t size = PyList_GET_SIZE(L);
    if (likely(size > (((PyListObject*)L)->allocated >> 1))) {
        Py_ssize_t cix = ix;
        if (cix < 0) {
            cix += size;
        }
        if (likely(__Pyx_is_valid_index(cix, size))) {
            PyObject* v = PyList_GET_ITEM(L, cix);
            __Pyx_SET_SIZE(L, Py_SIZE(L) - 1);
            size -= 1;
            memmove(&PyList_GET_ITEM(L, cix), &PyList_GET_ITEM(L, cix+1), (size_t)(size-cix)*sizeof(PyObject*));
            return v;
        }
    }
    if (py_ix == Py_None) {
        return __Pyx__PyObject_PopNewIndex(L, PyLong_FromSsize_t(ix));
    } else {
        return __Pyx__PyObject_PopIndex(L, py_ix);
    }
}
#endif


/////////////// dict_getitem_default.proto ///////////////

static PyObject* __Pyx_PyDict_GetItemDefault(PyObject* d, PyObject* key, PyObject* default_value); /*proto*/

/////////////// dict_getitem_default ///////////////

static PyObject* __Pyx_PyDict_GetItemDefault(PyObject* d, PyObject* key, PyObject* default_value) {
    PyObject* value;
#if !CYTHON_COMPILING_IN_PYPY || PYPY_VERSION_NUM >= 0x07020000
    value = PyDict_GetItemWithError(d, key);
    if (unlikely(!value)) {
        if (unlikely(PyErr_Occurred()))
            return NULL;
        value = default_value;
    }
    Py_INCREF(value);
    // avoid C compiler warning about unused utility functions
    if ((1));
#else
    if (PyBytes_CheckExact(key) || PyUnicode_CheckExact(key) || PyLong_CheckExact(key)) {
        /* these presumably have safe hash functions */
        value = PyDict_GetItem(d, key);
        if (unlikely(!value)) {
            value = default_value;
        }
        Py_INCREF(value);
    }
#endif
    else {
        if (default_value == Py_None)
            value = CALL_UNBOUND_METHOD(PyDict_Type, "get", d, key);
        else
            value = CALL_UNBOUND_METHOD(PyDict_Type, "get", d, key, default_value);
    }
    return value;
}


<<<<<<< HEAD
/////////////// dict_setdefault.proto ///////////////

static CYTHON_INLINE PyObject *__Pyx_PyDict_SetDefault(PyObject *d, PyObject *key, PyObject *default_value, int is_safe_type); /*proto*/

/////////////// dict_setdefault ///////////////

static CYTHON_INLINE PyObject *__Pyx_PyDict_SetDefault(PyObject *d, PyObject *key, PyObject *default_value,
                                                       int is_safe_type) {
    PyObject* value;
    CYTHON_MAYBE_UNUSED_VAR(is_safe_type);
#if CYTHON_COMPILING_IN_LIMITED_API && __PYX_LIMITED_VERSION_HEX > 0x030C0000
    PyObject *args[] = {d, key, default_value};
    value = PyObject_VectorcallMethod(PYIDENT("setdefault"), args, 3, NULL);            
#elif CYTHON_COMPILING_IN_LIMITED_API
    value = PyObject_CallMethodObjArgs(d, PYIDENT("setdefault"), key, default_value, NULL);
#elif PY_VERSION_HEX >= 0x030d0000
    PyDict_SetDefaultRef(d, key, default_value, &value);
#else
    value = PyDict_SetDefault(d, key, default_value);
    if (unlikely(!value)) return NULL;
    Py_INCREF(value);
#endif
    return value;
}


=======
>>>>>>> 3ed2da9c
/////////////// py_dict_clear.proto ///////////////

#define __Pyx_PyDict_Clear(d) (PyDict_Clear(d), 0)


/////////////// py_dict_pop.proto ///////////////

static CYTHON_INLINE PyObject *__Pyx_PyDict_Pop(PyObject *d, PyObject *key, PyObject *default_value); /*proto*/

/////////////// py_dict_pop ///////////////

static CYTHON_INLINE PyObject *__Pyx_PyDict_Pop(PyObject *d, PyObject *key, PyObject *default_value) {
#if CYTHON_COMPILING_IN_CPYTHON && PY_VERSION_HEX >= 0x030d00A2 || defined(PyDict_Pop)
    PyObject *value;
    if (PyDict_Pop(d, key, &value) == 0) {
        if (default_value) {
            Py_INCREF(default_value);
        } else {
            PyErr_SetObject(PyExc_KeyError, key);
        }
        value = default_value;
    }
    // On error, PyDict_Pop() returns -1 and sets value to NULL (our own exception return value).
    return value;
#elif CYTHON_COMPILING_IN_CPYTHON && PY_VERSION_HEX < 0x030d0000
    return _PyDict_Pop(d, key, default_value);
#else
    if (default_value) {
        return CALL_UNBOUND_METHOD(PyDict_Type, "pop", d, key, default_value);
    } else {
        return CALL_UNBOUND_METHOD(PyDict_Type, "pop", d, key);
    }
#endif
}


/////////////// py_dict_pop_ignore.proto ///////////////

static CYTHON_INLINE int __Pyx_PyDict_Pop_ignore(PyObject *d, PyObject *key, PyObject *default_value); /*proto*/

/////////////// py_dict_pop_ignore ///////////////

static CYTHON_INLINE int __Pyx_PyDict_Pop_ignore(PyObject *d, PyObject *key, PyObject *default_value) {
    // We take the "default_value" as argument to avoid "unused" warnings, but we ignore it here.
#if CYTHON_COMPILING_IN_CPYTHON && PY_VERSION_HEX >= 0x030d00A2 || defined(PyDict_Pop)
    int result = PyDict_Pop(d, key, NULL);
    CYTHON_UNUSED_VAR(default_value);
    return (unlikely(result == -1)) ? -1 : 0;
#else
    PyObject *value;
    CYTHON_UNUSED_VAR(default_value);

    #if CYTHON_COMPILING_IN_CPYTHON && PY_VERSION_HEX < 0x030d0000
    value = _PyDict_Pop(d, key, Py_None);
    #else
    value = CALL_UNBOUND_METHOD(PyDict_Type, "pop", d, key, Py_None);
    #endif

    if (unlikely(value == NULL))
        return -1;
    Py_DECREF(value);
    return 0;
#endif
}


/////////////// dict_iter.proto ///////////////

static CYTHON_INLINE PyObject* __Pyx_dict_iterator(PyObject* dict, int is_dict, PyObject* method_name,
                                                   Py_ssize_t* p_orig_length, int* p_is_dict);
static CYTHON_INLINE int __Pyx_dict_iter_next(PyObject* dict_or_iter, Py_ssize_t orig_length, Py_ssize_t* ppos,
                                              PyObject** pkey, PyObject** pvalue, PyObject** pitem, int is_dict);

/////////////// dict_iter ///////////////
//@requires: ObjectHandling.c::UnpackTuple2
//@requires: ObjectHandling.c::IterFinish
//@requires: ObjectHandling.c::PyObjectCallMethod0

#if CYTHON_COMPILING_IN_PYPY
#include <string.h>
#endif

static CYTHON_INLINE PyObject* __Pyx_dict_iterator(PyObject* iterable, int is_dict, PyObject* method_name,
                                                   Py_ssize_t* p_orig_length, int* p_source_is_dict) {
    is_dict = is_dict || likely(PyDict_CheckExact(iterable));
    *p_source_is_dict = is_dict;
    if (is_dict) {
#if !CYTHON_COMPILING_IN_PYPY
        *p_orig_length = PyDict_Size(iterable);
        Py_INCREF(iterable);
        return iterable;
#else
        // On PyPy3, we need to translate manually a few method names.
        // This logic is not needed on CPython thanks to the fast case above.
        static PyObject *py_items = NULL, *py_keys = NULL, *py_values = NULL;
        PyObject **pp = NULL;
        if (method_name) {
            const char *name = PyUnicode_AsUTF8(method_name);
            if (strcmp(name, "iteritems") == 0) pp = &py_items;
            else if (strcmp(name, "iterkeys") == 0) pp = &py_keys;
            else if (strcmp(name, "itervalues") == 0) pp = &py_values;
            if (pp) {
                if (!*pp) {
                    *pp = PyUnicode_FromString(name + 4);
                    if (!*pp)
                        return NULL;
                }
                method_name = *pp;
            }
        }
#endif
    }
    *p_orig_length = 0;
    if (method_name) {
        PyObject* iter;
        iterable = __Pyx_PyObject_CallMethod0(iterable, method_name);
        if (!iterable)
            return NULL;
#if !CYTHON_COMPILING_IN_PYPY
        if (PyTuple_CheckExact(iterable) || PyList_CheckExact(iterable))
            return iterable;
#endif
        iter = PyObject_GetIter(iterable);
        Py_DECREF(iterable);
        return iter;
    }
    return PyObject_GetIter(iterable);
}


#if !CYTHON_COMPILING_IN_PYPY
static CYTHON_INLINE int __Pyx_dict_iter_next_source_is_dict(
        PyObject* iter_obj, CYTHON_NCP_UNUSED Py_ssize_t orig_length, CYTHON_NCP_UNUSED Py_ssize_t* ppos,
        PyObject** pkey, PyObject** pvalue, PyObject** pitem) {
    PyObject *key, *value;
    if (unlikely(orig_length != PyDict_Size(iter_obj))) {
        PyErr_SetString(PyExc_RuntimeError, "dictionary changed size during iteration");
        return -1;
    }
    if (unlikely(!PyDict_Next(iter_obj, ppos, &key, &value))) {
        return 0;
    }
    if (pitem) {
        PyObject* tuple = PyTuple_New(2);
        if (unlikely(!tuple)) {
            return -1;
        }
        Py_INCREF(key);
        Py_INCREF(value);
        #if CYTHON_ASSUME_SAFE_MACROS
        PyTuple_SET_ITEM(tuple, 0, key);
        PyTuple_SET_ITEM(tuple, 1, value);
        #else
        if (unlikely(PyTuple_SetItem(tuple, 0, key) < 0)) {
            // decref value; PyTuple_SetItem decrefs key on failure
            Py_DECREF(value);
            Py_DECREF(tuple);
            return -1;
        }
        if (unlikely(PyTuple_SetItem(tuple, 1, value) < 0)) {
            // PyTuple_SetItem decrefs value on failure
            Py_DECREF(tuple);
            return -1;
        }
        #endif
        *pitem = tuple;
    } else {
        if (pkey) {
            Py_INCREF(key);
            *pkey = key;
        }
        if (pvalue) {
            Py_INCREF(value);
            *pvalue = value;
        }
    }
    return 1;
}
#endif

static CYTHON_INLINE int __Pyx_dict_iter_next(
        PyObject* iter_obj, CYTHON_NCP_UNUSED Py_ssize_t orig_length, CYTHON_NCP_UNUSED Py_ssize_t* ppos,
        PyObject** pkey, PyObject** pvalue, PyObject** pitem, int source_is_dict) {
    PyObject* next_item;
#if !CYTHON_COMPILING_IN_PYPY
    if (source_is_dict) {
        int result;
#if PY_VERSION_HEX >= 0x030d0000 && !CYTHON_COMPILING_IN_LIMITED_API
        Py_BEGIN_CRITICAL_SECTION(iter_obj);
#endif
        result = __Pyx_dict_iter_next_source_is_dict(iter_obj, orig_length, ppos, pkey, pvalue, pitem);
#if PY_VERSION_HEX >= 0x030d0000 && !CYTHON_COMPILING_IN_LIMITED_API
        Py_END_CRITICAL_SECTION();
#endif
        return result;
    } else if (PyTuple_CheckExact(iter_obj)) {
        Py_ssize_t pos = *ppos;
        Py_ssize_t tuple_size = __Pyx_PyTuple_GET_SIZE(iter_obj);
        #if !CYTHON_ASSUME_SAFE_SIZE
        if (unlikely(tuple_size < 0)) return -1;
        #endif
        if (unlikely(pos >= tuple_size)) return 0;
        *ppos = pos + 1;
        #if CYTHON_ASSUME_SAFE_MACROS
        next_item = PyTuple_GET_ITEM(iter_obj, pos);
        #else
        next_item = PyTuple_GetItem(iter_obj, pos);
        if (unlikely(!next_item)) return -1;
        #endif
        Py_INCREF(next_item);
    } else if (PyList_CheckExact(iter_obj)) {
        Py_ssize_t pos = *ppos;
        Py_ssize_t list_size = __Pyx_PyList_GET_SIZE(iter_obj);
        #if !CYTHON_ASSUME_SAFE_SIZE
        if (unlikely(list_size < 0)) return -1;
        #endif
        if (unlikely(pos >= list_size)) return 0;
        *ppos = pos + 1;
        #if CYTHON_AVOID_THREAD_UNSAFE_BORROWED_REFS
        next_item = PyList_GetItemRef(iter_obj, pos);
        if (unlikely(!next_item)) return -1;
        #elif CYTHON_ASSUME_SAFE_MACROS
        next_item = PyList_GET_ITEM(iter_obj, pos);
        Py_INCREF(next_item);
        #else
        next_item = PyList_GetItem(iter_obj, pos);
        if (unlikely(!next_item)) return -1;
        Py_INCREF(next_item);
        #endif
    } else
#endif
    {
        next_item = PyIter_Next(iter_obj);
        if (unlikely(!next_item)) {
            return __Pyx_IterFinish();
        }
    }
    if (pitem) {
        *pitem = next_item;
    } else if (pkey && pvalue) {
        if (__Pyx_unpack_tuple2(next_item, pkey, pvalue, source_is_dict, source_is_dict, 1))
            return -1;
    } else if (pkey) {
        *pkey = next_item;
    } else {
        *pvalue = next_item;
    }
    return 1;
}


/////////////// set_iter.proto ///////////////

static CYTHON_INLINE PyObject* __Pyx_set_iterator(PyObject* iterable, int is_set,
                                                  Py_ssize_t* p_orig_length, int* p_source_is_set); /*proto*/
static CYTHON_INLINE int __Pyx_set_iter_next(
        PyObject* iter_obj, Py_ssize_t orig_length,
        Py_ssize_t* ppos, PyObject **value,
        int source_is_set); /*proto*/

/////////////// set_iter ///////////////
//@requires: ObjectHandling.c::IterFinish

static CYTHON_INLINE PyObject* __Pyx_set_iterator(PyObject* iterable, int is_set,
                                                  Py_ssize_t* p_orig_length, int* p_source_is_set) {
#if CYTHON_COMPILING_IN_CPYTHON && PY_VERSION_HEX < 0x030d0000
    is_set = is_set || likely(PySet_CheckExact(iterable) || PyFrozenSet_CheckExact(iterable));
    *p_source_is_set = is_set;
    if (likely(is_set)) {
        *p_orig_length = PySet_Size(iterable);
        Py_INCREF(iterable);
        return iterable;
    }
#else
    CYTHON_UNUSED_VAR(is_set);
    *p_source_is_set = 0;
#endif
    *p_orig_length = 0;
    return PyObject_GetIter(iterable);
}

static CYTHON_INLINE int __Pyx_set_iter_next(
        PyObject* iter_obj, Py_ssize_t orig_length,
        Py_ssize_t* ppos, PyObject **value,
        int source_is_set) {
    if (!CYTHON_COMPILING_IN_CPYTHON || PY_VERSION_HEX >= 0x030d0000 || unlikely(!source_is_set)) {
        *value = PyIter_Next(iter_obj);
        if (unlikely(!*value)) {
            return __Pyx_IterFinish();
        }
        CYTHON_UNUSED_VAR(orig_length);
        CYTHON_UNUSED_VAR(ppos);
        return 1;
    }
#if CYTHON_COMPILING_IN_CPYTHON && PY_VERSION_HEX < 0x030d0000
    if (unlikely(PySet_GET_SIZE(iter_obj) != orig_length)) {
        PyErr_SetString(
            PyExc_RuntimeError,
            "set changed size during iteration");
        return -1;
    }
    {
        Py_hash_t hash;
        int ret = _PySet_NextEntry(iter_obj, ppos, value, &hash);
        // CPython does not raise errors here, only if !isinstance(iter_obj, set/frozenset)
        assert (ret != -1);
        if (likely(ret)) {
            Py_INCREF(*value);
            return 1;
        }
    }
#endif
    return 0;
}

/////////////// py_set_discard_unhashable ///////////////
//@requires: Builtins.c::pyfrozenset_new

static int __Pyx_PySet_DiscardUnhashable(PyObject *set, PyObject *key) {
    PyObject *tmpkey;
    int rv;

    if (likely(!PySet_Check(key) || !PyErr_ExceptionMatches(PyExc_TypeError)))
        return -1;
    PyErr_Clear();
    tmpkey = __Pyx_PyFrozenSet_New(key);
    if (tmpkey == NULL)
        return -1;
    rv = PySet_Discard(set, tmpkey);
    Py_DECREF(tmpkey);
    return rv;
}


/////////////// py_set_discard.proto ///////////////

static CYTHON_INLINE int __Pyx_PySet_Discard(PyObject *set, PyObject *key); /*proto*/

/////////////// py_set_discard ///////////////
//@requires: py_set_discard_unhashable

static CYTHON_INLINE int __Pyx_PySet_Discard(PyObject *set, PyObject *key) {
    int found = PySet_Discard(set, key);
    // Convert *key* to frozenset if necessary
    if (unlikely(found < 0)) {
        found = __Pyx_PySet_DiscardUnhashable(set, key);
    }
    // note: returns -1 on error, 0 (not found) or 1 (found) otherwise => error check for -1 or < 0 works
    return found;
}


/////////////// py_set_remove.proto ///////////////

static CYTHON_INLINE int __Pyx_PySet_Remove(PyObject *set, PyObject *key); /*proto*/

/////////////// py_set_remove ///////////////
//@requires: py_set_discard_unhashable

static int __Pyx_PySet_RemoveNotFound(PyObject *set, PyObject *key, int found) {
    // Convert *key* to frozenset if necessary
    if (unlikely(found < 0)) {
        found = __Pyx_PySet_DiscardUnhashable(set, key);
    }
    if (likely(found == 0)) {
        // Not found
        PyObject *tup;
        tup = PyTuple_Pack(1, key);
        if (!tup)
            return -1;
        PyErr_SetObject(PyExc_KeyError, tup);
        Py_DECREF(tup);
        return -1;
    }
    // note: returns -1 on error, 0 (not found) or 1 (found) otherwise => error check for -1 or < 0 works
    return found;
}

static CYTHON_INLINE int __Pyx_PySet_Remove(PyObject *set, PyObject *key) {
    int found = PySet_Discard(set, key);
    if (unlikely(found != 1)) {
        // note: returns -1 on error, 0 (not found) or 1 (found) otherwise => error check for -1 or < 0 works
        return __Pyx_PySet_RemoveNotFound(set, key, found);
    }
    return 0;
}


/////////////// unicode_iter.proto ///////////////

static CYTHON_INLINE int __Pyx_init_unicode_iteration(
    PyObject* ustring, Py_ssize_t *length, void** data, int *kind); /* proto */

/////////////// unicode_iter ///////////////

static CYTHON_INLINE int __Pyx_init_unicode_iteration(
    PyObject* ustring, Py_ssize_t *length, void** data, int *kind) {
#if CYTHON_COMPILING_IN_LIMITED_API
    // In the limited API we just point data to the unicode object
    *kind   = 0;
    *length = PyUnicode_GetLength(ustring);
    *data   = (void*)ustring;
#else
    if (unlikely(__Pyx_PyUnicode_READY(ustring) < 0)) return -1;
    *kind   = PyUnicode_KIND(ustring);
    *length = PyUnicode_GET_LENGTH(ustring);
    *data   = PyUnicode_DATA(ustring);
#endif
    return 0;
}

/////////////// pyobject_as_double.proto ///////////////

static double __Pyx__PyObject_AsDouble(PyObject* obj); /* proto */

#if CYTHON_COMPILING_IN_PYPY
#define __Pyx_PyObject_AsDouble(obj) \
(likely(PyFloat_CheckExact(obj)) ? PyFloat_AS_DOUBLE(obj) : \
 likely(PyLong_CheckExact(obj)) ? \
 PyFloat_AsDouble(obj) : __Pyx__PyObject_AsDouble(obj))
#else
#define __Pyx_PyObject_AsDouble(obj) \
((likely(PyFloat_CheckExact(obj))) ?  __Pyx_PyFloat_AS_DOUBLE(obj) : \
 likely(PyLong_CheckExact(obj)) ? \
 PyLong_AsDouble(obj) : __Pyx__PyObject_AsDouble(obj))
#endif

/////////////// pyobject_as_double ///////////////
//@requires: pybytes_as_double
//@requires: pyunicode_as_double
//@requires: ObjectHandling.c::PyObjectCallOneArg

static double __Pyx__PyObject_AsDouble(PyObject* obj) {
    if (PyUnicode_CheckExact(obj)) {
        return __Pyx_PyUnicode_AsDouble(obj);
    } else if (PyBytes_CheckExact(obj)) {
        return __Pyx_PyBytes_AsDouble(obj);
    } else if (PyByteArray_CheckExact(obj)) {
        return __Pyx_PyByteArray_AsDouble(obj);
    } else {
        PyObject* float_value;
#if !CYTHON_USE_TYPE_SLOTS
        float_value = PyNumber_Float(obj);  if ((0)) goto bad;
        // avoid "unused" warnings
        (void)__Pyx_PyObject_CallOneArg;
#else
        PyNumberMethods *nb = Py_TYPE(obj)->tp_as_number;
        if (likely(nb) && likely(nb->nb_float)) {
            float_value = nb->nb_float(obj);
            if (likely(float_value) && unlikely(!PyFloat_Check(float_value))) {
                __Pyx_TypeName float_value_type_name = __Pyx_PyType_GetFullyQualifiedName(Py_TYPE(float_value));
                PyErr_Format(PyExc_TypeError,
                    "__float__ returned non-float (type " __Pyx_FMT_TYPENAME ")",
                    float_value_type_name);
                __Pyx_DECREF_TypeName(float_value_type_name);
                Py_DECREF(float_value);
                goto bad;
            }
        } else {
            float_value = __Pyx_PyObject_CallOneArg((PyObject*)&PyFloat_Type, obj);
        }
#endif
        if (likely(float_value)) {
            double value = __Pyx_PyFloat_AS_DOUBLE(float_value);
            Py_DECREF(float_value);
            return value;
        }
    }
bad:
    return (double)-1;
}


/////////////// pyunicode_as_double.proto ///////////////

static CYTHON_INLINE double __Pyx_PyUnicode_AsDouble(PyObject *obj);/*proto*/

/////////////// pyunicode_as_double.proto ///////////////
//@requires: pybytes_as_double

#if !CYTHON_COMPILING_IN_PYPY && CYTHON_ASSUME_SAFE_MACROS
static const char* __Pyx__PyUnicode_AsDouble_Copy(const void* data, const int kind, char* buffer, Py_ssize_t start, Py_ssize_t end) {
    int last_was_punctuation;
    Py_ssize_t i;
    // number must not start with punctuation
    last_was_punctuation = 1;
    for (i=start; i <= end; i++) {
        Py_UCS4 chr = PyUnicode_READ(kind, data, i);
        int is_punctuation = (chr == '_') | (chr == '.');
        *buffer = (char)chr;
        // reject sequences of '_' and '.'
        buffer += (chr != '_');
        if (unlikely(chr > 127)) goto parse_failure;
        if (unlikely(last_was_punctuation & is_punctuation)) goto parse_failure;
        last_was_punctuation = is_punctuation;
    }
    if (unlikely(last_was_punctuation)) goto parse_failure;
    *buffer = '\0';
    return buffer;

parse_failure:
    return NULL;
}

static double __Pyx__PyUnicode_AsDouble_inf_nan(const void* data, int kind, Py_ssize_t start, Py_ssize_t length) {
    int matches = 1;
    Py_UCS4 chr;
    Py_UCS4 sign = PyUnicode_READ(kind, data, start);
    int is_signed = (sign == '-') | (sign == '+');
    start += is_signed;
    length -= is_signed;

    switch (PyUnicode_READ(kind, data, start)) {
        #ifdef Py_NAN
        case 'n':
        case 'N':
            if (unlikely(length != 3)) goto parse_failure;
            chr = PyUnicode_READ(kind, data, start+1);
            matches &= (chr == 'a') | (chr == 'A');
            chr = PyUnicode_READ(kind, data, start+2);
            matches &= (chr == 'n') | (chr == 'N');
            if (unlikely(!matches)) goto parse_failure;
            return (sign == '-') ? -Py_NAN : Py_NAN;
        #endif
        case 'i':
        case 'I':
            if (unlikely(length < 3)) goto parse_failure;
            chr = PyUnicode_READ(kind, data, start+1);
            matches &= (chr == 'n') | (chr == 'N');
            chr = PyUnicode_READ(kind, data, start+2);
            matches &= (chr == 'f') | (chr == 'F');
            if (likely(length == 3 && matches))
                return (sign == '-') ? -Py_HUGE_VAL : Py_HUGE_VAL;
            if (unlikely(length != 8)) goto parse_failure;
            chr = PyUnicode_READ(kind, data, start+3);
            matches &= (chr == 'i') | (chr == 'I');
            chr = PyUnicode_READ(kind, data, start+4);
            matches &= (chr == 'n') | (chr == 'N');
            chr = PyUnicode_READ(kind, data, start+5);
            matches &= (chr == 'i') | (chr == 'I');
            chr = PyUnicode_READ(kind, data, start+6);
            matches &= (chr == 't') | (chr == 'T');
            chr = PyUnicode_READ(kind, data, start+7);
            matches &= (chr == 'y') | (chr == 'Y');
            if (unlikely(!matches)) goto parse_failure;
            return (sign == '-') ? -Py_HUGE_VAL : Py_HUGE_VAL;
        case '.': case '0': case '1': case '2': case '3': case '4': case '5': case '6': case '7': case '8': case '9':
            break;
        default:
            goto parse_failure;
    }
    return 0.0;
parse_failure:
    return -1.0;
}

static double __Pyx_PyUnicode_AsDouble_WithSpaces(PyObject *obj) {
    double value;
    const char *last;
    char *end;
    Py_ssize_t start, length = PyUnicode_GET_LENGTH(obj);
    const int kind = PyUnicode_KIND(obj);
    const void* data = PyUnicode_DATA(obj);

    // strip spaces at start and end
    start = 0;
    while (Py_UNICODE_ISSPACE(PyUnicode_READ(kind, data, start)))
        start++;
    while (start < length - 1 && Py_UNICODE_ISSPACE(PyUnicode_READ(kind, data, length - 1)))
        length--;
    length -= start;
    if (unlikely(length <= 0)) goto fallback;

    // parse NaN / inf
    value = __Pyx__PyUnicode_AsDouble_inf_nan(data, kind, start, length);
    if (unlikely(value == -1.0)) goto fallback;
    if (value != 0.0) return value;

    if (length < 40) {
        char number[40];
        last = __Pyx__PyUnicode_AsDouble_Copy(data, kind, number, start, start + length);
        if (unlikely(!last)) goto fallback;
        value = PyOS_string_to_double(number, &end, NULL);
    } else {
        char *number = (char*) PyMem_Malloc((length + 1) * sizeof(char));
        if (unlikely(!number)) goto fallback;
        last = __Pyx__PyUnicode_AsDouble_Copy(data, kind, number, start, start + length);
        if (unlikely(!last)) {
            PyMem_Free(number);
            goto fallback;
        }
        value = PyOS_string_to_double(number, &end, NULL);
        PyMem_Free(number);
    }
    if (likely(end == last) || (value == (double)-1 && PyErr_Occurred())) {
        return value;
    }
fallback:
    return __Pyx_SlowPyString_AsDouble(obj);
}
#endif

static CYTHON_INLINE double __Pyx_PyUnicode_AsDouble(PyObject *obj) {
    // Currently not optimised for Py2.7.
#if !CYTHON_COMPILING_IN_PYPY && CYTHON_ASSUME_SAFE_MACROS
    if (unlikely(__Pyx_PyUnicode_READY(obj) == -1))
        return (double)-1;
    if (likely(PyUnicode_IS_ASCII(obj))) {
        const char *s;
        Py_ssize_t length;
        s = PyUnicode_AsUTF8AndSize(obj, &length);
        return __Pyx__PyBytes_AsDouble(obj, s, length);
    }
    return __Pyx_PyUnicode_AsDouble_WithSpaces(obj);
#else
    return __Pyx_SlowPyString_AsDouble(obj);
#endif
}


/////////////// pybytes_as_double.proto ///////////////

static double __Pyx_SlowPyString_AsDouble(PyObject *obj);/*proto*/
static double __Pyx__PyBytes_AsDouble(PyObject *obj, const char* start, Py_ssize_t length);/*proto*/

static CYTHON_INLINE double __Pyx_PyBytes_AsDouble(PyObject *obj) {
    char* as_c_string;
    Py_ssize_t size;
#if CYTHON_ASSUME_SAFE_MACROS && CYTHON_ASSUME_SAFE_SIZE
    as_c_string = PyBytes_AS_STRING(obj);
    size = PyBytes_GET_SIZE(obj);
#else
    if (PyBytes_AsStringAndSize(obj, &as_c_string, &size) < 0) {
        return (double)-1;
    }
#endif
    return __Pyx__PyBytes_AsDouble(obj, as_c_string, size);
}
static CYTHON_INLINE double __Pyx_PyByteArray_AsDouble(PyObject *obj) {
    char* as_c_string;
    Py_ssize_t size;
#if CYTHON_ASSUME_SAFE_MACROS && CYTHON_ASSUME_SAFE_SIZE
    as_c_string = PyByteArray_AS_STRING(obj);
    size = PyByteArray_GET_SIZE(obj);
#else
    as_c_string = PyByteArray_AsString(obj);
    if (as_c_string == NULL) {
        return (double)-1;
    }
    size = PyByteArray_Size(obj);
#endif
    return __Pyx__PyBytes_AsDouble(obj, as_c_string, size);
}


/////////////// pybytes_as_double ///////////////

static double __Pyx_SlowPyString_AsDouble(PyObject *obj) {
    PyObject *float_value = PyFloat_FromString(obj);
    if (likely(float_value)) {
        double value = __Pyx_PyFloat_AS_DOUBLE(float_value);
        Py_DECREF(float_value);
        return value;
    }
    return (double)-1;
}

static const char* __Pyx__PyBytes_AsDouble_Copy(const char* start, char* buffer, Py_ssize_t length) {
    // number must not start with punctuation
    int last_was_punctuation = 1;
    int parse_error_found = 0;
    Py_ssize_t i;
    for (i=0; i < length; i++) {
        char chr = start[i];
        int is_punctuation = (chr == '_') | (chr == '.') | (chr == 'e') | (chr == 'E');
        *buffer = chr;
        buffer += (chr != '_');
        // reject sequences of punctuation, e.g. '_.'
        parse_error_found |= last_was_punctuation & is_punctuation;
        last_was_punctuation = is_punctuation;
    }
    // number must not end with punctuation
    parse_error_found |= last_was_punctuation;
    *buffer = '\0';
    return unlikely(parse_error_found) ? NULL : buffer;
}

static double __Pyx__PyBytes_AsDouble_inf_nan(const char* start, Py_ssize_t length) {
    int matches = 1;
    char sign = start[0];
    int is_signed = (sign == '+') | (sign == '-');
    start += is_signed;
    length -= is_signed;

    switch (start[0]) {
        #ifdef Py_NAN
        case 'n':
        case 'N':
            if (unlikely(length != 3)) goto parse_failure;
            matches &= (start[1] == 'a' || start[1] == 'A');
            matches &= (start[2] == 'n' || start[2] == 'N');
            if (unlikely(!matches)) goto parse_failure;
            return (sign == '-') ? -Py_NAN : Py_NAN;
        #endif
        case 'i':
        case 'I':
            if (unlikely(length < 3)) goto parse_failure;
            matches &= (start[1] == 'n' || start[1] == 'N');
            matches &= (start[2] == 'f' || start[2] == 'F');
            if (likely(length == 3 && matches))
                return (sign == '-') ? -Py_HUGE_VAL : Py_HUGE_VAL;
            if (unlikely(length != 8)) goto parse_failure;
            matches &= (start[3] == 'i' || start[3] == 'I');
            matches &= (start[4] == 'n' || start[4] == 'N');
            matches &= (start[5] == 'i' || start[5] == 'I');
            matches &= (start[6] == 't' || start[6] == 'T');
            matches &= (start[7] == 'y' || start[7] == 'Y');
            if (unlikely(!matches)) goto parse_failure;
            return (sign == '-') ? -Py_HUGE_VAL : Py_HUGE_VAL;
        case '.': case '0': case '1': case '2': case '3': case '4': case '5': case '6': case '7': case '8': case '9':
            break;
        default:
            goto parse_failure;
    }
    return 0.0;
parse_failure:
    return -1.0;
}

static CYTHON_INLINE int __Pyx__PyBytes_AsDouble_IsSpace(char ch) {
    // see Py_ISSPACE() in CPython
    // https://github.com/python/cpython/blob/master/Python/pyctype.c
    return (ch == 0x20) | !((ch < 0x9) | (ch > 0xd));
}

CYTHON_UNUSED static double __Pyx__PyBytes_AsDouble(PyObject *obj, const char* start, Py_ssize_t length) {
    double value;
    Py_ssize_t i, digits;
    const char *last = start + length;
    char *end;

    // strip spaces at start and end
    while (__Pyx__PyBytes_AsDouble_IsSpace(*start))
        start++;
    while (start < last - 1 && __Pyx__PyBytes_AsDouble_IsSpace(last[-1]))
        last--;
    length = last - start;
    if (unlikely(length <= 0)) goto fallback;

    // parse NaN / inf
    value = __Pyx__PyBytes_AsDouble_inf_nan(start, length);
    if (unlikely(value == -1.0)) goto fallback;
    if (value != 0.0) return value;

    // look for underscores
    digits = 0;
    for (i=0; i < length; digits += start[i++] != '_');

    if (likely(digits == length)) {
        value = PyOS_string_to_double(start, &end, NULL);
    } else if (digits < 40) {
        char number[40];
        last = __Pyx__PyBytes_AsDouble_Copy(start, number, length);
        if (unlikely(!last)) goto fallback;
        value = PyOS_string_to_double(number, &end, NULL);
    } else {
        char *number = (char*) PyMem_Malloc((digits + 1) * sizeof(char));
        if (unlikely(!number)) goto fallback;
        last = __Pyx__PyBytes_AsDouble_Copy(start, number, length);
        if (unlikely(!last)) {
            PyMem_Free(number);
            goto fallback;
        }
        value = PyOS_string_to_double(number, &end, NULL);
        PyMem_Free(number);
    }
    if (likely(end == last) || (value == (double)-1 && PyErr_Occurred())) {
        return value;
    }
fallback:
    return __Pyx_SlowPyString_AsDouble(obj);
}


/////////////// PyNumberPow2.proto ///////////////

#define __Pyx_PyNumber_InPlacePowerOf2(a, b, c) __Pyx__PyNumber_PowerOf2(a, b, c, 1)
#define __Pyx_PyNumber_PowerOf2(a, b, c) __Pyx__PyNumber_PowerOf2(a, b, c, 0)

static PyObject* __Pyx__PyNumber_PowerOf2(PyObject *two, PyObject *exp, PyObject *none, int inplace); /*proto*/

/////////////// PyNumberPow2 ///////////////

static PyObject* __Pyx__PyNumber_PowerOf2(PyObject *two, PyObject *exp, PyObject *none, int inplace) {
// in CPython, 1<<N is substantially faster than 2**N
// see https://bugs.python.org/issue21420
#if !CYTHON_COMPILING_IN_PYPY
    Py_ssize_t shiftby;
    if (likely(PyLong_CheckExact(exp))) {
        #if CYTHON_USE_PYLONG_INTERNALS
        if (__Pyx_PyLong_IsZero(exp)) {
            return PyLong_FromLong(1L);
        } else if (__Pyx_PyLong_IsNeg(exp)) {
            goto fallback;
        } else if (__Pyx_PyLong_IsCompact(exp)) {
            shiftby = __Pyx_PyLong_CompactValueUnsigned(exp);
        } else {
            shiftby = PyLong_AsSsize_t(exp);
        }
        #else
        shiftby = PyLong_AsSsize_t(exp);
        #endif
    } else {
        goto fallback;
    }
    if (likely(shiftby >= 0)) {
        if ((size_t)shiftby <= sizeof(long) * 8 - 2) {
            long value = 1L << shiftby;
            return PyLong_FromLong(value);
#ifdef HAVE_LONG_LONG
        } else if ((size_t)shiftby <= sizeof(unsigned PY_LONG_LONG) * 8 - 1) {
            unsigned PY_LONG_LONG value = ((unsigned PY_LONG_LONG)1) << shiftby;
            return PyLong_FromUnsignedLongLong(value);
#endif
        } else {
            PyObject *result, *one = PyLong_FromLong(1L);
            if (unlikely(!one)) return NULL;
            result = PyNumber_Lshift(one, exp);
            Py_DECREF(one);
            return result;
        }
    } else if (shiftby == -1 && PyErr_Occurred()) {
        PyErr_Clear();
    }
fallback:
#endif
    return (inplace ? PyNumber_InPlacePower : PyNumber_Power)(two, exp, none);
}


/////////////// PyLongCompare.proto ///////////////

{{py: c_ret_type = 'PyObject*' if ret_type.is_pyobject else 'int'}}
static CYTHON_INLINE {{c_ret_type}} __Pyx_PyLong_{{'' if ret_type.is_pyobject else 'Bool'}}{{op}}{{order}}(PyObject *op1, PyObject *op2, long intval, long inplace); /*proto*/

/////////////// PyLongCompare ///////////////

{{py: pyval, ival = ('op2', 'b') if order == 'CObj' else ('op1', 'a') }}
{{py: c_ret_type = 'PyObject*' if ret_type.is_pyobject else 'int'}}
{{py: return_true = 'Py_RETURN_TRUE' if ret_type.is_pyobject else 'return 1'}}
{{py: return_false = 'Py_RETURN_FALSE' if ret_type.is_pyobject else 'return 0'}}
{{py: slot_name = op.lower() }}
{{py: c_op = {'Eq': '==', 'Ne': '!='}[op] }}
{{py:
return_compare = (
    (lambda a,b,c_op, return_true=return_true, return_false=return_false: "if ({a} {c_op} {b}) {return_true}; else {return_false};".format(
        a=a, b=b, c_op=c_op, return_true=return_true, return_false=return_false))
    if ret_type.is_pyobject else
    (lambda a,b,c_op: "return ({a} {c_op} {b});".format(a=a, b=b, c_op=c_op))
    )
}}

static CYTHON_INLINE {{c_ret_type}} __Pyx_PyLong_{{'' if ret_type.is_pyobject else 'Bool'}}{{op}}{{order}}(PyObject *op1, PyObject *op2, long intval, long inplace) {
    CYTHON_MAYBE_UNUSED_VAR(intval);
    CYTHON_UNUSED_VAR(inplace);
    if (op1 == op2) {
        {{return_true if op == 'Eq' else return_false}};
    }

    #if CYTHON_USE_PYLONG_INTERNALS
    if (likely(PyLong_CheckExact({{pyval}}))) {
        int unequal;
        unsigned long uintval;
        Py_ssize_t size = __Pyx_PyLong_DigitCount({{pyval}});
        const digit* digits = __Pyx_PyLong_Digits({{pyval}});
        if (intval == 0) {
            {{return_compare('__Pyx_PyLong_IsZero(%s)' % pyval, '1', c_op)}}
        } else if (intval < 0) {
            if (__Pyx_PyLong_IsNonNeg({{pyval}}))
                {{return_false if op == 'Eq' else return_true}};
            // both are negative => can use absolute values now.
            intval = -intval;
        } else {
            // > 0  =>  Py_SIZE(pyval) > 0
            if (__Pyx_PyLong_IsNeg({{pyval}}))
                {{return_false if op == 'Eq' else return_true}};
        }
        // After checking that the sign is the same (and excluding 0), now compare the absolute values.
        // When inlining, the C compiler should select exactly one line from this unrolled loop.
        uintval = (unsigned long) intval;
        {{for _size in range(4, 0, -1)}}
#if PyLong_SHIFT * {{_size}} < SIZEOF_LONG*8
        if (uintval >> (PyLong_SHIFT * {{_size}})) {
            // The C integer value is between (PyLong_BASE ** _size) and MIN(PyLong_BASE ** _size, LONG_MAX).
            unequal = (size != {{_size+1}}) || (digits[0] != (uintval & (unsigned long) PyLong_MASK))
                {{for _i in range(1, _size+1)}} | (digits[{{_i}}] != ((uintval >> ({{_i}} * PyLong_SHIFT)) & (unsigned long) PyLong_MASK)){{endfor}};
        } else
#endif
        {{endfor}}
            unequal = (size != 1) || (((unsigned long) digits[0]) != (uintval & (unsigned long) PyLong_MASK));

        {{return_compare('unequal', '0', c_op)}}
    }
    #endif

    if (PyFloat_CheckExact({{pyval}})) {
        const long {{'a' if order == 'CObj' else 'b'}} = intval;
        double {{ival}} = __Pyx_PyFloat_AS_DOUBLE({{pyval}});
        {{return_compare('(double)a', '(double)b', c_op)}}
    }

    return {{'' if ret_type.is_pyobject else '__Pyx_PyObject_IsTrueAndDecref'}}(
        PyObject_RichCompare(op1, op2, Py_{{op.upper()}}));
}


/////////////// PyLongBinop.proto ///////////////

{{py: c_ret_type = 'PyObject*' if ret_type.is_pyobject else 'int'}}
#if !CYTHON_COMPILING_IN_PYPY
static CYTHON_INLINE {{c_ret_type}} __Pyx_PyLong_{{'' if ret_type.is_pyobject else 'Bool'}}{{op}}{{order}}(PyObject *op1, PyObject *op2, long intval, int inplace, int zerodivision_check); /*proto*/
#else
#define __Pyx_PyLong_{{'' if ret_type.is_pyobject else 'Bool'}}{{op}}{{order}}(op1, op2, intval, inplace, zerodivision_check) \
    {{if op in ('Eq', 'Ne')}}{{'' if ret_type.is_pyobject else '__Pyx_PyObject_IsTrueAndDecref'}}(PyObject_RichCompare(op1, op2, Py_{{op.upper()}}))
    {{else}}(inplace ? PyNumber_InPlace{{op}}(op1, op2) : PyNumber_{{op}}(op1, op2))
    {{endif}}
#endif

/////////////// PyLongBinop ///////////////

#if !CYTHON_COMPILING_IN_PYPY
{{py: from Cython.Utility import pylong_join }}
{{py: pyval, ival = ('op2', 'b') if order == 'CObj' else ('op1', 'a') }}
{{py: c_ret_type = 'PyObject*' if ret_type.is_pyobject else 'int'}}
{{py: return_true = 'Py_RETURN_TRUE' if ret_type.is_pyobject else 'return 1'}}
{{py: return_false = 'Py_RETURN_FALSE' if ret_type.is_pyobject else 'return 0'}}
{{py: slot_name = {'TrueDivide': 'true_divide', 'FloorDivide': 'floor_divide'}.get(op, op.lower()) }}
{{py: cfunc_name = f"__Pyx_PyLong_{'' if ret_type.is_pyobject else 'Bool'}{op}{order}" }}
{{py:
c_op = {
    'Add': '+', 'Subtract': '-', 'Multiply': '*', 'Remainder': '%', 'TrueDivide': '/', 'FloorDivide': '/',
    'Or': '|', 'Xor': '^', 'And': '&', 'Rshift': '>>', 'Lshift': '<<',
    'Eq': '==', 'Ne': '!=',
    }[op]
}}
{{py:
def zerodiv_check(operand, optype='integer', _is_mod=op == 'Remainder', _needs_check=(order == 'CObj' and c_op in '%/')):
    return (((
    'if (unlikely(zerodivision_check && ((%s) == 0))) {'
    ' PyErr_SetString(PyExc_ZeroDivisionError, "%s division%s by zero");'
    ' return NULL;'
    '}') % (operand, optype, ' or modulo' if _is_mod else '')
    ) if _needs_check else '')
}}

static {{c_ret_type}} __Pyx_Fallback_{{cfunc_name}}(PyObject *op1, PyObject *op2, int inplace) {
    {{if op in ('Eq', 'Ne')}}
    CYTHON_UNUSED_VAR(inplace);
    return {{'' if ret_type.is_pyobject else '__Pyx_PyObject_IsTrueAndDecref'}}(
        PyObject_RichCompare(op1, op2, Py_{{op.upper()}}));
    {{else}}
    return (inplace ? PyNumber_InPlace{{op}} : PyNumber_{{op}})(op1, op2);
    {{endif}}
}

#if CYTHON_USE_PYLONG_INTERNALS
static {{c_ret_type}} __Pyx_Unpacked_{{cfunc_name}}(PyObject *op1, PyObject *op2, long intval, int inplace, int zerodivision_check) {
    CYTHON_MAYBE_UNUSED_VAR(inplace);
    CYTHON_UNUSED_VAR(zerodivision_check);

    const long {{'a' if order == 'CObj' else 'b'}} = intval;
    long {{ival}}{{if op not in ('Eq', 'Ne')}}, x{{endif}};
    {{if op not in ('Eq', 'Ne', 'TrueDivide')}}
#ifdef HAVE_LONG_LONG
    const PY_LONG_LONG ll{{'a' if order == 'CObj' else 'b'}} = intval;
    PY_LONG_LONG ll{{ival}}, llx;
#endif
    {{endif}}

    // special cases for 0: + - * % / // | ^ & >> <<
    if (unlikely(__Pyx_PyLong_IsZero({{pyval}}))) {
        {{if order == 'CObj' and c_op in '%/'}}
        // division by zero!
        {{zerodiv_check('0')}}
        {{elif order == 'CObj' and c_op in '+-|^>><<'}}
        // x == x+0 == x-0 == x|0 == x^0 == x>>0 == x<<0
        return __Pyx_NewRef(op1);
        {{elif order == 'CObj' and c_op in '*&'}}
        // 0 == x*0 == x&0
        return __Pyx_NewRef(op2);
        {{elif order == 'ObjC' and c_op in '+|^'}}
        // x == 0+x == 0|x == 0^x
        return __Pyx_NewRef(op2);
        {{elif order == 'ObjC' and c_op == '-'}}
        // -x == 0-x
        return PyLong_FromLong(-intval);
        {{elif order == 'ObjC' and (c_op in '*%&>><<' or op == 'FloorDivide')}}
        // 0 == 0*x == 0%x == 0&x == 0>>x == 0<<x == 0//x
        return __Pyx_NewRef(op1);
        {{endif}}
    }

    {{if c_op == '&'}}
    // special case for &-ing arbitrarily large numbers with known single digit operands
    if ((intval & PyLong_MASK) == intval) {
        // Calling PyLong_CompactValue() requires the PyLong value to be compact, we only need the last digit.
        long last_digit = (long) __Pyx_PyLong_Digits({{pyval}})[0];
        long result = intval & (likely(__Pyx_PyLong_IsPos({{pyval}})) ? last_digit : (PyLong_MASK - last_digit + 1));
        return PyLong_FromLong(result);
    }
    {{endif}}

    // handle most common case first to avoid indirect branch and optimise branch prediction
    if (likely(__Pyx_PyLong_IsCompact({{pyval}}))) {
        {{ival}} = __Pyx_PyLong_CompactValue({{pyval}});
    } else {
        const digit* digits = __Pyx_PyLong_Digits({{pyval}});
        const Py_ssize_t size = __Pyx_PyLong_SignedDigitCount({{pyval}});
        switch (size) {
            {{for _size in range(2, 5)}}
            {{for _case in (-_size, _size)}}
            case {{_case}}:
                if (8 * sizeof(long) - 1 > {{_size}} * PyLong_SHIFT{{if c_op == '*'}}+30{{endif}}{{if op == 'TrueDivide'}} && {{_size-1}} * PyLong_SHIFT < 53{{endif}}) {
                    {{ival}} = {{'-' if _case < 0 else ''}}(long) {{pylong_join(_size, 'digits')}};
                    break;
                {{if op not in ('Eq', 'Ne', 'TrueDivide')}}
                #ifdef HAVE_LONG_LONG
                } else if (8 * sizeof(PY_LONG_LONG) - 1 > {{_size}} * PyLong_SHIFT{{if c_op == '*'}}+30{{endif}}) {
                    ll{{ival}} = {{'-' if _case < 0 else ''}}(PY_LONG_LONG) {{pylong_join(_size, 'digits', 'unsigned PY_LONG_LONG')}};
                    goto long_long;
                #endif
                {{endif}}
                }
                // if size doesn't fit into a long or PY_LONG_LONG anymore, fall through to default
                CYTHON_FALLTHROUGH;
            {{endfor}}
            {{endfor}}

            {{if op in ('Eq', 'Ne')}}
            #if PyLong_SHIFT < 30 && PyLong_SHIFT != 15
            // unusual setup - your fault
            default: return {{'' if ret_type.is_pyobject else '__Pyx_PyObject_IsTrueAndDecref'}}(
                PyLong_Type.tp_richcompare({{'op1, op2' if order == 'ObjC' else 'op2, op1'}}, Py_{{op.upper()}}));
            #else
            // too large for the long values we allow => definitely not equal
            default: {{return_false if op == 'Eq' else return_true}};
            #endif
            {{else}}
            default: return PyLong_Type.tp_as_number->nb_{{slot_name}}(op1, op2);
            {{endif}}
        }
    }

    {{if op in ('Eq', 'Ne')}}
        if (a {{c_op}} b) {
            {{return_true}};
        } else {
            {{return_false}};
        }
    {{else}}
        {{if c_op == '*'}}
            CYTHON_UNUSED_VAR(a);
            CYTHON_UNUSED_VAR(b);
            #ifdef HAVE_LONG_LONG
            ll{{ival}} = {{ival}};
            goto long_long;
            #else
            return PyLong_Type.tp_as_number->nb_{{slot_name}}(op1, op2);
            #endif
        {{elif c_op == '%'}}
            // see CMath.c :: ModInt utility code
            x = a % b;
            x += ((x != 0) & ((x ^ b) < 0)) * b;
        {{elif op == 'TrueDivide'}}
            if ((8 * sizeof(long) <= 53 || likely(labs({{ival}}) <= ((PY_LONG_LONG)1 << 53)))
                    || __Pyx_PyLong_DigitCount({{pyval}}) <= 52 / PyLong_SHIFT) {
                return PyFloat_FromDouble((double)a / (double)b);
            }
            return PyLong_Type.tp_as_number->nb_{{slot_name}}(op1, op2);
        {{elif op == 'FloorDivide'}}
            {
                long q, r;
                // see CMath.c :: DivInt utility code
                q = a / b;
                r = a - q*b;
                q -= ((r != 0) & ((r ^ b) < 0));
                x = q;
            }
        {{else}}
            x = a {{c_op}} b;
            {{if op == 'Lshift'}}
#ifdef HAVE_LONG_LONG
            if (unlikely(!(b < (long) (sizeof(long)*8) && a == x >> b)) && a) {
                ll{{ival}} = {{ival}};
                goto long_long;
            }
#else
            if (likely(b < (long) (sizeof(long)*8) && a == x >> b) || !a) /* execute return statement below */
#endif
            {{endif}}
        {{endif}}
        return PyLong_FromLong(x);

    {{if op != 'TrueDivide'}}
#ifdef HAVE_LONG_LONG
    long_long:
        {{if c_op == '%'}}
            // see CMath.c :: ModInt utility code
            llx = lla % llb;
            llx += ((llx != 0) & ((llx ^ llb) < 0)) * llb;
        {{elif op == 'FloorDivide'}}
            {
                PY_LONG_LONG q, r;
                // see CMath.c :: DivInt utility code
                q = lla / llb;
                r = lla - q*llb;
                q -= ((r != 0) & ((r ^ llb) < 0));
                llx = q;
            }
        {{else}}
            llx = lla {{c_op}} llb;
            {{if op == 'Lshift'}}
            if (likely(lla == llx >> llb)) /* then execute 'return' below */
            {{endif}}
        {{endif}}
        return PyLong_FromLongLong(llx);
#endif

    return __Pyx_Fallback_{{cfunc_name}}(op1, op2, inplace);

    {{endif}}{{# if op != 'TrueDivide' #}}
    {{endif}}{{# if op in ('Eq', 'Ne') #}}
}
#endif

{{if c_op in '+-*' or op in ('TrueDivide', 'Eq', 'Ne')}}
static {{c_ret_type}} __Pyx_Float_{{cfunc_name}}(PyObject *float_val, long intval, int zerodivision_check) {
    CYTHON_UNUSED_VAR(zerodivision_check);

    const long {{'a' if order == 'CObj' else 'b'}} = intval;
    double {{ival}} = __Pyx_PyFloat_AS_DOUBLE(float_val);
    {{if op in ('Eq', 'Ne')}}
        if ((double)a {{c_op}} (double)b) {
            {{return_true}};
        } else {
            {{return_false}};
        }
    {{else}}
        double result;
        {{zerodiv_check('b', 'float')}}
        result = ((double)a) {{c_op}} (double)b;
        return PyFloat_FromDouble(result);
    {{endif}}
}
{{endif}}

static CYTHON_INLINE {{c_ret_type}} {{cfunc_name}}(PyObject *op1, PyObject *op2, long intval, int inplace, int zerodivision_check) {
    CYTHON_MAYBE_UNUSED_VAR(intval);
    CYTHON_UNUSED_VAR(zerodivision_check);

    {{if op in ('Eq', 'Ne')}}
    if (op1 == op2) {
        {{return_true if op == 'Eq' else return_false}};
    }
    {{endif}}

    #if CYTHON_USE_PYLONG_INTERNALS
    if (likely(PyLong_CheckExact({{pyval}}))) {
        return __Pyx_Unpacked_{{cfunc_name}}(op1, op2, intval, inplace, zerodivision_check);
    }
    #endif

    {{if c_op in '+-*' or op in ('TrueDivide', 'Eq', 'Ne')}}
    if (PyFloat_CheckExact({{pyval}})) {
        return __Pyx_Float_{{cfunc_name}}({{pyval}}, intval, zerodivision_check);
    }
    {{endif}}

    return __Pyx_Fallback_{{cfunc_name}}(op1, op2, inplace);
}
#endif  /* !CYTHON_COMPILING_IN_PYPY */


/////////////// PyFloatBinop.proto ///////////////

{{py: c_ret_type = 'PyObject*' if ret_type.is_pyobject else 'int'}}
#if !CYTHON_COMPILING_IN_PYPY
static {{c_ret_type}} __Pyx_PyFloat_{{'' if ret_type.is_pyobject else 'Bool'}}{{op}}{{order}}(PyObject *op1, PyObject *op2, double floatval, int inplace, int zerodivision_check); /*proto*/
#else
#define __Pyx_PyFloat_{{'' if ret_type.is_pyobject else 'Bool'}}{{op}}{{order}}(op1, op2, floatval, inplace, zerodivision_check) \
    {{if op in ('Eq', 'Ne')}}{{'' if ret_type.is_pyobject else '__Pyx_PyObject_IsTrueAndDecref'}}(PyObject_RichCompare(op1, op2, Py_{{op.upper()}}))
    {{elif op == 'Divide'}}((inplace ? __Pyx_PyNumber_InPlaceDivide(op1, op2) : __Pyx_PyNumber_Divide(op1, op2)))
    {{else}}(inplace ? PyNumber_InPlace{{op}}(op1, op2) : PyNumber_{{op}}(op1, op2))
    {{endif}}
#endif

/////////////// PyFloatBinop ///////////////

#if !CYTHON_COMPILING_IN_PYPY
{{py: from Cython.Utility import pylong_join }}
{{py: c_ret_type = 'PyObject*' if ret_type.is_pyobject else 'int'}}
{{py: return_true = 'Py_RETURN_TRUE' if ret_type.is_pyobject else 'return 1'}}
{{py: return_false = 'Py_RETURN_FALSE' if ret_type.is_pyobject else 'return 0'}}
{{py: pyval, fval = ('op2', 'b') if order == 'CObj' else ('op1', 'a') }}
{{py: cfunc_name = '__Pyx_PyFloat_%s%s%s' % ('' if ret_type.is_pyobject else 'Bool', op, order) }}
{{py:
c_op = {
    'Add': '+', 'Subtract': '-', 'TrueDivide': '/', 'Divide': '/', 'Remainder': '%',
    'Eq': '==', 'Ne': '!=',
    }[op]
}}
{{py:
def zerodiv_check(operand, _is_mod=op == 'Remainder', _needs_check=(order == 'CObj' and c_op in '%/')):
    return (((
        'if (unlikely(zerodivision_check && ((%s) == 0.0))) {'
        ' PyErr_SetString(PyExc_ZeroDivisionError, "float division%s by zero");'
        ' return NULL;'
        '}') % (operand, ' or modulo' if _is_mod else '')
    ) if _needs_check else '')
}}

static {{c_ret_type}} {{cfunc_name}}(PyObject *op1, PyObject *op2, double floatval, int inplace, int zerodivision_check) {
    const double {{'a' if order == 'CObj' else 'b'}} = floatval;
    double {{fval}}{{if op not in ('Eq', 'Ne')}}, result{{endif}};
    CYTHON_UNUSED_VAR(inplace);
    CYTHON_UNUSED_VAR(zerodivision_check);

    {{if op in ('Eq', 'Ne')}}
    if (op1 == op2) {
        {{return_true if op == 'Eq' else return_false}};
    }
    {{endif}}

    if (likely(PyFloat_CheckExact({{pyval}}))) {
        {{fval}} = __Pyx_PyFloat_AS_DOUBLE({{pyval}});
        {{zerodiv_check(fval)}}
    } else

    if (likely(PyLong_CheckExact({{pyval}}))) {
        #if CYTHON_USE_PYLONG_INTERNALS
        if (__Pyx_PyLong_IsZero({{pyval}})) {
            {{fval}} = 0.0;
            {{zerodiv_check(fval)}}
        } else if (__Pyx_PyLong_IsCompact({{pyval}})) {
            {{fval}} = (double) __Pyx_PyLong_CompactValue({{pyval}});
        } else {
            const digit* digits = __Pyx_PyLong_Digits({{pyval}});
            const Py_ssize_t size = __Pyx_PyLong_SignedDigitCount({{pyval}});
            switch (size) {
                {{for _size in (2, 3, 4)}}
                case -{{_size}}:
                case {{_size}}:
                    if (8 * sizeof(unsigned long) > {{_size}} * PyLong_SHIFT && ((8 * sizeof(unsigned long) < 53) || ({{_size-1}} * PyLong_SHIFT < 53))) {
                        {{fval}} = (double) {{pylong_join(_size, 'digits')}};
                        // let CPython do its own float rounding from 2**53 on (max. consecutive integer in double float)
                        if ((8 * sizeof(unsigned long) < 53) || ({{_size}} * PyLong_SHIFT < 53) || ({{fval}} < (double) ((PY_LONG_LONG)1 << 53))) {
                            if (size == {{-_size}})
                                {{fval}} = -{{fval}};
                            break;
                        }
                    }
                    // Fall through if size doesn't fit safely into a double anymore.
                    // It may not be obvious that this is a safe fall-through given the "fval < 2**53"
                    // check above.  However, the number of digits that CPython uses for a given PyLong
                    // value is minimal, and together with the "(size-1) * SHIFT < 53" check above,
                    // this should make it safe.
                    CYTHON_FALLTHROUGH;
                {{endfor}}
                default:
        #endif
        {{if op in ('Eq', 'Ne')}}
                    {
                        PyObject *res =
                    #if CYTHON_USE_TYPE_SLOTS || __PYX_LIMITED_VERSION_HEX >= 0x030A0000
                            // PyType_GetSlot only works on non-heap types from Python 3.10
                            __Pyx_PyType_GetSlot((&PyFloat_Type), tp_richcompare, richcmpfunc)
                    #else
                            PyObject_RichCompare
                    #endif
                        ({{'op1, op2' if order == 'CObj' else 'op2, op1'}},
                         Py_{{op.upper()}});
                    return {{'' if ret_type.is_pyobject else '__Pyx_PyObject_IsTrueAndDecref'}}(
                        res);
                    }
        {{else}}
                    {{fval}} = PyLong_AsDouble({{pyval}});
                    if (unlikely({{fval}} == -1.0 && PyErr_Occurred())) return NULL;
                    {{if zerodiv_check(fval)}}
                    #if !CYTHON_USE_PYLONG_INTERNALS
                    {{zerodiv_check(fval)}}
                    #endif
                    {{endif}}
        {{endif}}
        #if CYTHON_USE_PYLONG_INTERNALS
            }
        }
        #endif
    } else {
        {{if op in ('Eq', 'Ne')}}
        return {{'' if ret_type.is_pyobject else '__Pyx_PyObject_IsTrueAndDecref'}}(
            PyObject_RichCompare(op1, op2, Py_{{op.upper()}}));
        {{elif op == 'Divide'}}
        return (inplace ? __Pyx_PyNumber_InPlaceDivide(op1, op2) : __Pyx_PyNumber_Divide(op1, op2));
        {{else}}
        return (inplace ? PyNumber_InPlace{{op}} : PyNumber_{{op}})(op1, op2);
        {{endif}}
    }

    {{if op in ('Eq', 'Ne')}}
        if (a {{c_op}} b) {
            {{return_true}};
        } else {
            {{return_false}};
        }
    {{else}}
        {{if c_op == '%'}}
        result = fmod(a, b);
        if (result)
            result += ((result < 0) ^ (b < 0)) * b;
        else
            result = copysign(0.0, b);
        {{else}}
        result = a {{c_op}} b;
        {{endif}}
        return PyFloat_FromDouble(result);
    {{endif}}
}
#endif<|MERGE_RESOLUTION|>--- conflicted
+++ resolved
@@ -236,35 +236,6 @@
 }
 
 
-<<<<<<< HEAD
-/////////////// dict_setdefault.proto ///////////////
-
-static CYTHON_INLINE PyObject *__Pyx_PyDict_SetDefault(PyObject *d, PyObject *key, PyObject *default_value, int is_safe_type); /*proto*/
-
-/////////////// dict_setdefault ///////////////
-
-static CYTHON_INLINE PyObject *__Pyx_PyDict_SetDefault(PyObject *d, PyObject *key, PyObject *default_value,
-                                                       int is_safe_type) {
-    PyObject* value;
-    CYTHON_MAYBE_UNUSED_VAR(is_safe_type);
-#if CYTHON_COMPILING_IN_LIMITED_API && __PYX_LIMITED_VERSION_HEX > 0x030C0000
-    PyObject *args[] = {d, key, default_value};
-    value = PyObject_VectorcallMethod(PYIDENT("setdefault"), args, 3, NULL);            
-#elif CYTHON_COMPILING_IN_LIMITED_API
-    value = PyObject_CallMethodObjArgs(d, PYIDENT("setdefault"), key, default_value, NULL);
-#elif PY_VERSION_HEX >= 0x030d0000
-    PyDict_SetDefaultRef(d, key, default_value, &value);
-#else
-    value = PyDict_SetDefault(d, key, default_value);
-    if (unlikely(!value)) return NULL;
-    Py_INCREF(value);
-#endif
-    return value;
-}
-
-
-=======
->>>>>>> 3ed2da9c
 /////////////// py_dict_clear.proto ///////////////
 
 #define __Pyx_PyDict_Clear(d) (PyDict_Clear(d), 0)
