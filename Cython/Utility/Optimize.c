--- conflicted
+++ resolved
@@ -1334,16 +1334,11 @@
             if ((!negative_shift_works) && unlikely(a < 0)) goto fallback;
             {{endif}}
             x = a {{c_op}} b;
-<<<<<<< HEAD
             {{if op == 'Rshift'}}
             if (unlikely(b >= (long) (sizeof(long)*8))) {
                 x = (a < 0) ? -1 : 0;
             }
             {{elif op == 'Lshift'}}
-#ifdef HAVE_LONG_LONG
-=======
-            {{if op == 'Lshift'}}
->>>>>>> 44263f6a
             if (unlikely(!(b < (long) (sizeof(long)*8) && a == x >> b)) && a) {
                 ll{{ival}} = {{ival}};
                 goto long_long;
@@ -1381,13 +1376,9 @@
             {{endif}}
         {{endif}}
         return PyLong_FromLongLong(llx);
-<<<<<<< HEAD
-#endif
 {{if op == 'Lshift' or op == 'Rshift'}}
   fallback:
 {{endif}}
-=======
->>>>>>> 44263f6a
 
     return __Pyx_Fallback_{{cfunc_name}}(op1, op2, inplace);
 
