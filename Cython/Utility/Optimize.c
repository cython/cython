/*
 * Optional optimisations of built-in functions and methods.
 *
 * Required replacements of builtins are in Builtins.c.
 *
 * General object operations and protocols are in ObjectHandling.c.
 */

/////////////// append.proto ///////////////

static CYTHON_INLINE int __Pyx_PyObject_Append(PyObject* L, PyObject* x); /*proto*/

/////////////// append ///////////////
//@requires: ListAppend
//@requires: ObjectHandling.c::PyObjectCallMethod1

static CYTHON_INLINE int __Pyx_PyObject_Append(PyObject* L, PyObject* x) {
    if (likely(PyList_CheckExact(L))) {
        if (unlikely(__Pyx_PyList_Append(L, x) < 0)) return -1;
    } else {
        PyObject* retval = __Pyx_PyObject_CallMethod1(L, PYIDENT("append"), x);
        if (unlikely(!retval))
            return -1;
        Py_DECREF(retval);
    }
    return 0;
}

/////////////// ListAppend.proto ///////////////

#if CYTHON_USE_PYLIST_INTERNALS && CYTHON_ASSUME_SAFE_MACROS
static CYTHON_INLINE int __Pyx_PyList_Append(PyObject* list, PyObject* x) {
    PyListObject* L = (PyListObject*) list;
    Py_ssize_t len = Py_SIZE(list);
    if (likely(L->allocated > len) & likely(len > (L->allocated >> 1))) {
        Py_INCREF(x);
        PyList_SET_ITEM(list, len, x);
        __Pyx_SET_SIZE(list, len + 1);
        return 0;
    }
    return PyList_Append(list, x);
}
#else
#define __Pyx_PyList_Append(L,x) PyList_Append(L,x)
#endif

/////////////// ListCompAppend.proto ///////////////

#if CYTHON_USE_PYLIST_INTERNALS && CYTHON_ASSUME_SAFE_MACROS
static CYTHON_INLINE int __Pyx_ListComp_Append(PyObject* list, PyObject* x) {
    PyListObject* L = (PyListObject*) list;
    Py_ssize_t len = Py_SIZE(list);
    if (likely(L->allocated > len)) {
        Py_INCREF(x);
        PyList_SET_ITEM(list, len, x);
        __Pyx_SET_SIZE(list, len + 1);
        return 0;
    }
    return PyList_Append(list, x);
}
#else
#define __Pyx_ListComp_Append(L,x) PyList_Append(L,x)
#endif

//////////////////// ListExtend.proto ////////////////////

static CYTHON_INLINE int __Pyx_PyList_Extend(PyObject* L, PyObject* v) {
#if CYTHON_COMPILING_IN_CPYTHON
    PyObject* none = _PyList_Extend((PyListObject*)L, v);
    if (unlikely(!none))
        return -1;
    Py_DECREF(none);
    return 0;
#else
    return PyList_SetSlice(L, PY_SSIZE_T_MAX, PY_SSIZE_T_MAX, v);
#endif
}

/////////////// pop.proto ///////////////

static CYTHON_INLINE PyObject* __Pyx__PyObject_Pop(PyObject* L); /*proto*/

#if CYTHON_USE_PYLIST_INTERNALS && CYTHON_ASSUME_SAFE_MACROS
static CYTHON_INLINE PyObject* __Pyx_PyList_Pop(PyObject* L); /*proto*/
#define __Pyx_PyObject_Pop(L) (likely(PyList_CheckExact(L)) ? \
    __Pyx_PyList_Pop(L) : __Pyx__PyObject_Pop(L))

#else
#define __Pyx_PyList_Pop(L)  __Pyx__PyObject_Pop(L)
#define __Pyx_PyObject_Pop(L)  __Pyx__PyObject_Pop(L)
#endif

/////////////// pop ///////////////
//@requires: ObjectHandling.c::PyObjectCallMethod0

static CYTHON_INLINE PyObject* __Pyx__PyObject_Pop(PyObject* L) {
    if (__Pyx_IS_TYPE(L, &PySet_Type)) {
        return PySet_Pop(L);
    }
    return __Pyx_PyObject_CallMethod0(L, PYIDENT("pop"));
}

#if CYTHON_USE_PYLIST_INTERNALS && CYTHON_ASSUME_SAFE_MACROS
static CYTHON_INLINE PyObject* __Pyx_PyList_Pop(PyObject* L) {
    /* Check that both the size is positive and no reallocation shrinking needs to be done. */
    if (likely(PyList_GET_SIZE(L) > (((PyListObject*)L)->allocated >> 1))) {
        __Pyx_SET_SIZE(L, Py_SIZE(L) - 1);
        return PyList_GET_ITEM(L, PyList_GET_SIZE(L));
    }
    return CALL_UNBOUND_METHOD(PyList_Type, "pop", L);
}
#endif


/////////////// pop_index.proto ///////////////

static PyObject* __Pyx__PyObject_PopNewIndex(PyObject* L, PyObject* py_ix); /*proto*/
static PyObject* __Pyx__PyObject_PopIndex(PyObject* L, PyObject* py_ix); /*proto*/

#if CYTHON_USE_PYLIST_INTERNALS && CYTHON_ASSUME_SAFE_MACROS
static PyObject* __Pyx__PyList_PopIndex(PyObject* L, PyObject* py_ix, Py_ssize_t ix); /*proto*/

#define __Pyx_PyObject_PopIndex(L, py_ix, ix, is_signed, type, to_py_func) ( \
    (likely(PyList_CheckExact(L) && __Pyx_fits_Py_ssize_t(ix, type, is_signed))) ? \
        __Pyx__PyList_PopIndex(L, py_ix, ix) : ( \
        (unlikely((py_ix) == Py_None)) ? __Pyx__PyObject_PopNewIndex(L, to_py_func(ix)) : \
            __Pyx__PyObject_PopIndex(L, py_ix)))

#define __Pyx_PyList_PopIndex(L, py_ix, ix, is_signed, type, to_py_func) ( \
    __Pyx_fits_Py_ssize_t(ix, type, is_signed) ? \
        __Pyx__PyList_PopIndex(L, py_ix, ix) : ( \
        (unlikely((py_ix) == Py_None)) ? __Pyx__PyObject_PopNewIndex(L, to_py_func(ix)) : \
            __Pyx__PyObject_PopIndex(L, py_ix)))

#else

#define __Pyx_PyList_PopIndex(L, py_ix, ix, is_signed, type, to_py_func) \
    __Pyx_PyObject_PopIndex(L, py_ix, ix, is_signed, type, to_py_func)

#define __Pyx_PyObject_PopIndex(L, py_ix, ix, is_signed, type, to_py_func) ( \
    (unlikely((py_ix) == Py_None)) ? __Pyx__PyObject_PopNewIndex(L, to_py_func(ix)) : \
        __Pyx__PyObject_PopIndex(L, py_ix))
#endif

/////////////// pop_index ///////////////
//@requires: ObjectHandling.c::PyObjectCallMethod1

static PyObject* __Pyx__PyObject_PopNewIndex(PyObject* L, PyObject* py_ix) {
    PyObject *r;
    if (unlikely(!py_ix)) return NULL;
    r = __Pyx__PyObject_PopIndex(L, py_ix);
    Py_DECREF(py_ix);
    return r;
}

static PyObject* __Pyx__PyObject_PopIndex(PyObject* L, PyObject* py_ix) {
    return __Pyx_PyObject_CallMethod1(L, PYIDENT("pop"), py_ix);
}

#if CYTHON_USE_PYLIST_INTERNALS && CYTHON_ASSUME_SAFE_MACROS
static PyObject* __Pyx__PyList_PopIndex(PyObject* L, PyObject* py_ix, Py_ssize_t ix) {
    Py_ssize_t size = PyList_GET_SIZE(L);
    if (likely(size > (((PyListObject*)L)->allocated >> 1))) {
        Py_ssize_t cix = ix;
        if (cix < 0) {
            cix += size;
        }
        if (likely(__Pyx_is_valid_index(cix, size))) {
            PyObject* v = PyList_GET_ITEM(L, cix);
            __Pyx_SET_SIZE(L, Py_SIZE(L) - 1);
            size -= 1;
            memmove(&PyList_GET_ITEM(L, cix), &PyList_GET_ITEM(L, cix+1), (size_t)(size-cix)*sizeof(PyObject*));
            return v;
        }
    }
    if (py_ix == Py_None) {
        return __Pyx__PyObject_PopNewIndex(L, PyInt_FromSsize_t(ix));
    } else {
        return __Pyx__PyObject_PopIndex(L, py_ix);
    }
}
#endif


/////////////// dict_getitem_default.proto ///////////////

static PyObject* __Pyx_PyDict_GetItemDefault(PyObject* d, PyObject* key, PyObject* default_value); /*proto*/

/////////////// dict_getitem_default ///////////////

static PyObject* __Pyx_PyDict_GetItemDefault(PyObject* d, PyObject* key, PyObject* default_value) {
    PyObject* value;
#if PY_MAJOR_VERSION >= 3 && (!CYTHON_COMPILING_IN_PYPY || PYPY_VERSION_NUM >= 0x07020000)
    value = PyDict_GetItemWithError(d, key);
    if (unlikely(!value)) {
        if (unlikely(PyErr_Occurred()))
            return NULL;
        value = default_value;
    }
    Py_INCREF(value);
    // avoid C compiler warning about unused utility functions
    if ((1));
#else
    if (PyString_CheckExact(key) || PyUnicode_CheckExact(key) || PyInt_CheckExact(key)) {
        /* these presumably have safe hash functions */
        value = PyDict_GetItem(d, key);
        if (unlikely(!value)) {
            value = default_value;
        }
        Py_INCREF(value);
    }
#endif
    else {
        if (default_value == Py_None)
            value = CALL_UNBOUND_METHOD(PyDict_Type, "get", d, key);
        else
            value = CALL_UNBOUND_METHOD(PyDict_Type, "get", d, key, default_value);
    }
    return value;
}


/////////////// dict_setdefault.proto ///////////////

static CYTHON_INLINE PyObject *__Pyx_PyDict_SetDefault(PyObject *d, PyObject *key, PyObject *default_value, int is_safe_type); /*proto*/

/////////////// dict_setdefault ///////////////

static CYTHON_INLINE PyObject *__Pyx_PyDict_SetDefault(PyObject *d, PyObject *key, PyObject *default_value,
                                                       int is_safe_type) {
    PyObject* value;
<<<<<<< HEAD
    CYTHON_UNUSED_VAR(is_safe_type);
=======
    CYTHON_MAYBE_UNUSED_VAR(is_safe_type);
>>>>>>> 0531b72c
#if PY_VERSION_HEX >= 0x030400A0
    // we keep the method call at the end to avoid "unused" C compiler warnings
    if ((1)) {
        value = PyDict_SetDefault(d, key, default_value);
        if (unlikely(!value)) return NULL;
        Py_INCREF(value);
#else
    if (is_safe_type == 1 || (is_safe_type == -1 &&
        /* the following builtins presumably have repeatably safe and fast hash functions */
#if PY_MAJOR_VERSION >= 3 && (!CYTHON_COMPILING_IN_PYPY || PYPY_VERSION_NUM >= 0x07020000)
            (PyUnicode_CheckExact(key) || PyString_CheckExact(key) || PyLong_CheckExact(key)))) {
        value = PyDict_GetItemWithError(d, key);
        if (unlikely(!value)) {
            if (unlikely(PyErr_Occurred()))
                return NULL;
            if (unlikely(PyDict_SetItem(d, key, default_value) == -1))
                return NULL;
            value = default_value;
        }
        Py_INCREF(value);
#else
            (PyString_CheckExact(key) || PyUnicode_CheckExact(key) || PyInt_CheckExact(key) || PyLong_CheckExact(key)))) {
        value = PyDict_GetItem(d, key);
        if (unlikely(!value)) {
            if (unlikely(PyDict_SetItem(d, key, default_value) == -1))
                return NULL;
            value = default_value;
        }
        Py_INCREF(value);
#endif
#endif
    } else {
        value = CALL_UNBOUND_METHOD(PyDict_Type, "setdefault", d, key, default_value);
    }
    return value;
}


/////////////// py_dict_clear.proto ///////////////

#define __Pyx_PyDict_Clear(d) (PyDict_Clear(d), 0)


/////////////// py_dict_pop.proto ///////////////

static CYTHON_INLINE PyObject *__Pyx_PyDict_Pop(PyObject *d, PyObject *key, PyObject *default_value); /*proto*/

/////////////// py_dict_pop ///////////////

static CYTHON_INLINE PyObject *__Pyx_PyDict_Pop(PyObject *d, PyObject *key, PyObject *default_value) {
#if CYTHON_COMPILING_IN_CPYTHON && PY_VERSION_HEX > 0x030600B3
    if ((1)) {
        return _PyDict_Pop(d, key, default_value);
    } else
    // avoid "function unused" warnings
#endif
    if (default_value) {
        return CALL_UNBOUND_METHOD(PyDict_Type, "pop", d, key, default_value);
    } else {
        return CALL_UNBOUND_METHOD(PyDict_Type, "pop", d, key);
    }
}


/////////////// dict_iter.proto ///////////////

static CYTHON_INLINE PyObject* __Pyx_dict_iterator(PyObject* dict, int is_dict, PyObject* method_name,
                                                   Py_ssize_t* p_orig_length, int* p_is_dict);
static CYTHON_INLINE int __Pyx_dict_iter_next(PyObject* dict_or_iter, Py_ssize_t orig_length, Py_ssize_t* ppos,
                                              PyObject** pkey, PyObject** pvalue, PyObject** pitem, int is_dict);

/////////////// dict_iter ///////////////
//@requires: ObjectHandling.c::UnpackTuple2
//@requires: ObjectHandling.c::IterFinish
//@requires: ObjectHandling.c::PyObjectCallMethod0

static CYTHON_INLINE PyObject* __Pyx_dict_iterator(PyObject* iterable, int is_dict, PyObject* method_name,
                                                   Py_ssize_t* p_orig_length, int* p_source_is_dict) {
    is_dict = is_dict || likely(PyDict_CheckExact(iterable));
    *p_source_is_dict = is_dict;
    if (is_dict) {
#if !CYTHON_COMPILING_IN_PYPY
        *p_orig_length = PyDict_Size(iterable);
        Py_INCREF(iterable);
        return iterable;
#elif PY_MAJOR_VERSION >= 3
        // On PyPy3, we need to translate manually a few method names.
        // This logic is not needed on CPython thanks to the fast case above.
        static PyObject *py_items = NULL, *py_keys = NULL, *py_values = NULL;
        PyObject **pp = NULL;
        if (method_name) {
            const char *name = PyUnicode_AsUTF8(method_name);
            if (strcmp(name, "iteritems") == 0) pp = &py_items;
            else if (strcmp(name, "iterkeys") == 0) pp = &py_keys;
            else if (strcmp(name, "itervalues") == 0) pp = &py_values;
            if (pp) {
                if (!*pp) {
                    *pp = PyUnicode_FromString(name + 4);
                    if (!*pp)
                        return NULL;
                }
                method_name = *pp;
            }
        }
#endif
    }
    *p_orig_length = 0;
    if (method_name) {
        PyObject* iter;
        iterable = __Pyx_PyObject_CallMethod0(iterable, method_name);
        if (!iterable)
            return NULL;
#if !CYTHON_COMPILING_IN_PYPY
        if (PyTuple_CheckExact(iterable) || PyList_CheckExact(iterable))
            return iterable;
#endif
        iter = PyObject_GetIter(iterable);
        Py_DECREF(iterable);
        return iter;
    }
    return PyObject_GetIter(iterable);
}

static CYTHON_INLINE int __Pyx_dict_iter_next(
        PyObject* iter_obj, CYTHON_NCP_UNUSED Py_ssize_t orig_length, CYTHON_NCP_UNUSED Py_ssize_t* ppos,
        PyObject** pkey, PyObject** pvalue, PyObject** pitem, int source_is_dict) {
    PyObject* next_item;
#if !CYTHON_COMPILING_IN_PYPY
    if (source_is_dict) {
        PyObject *key, *value;
        if (unlikely(orig_length != PyDict_Size(iter_obj))) {
            PyErr_SetString(PyExc_RuntimeError, "dictionary changed size during iteration");
            return -1;
        }
        if (unlikely(!PyDict_Next(iter_obj, ppos, &key, &value))) {
            return 0;
        }
        if (pitem) {
            PyObject* tuple = PyTuple_New(2);
            if (unlikely(!tuple)) {
                return -1;
            }
            Py_INCREF(key);
            Py_INCREF(value);
            PyTuple_SET_ITEM(tuple, 0, key);
            PyTuple_SET_ITEM(tuple, 1, value);
            *pitem = tuple;
        } else {
            if (pkey) {
                Py_INCREF(key);
                *pkey = key;
            }
            if (pvalue) {
                Py_INCREF(value);
                *pvalue = value;
            }
        }
        return 1;
    } else if (PyTuple_CheckExact(iter_obj)) {
        Py_ssize_t pos = *ppos;
        if (unlikely(pos >= PyTuple_GET_SIZE(iter_obj))) return 0;
        *ppos = pos + 1;
        next_item = PyTuple_GET_ITEM(iter_obj, pos);
        Py_INCREF(next_item);
    } else if (PyList_CheckExact(iter_obj)) {
        Py_ssize_t pos = *ppos;
        if (unlikely(pos >= PyList_GET_SIZE(iter_obj))) return 0;
        *ppos = pos + 1;
        next_item = PyList_GET_ITEM(iter_obj, pos);
        Py_INCREF(next_item);
    } else
#endif
    {
        next_item = PyIter_Next(iter_obj);
        if (unlikely(!next_item)) {
            return __Pyx_IterFinish();
        }
    }
    if (pitem) {
        *pitem = next_item;
    } else if (pkey && pvalue) {
        if (__Pyx_unpack_tuple2(next_item, pkey, pvalue, source_is_dict, source_is_dict, 1))
            return -1;
    } else if (pkey) {
        *pkey = next_item;
    } else {
        *pvalue = next_item;
    }
    return 1;
}


/////////////// set_iter.proto ///////////////

static CYTHON_INLINE PyObject* __Pyx_set_iterator(PyObject* iterable, int is_set,
                                                  Py_ssize_t* p_orig_length, int* p_source_is_set); /*proto*/
static CYTHON_INLINE int __Pyx_set_iter_next(
        PyObject* iter_obj, Py_ssize_t orig_length,
        Py_ssize_t* ppos, PyObject **value,
        int source_is_set); /*proto*/

/////////////// set_iter ///////////////
//@requires: ObjectHandling.c::IterFinish

static CYTHON_INLINE PyObject* __Pyx_set_iterator(PyObject* iterable, int is_set,
                                                  Py_ssize_t* p_orig_length, int* p_source_is_set) {
#if CYTHON_COMPILING_IN_CPYTHON
    is_set = is_set || likely(PySet_CheckExact(iterable) || PyFrozenSet_CheckExact(iterable));
    *p_source_is_set = is_set;
    if (likely(is_set)) {
        *p_orig_length = PySet_Size(iterable);
        Py_INCREF(iterable);
        return iterable;
    }
#else
    (void)is_set;
    *p_source_is_set = 0;
#endif
    *p_orig_length = 0;
    return PyObject_GetIter(iterable);
}

static CYTHON_INLINE int __Pyx_set_iter_next(
        PyObject* iter_obj, Py_ssize_t orig_length,
        Py_ssize_t* ppos, PyObject **value,
        int source_is_set) {
    if (!CYTHON_COMPILING_IN_CPYTHON || unlikely(!source_is_set)) {
        *value = PyIter_Next(iter_obj);
        if (unlikely(!*value)) {
            return __Pyx_IterFinish();
        }
        (void)orig_length;
        (void)ppos;
        return 1;
    }
#if CYTHON_COMPILING_IN_CPYTHON
    if (unlikely(PySet_GET_SIZE(iter_obj) != orig_length)) {
        PyErr_SetString(
            PyExc_RuntimeError,
            "set changed size during iteration");
        return -1;
    }
    {
        Py_hash_t hash;
        int ret = _PySet_NextEntry(iter_obj, ppos, value, &hash);
        // CPython does not raise errors here, only if !isinstance(iter_obj, set/frozenset)
        assert (ret != -1);
        if (likely(ret)) {
            Py_INCREF(*value);
            return 1;
        }
    }
#endif
    return 0;
}

/////////////// py_set_discard_unhashable ///////////////
//@requires: Builtins.c::pyfrozenset_new

static int __Pyx_PySet_DiscardUnhashable(PyObject *set, PyObject *key) {
    PyObject *tmpkey;
    int rv;

    if (likely(!PySet_Check(key) || !PyErr_ExceptionMatches(PyExc_TypeError)))
        return -1;
    PyErr_Clear();
    tmpkey = __Pyx_PyFrozenSet_New(key);
    if (tmpkey == NULL)
        return -1;
    rv = PySet_Discard(set, tmpkey);
    Py_DECREF(tmpkey);
    return rv;
}


/////////////// py_set_discard.proto ///////////////

static CYTHON_INLINE int __Pyx_PySet_Discard(PyObject *set, PyObject *key); /*proto*/

/////////////// py_set_discard ///////////////
//@requires: py_set_discard_unhashable

static CYTHON_INLINE int __Pyx_PySet_Discard(PyObject *set, PyObject *key) {
    int found = PySet_Discard(set, key);
    // Convert *key* to frozenset if necessary
    if (unlikely(found < 0)) {
        found = __Pyx_PySet_DiscardUnhashable(set, key);
    }
    // note: returns -1 on error, 0 (not found) or 1 (found) otherwise => error check for -1 or < 0 works
    return found;
}


/////////////// py_set_remove.proto ///////////////

static CYTHON_INLINE int __Pyx_PySet_Remove(PyObject *set, PyObject *key); /*proto*/

/////////////// py_set_remove ///////////////
//@requires: py_set_discard_unhashable

static int __Pyx_PySet_RemoveNotFound(PyObject *set, PyObject *key, int found) {
    // Convert *key* to frozenset if necessary
    if (unlikely(found < 0)) {
        found = __Pyx_PySet_DiscardUnhashable(set, key);
    }
    if (likely(found == 0)) {
        // Not found
        PyObject *tup;
        tup = PyTuple_Pack(1, key);
        if (!tup)
            return -1;
        PyErr_SetObject(PyExc_KeyError, tup);
        Py_DECREF(tup);
        return -1;
    }
    // note: returns -1 on error, 0 (not found) or 1 (found) otherwise => error check for -1 or < 0 works
    return found;
}

static CYTHON_INLINE int __Pyx_PySet_Remove(PyObject *set, PyObject *key) {
    int found = PySet_Discard(set, key);
    if (unlikely(found != 1)) {
        // note: returns -1 on error, 0 (not found) or 1 (found) otherwise => error check for -1 or < 0 works
        return __Pyx_PySet_RemoveNotFound(set, key, found);
    }
    return 0;
}


/////////////// unicode_iter.proto ///////////////

static CYTHON_INLINE int __Pyx_init_unicode_iteration(
    PyObject* ustring, Py_ssize_t *length, void** data, int *kind); /* proto */

/////////////// unicode_iter ///////////////

static CYTHON_INLINE int __Pyx_init_unicode_iteration(
    PyObject* ustring, Py_ssize_t *length, void** data, int *kind) {
#if CYTHON_PEP393_ENABLED
    if (unlikely(__Pyx_PyUnicode_READY(ustring) < 0)) return -1;
    *kind   = PyUnicode_KIND(ustring);
    *length = PyUnicode_GET_LENGTH(ustring);
    *data   = PyUnicode_DATA(ustring);
#else
    *kind   = 0;
    *length = PyUnicode_GET_SIZE(ustring);
    *data   = (void*)PyUnicode_AS_UNICODE(ustring);
#endif
    return 0;
}

/////////////// pyobject_as_double.proto ///////////////

static double __Pyx__PyObject_AsDouble(PyObject* obj); /* proto */

#if CYTHON_COMPILING_IN_PYPY
#define __Pyx_PyObject_AsDouble(obj) \
(likely(PyFloat_CheckExact(obj)) ? PyFloat_AS_DOUBLE(obj) : \
 likely(PyInt_CheckExact(obj)) ? \
 PyFloat_AsDouble(obj) : __Pyx__PyObject_AsDouble(obj))
#else
#define __Pyx_PyObject_AsDouble(obj) \
((likely(PyFloat_CheckExact(obj))) ?  PyFloat_AS_DOUBLE(obj) : \
 likely(PyLong_CheckExact(obj)) ? \
 PyLong_AsDouble(obj) : __Pyx__PyObject_AsDouble(obj))
#endif

/////////////// pyobject_as_double ///////////////
//@requires: pybytes_as_double
//@requires: pyunicode_as_double
//@requires: ObjectHandling.c::PyObjectCallOneArg

static double __Pyx__PyObject_AsDouble(PyObject* obj) {
    if (PyUnicode_CheckExact(obj)) {
        return __Pyx_PyUnicode_AsDouble(obj);
    } else if (PyBytes_CheckExact(obj)) {
        return __Pyx_PyBytes_AsDouble(obj);
    } else if (PyByteArray_CheckExact(obj)) {
        return __Pyx_PyByteArray_AsDouble(obj);
    } else {
        PyObject* float_value;
#if !CYTHON_USE_TYPE_SLOTS
        float_value = PyNumber_Float(obj);  if ((0)) goto bad;
        // avoid "unused" warnings
        (void)__Pyx_PyObject_CallOneArg;
#else
        PyNumberMethods *nb = Py_TYPE(obj)->tp_as_number;
        if (likely(nb) && likely(nb->nb_float)) {
            float_value = nb->nb_float(obj);
            if (likely(float_value) && unlikely(!PyFloat_Check(float_value))) {
                __Pyx_TypeName float_value_type_name = __Pyx_PyType_GetName(Py_TYPE(float_value));
                PyErr_Format(PyExc_TypeError,
                    "__float__ returned non-float (type " __Pyx_FMT_TYPENAME ")",
                    float_value_type_name);
                __Pyx_DECREF_TypeName(float_value_type_name);
                Py_DECREF(float_value);
                goto bad;
            }
        } else {
            float_value = __Pyx_PyObject_CallOneArg((PyObject*)&PyFloat_Type, obj);
        }
#endif
        if (likely(float_value)) {
            double value = PyFloat_AS_DOUBLE(float_value);
            Py_DECREF(float_value);
            return value;
        }
    }
bad:
    return (double)-1;
}


/////////////// pystring_as_double.proto ///////////////
//@requires: pyunicode_as_double
//@requires: pybytes_as_double

static CYTHON_INLINE double __Pyx_PyString_AsDouble(PyObject *obj) {
    #if PY_MAJOR_VERSION >= 3
    (void)__Pyx_PyBytes_AsDouble;
    return __Pyx_PyUnicode_AsDouble(obj);
    #else
    (void)__Pyx_PyUnicode_AsDouble;
    return __Pyx_PyBytes_AsDouble(obj);
    #endif
}


/////////////// pyunicode_as_double.proto ///////////////

static CYTHON_INLINE double __Pyx_PyUnicode_AsDouble(PyObject *obj);/*proto*/

/////////////// pyunicode_as_double.proto ///////////////
//@requires: pybytes_as_double

#if PY_MAJOR_VERSION >= 3 && !CYTHON_COMPILING_IN_PYPY
static const char* __Pyx__PyUnicode_AsDouble_Copy(const void* data, const int kind, char* buffer, Py_ssize_t start, Py_ssize_t end) {
    int last_was_punctuation;
    Py_ssize_t i;
    // number must not start with punctuation
    last_was_punctuation = 1;
    for (i=start; i <= end; i++) {
        Py_UCS4 chr = PyUnicode_READ(kind, data, i);
        int is_punctuation = (chr == '_') | (chr == '.');
        *buffer = (char)chr;
        // reject sequences of '_' and '.'
        buffer += (chr != '_');
        if (unlikely(chr > 127)) goto parse_failure;
        if (unlikely(last_was_punctuation & is_punctuation)) goto parse_failure;
        last_was_punctuation = is_punctuation;
    }
    if (unlikely(last_was_punctuation)) goto parse_failure;
    *buffer = '\0';
    return buffer;

parse_failure:
    return NULL;
}

static double __Pyx__PyUnicode_AsDouble_inf_nan(const void* data, int kind, Py_ssize_t start, Py_ssize_t length) {
    int matches = 1;
    Py_UCS4 chr;
    Py_UCS4 sign = PyUnicode_READ(kind, data, start);
    int is_signed = (sign == '-') | (sign == '+');
    start += is_signed;
    length -= is_signed;

    switch (PyUnicode_READ(kind, data, start)) {
        #ifdef Py_NAN
        case 'n':
        case 'N':
            if (unlikely(length != 3)) goto parse_failure;
            chr = PyUnicode_READ(kind, data, start+1);
            matches &= (chr == 'a') | (chr == 'A');
            chr = PyUnicode_READ(kind, data, start+2);
            matches &= (chr == 'n') | (chr == 'N');
            if (unlikely(!matches)) goto parse_failure;
            return (sign == '-') ? -Py_NAN : Py_NAN;
        #endif
        case 'i':
        case 'I':
            if (unlikely(length < 3)) goto parse_failure;
            chr = PyUnicode_READ(kind, data, start+1);
            matches &= (chr == 'n') | (chr == 'N');
            chr = PyUnicode_READ(kind, data, start+2);
            matches &= (chr == 'f') | (chr == 'F');
            if (likely(length == 3 && matches))
                return (sign == '-') ? -Py_HUGE_VAL : Py_HUGE_VAL;
            if (unlikely(length != 8)) goto parse_failure;
            chr = PyUnicode_READ(kind, data, start+3);
            matches &= (chr == 'i') | (chr == 'I');
            chr = PyUnicode_READ(kind, data, start+4);
            matches &= (chr == 'n') | (chr == 'N');
            chr = PyUnicode_READ(kind, data, start+5);
            matches &= (chr == 'i') | (chr == 'I');
            chr = PyUnicode_READ(kind, data, start+6);
            matches &= (chr == 't') | (chr == 'T');
            chr = PyUnicode_READ(kind, data, start+7);
            matches &= (chr == 'y') | (chr == 'Y');
            if (unlikely(!matches)) goto parse_failure;
            return (sign == '-') ? -Py_HUGE_VAL : Py_HUGE_VAL;
        case '.': case '0': case '1': case '2': case '3': case '4': case '5': case '6': case '7': case '8': case '9':
            break;
        default:
            goto parse_failure;
    }
    return 0.0;
parse_failure:
    return -1.0;
}

static double __Pyx_PyUnicode_AsDouble_WithSpaces(PyObject *obj) {
    double value;
    const char *last;
    char *end;
    Py_ssize_t start, length = PyUnicode_GET_LENGTH(obj);
    const int kind = PyUnicode_KIND(obj);
    const void* data = PyUnicode_DATA(obj);

    // strip spaces at start and end
    start = 0;
    while (Py_UNICODE_ISSPACE(PyUnicode_READ(kind, data, start)))
        start++;
    while (start < length - 1 && Py_UNICODE_ISSPACE(PyUnicode_READ(kind, data, length - 1)))
        length--;
    length -= start;
    if (unlikely(length <= 0)) goto fallback;

    // parse NaN / inf
    value = __Pyx__PyUnicode_AsDouble_inf_nan(data, kind, start, length);
    if (unlikely(value == -1.0)) goto fallback;
    if (value != 0.0) return value;

    if (length < 40) {
        char number[40];
        last = __Pyx__PyUnicode_AsDouble_Copy(data, kind, number, start, start + length);
        if (unlikely(!last)) goto fallback;
        value = PyOS_string_to_double(number, &end, NULL);
    } else {
        char *number = (char*) PyMem_Malloc((length + 1) * sizeof(char));
        if (unlikely(!number)) goto fallback;
        last = __Pyx__PyUnicode_AsDouble_Copy(data, kind, number, start, start + length);
        if (unlikely(!last)) {
            PyMem_Free(number);
            goto fallback;
        }
        value = PyOS_string_to_double(number, &end, NULL);
        PyMem_Free(number);
    }
    if (likely(end == last) || (value == (double)-1 && PyErr_Occurred())) {
        return value;
    }
fallback:
    return __Pyx_SlowPyString_AsDouble(obj);
}
#endif

static CYTHON_INLINE double __Pyx_PyUnicode_AsDouble(PyObject *obj) {
    // Currently not optimised for Py2.7.
#if PY_MAJOR_VERSION >= 3 && !CYTHON_COMPILING_IN_PYPY
    if (unlikely(__Pyx_PyUnicode_READY(obj) == -1))
        return (double)-1;
    if (likely(PyUnicode_IS_ASCII(obj))) {
        const char *s;
        Py_ssize_t length;
        s = PyUnicode_AsUTF8AndSize(obj, &length);
        return __Pyx__PyBytes_AsDouble(obj, s, length);
    }
    return __Pyx_PyUnicode_AsDouble_WithSpaces(obj);
#else
    return __Pyx_SlowPyString_AsDouble(obj);
#endif
}


/////////////// pybytes_as_double.proto ///////////////

static double __Pyx_SlowPyString_AsDouble(PyObject *obj);/*proto*/
static double __Pyx__PyBytes_AsDouble(PyObject *obj, const char* start, Py_ssize_t length);/*proto*/

static CYTHON_INLINE double __Pyx_PyBytes_AsDouble(PyObject *obj) {
    return __Pyx__PyBytes_AsDouble(obj, PyBytes_AS_STRING(obj), PyBytes_GET_SIZE(obj));
}
static CYTHON_INLINE double __Pyx_PyByteArray_AsDouble(PyObject *obj) {
    return __Pyx__PyBytes_AsDouble(obj, PyByteArray_AS_STRING(obj), PyByteArray_GET_SIZE(obj));
}


/////////////// pybytes_as_double ///////////////

static double __Pyx_SlowPyString_AsDouble(PyObject *obj) {
    PyObject *float_value;
#if PY_MAJOR_VERSION >= 3
    float_value = PyFloat_FromString(obj);
#else
    float_value = PyFloat_FromString(obj, 0);
#endif
    if (likely(float_value)) {
        double value = PyFloat_AS_DOUBLE(float_value);
        Py_DECREF(float_value);
        return value;
    }
    return (double)-1;
}

static const char* __Pyx__PyBytes_AsDouble_Copy(const char* start, char* buffer, Py_ssize_t length) {
    // number must not start with punctuation
    int last_was_punctuation = 1;
    Py_ssize_t i;
    for (i=0; i < length; i++) {
        char chr = start[i];
        int is_punctuation = (chr == '_') | (chr == '.') | (chr == 'e') | (chr == 'E');
        *buffer = chr;
        buffer += (chr != '_');
        // reject sequences of '_' and '.'
        if (unlikely(last_was_punctuation & is_punctuation)) goto parse_failure;
        last_was_punctuation = is_punctuation;
    }
    if (unlikely(last_was_punctuation)) goto parse_failure;
    *buffer = '\0';
    return buffer;

parse_failure:
    return NULL;
}

static double __Pyx__PyBytes_AsDouble_inf_nan(const char* start, Py_ssize_t length) {
    int matches = 1;
    char sign = start[0];
    int is_signed = (sign == '+') | (sign == '-');
    start += is_signed;
    length -= is_signed;

    switch (start[0]) {
        #ifdef Py_NAN
        case 'n':
        case 'N':
            if (unlikely(length != 3)) goto parse_failure;
            matches &= (start[1] == 'a' || start[1] == 'A');
            matches &= (start[2] == 'n' || start[2] == 'N');
            if (unlikely(!matches)) goto parse_failure;
            return (sign == '-') ? -Py_NAN : Py_NAN;
        #endif
        case 'i':
        case 'I':
            if (unlikely(length < 3)) goto parse_failure;
            matches &= (start[1] == 'n' || start[1] == 'N');
            matches &= (start[2] == 'f' || start[2] == 'F');
            if (likely(length == 3 && matches))
                return (sign == '-') ? -Py_HUGE_VAL : Py_HUGE_VAL;
            if (unlikely(length != 8)) goto parse_failure;
            matches &= (start[3] == 'i' || start[3] == 'I');
            matches &= (start[4] == 'n' || start[4] == 'N');
            matches &= (start[5] == 'i' || start[5] == 'I');
            matches &= (start[6] == 't' || start[6] == 'T');
            matches &= (start[7] == 'y' || start[7] == 'Y');
            if (unlikely(!matches)) goto parse_failure;
            return (sign == '-') ? -Py_HUGE_VAL : Py_HUGE_VAL;
        case '.': case '0': case '1': case '2': case '3': case '4': case '5': case '6': case '7': case '8': case '9':
            break;
        default:
            goto parse_failure;
    }
    return 0.0;
parse_failure:
    return -1.0;
}

static CYTHON_INLINE int __Pyx__PyBytes_AsDouble_IsSpace(char ch) {
    // see Py_ISSPACE() in CPython
    // https://github.com/python/cpython/blob/master/Python/pyctype.c
    return (ch == 0x20) | !((ch < 0x9) | (ch > 0xd));
}

static CYTHON_UNUSED double __Pyx__PyBytes_AsDouble(PyObject *obj, const char* start, Py_ssize_t length) {
    double value;
    Py_ssize_t i, digits;
    const char *last = start + length;
    char *end;

    // strip spaces at start and end
    while (__Pyx__PyBytes_AsDouble_IsSpace(*start))
        start++;
    while (start < last - 1 && __Pyx__PyBytes_AsDouble_IsSpace(last[-1]))
        last--;
    length = last - start;
    if (unlikely(length <= 0)) goto fallback;

    // parse NaN / inf
    value = __Pyx__PyBytes_AsDouble_inf_nan(start, length);
    if (unlikely(value == -1.0)) goto fallback;
    if (value != 0.0) return value;

    // look for underscores
    digits = 0;
    for (i=0; i < length; digits += start[i++] != '_');

    if (likely(digits == length)) {
        value = PyOS_string_to_double(start, &end, NULL);
    } else if (digits < 40) {
        char number[40];
        last = __Pyx__PyBytes_AsDouble_Copy(start, number, length);
        if (unlikely(!last)) goto fallback;
        value = PyOS_string_to_double(number, &end, NULL);
    } else {
        char *number = (char*) PyMem_Malloc((digits + 1) * sizeof(char));
        if (unlikely(!number)) goto fallback;
        last = __Pyx__PyBytes_AsDouble_Copy(start, number, length);
        if (unlikely(!last)) {
            PyMem_Free(number);
            goto fallback;
        }
        value = PyOS_string_to_double(number, &end, NULL);
        PyMem_Free(number);
    }
    if (likely(end == last) || (value == (double)-1 && PyErr_Occurred())) {
        return value;
    }
fallback:
    return __Pyx_SlowPyString_AsDouble(obj);
}


/////////////// PyNumberPow2.proto ///////////////

#define __Pyx_PyNumber_InPlacePowerOf2(a, b, c) __Pyx__PyNumber_PowerOf2(a, b, c, 1)
#define __Pyx_PyNumber_PowerOf2(a, b, c) __Pyx__PyNumber_PowerOf2(a, b, c, 0)

static PyObject* __Pyx__PyNumber_PowerOf2(PyObject *two, PyObject *exp, PyObject *none, int inplace); /*proto*/

/////////////// PyNumberPow2 ///////////////

static PyObject* __Pyx__PyNumber_PowerOf2(PyObject *two, PyObject *exp, PyObject *none, int inplace) {
// in CPython, 1<<N is substantially faster than 2**N
// see https://bugs.python.org/issue21420
#if !CYTHON_COMPILING_IN_PYPY
    Py_ssize_t shiftby;
#if PY_MAJOR_VERSION < 3
    if (likely(PyInt_CheckExact(exp))) {
        shiftby = PyInt_AS_LONG(exp);
    } else
#endif
    if (likely(PyLong_CheckExact(exp))) {
        #if CYTHON_USE_PYLONG_INTERNALS
        const Py_ssize_t size = Py_SIZE(exp);
        // tuned to optimise branch prediction
        if (likely(size == 1)) {
            shiftby = ((PyLongObject*)exp)->ob_digit[0];
        } else if (size == 0) {
            return PyInt_FromLong(1L);
        } else if (unlikely(size < 0)) {
            goto fallback;
        } else {
            shiftby = PyLong_AsSsize_t(exp);
        }
        #else
        shiftby = PyLong_AsSsize_t(exp);
        #endif
    } else {
        goto fallback;
    }
    if (likely(shiftby >= 0)) {
        if ((size_t)shiftby <= sizeof(long) * 8 - 2) {
            long value = 1L << shiftby;
            return PyInt_FromLong(value);
#ifdef HAVE_LONG_LONG
        } else if ((size_t)shiftby <= sizeof(unsigned PY_LONG_LONG) * 8 - 1) {
            unsigned PY_LONG_LONG value = ((unsigned PY_LONG_LONG)1) << shiftby;
            return PyLong_FromUnsignedLongLong(value);
#endif
        } else {
            PyObject *result, *one = PyInt_FromLong(1L);
            if (unlikely(!one)) return NULL;
            result = PyNumber_Lshift(one, exp);
            Py_DECREF(one);
            return result;
        }
    } else if (shiftby == -1 && PyErr_Occurred()) {
        PyErr_Clear();
    }
fallback:
#endif
    return (inplace ? PyNumber_InPlacePower : PyNumber_Power)(two, exp, none);
}


/////////////// PyIntCompare.proto ///////////////

{{py: c_ret_type = 'PyObject*' if ret_type.is_pyobject else 'int'}}
static CYTHON_INLINE {{c_ret_type}} __Pyx_PyInt_{{'' if ret_type.is_pyobject else 'Bool'}}{{op}}{{order}}(PyObject *op1, PyObject *op2, long intval, long inplace); /*proto*/

/////////////// PyIntCompare ///////////////

{{py: pyval, ival = ('op2', 'b') if order == 'CObj' else ('op1', 'a') }}
{{py: c_ret_type = 'PyObject*' if ret_type.is_pyobject else 'int'}}
{{py: return_true = 'Py_RETURN_TRUE' if ret_type.is_pyobject else 'return 1'}}
{{py: return_false = 'Py_RETURN_FALSE' if ret_type.is_pyobject else 'return 0'}}
{{py: slot_name = op.lower() }}
{{py: c_op = {'Eq': '==', 'Ne': '!='}[op] }}
{{py:
return_compare = (
    (lambda a,b,c_op, return_true=return_true, return_false=return_false: "if ({a} {c_op} {b}) {return_true}; else {return_false};".format(
        a=a, b=b, c_op=c_op, return_true=return_true, return_false=return_false))
    if ret_type.is_pyobject else
    (lambda a,b,c_op: "return ({a} {c_op} {b});".format(a=a, b=b, c_op=c_op))
    )
}}

static CYTHON_INLINE {{c_ret_type}} __Pyx_PyInt_{{'' if ret_type.is_pyobject else 'Bool'}}{{op}}{{order}}(PyObject *op1, PyObject *op2, long intval, long inplace) {
<<<<<<< HEAD
    CYTHON_UNUSED_VAR(intval);
=======
    CYTHON_MAYBE_UNUSED_VAR(intval);
>>>>>>> 0531b72c
    CYTHON_UNUSED_VAR(inplace);
    if (op1 == op2) {
        {{return_true if op == 'Eq' else return_false}};
    }

    #if PY_MAJOR_VERSION < 3
    if (likely(PyInt_CheckExact({{pyval}}))) {
        const long {{'a' if order == 'CObj' else 'b'}} = intval;
        long {{ival}} = PyInt_AS_LONG({{pyval}});
        {{return_compare('a', 'b', c_op)}}
    }
    #endif

    #if CYTHON_USE_PYLONG_INTERNALS
    if (likely(PyLong_CheckExact({{pyval}}))) {
        int unequal;
        unsigned long uintval;
        Py_ssize_t size = Py_SIZE({{pyval}});
        const digit* digits = ((PyLongObject*){{pyval}})->ob_digit;
        if (intval == 0) {
            // == 0  =>  Py_SIZE(pyval) == 0
            {{return_compare('size', '0', c_op)}}
        } else if (intval < 0) {
            // < 0  =>  Py_SIZE(pyval) < 0
            if (size >= 0)
                {{return_false if op == 'Eq' else return_true}};
            // both are negative => can use absolute values now.
            intval = -intval;
            size = -size;
        } else {
            // > 0  =>  Py_SIZE(pyval) > 0
            if (size <= 0)
                {{return_false if op == 'Eq' else return_true}};
        }
        // After checking that the sign is the same (and excluding 0), now compare the absolute values.
        // When inlining, the C compiler should select exactly one line from this unrolled loop.
        uintval = (unsigned long) intval;
        {{for _size in range(4, 0, -1)}}
#if PyLong_SHIFT * {{_size}} < SIZEOF_LONG*8
        if (uintval >> (PyLong_SHIFT * {{_size}})) {
            // The C integer value is between (PyLong_BASE ** _size) and MIN(PyLong_BASE ** _size, LONG_MAX).
            unequal = (size != {{_size+1}}) || (digits[0] != (uintval & (unsigned long) PyLong_MASK))
                {{for _i in range(1, _size+1)}} | (digits[{{_i}}] != ((uintval >> ({{_i}} * PyLong_SHIFT)) & (unsigned long) PyLong_MASK)){{endfor}};
        } else
#endif
        {{endfor}}
            unequal = (size != 1) || (((unsigned long) digits[0]) != (uintval & (unsigned long) PyLong_MASK));

        {{return_compare('unequal', '0', c_op)}}
    }
    #endif

    if (PyFloat_CheckExact({{pyval}})) {
        const long {{'a' if order == 'CObj' else 'b'}} = intval;
#if CYTHON_COMPILING_IN_LIMITED_API
        double {{ival}} = __pyx_PyFloat_AsDouble({{pyval}});
#else
        double {{ival}} = PyFloat_AS_DOUBLE({{pyval}});
#endif
        {{return_compare('(double)a', '(double)b', c_op)}}
    }

    return {{'' if ret_type.is_pyobject else '__Pyx_PyObject_IsTrueAndDecref'}}(
        PyObject_RichCompare(op1, op2, Py_{{op.upper()}}));
}


/////////////// PyIntBinop.proto ///////////////

{{py: c_ret_type = 'PyObject*' if ret_type.is_pyobject else 'int'}}
#if !CYTHON_COMPILING_IN_PYPY
static {{c_ret_type}} __Pyx_PyInt_{{'' if ret_type.is_pyobject else 'Bool'}}{{op}}{{order}}(PyObject *op1, PyObject *op2, long intval, int inplace, int zerodivision_check); /*proto*/
#else
#define __Pyx_PyInt_{{'' if ret_type.is_pyobject else 'Bool'}}{{op}}{{order}}(op1, op2, intval, inplace, zerodivision_check) \
    {{if op in ('Eq', 'Ne')}}{{'' if ret_type.is_pyobject else '__Pyx_PyObject_IsTrueAndDecref'}}(PyObject_RichCompare(op1, op2, Py_{{op.upper()}}))
    {{else}}(inplace ? PyNumber_InPlace{{op}}(op1, op2) : PyNumber_{{op}}(op1, op2))
    {{endif}}
#endif

/////////////// PyIntBinop ///////////////

#if !CYTHON_COMPILING_IN_PYPY
{{py: from Cython.Utility import pylong_join }}
{{py: pyval, ival = ('op2', 'b') if order == 'CObj' else ('op1', 'a') }}
{{py: c_ret_type = 'PyObject*' if ret_type.is_pyobject else 'int'}}
{{py: return_true = 'Py_RETURN_TRUE' if ret_type.is_pyobject else 'return 1'}}
{{py: return_false = 'Py_RETURN_FALSE' if ret_type.is_pyobject else 'return 0'}}
{{py: slot_name = {'TrueDivide': 'true_divide', 'FloorDivide': 'floor_divide'}.get(op, op.lower()) }}
{{py: cfunc_name = '__Pyx_PyInt_%s%s%s' % ('' if ret_type.is_pyobject else 'Bool', op, order)}}
{{py:
c_op = {
    'Add': '+', 'Subtract': '-', 'Multiply': '*', 'Remainder': '%', 'TrueDivide': '/', 'FloorDivide': '/',
    'Or': '|', 'Xor': '^', 'And': '&', 'Rshift': '>>', 'Lshift': '<<',
    'Eq': '==', 'Ne': '!=',
    }[op]
}}
{{py:
def zerodiv_check(operand, optype='integer', _is_mod=op == 'Remainder', _needs_check=(order == 'CObj' and c_op in '%/')):
    return (((
    'if (unlikely(zerodivision_check && ((%s) == 0))) {'
    ' PyErr_SetString(PyExc_ZeroDivisionError, "%s division%s by zero");'
    ' return NULL;'
    '}') % (operand, optype, ' or modulo' if _is_mod else '')
    ) if _needs_check else '')
}}

static {{c_ret_type}} {{cfunc_name}}(PyObject *op1, PyObject *op2, long intval, int inplace, int zerodivision_check) {
<<<<<<< HEAD
    CYTHON_UNUSED_VAR(intval);
    CYTHON_UNUSED_VAR(inplace);
=======
    CYTHON_MAYBE_UNUSED_VAR(intval);
    CYTHON_MAYBE_UNUSED_VAR(inplace);
>>>>>>> 0531b72c
    CYTHON_UNUSED_VAR(zerodivision_check);

    {{if op in ('Eq', 'Ne')}}
    if (op1 == op2) {
        {{return_true if op == 'Eq' else return_false}};
    }
    {{endif}}

    #if PY_MAJOR_VERSION < 3
    if (likely(PyInt_CheckExact({{pyval}}))) {
        const long {{'a' if order == 'CObj' else 'b'}} = intval;
        {{if c_op in '+-%' or op == 'FloorDivide'}}
        long x;
        {{endif}}
        long {{ival}} = PyInt_AS_LONG({{pyval}});
        {{zerodiv_check('b')}}

        {{if op in ('Eq', 'Ne')}}
        if (a {{c_op}} b) {
            {{return_true}};
        } else {
            {{return_false}};
        }
        {{elif c_op in '+-'}}
            // adapted from intobject.c in Py2.7:
            // casts in the line below avoid undefined behaviour on overflow
            x = (long)((unsigned long)a {{c_op}} b);
            if (likely((x^a) >= 0 || (x^{{ '~' if op == 'Subtract' else '' }}b) >= 0))
                return PyInt_FromLong(x);
            return PyLong_Type.tp_as_number->nb_{{slot_name}}(op1, op2);
        {{elif c_op == '%'}}
            // see ExprNodes.py :: mod_int_utility_code
            x = a % b;
            x += ((x != 0) & ((x ^ b) < 0)) * b;
            return PyInt_FromLong(x);
        {{elif op == 'TrueDivide'}}
            if (8 * sizeof(long) <= 53 || likely(labs({{ival}}) <= ((PY_LONG_LONG)1 << 53))) {
                return PyFloat_FromDouble((double)a / (double)b);
            }
            // let Python do the rounding
            return PyInt_Type.tp_as_number->nb_{{slot_name}}(op1, op2);
        {{elif op == 'FloorDivide'}}
            // INT_MIN / -1  is the only case that overflows
            if (unlikely(b == -1 && ((unsigned long)a) == 0-(unsigned long)a))
                return PyInt_Type.tp_as_number->nb_{{slot_name}}(op1, op2);
            else {
                long q, r;
                // see ExprNodes.py :: div_int_utility_code
                q = a / b;
                r = a - q*b;
                q -= ((r != 0) & ((r ^ b) < 0));
                x = q;
            }
            return PyInt_FromLong(x);
        {{elif op == 'Lshift'}}
            if (likely(b < (long) (sizeof(long)*8) && a == (a << b) >> b) || !a) {
                return PyInt_FromLong(a {{c_op}} b);
            }
        {{elif c_op == '*'}}
#ifdef HAVE_LONG_LONG
            if (sizeof(PY_LONG_LONG) > sizeof(long)) {
                PY_LONG_LONG result = (PY_LONG_LONG)a {{c_op}} (PY_LONG_LONG)b;
                return (result >= LONG_MIN && result <= LONG_MAX) ?
                    PyInt_FromLong((long)result) : PyLong_FromLongLong(result);
            }
#endif
#if CYTHON_USE_TYPE_SLOTS
            return PyInt_Type.tp_as_number->nb_{{slot_name}}(op1, op2);
#else
            return PyNumber_{{op}}(op1, op2);
#endif
        {{else}}
            // other operations are safe, no overflow
            return PyInt_FromLong(a {{c_op}} b);
        {{endif}}
    }
    #endif

    #if CYTHON_USE_PYLONG_INTERNALS
    if (likely(PyLong_CheckExact({{pyval}}))) {
        const long {{'a' if order == 'CObj' else 'b'}} = intval;
        long {{ival}}{{if op not in ('Eq', 'Ne')}}, x{{endif}};
        {{if op not in ('Eq', 'Ne', 'TrueDivide')}}
#ifdef HAVE_LONG_LONG
        const PY_LONG_LONG ll{{'a' if order == 'CObj' else 'b'}} = intval;
        PY_LONG_LONG ll{{ival}}, llx;
#endif
        {{endif}}
        const digit* digits = ((PyLongObject*){{pyval}})->ob_digit;
        const Py_ssize_t size = Py_SIZE({{pyval}});
        {{if c_op == '&'}}
        // special case for &-ing arbitrarily large numbers with known single digit operands
        if ((intval & PyLong_MASK) == intval) {
            long result = 0;
            if(likely(size)) {
                result = intval & (likely(size>0) ? digits[0] : (PyLong_MASK - digits[0] + 1));
            }
            return PyLong_FromLong(result);
        }
        {{endif}}
        // special cases for 0: + - * % / // | ^ & >> <<
        if (unlikely(size == 0)) {
            {{if order == 'CObj' and c_op in '%/'}}
            // division by zero!
            {{zerodiv_check('0')}}
            {{elif order == 'CObj' and c_op in '+-|^>><<'}}
            // x == x+0 == x-0 == x|0 == x^0 == x>>0 == x<<0
            return __Pyx_NewRef(op1);
            {{elif order == 'CObj' and c_op in '*&'}}
            // 0 == x*0 == x&0
            return __Pyx_NewRef(op2);
            {{elif order == 'ObjC' and c_op in '+|^'}}
            // x == 0+x == 0|x == 0^x
            return __Pyx_NewRef(op2);
            {{elif order == 'ObjC' and c_op == '-'}}
            // -x == 0-x
            return PyLong_FromLong(-intval);
            {{elif order == 'ObjC' and (c_op in '*%&>><<' or op == 'FloorDivide')}}
            // 0 == 0*x == 0%x == 0&x == 0>>x == 0<<x == 0//x
            return __Pyx_NewRef(op1);
            {{endif}}
        }
        // handle most common case first to avoid indirect branch and optimise branch prediction
        if (likely(__Pyx_sst_abs(size) <= 1)) {
            {{ival}} = likely(size) ? digits[0] : 0;
            if (size == -1) {{ival}} = -{{ival}};
        } else {
            switch (size) {
                {{for _size in range(2, 5)}}
                {{for _case in (-_size, _size)}}
                case {{_case}}:
                    if (8 * sizeof(long) - 1 > {{_size}} * PyLong_SHIFT{{if c_op == '*'}}+30{{endif}}{{if op == 'TrueDivide'}} && {{_size-1}} * PyLong_SHIFT < 53{{endif}}) {
                        {{ival}} = {{'-' if _case < 0 else ''}}(long) {{pylong_join(_size, 'digits')}};
                        break;
                    {{if op not in ('Eq', 'Ne', 'TrueDivide')}}
                    #ifdef HAVE_LONG_LONG
                    } else if (8 * sizeof(PY_LONG_LONG) - 1 > {{_size}} * PyLong_SHIFT{{if c_op == '*'}}+30{{endif}}) {
                        ll{{ival}} = {{'-' if _case < 0 else ''}}(PY_LONG_LONG) {{pylong_join(_size, 'digits', 'unsigned PY_LONG_LONG')}};
                        goto long_long;
                    #endif
                    {{endif}}
                    }
                    // if size doesn't fit into a long or PY_LONG_LONG anymore, fall through to default
                    CYTHON_FALLTHROUGH;
                {{endfor}}
                {{endfor}}

                {{if op in ('Eq', 'Ne')}}
                #if PyLong_SHIFT < 30 && PyLong_SHIFT != 15
                // unusual setup - your fault
                default: return {{'' if ret_type.is_pyobject else '__Pyx_PyObject_IsTrueAndDecref'}}(
                    PyLong_Type.tp_richcompare({{'op1, op2' if order == 'ObjC' else 'op2, op1'}}, Py_{{op.upper()}}));
                #else
                // too large for the long values we allow => definitely not equal
                default: {{return_false if op == 'Eq' else return_true}};
                #endif
                {{else}}
                default: return PyLong_Type.tp_as_number->nb_{{slot_name}}(op1, op2);
                {{endif}}
            }
        }
        {{if op in ('Eq', 'Ne')}}
            if (a {{c_op}} b) {
                {{return_true}};
            } else {
                {{return_false}};
            }
        {{else}}
            {{if c_op == '*'}}
                (void)a; (void)b;
                #ifdef HAVE_LONG_LONG
                ll{{ival}} = {{ival}};
                goto long_long;
                #else
                return PyLong_Type.tp_as_number->nb_{{slot_name}}(op1, op2);
                #endif
            {{elif c_op == '%'}}
                // see ExprNodes.py :: mod_int_utility_code
                x = a % b;
                x += ((x != 0) & ((x ^ b) < 0)) * b;
            {{elif op == 'TrueDivide'}}
                if ((8 * sizeof(long) <= 53 || likely(labs({{ival}}) <= ((PY_LONG_LONG)1 << 53)))
                        || __Pyx_sst_abs(size) <= 52 / PyLong_SHIFT) {
                    return PyFloat_FromDouble((double)a / (double)b);
                }
                return PyLong_Type.tp_as_number->nb_{{slot_name}}(op1, op2);
            {{elif op == 'FloorDivide'}}
                {
                    long q, r;
                    // see ExprNodes.py :: div_int_utility_code
                    q = a / b;
                    r = a - q*b;
                    q -= ((r != 0) & ((r ^ b) < 0));
                    x = q;
                }
            {{else}}
                x = a {{c_op}} b;
                {{if op == 'Lshift'}}
#ifdef HAVE_LONG_LONG
                if (unlikely(!(b < (long) (sizeof(long)*8) && a == x >> b)) && a) {
                    ll{{ival}} = {{ival}};
                    goto long_long;
                }
#else
                if (likely(b < (long) (sizeof(long)*8) && a == x >> b) || !a) /* execute return statement below */
#endif
                {{endif}}
            {{endif}}
            return PyLong_FromLong(x);

        {{if op != 'TrueDivide'}}
#ifdef HAVE_LONG_LONG
        long_long:
            {{if c_op == '%'}}
                // see ExprNodes.py :: mod_int_utility_code
                llx = lla % llb;
                llx += ((llx != 0) & ((llx ^ llb) < 0)) * llb;
            {{elif op == 'FloorDivide'}}
                {
                    PY_LONG_LONG q, r;
                    // see ExprNodes.py :: div_int_utility_code
                    q = lla / llb;
                    r = lla - q*llb;
                    q -= ((r != 0) & ((r ^ llb) < 0));
                    llx = q;
                }
            {{else}}
                llx = lla {{c_op}} llb;
                {{if op == 'Lshift'}}
                if (likely(lla == llx >> llb)) /* then execute 'return' below */
                {{endif}}
            {{endif}}
            return PyLong_FromLongLong(llx);
#endif
        {{endif}}{{# if op != 'TrueDivide' #}}
        {{endif}}{{# if op in ('Eq', 'Ne') #}}
    }
    #endif

    {{if c_op in '+-*' or op in ('TrueDivide', 'Eq', 'Ne')}}
    if (PyFloat_CheckExact({{pyval}})) {
        const long {{'a' if order == 'CObj' else 'b'}} = intval;
#if CYTHON_COMPILING_IN_LIMITED_API
        double {{ival}} = __pyx_PyFloat_AsDouble({{pyval}});
#else
        double {{ival}} = PyFloat_AS_DOUBLE({{pyval}});
#endif
        {{if op in ('Eq', 'Ne')}}
            if ((double)a {{c_op}} (double)b) {
                {{return_true}};
            } else {
                {{return_false}};
            }
        {{else}}
            double result;
            {{zerodiv_check('b', 'float')}}
            // copied from floatobject.c in Py3.5:
            PyFPE_START_PROTECT("{{op.lower() if not op.endswith('Divide') else 'divide'}}", return NULL)
            result = ((double)a) {{c_op}} (double)b;
            PyFPE_END_PROTECT(result)
            return PyFloat_FromDouble(result);
        {{endif}}
    }
    {{endif}}

    {{if op in ('Eq', 'Ne')}}
    return {{'' if ret_type.is_pyobject else '__Pyx_PyObject_IsTrueAndDecref'}}(
        PyObject_RichCompare(op1, op2, Py_{{op.upper()}}));
    {{else}}
    return (inplace ? PyNumber_InPlace{{op}} : PyNumber_{{op}})(op1, op2);
    {{endif}}
}
#endif

/////////////// PyFloatBinop.proto ///////////////

{{py: c_ret_type = 'PyObject*' if ret_type.is_pyobject else 'int'}}
#if !CYTHON_COMPILING_IN_PYPY
static {{c_ret_type}} __Pyx_PyFloat_{{'' if ret_type.is_pyobject else 'Bool'}}{{op}}{{order}}(PyObject *op1, PyObject *op2, double floatval, int inplace, int zerodivision_check); /*proto*/
#else
#define __Pyx_PyFloat_{{'' if ret_type.is_pyobject else 'Bool'}}{{op}}{{order}}(op1, op2, floatval, inplace, zerodivision_check) \
    {{if op in ('Eq', 'Ne')}}{{'' if ret_type.is_pyobject else '__Pyx_PyObject_IsTrueAndDecref'}}(PyObject_RichCompare(op1, op2, Py_{{op.upper()}}))
    {{elif op == 'Divide'}}((inplace ? __Pyx_PyNumber_InPlaceDivide(op1, op2) : __Pyx_PyNumber_Divide(op1, op2)))
    {{else}}(inplace ? PyNumber_InPlace{{op}}(op1, op2) : PyNumber_{{op}}(op1, op2))
    {{endif}}
#endif

/////////////// PyFloatBinop ///////////////

#if !CYTHON_COMPILING_IN_PYPY
{{py: from Cython.Utility import pylong_join }}
{{py: c_ret_type = 'PyObject*' if ret_type.is_pyobject else 'int'}}
{{py: return_true = 'Py_RETURN_TRUE' if ret_type.is_pyobject else 'return 1'}}
{{py: return_false = 'Py_RETURN_FALSE' if ret_type.is_pyobject else 'return 0'}}
{{py: pyval, fval = ('op2', 'b') if order == 'CObj' else ('op1', 'a') }}
{{py: cfunc_name = '__Pyx_PyFloat_%s%s%s' % ('' if ret_type.is_pyobject else 'Bool', op, order) }}
{{py:
c_op = {
    'Add': '+', 'Subtract': '-', 'TrueDivide': '/', 'Divide': '/', 'Remainder': '%',
    'Eq': '==', 'Ne': '!=',
    }[op]
}}
{{py:
def zerodiv_check(operand, _is_mod=op == 'Remainder', _needs_check=(order == 'CObj' and c_op in '%/')):
    return (((
        'if (unlikely(zerodivision_check && ((%s) == 0.0))) {'
        ' PyErr_SetString(PyExc_ZeroDivisionError, "float division%s by zero");'
        ' return NULL;'
        '}') % (operand, ' or modulo' if _is_mod else '')
    ) if _needs_check else '')
}}

static {{c_ret_type}} {{cfunc_name}}(PyObject *op1, PyObject *op2, double floatval, int inplace, int zerodivision_check) {
    const double {{'a' if order == 'CObj' else 'b'}} = floatval;
    double {{fval}}{{if op not in ('Eq', 'Ne')}}, result{{endif}};
    // Prevent "unused" warnings.
    (void)inplace; (void)zerodivision_check;

    {{if op in ('Eq', 'Ne')}}
    if (op1 == op2) {
        {{return_true if op == 'Eq' else return_false}};
    }
    {{endif}}

    if (likely(PyFloat_CheckExact({{pyval}}))) {
#if CYTHON_COMPILING_IN_LIMITED_API
        {{fval}} = __pyx_PyFloat_AsDouble({{pyval}});
#else
        {{fval}} = PyFloat_AS_DOUBLE({{pyval}});
#endif
        {{zerodiv_check(fval)}}
    } else

    #if PY_MAJOR_VERSION < 3
    if (likely(PyInt_CheckExact({{pyval}}))) {
        {{fval}} = (double) PyInt_AS_LONG({{pyval}});
        {{zerodiv_check(fval)}}
    } else
    #endif

    if (likely(PyLong_CheckExact({{pyval}}))) {
        #if CYTHON_USE_PYLONG_INTERNALS
        const digit* digits = ((PyLongObject*){{pyval}})->ob_digit;
        const Py_ssize_t size = Py_SIZE({{pyval}});
        switch (size) {
            case  0: {{fval}} = 0.0; {{zerodiv_check(fval)}} break;
            case -1: {{fval}} = -(double) digits[0]; break;
            case  1: {{fval}} = (double) digits[0]; break;
            {{for _size in (2, 3, 4)}}
            case -{{_size}}:
            case {{_size}}:
                if (8 * sizeof(unsigned long) > {{_size}} * PyLong_SHIFT && ((8 * sizeof(unsigned long) < 53) || ({{_size-1}} * PyLong_SHIFT < 53))) {
                    {{fval}} = (double) {{pylong_join(_size, 'digits')}};
                    // let CPython do its own float rounding from 2**53 on (max. consecutive integer in double float)
                    if ((8 * sizeof(unsigned long) < 53) || ({{_size}} * PyLong_SHIFT < 53) || ({{fval}} < (double) ((PY_LONG_LONG)1 << 53))) {
                        if (size == {{-_size}})
                            {{fval}} = -{{fval}};
                        break;
                    }
                }
                // Fall through if size doesn't fit safely into a double anymore.
                // It may not be obvious that this is a safe fall-through given the "fval < 2**53"
                // check above.  However, the number of digits that CPython uses for a given PyLong
                // value is minimal, and together with the "(size-1) * SHIFT < 53" check above,
                // this should make it safe.
                CYTHON_FALLTHROUGH;
            {{endfor}}
            default:
        #else
        {
        #endif
        {{if op in ('Eq', 'Ne')}}
            return {{'' if ret_type.is_pyobject else '__Pyx_PyObject_IsTrueAndDecref'}}(
                PyFloat_Type.tp_richcompare({{'op1, op2' if order == 'CObj' else 'op2, op1'}}, Py_{{op.upper()}}));
        {{else}}
            {{fval}} = PyLong_AsDouble({{pyval}});
            if (unlikely({{fval}} == -1.0 && PyErr_Occurred())) return NULL;
            {{if zerodiv_check(fval)}}
            #if !CYTHON_USE_PYLONG_INTERNALS
            {{zerodiv_check(fval)}}
            #endif
            {{endif}}
        {{endif}}
        }
    } else {
        {{if op in ('Eq', 'Ne')}}
        return {{'' if ret_type.is_pyobject else '__Pyx_PyObject_IsTrueAndDecref'}}(
            PyObject_RichCompare(op1, op2, Py_{{op.upper()}}));
        {{elif op == 'Divide'}}
        return (inplace ? __Pyx_PyNumber_InPlaceDivide(op1, op2) : __Pyx_PyNumber_Divide(op1, op2));
        {{else}}
        return (inplace ? PyNumber_InPlace{{op}} : PyNumber_{{op}})(op1, op2);
        {{endif}}
    }

    {{if op in ('Eq', 'Ne')}}
        if (a {{c_op}} b) {
            {{return_true}};
        } else {
            {{return_false}};
        }
    {{else}}
        // copied from floatobject.c in Py3.5:
        PyFPE_START_PROTECT("{{op.lower() if not op.endswith('Divide') else 'divide'}}", return NULL)
        {{if c_op == '%'}}
        result = fmod(a, b);
        if (result)
            result += ((result < 0) ^ (b < 0)) * b;
        else
            result = copysign(0.0, b);
        {{else}}
        result = a {{c_op}} b;
        {{endif}}
        PyFPE_END_PROTECT(result)
        return PyFloat_FromDouble(result);
    {{endif}}
}
#endif<|MERGE_RESOLUTION|>--- conflicted
+++ resolved
@@ -229,11 +229,7 @@
 static CYTHON_INLINE PyObject *__Pyx_PyDict_SetDefault(PyObject *d, PyObject *key, PyObject *default_value,
                                                        int is_safe_type) {
     PyObject* value;
-<<<<<<< HEAD
-    CYTHON_UNUSED_VAR(is_safe_type);
-=======
     CYTHON_MAYBE_UNUSED_VAR(is_safe_type);
->>>>>>> 0531b72c
 #if PY_VERSION_HEX >= 0x030400A0
     // we keep the method call at the end to avoid "unused" C compiler warnings
     if ((1)) {
@@ -1043,11 +1039,7 @@
 }}
 
 static CYTHON_INLINE {{c_ret_type}} __Pyx_PyInt_{{'' if ret_type.is_pyobject else 'Bool'}}{{op}}{{order}}(PyObject *op1, PyObject *op2, long intval, long inplace) {
-<<<<<<< HEAD
-    CYTHON_UNUSED_VAR(intval);
-=======
     CYTHON_MAYBE_UNUSED_VAR(intval);
->>>>>>> 0531b72c
     CYTHON_UNUSED_VAR(inplace);
     if (op1 == op2) {
         {{return_true if op == 'Eq' else return_false}};
@@ -1155,13 +1147,8 @@
 }}
 
 static {{c_ret_type}} {{cfunc_name}}(PyObject *op1, PyObject *op2, long intval, int inplace, int zerodivision_check) {
-<<<<<<< HEAD
-    CYTHON_UNUSED_VAR(intval);
-    CYTHON_UNUSED_VAR(inplace);
-=======
     CYTHON_MAYBE_UNUSED_VAR(intval);
     CYTHON_MAYBE_UNUSED_VAR(inplace);
->>>>>>> 0531b72c
     CYTHON_UNUSED_VAR(zerodivision_check);
 
     {{if op in ('Eq', 'Ne')}}
