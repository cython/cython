--- conflicted
+++ resolved
@@ -1475,39 +1475,18 @@
 #endif
 {
     PyObject *result;
-<<<<<<< HEAD
-// FIXME: clean up the macro guard order here: limited API first, then borrowed refs, then cpython
-#if !CYTHON_AVOID_BORROWED_REFS
-#if CYTHON_COMPILING_IN_CPYTHON && PY_VERSION_HEX < 0x030d0000
+#if CYTHON_COMPILING_IN_LIMITED_API
+    if (unlikely(!$module_cname)) {
+        return NULL;
+    }
+    result = PyObject_GetAttr($module_cname, name);
+    if (likely(result)) {
+        return result;
+    }
+#elif !CYTHON_AVOID_BORROWED_REFS && !CYTHON_AVOID_THREAD_UNSAFE_BORROWED_REFS
     // Identifier names are always interned and have a pre-calculated hash value.
     result = _PyDict_GetItem_KnownHash(CGLOBAL($moddict_cname), name, ((PyASCIIObject *) name)->hash);
     __PYX_UPDATE_DICT_CACHE(CGLOBAL($moddict_cname), result, *dict_cached_value, *dict_version)
-    if (likely(result)) {
-        return __Pyx_NewRef(result);
-    } else if (unlikely(PyErr_Occurred())) {
-        return NULL;
-    }
-#elif CYTHON_COMPILING_IN_LIMITED_API
-=======
-#if CYTHON_COMPILING_IN_LIMITED_API
->>>>>>> a821b9c9
-    if (unlikely(!$module_cname)) {
-        return NULL;
-    }
-    result = PyObject_GetAttr($module_cname, name);
-    if (likely(result)) {
-        return result;
-    }
-<<<<<<< HEAD
-#else
-    result = PyDict_GetItem(CGLOBAL($moddict_cname), name);
-    __PYX_UPDATE_DICT_CACHE(CGLOBAL($moddict_cname), result, *dict_cached_value, *dict_version)
-=======
-#elif !CYTHON_AVOID_BORROWED_REFS && !CYTHON_AVOID_THREAD_UNSAFE_BORROWED_REFS
-    // Identifier names are always interned and have a pre-calculated hash value.
-    result = _PyDict_GetItem_KnownHash($moddict_cname, name, ((PyASCIIObject *) name)->hash);
-    __PYX_UPDATE_DICT_CACHE($moddict_cname, result, *dict_cached_value, *dict_version)
->>>>>>> a821b9c9
     if (likely(result)) {
         return __Pyx_NewRef(result);
     } else if (unlikely(PyErr_Occurred())) {
