--- conflicted
+++ resolved
@@ -188,11 +188,7 @@
 //@requires: GetBuiltinName
 
 #if CYTHON_COMPILING_IN_LIMITED_API && __PYX_LIMITED_VERSION_HEX < 0x03080000
-<<<<<<< HEAD
 // In the Limited API for Py 3.7, PyIter_Check is defined but as a macro that uses
-=======
-// In limited API for Py 3.7, PyIter_Check is defined but as a macro that uses
->>>>>>> 7e8a172d
 // non-limited API features and thus is unusable. Therefore, just call builtin next.
 static PyObject *__Pyx_PyIter_Next2(PyObject *o, PyObject *defval) {
     PyObject *result;
