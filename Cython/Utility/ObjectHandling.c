--- conflicted
+++ resolved
@@ -2282,45 +2282,28 @@
     return result;
 }
 
-/////////////// PyVectorcallNargs.proto //////////////
-
-#if CYTHON_METH_FASTCALL && !CYTHON_BACKPORT_VECTORCALL
-#define __Pyx_PyVectorcall_NARGS(x) PyVectorcall_NARGS(x)
-#else
-#define __Pyx_PyVectorcall_NARGS(x) x
-#endif
-
 /////////////// PyObjectFastCall.proto ///////////////
-//@requires: PyObjectFastCallKwds
-
-<<<<<<< HEAD
-#define __Pyx_PyObject_FastCall(func, args, nargs) __Pyx_PyObject_FastCallKwds(func, args, nargs, NULL)
-=======
+
 #define __Pyx_PyObject_FastCall(func, args, nargs)  __Pyx_PyObject_FastCallDict(func, args, nargs, NULL)
-static CYTHON_INLINE PyObject* __Pyx_PyObject_FastCallDict(PyObject *func, PyObject **args, Py_ssize_t nargs, PyObject *kwargs); /*proto*/
->>>>>>> 203ec86c
-
-/////////////// PyObjectFastCallKwds.proto //////////////////////////////
-
-static CYTHON_INLINE PyObject* __Pyx_PyObject_FastCallKwds_Impl(PyObject *func, PyObject **args, Py_ssize_t nargs, PyObject* kwnames, int kwds_in_dict); /*proto*/
+
+// option for when kwds is a list of names
 #define __Pyx_PyObject_FastCallKwds(func, args, nargs, kwnames) __Pyx_PyObject_FastCallKwds_Impl(func, args, nargs, kwnames, 0)
 // a second best option for when we only have the keywords in dict form
-#define __Pyx_PyObject_FastCallKwdsDict(func, args, nargs, kwdict) __Pyx_PyObject_FastCallKwds_Impl(func, args, nargs, kwdict, 1)
-
-/////////////// PyObjectFastCallKwds //////////////////////////////
+#define __Pyx_PyObject_FastCallDict(func, args, nargs, kwdict) __Pyx_PyObject_FastCallKwds_Impl(func, args, nargs, kwdict, 1)
+
+// version that handles both ways of storing kwds
+static CYTHON_INLINE PyObject* __Pyx_PyObject_FastCallKwds_Impl(PyObject *func, PyObject **args, Py_ssize_t nargs, PyObject* kwnames, int kwds_in_dict); /*proto*/
+
+
+/////////////// PyObjectFastCall //////////////////////////////
 //@requires: FunctionArguments.c::fastcall
 //@requires: PyObjectCall
 //@requires: PyFunctionFastCall
-//@requires: PyVectorcallNargs
 //@requires: TupleAndListFromArray
 //@requires: PyObjectCallMethO
 //@substitute: naming
 
-<<<<<<< HEAD
-static CYTHON_INLINE PyObject* __Pyx_PyObject_FastCallKwds_fallback(PyObject *func, PyObject *const *args, Py_ssize_t nargs, PyObject* kwds, int kwds_in_dict) {
-=======
-static PyObject* __Pyx_PyObject_FastCall_fallback(PyObject *func, PyObject **args, Py_ssize_t nargs, PyObject *kwargs) {
->>>>>>> 203ec86c
+static PyObject* __Pyx_PyObject_FastCallKwds_fallback(PyObject *func, PyObject *const *args, Py_ssize_t nargs, PyObject* kwds, int kwds_in_dict) {
     PyObject *argstuple;
     PyObject *result = NULL;
     Py_ssize_t i;
@@ -2331,7 +2314,6 @@
         Py_INCREF(args[i]);
         PyTuple_SET_ITEM(argstuple, i, args[i]);
     }
-<<<<<<< HEAD
     if (!kwds_in_dict && kwds) {
         kwds = __Pyx_KwargsAsDict_FASTCALL(kwds, args+nargs);
         if (!kwds) goto bad;
@@ -2341,33 +2323,20 @@
         Py_DECREF(kwds);
     }
     bad:
-=======
-    result = __Pyx_PyObject_Call(func, argstuple, kwargs);
->>>>>>> 203ec86c
     Py_DECREF(argstuple);
     return result;
 }
 
-<<<<<<< HEAD
-static CYTHON_INLINE PyObject* __Pyx_PyObject_FastCallKwds_Impl(PyObject *func, PyObject **args, Py_ssize_t nargs, PyObject* kwds, int kwds_in_dict) {
+static CYTHON_INLINE PyObject* __Pyx_PyObject_FastCallKwds_Impl(PyObject *func, PyObject **args, Py_ssize_t _nargs, PyObject* kwds, int kwds_in_dict) {
     // nargs can have PY_VECTORCALL_ARGUMENTS_OFFSET flag, and this should be preserved
     //
-=======
-static CYTHON_INLINE PyObject* __Pyx_PyObject_FastCallDict(PyObject *func, PyObject **args, Py_ssize_t _nargs, PyObject *kwargs) {
->>>>>>> 203ec86c
     // Special fast paths for 0 and 1 arguments
     // NOTE: in many cases, this is called with a constant value for nargs
     // which is known at compile-time. So the branches below will typically
     // be optimized away.
-<<<<<<< HEAD
-    Py_ssize_t actual_nargs = __Pyx_PyVectorcall_NARGS(nargs);
-#if CYTHON_COMPILING_IN_CPYTHON
-    if ((actual_nargs == 0) && (kwds == NULL)) {
-=======
     Py_ssize_t nargs = __Pyx_PyVectorcall_NARGS(_nargs);
 #if CYTHON_COMPILING_IN_CPYTHON
-    if (nargs == 0 && kwargs == NULL) {
->>>>>>> 203ec86c
+    if (nargs == 0 && kwds == NULL) {
 #ifdef __Pyx_CyFunction_USED
         if (PyCFunction_Check(func) || __Pyx_CyFunction_Check(func))
 #else
@@ -2379,11 +2348,7 @@
             }
         }
     }
-<<<<<<< HEAD
-    else if ((actual_nargs == 1)  && (kwds == NULL)) {
-=======
-    else if (nargs == 1 && kwargs == NULL) {
->>>>>>> 203ec86c
+    else if (nargs == 1 && kwds == NULL) {
         if (PyCFunction_Check(func))
         {
             if (likely(PyCFunction_GET_FLAGS(func) & METH_O)) {
@@ -2394,80 +2359,52 @@
 #endif
 
     #if PY_VERSION_HEX < 0x030800B1
-<<<<<<< HEAD
-    #if CYTHON_FAST_PYCCALL && PY_VERSION_HEX >= 0x030700A1
-    if (PyCFunction_Check(func) && (!kwds_in_dict || kwds == NULL)) {
-        return _PyCFunction_FastCallKeywords(func, args, nargs, kwds);
-    }
-    if (Py_TYPE(func) == &PyMethodDescr_Type && (!kwds_in_dict || kwds == NULL)) {
-        return _PyMethodDescr_FastCallKeywords(func, args, nargs, kwds);
-    }
-    #elif CYTHON_FAST_PYCCALL
-    if (PyCFunction_Check(func) && (kwds_in_dict || kwds == NULL)) {
-        return _PyCFunction_FastCallDict(func, args, nargs, kwds);
-    }
-    #endif
-    #if CYTHON_FAST_PYCALL
-    if (PyFunction_Check(func) && (kwds_in_dict || kwds == NULL)) {
-        return __Pyx_PyFunction_FastCallDict(func, args, actual_nargs, kwds);
-=======
     #if CYTHON_FAST_PYCCALL
     if (PyCFunction_Check(func)) {
-        if (kwargs) {
-            return _PyCFunction_FastCallDict(func, args, nargs, kwargs);
+        if (kwds) {
+            if (kwds_in_dict) {
+                return _PyCFunction_FastCallDict(func, args, nargs, kwds);
+            } else {
+                return _PyCFunction_FastCallKeywords(func, args, nargs, kwds);
+            }
         } else {
             return _PyCFunction_FastCallKeywords(func, args, nargs, NULL);
         }
     }
     #if PY_VERSION_HEX >= 0x030700A1
-    if (!kwargs && __Pyx_IS_TYPE(func, &PyMethodDescr_Type)) {
+    if (!kwds && __Pyx_IS_TYPE(func, &PyMethodDescr_Type)) {
         return _PyMethodDescr_FastCallKeywords(func, args, nargs, NULL);
     }
     #endif
     #endif
     #if CYTHON_FAST_PYCALL
-    if (PyFunction_Check(func)) {
-        return __Pyx_PyFunction_FastCallDict(func, args, nargs, kwargs);
->>>>>>> 203ec86c
+    if (PyFunction_Check(func) && kwds_in_dict) {
+        return __Pyx_PyFunction_FastCallDict(func, args, nargs, kwds);
     }
     #endif
     #endif
 
-<<<<<<< HEAD
     if (!kwds_in_dict || kwds == NULL) {
         #if CYTHON_VECTORCALL
         vectorcallfunc f = _PyVectorcall_Function(func);
         if (f) {
-            return f(func, args, nargs, kwds);
+            return f(func, args, _nargs, kwds);
         }
         #elif __Pyx_CyFunction_USED && CYTHON_BACKPORT_VECTORCALL
         // exclude fused functions for now
-        if (Py_TYPE(func) == __pyx_CyFunctionType) {
+        if (__Pyx_IS_TYPE(func, __pyx_CyFunctionType)) {
             __pyx_vectorcallfunc f = __Pyx_CyFunction_func_vectorcall(func);
             if (f) return f(func, args, nargs, kwds);
         }
         #endif
     }
 
-    if (actual_nargs == 0 && kwds_in_dict) {
+    if (nargs == 0 && kwds_in_dict) {
         return __Pyx_PyObject_Call(func, $empty_tuple, kwds);
-=======
-    #if CYTHON_VECTORCALL
-    vectorcallfunc f = _PyVectorcall_Function(func);
-    if (f) {
-        return f(func, args, nargs, kwargs);
-    }
-    #elif __Pyx_CyFunction_USED && CYTHON_BACKPORT_VECTORCALL
-    // exclude fused functions for now
-    if (__Pyx_IS_TYPE(func, __pyx_CyFunctionType)) {
-        __pyx_vectorcallfunc f = __Pyx_CyFunction_func_vectorcall(func);
-        if (f) return f(func, args, nargs, kwargs);
->>>>>>> 203ec86c
-    }
-    return __Pyx_PyObject_FastCallKwds_fallback(func, args, actual_nargs, kwds, kwds_in_dict);
-}
-
-<<<<<<< HEAD
+    }
+    return __Pyx_PyObject_FastCallKwds_fallback(func, args, nargs, kwds, kwds_in_dict);
+}
+
 /////////////// PyObjectFastCall__Args_OptimizedStructs.proto ///////////////
 //@requires: FunctionArguments.c::FastcallTuple
 
@@ -2496,7 +2433,6 @@
 
 /////////////// PyObjectFastCall__Kwds_OptimizedStructs ///////////////
 //@requires:PyObjectCall
-//@requires:PyObjectFastCallKwds
 //@requires:PyObjectFastCall
 //@substitute: naming
 
@@ -2507,7 +2443,7 @@
         return __Pyx_PyObject_FastCallKwds(callable, (PyObject**)kwds->args, 0, kwds->object);
     } else {
         // kwds->object is just a dict
-        return __Pyx_PyObject_FastCallKwdsDict(callable, NULL, 0, kwds->object);
+        return __Pyx_PyObject_FastCallDict(callable, NULL, 0, kwds->object);
     }
 }
 
@@ -2520,7 +2456,6 @@
 /////////////// PyObjectFastCall__ArgsKwds_OptimizedStructs.proto ///////////////
 //@requires:PyObjectCall
 //@requires:FunctionArguments.c::FastcallDictConvert
-//@requires:PyObjectFastCallKwds
 //@requires:PyObjectFastCall
 
 static CYTHON_INLINE PyObject* __Pyx_PyObject_FastCallArgsKwds_structs(PyObject* callable, __Pyx_FastcallTuple_obj args, __Pyx_FastcallDict_obj* kwds) {
@@ -2530,7 +2465,7 @@
         return __Pyx_PyObject_FastCall(callable, (PyObject**)args.args, args.nargs);
     } else if (!kwds->args) {
         // kwds->object is a dict - may be some optimization available
-        return __Pyx_PyObject_FastCallKwdsDict(callable, (PyObject**)args.args, args.nargs, kwds->object);
+        return __Pyx_PyObject_FastCallDict(callable, (PyObject**)args.args, args.nargs, kwds->object);
     } else {
         // kwds->object is a tuple
         if (kwds->args != args.args + __Pyx_FastcallTuple_Len(args)) {
@@ -2538,7 +2473,7 @@
             // Might be better going straight to fallback, possibly?
             PyObject* kwds_as_dict = __Pyx_FastcallDict_ToDict_Explicit(kwds);
             if (!kwds_as_dict) return NULL;
-            PyObject* result = __Pyx_PyObject_FastCallKwdsDict(callable, (PyObject**)args.args, args.nargs, kwds_as_dict);
+            PyObject* result = __Pyx_PyObject_FastCallDict(callable, (PyObject**)args.args, args.nargs, kwds_as_dict);
             Py_DECREF(kwds_as_dict);
             return result;
         }
@@ -2557,12 +2492,6 @@
     Py_DECREF(tpl);
     return result;
     #endif
-=======
-    if (nargs == 0) {
-        return __Pyx_PyObject_Call(func, $empty_tuple, kwargs);
-    }
-    return __Pyx_PyObject_FastCall_fallback(func, args, nargs, kwargs);
->>>>>>> 203ec86c
 }
 
 /////////////// PyObjectFastCall_OptimizedStructs_Method.proto ///////////////
