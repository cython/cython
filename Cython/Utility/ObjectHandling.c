/*
 * General object operations and protocol implementations,
 * including their specialisations for certain builtins.
 *
 * Optional optimisations for builtins are in Optimize.c.
 *
 * Required replacements of builtins are in Builtins.c.
 */

/////////////// RaiseNoneIterError.proto ///////////////

static CYTHON_INLINE void __Pyx_RaiseNoneNotIterableError(void);

/////////////// RaiseNoneIterError ///////////////

static CYTHON_INLINE void __Pyx_RaiseNoneNotIterableError(void) {
    PyErr_SetString(PyExc_TypeError, "'NoneType' object is not iterable");
}

/////////////// RaiseTooManyValuesToUnpack.proto ///////////////

static CYTHON_INLINE void __Pyx_RaiseTooManyValuesError(Py_ssize_t expected);

/////////////// RaiseTooManyValuesToUnpack ///////////////

static CYTHON_INLINE void __Pyx_RaiseTooManyValuesError(Py_ssize_t expected) {
    PyErr_Format(PyExc_ValueError,
                 "too many values to unpack (expected %" CYTHON_FORMAT_SSIZE_T "d)", expected);
}

/////////////// RaiseNeedMoreValuesToUnpack.proto ///////////////

static CYTHON_INLINE void __Pyx_RaiseNeedMoreValuesError(Py_ssize_t index);

/////////////// RaiseNeedMoreValuesToUnpack ///////////////

static CYTHON_INLINE void __Pyx_RaiseNeedMoreValuesError(Py_ssize_t index) {
    PyErr_Format(PyExc_ValueError,
                 "need more than %" CYTHON_FORMAT_SSIZE_T "d value%.1s to unpack",
                 index, (index == 1) ? "" : "s");
}

/////////////// UnpackTupleError.proto ///////////////

static void __Pyx_UnpackTupleError(PyObject *, Py_ssize_t index); /*proto*/

/////////////// UnpackTupleError ///////////////
//@requires: RaiseNoneIterError
//@requires: RaiseNeedMoreValuesToUnpack
//@requires: RaiseTooManyValuesToUnpack

static void __Pyx_UnpackTupleError(PyObject *t, Py_ssize_t index) {
    if (t == Py_None) {
      __Pyx_RaiseNoneNotIterableError();
    } else if (PyTuple_GET_SIZE(t) < index) {
      __Pyx_RaiseNeedMoreValuesError(PyTuple_GET_SIZE(t));
    } else {
      __Pyx_RaiseTooManyValuesError(index);
    }
}

/////////////// UnpackItemEndCheck.proto ///////////////

static int __Pyx_IternextUnpackEndCheck(PyObject *retval, Py_ssize_t expected); /*proto*/

/////////////// UnpackItemEndCheck ///////////////
//@requires: RaiseTooManyValuesToUnpack
//@requires: IterFinish

static int __Pyx_IternextUnpackEndCheck(PyObject *retval, Py_ssize_t expected) {
    if (unlikely(retval)) {
        Py_DECREF(retval);
        __Pyx_RaiseTooManyValuesError(expected);
        return -1;
    }

    return __Pyx_IterFinish();
}

/////////////// UnpackTuple2.proto ///////////////

#define __Pyx_unpack_tuple2(tuple, value1, value2, is_tuple, has_known_size, decref_tuple) \
    (likely(is_tuple || PyTuple_Check(tuple)) ? \
        (likely(has_known_size || PyTuple_GET_SIZE(tuple) == 2) ? \
            __Pyx_unpack_tuple2_exact(tuple, value1, value2, decref_tuple) : \
            (__Pyx_UnpackTupleError(tuple, 2), -1)) : \
        __Pyx_unpack_tuple2_generic(tuple, value1, value2, has_known_size, decref_tuple))

static CYTHON_INLINE int __Pyx_unpack_tuple2_exact(
    PyObject* tuple, PyObject** value1, PyObject** value2, int decref_tuple);
static int __Pyx_unpack_tuple2_generic(
    PyObject* tuple, PyObject** value1, PyObject** value2, int has_known_size, int decref_tuple);

/////////////// UnpackTuple2 ///////////////
//@requires: UnpackItemEndCheck
//@requires: UnpackTupleError
//@requires: RaiseNeedMoreValuesToUnpack

static CYTHON_INLINE int __Pyx_unpack_tuple2_exact(
        PyObject* tuple, PyObject** pvalue1, PyObject** pvalue2, int decref_tuple) {
    PyObject *value1 = NULL, *value2 = NULL;
#if CYTHON_COMPILING_IN_PYPY
    value1 = PySequence_ITEM(tuple, 0);  if (unlikely(!value1)) goto bad;
    value2 = PySequence_ITEM(tuple, 1);  if (unlikely(!value2)) goto bad;
#else
    value1 = PyTuple_GET_ITEM(tuple, 0);  Py_INCREF(value1);
    value2 = PyTuple_GET_ITEM(tuple, 1);  Py_INCREF(value2);
#endif
    if (decref_tuple) {
        Py_DECREF(tuple);
    }

    *pvalue1 = value1;
    *pvalue2 = value2;
    return 0;
#if CYTHON_COMPILING_IN_PYPY
bad:
    Py_XDECREF(value1);
    Py_XDECREF(value2);
    if (decref_tuple) { Py_XDECREF(tuple); }
    return -1;
#endif
}

static int __Pyx_unpack_tuple2_generic(PyObject* tuple, PyObject** pvalue1, PyObject** pvalue2,
                                       int has_known_size, int decref_tuple) {
    Py_ssize_t index;
    PyObject *value1 = NULL, *value2 = NULL, *iter = NULL;
    iternextfunc iternext;

    iter = PyObject_GetIter(tuple);
    if (unlikely(!iter)) goto bad;
    if (decref_tuple) { Py_DECREF(tuple); tuple = NULL; }

    iternext = __Pyx_PyObject_GetIterNextFunc(iter);
    value1 = iternext(iter); if (unlikely(!value1)) { index = 0; goto unpacking_failed; }
    value2 = iternext(iter); if (unlikely(!value2)) { index = 1; goto unpacking_failed; }
    if (!has_known_size && unlikely(__Pyx_IternextUnpackEndCheck(iternext(iter), 2))) goto bad;

    Py_DECREF(iter);
    *pvalue1 = value1;
    *pvalue2 = value2;
    return 0;

unpacking_failed:
    if (!has_known_size && __Pyx_IterFinish() == 0)
        __Pyx_RaiseNeedMoreValuesError(index);
bad:
    Py_XDECREF(iter);
    Py_XDECREF(value1);
    Py_XDECREF(value2);
    if (decref_tuple) { Py_XDECREF(tuple); }
    return -1;
}


/////////////// IterNext.proto ///////////////

#define __Pyx_PyIter_Next(obj) __Pyx_PyIter_Next2(obj, NULL)
static CYTHON_INLINE PyObject *__Pyx_PyIter_Next2(PyObject *, PyObject *); /*proto*/

/////////////// IterNext ///////////////
//@requires: Exceptions.c::PyThreadStateGet
//@requires: Exceptions.c::PyErrFetchRestore

static PyObject *__Pyx_PyIter_Next2Default(PyObject* defval) {
    PyObject* exc_type;
    __Pyx_PyThreadState_declare
    __Pyx_PyThreadState_assign
    exc_type = __Pyx_PyErr_CurrentExceptionType();
    if (unlikely(exc_type)) {
        if (!defval || unlikely(!__Pyx_PyErr_GivenExceptionMatches(exc_type, PyExc_StopIteration)))
            return NULL;
        __Pyx_PyErr_Clear();
        Py_INCREF(defval);
        return defval;
    }
    if (defval) {
        Py_INCREF(defval);
        return defval;
    }
    __Pyx_PyErr_SetNone(PyExc_StopIteration);
    return NULL;
}

static void __Pyx_PyIter_Next_ErrorNoIterator(PyObject *iterator) {
    __Pyx_TypeName iterator_type_name = __Pyx_PyType_GetName(Py_TYPE(iterator));
    PyErr_Format(PyExc_TypeError,
        __Pyx_FMT_TYPENAME " object is not an iterator", iterator_type_name);
    __Pyx_DECREF_TypeName(iterator_type_name);
}

// originally copied from Py3's builtin_next()
static CYTHON_INLINE PyObject *__Pyx_PyIter_Next2(PyObject* iterator, PyObject* defval) {
    PyObject* next;
    // We always do a quick slot check because calling PyIter_Check() is so wasteful.
    iternextfunc iternext = Py_TYPE(iterator)->tp_iternext;
    if (likely(iternext)) {
#if CYTHON_USE_TYPE_SLOTS || CYTHON_COMPILING_IN_PYPY
        next = iternext(iterator);
        if (likely(next))
            return next;
#if CYTHON_COMPILING_IN_CPYTHON && PY_VERSION_HEX < 0x030d0000
        if (unlikely(iternext == &_PyObject_NextNotImplemented))
            return NULL;
#endif
#else
        // Since the slot was set, assume that PyIter_Next() will likely succeed, and properly fail otherwise.
        // Note: PyIter_Next() crashes in CPython if "tp_iternext" is NULL.
        next = PyIter_Next(iterator);
        if (likely(next))
            return next;
#endif
    } else if (CYTHON_USE_TYPE_SLOTS || unlikely(!PyIter_Check(iterator))) {
        // If CYTHON_USE_TYPE_SLOTS, then the slot was not set and we don't have an iterable.
        // Otherwise, don't trust "tp_iternext" and rely on PyIter_Check().
        __Pyx_PyIter_Next_ErrorNoIterator(iterator);
        return NULL;
    }
#if !CYTHON_USE_TYPE_SLOTS
    else {
        // We have an iterator with an empty "tp_iternext", but didn't call next() on it yet.
        next = PyIter_Next(iterator);
        if (likely(next))
            return next;
    }
#endif
    return __Pyx_PyIter_Next2Default(defval);
}

/////////////// IterFinish.proto ///////////////

static CYTHON_INLINE int __Pyx_IterFinish(void); /*proto*/

/////////////// IterFinish ///////////////
//@requires: Exceptions.c::PyThreadStateGet
//@requires: Exceptions.c::PyErrFetchRestore

// When PyIter_Next(iter) has returned NULL in order to signal termination,
// this function does the right cleanup and returns 0 on success.  If it
// detects an error that occurred in the iterator, it returns -1.

static CYTHON_INLINE int __Pyx_IterFinish(void) {
    __Pyx_PyThreadState_declare
    __Pyx_PyThreadState_assign
    PyObject* exc_type = __Pyx_PyErr_CurrentExceptionType();
    if (unlikely(exc_type)) {
        if (unlikely(!__Pyx_PyErr_GivenExceptionMatches(exc_type, PyExc_StopIteration)))
            return -1;
        __Pyx_PyErr_Clear();
        return 0;
    }
    return 0;
}


/////////////// ObjectGetItem.proto ///////////////

#if CYTHON_USE_TYPE_SLOTS
static CYTHON_INLINE PyObject *__Pyx_PyObject_GetItem(PyObject *obj, PyObject *key);/*proto*/
#else
#define __Pyx_PyObject_GetItem(obj, key)  PyObject_GetItem(obj, key)
#endif

/////////////// ObjectGetItem ///////////////
// //@requires: GetItemInt - added in IndexNode as it uses templating.
//@requires: PyObjectGetAttrStrNoError
//@requires: PyObjectCallOneArg

#if CYTHON_USE_TYPE_SLOTS
static PyObject *__Pyx_PyObject_GetIndex(PyObject *obj, PyObject *index) {
    // Get element from sequence object `obj` at index `index`.
    PyObject *runerr = NULL;
    Py_ssize_t key_value;
    key_value = __Pyx_PyIndex_AsSsize_t(index);
    if (likely(key_value != -1 || !(runerr = PyErr_Occurred()))) {
        return __Pyx_GetItemInt_Fast(obj, key_value, 0, 1, 1);
    }

    // Error handling code -- only manage OverflowError differently.
    if (PyErr_GivenExceptionMatches(runerr, PyExc_OverflowError)) {
        __Pyx_TypeName index_type_name = __Pyx_PyType_GetName(Py_TYPE(index));
        PyErr_Clear();
        PyErr_Format(PyExc_IndexError,
            "cannot fit '" __Pyx_FMT_TYPENAME "' into an index-sized integer", index_type_name);
        __Pyx_DECREF_TypeName(index_type_name);
    }
    return NULL;
}

static PyObject *__Pyx_PyObject_GetItem_Slow(PyObject *obj, PyObject *key) {
    __Pyx_TypeName obj_type_name;
    // Handles less common slow-path checks for GetItem
    if (likely(PyType_Check(obj))) {
        PyObject *meth = __Pyx_PyObject_GetAttrStrNoError(obj, PYIDENT("__class_getitem__"));
        if (!meth) {
            PyErr_Clear();
        } else {
            PyObject *result = __Pyx_PyObject_CallOneArg(meth, key);
            Py_DECREF(meth);
            return result;
        }
    }

    obj_type_name = __Pyx_PyType_GetName(Py_TYPE(obj));
    PyErr_Format(PyExc_TypeError,
        "'" __Pyx_FMT_TYPENAME "' object is not subscriptable", obj_type_name);
    __Pyx_DECREF_TypeName(obj_type_name);
    return NULL;
}

static PyObject *__Pyx_PyObject_GetItem(PyObject *obj, PyObject *key) {
    PyTypeObject *tp = Py_TYPE(obj);
    PyMappingMethods *mm = tp->tp_as_mapping;
    PySequenceMethods *sm = tp->tp_as_sequence;

    if (likely(mm && mm->mp_subscript)) {
        return mm->mp_subscript(obj, key);
    }
    if (likely(sm && sm->sq_item)) {
        return __Pyx_PyObject_GetIndex(obj, key);
    }
    return __Pyx_PyObject_GetItem_Slow(obj, key);
}
#endif


/////////////// DictGetItem.proto ///////////////

#if PY_MAJOR_VERSION >= 3 && !CYTHON_COMPILING_IN_PYPY
static PyObject *__Pyx_PyDict_GetItem(PyObject *d, PyObject* key);/*proto*/

#define __Pyx_PyObject_Dict_GetItem(obj, name) \
    (likely(PyDict_CheckExact(obj)) ? \
     __Pyx_PyDict_GetItem(obj, name) : PyObject_GetItem(obj, name))

#else
#define __Pyx_PyDict_GetItem(d, key) PyObject_GetItem(d, key)
#define __Pyx_PyObject_Dict_GetItem(obj, name)  PyObject_GetItem(obj, name)
#endif

/////////////// DictGetItem ///////////////

#if PY_MAJOR_VERSION >= 3 && !CYTHON_COMPILING_IN_PYPY
static PyObject *__Pyx_PyDict_GetItem(PyObject *d, PyObject* key) {
    PyObject *value;
    value = PyDict_GetItemWithError(d, key);
    if (unlikely(!value)) {
        if (!PyErr_Occurred()) {
            if (unlikely(PyTuple_Check(key))) {
                // CPython interprets tuples as separate arguments => must wrap them in another tuple.
                PyObject* args = PyTuple_Pack(1, key);
                if (likely(args)) {
                    PyErr_SetObject(PyExc_KeyError, args);
                    Py_DECREF(args);
                }
            } else {
                // Avoid tuple packing if possible.
                PyErr_SetObject(PyExc_KeyError, key);
            }
        }
        return NULL;
    }
    Py_INCREF(value);
    return value;
}
#endif

/////////////// GetItemInt.proto ///////////////
//@substitute: tempita

#define __Pyx_GetItemInt(o, i, type, is_signed, to_py_func, is_list, wraparound, boundscheck) \
    (__Pyx_fits_Py_ssize_t(i, type, is_signed) ? \
    __Pyx_GetItemInt_Fast(o, (Py_ssize_t)i, is_list, wraparound, boundscheck) : \
    (is_list ? (PyErr_SetString(PyExc_IndexError, "list index out of range"), (PyObject*)NULL) : \
               __Pyx_GetItemInt_Generic(o, to_py_func(i))))

{{for type in ['List', 'Tuple']}}
#define __Pyx_GetItemInt_{{type}}(o, i, type, is_signed, to_py_func, is_list, wraparound, boundscheck) \
    (__Pyx_fits_Py_ssize_t(i, type, is_signed) ? \
    __Pyx_GetItemInt_{{type}}_Fast(o, (Py_ssize_t)i, wraparound, boundscheck) : \
    (PyErr_SetString(PyExc_IndexError, "{{ type.lower() }} index out of range"), (PyObject*)NULL))

static CYTHON_INLINE PyObject *__Pyx_GetItemInt_{{type}}_Fast(PyObject *o, Py_ssize_t i,
                                                              int wraparound, int boundscheck);
{{endfor}}

static PyObject *__Pyx_GetItemInt_Generic(PyObject *o, PyObject* j);
static CYTHON_INLINE PyObject *__Pyx_GetItemInt_Fast(PyObject *o, Py_ssize_t i,
                                                     int is_list, int wraparound, int boundscheck);

/////////////// GetItemInt ///////////////
//@substitute: tempita

static PyObject *__Pyx_GetItemInt_Generic(PyObject *o, PyObject* j) {
    PyObject *r;
    if (unlikely(!j)) return NULL;
    r = PyObject_GetItem(o, j);
    Py_DECREF(j);
    return r;
}

{{for type in ['List', 'Tuple']}}
static CYTHON_INLINE PyObject *__Pyx_GetItemInt_{{type}}_Fast(PyObject *o, Py_ssize_t i,
                                                              CYTHON_NCP_UNUSED int wraparound,
                                                              CYTHON_NCP_UNUSED int boundscheck) {
#if CYTHON_ASSUME_SAFE_MACROS && !CYTHON_AVOID_BORROWED_REFS
    Py_ssize_t wrapped_i = i;
    if (wraparound & unlikely(i < 0)) {
        wrapped_i += Py{{type}}_GET_SIZE(o);
    }
    if ((!boundscheck) || likely(__Pyx_is_valid_index(wrapped_i, Py{{type}}_GET_SIZE(o)))) {
        PyObject *r = Py{{type}}_GET_ITEM(o, wrapped_i);
        Py_INCREF(r);
        return r;
    }
    return __Pyx_GetItemInt_Generic(o, PyInt_FromSsize_t(i));
#else
    return PySequence_GetItem(o, i);
#endif
}
{{endfor}}

static CYTHON_INLINE PyObject *__Pyx_GetItemInt_Fast(PyObject *o, Py_ssize_t i, int is_list,
                                                     CYTHON_NCP_UNUSED int wraparound,
                                                     CYTHON_NCP_UNUSED int boundscheck) {
#if CYTHON_ASSUME_SAFE_MACROS && !CYTHON_AVOID_BORROWED_REFS && CYTHON_USE_TYPE_SLOTS
    if (is_list || PyList_CheckExact(o)) {
        Py_ssize_t n = ((!wraparound) | likely(i >= 0)) ? i : i + PyList_GET_SIZE(o);
        if ((!boundscheck) || (likely(__Pyx_is_valid_index(n, PyList_GET_SIZE(o))))) {
            PyObject *r = PyList_GET_ITEM(o, n);
            Py_INCREF(r);
            return r;
        }
    }
    else if (PyTuple_CheckExact(o)) {
        Py_ssize_t n = ((!wraparound) | likely(i >= 0)) ? i : i + PyTuple_GET_SIZE(o);
        if ((!boundscheck) || likely(__Pyx_is_valid_index(n, PyTuple_GET_SIZE(o)))) {
            PyObject *r = PyTuple_GET_ITEM(o, n);
            Py_INCREF(r);
            return r;
        }
    } else {
        // inlined PySequence_GetItem() + special cased length overflow
        PyMappingMethods *mm = Py_TYPE(o)->tp_as_mapping;
        PySequenceMethods *sm = Py_TYPE(o)->tp_as_sequence;
        if (mm && mm->mp_subscript) {
            PyObject *r, *key = PyInt_FromSsize_t(i);
            if (unlikely(!key)) return NULL;
            r = mm->mp_subscript(o, key);
            Py_DECREF(key);
            return r;
        }
        if (likely(sm && sm->sq_item)) {
            if (wraparound && unlikely(i < 0) && likely(sm->sq_length)) {
                Py_ssize_t l = sm->sq_length(o);
                if (likely(l >= 0)) {
                    i += l;
                } else {
                    // if length > max(Py_ssize_t), maybe the object can wrap around itself?
                    if (!PyErr_ExceptionMatches(PyExc_OverflowError))
                        return NULL;
                    PyErr_Clear();
                }
            }
            return sm->sq_item(o, i);
        }
    }
#else
    if (is_list || PySequence_Check(o)) {
        return PySequence_GetItem(o, i);
    }
#endif
    return __Pyx_GetItemInt_Generic(o, PyInt_FromSsize_t(i));
}

/////////////// SetItemInt.proto ///////////////

#define __Pyx_SetItemInt(o, i, v, type, is_signed, to_py_func, is_list, wraparound, boundscheck) \
    (__Pyx_fits_Py_ssize_t(i, type, is_signed) ? \
    __Pyx_SetItemInt_Fast(o, (Py_ssize_t)i, v, is_list, wraparound, boundscheck) : \
    (is_list ? (PyErr_SetString(PyExc_IndexError, "list assignment index out of range"), -1) : \
               __Pyx_SetItemInt_Generic(o, to_py_func(i), v)))

static int __Pyx_SetItemInt_Generic(PyObject *o, PyObject *j, PyObject *v);
static CYTHON_INLINE int __Pyx_SetItemInt_Fast(PyObject *o, Py_ssize_t i, PyObject *v,
                                               int is_list, int wraparound, int boundscheck);

/////////////// SetItemInt ///////////////

static int __Pyx_SetItemInt_Generic(PyObject *o, PyObject *j, PyObject *v) {
    int r;
    if (unlikely(!j)) return -1;
    r = PyObject_SetItem(o, j, v);
    Py_DECREF(j);
    return r;
}

static CYTHON_INLINE int __Pyx_SetItemInt_Fast(PyObject *o, Py_ssize_t i, PyObject *v, int is_list,
                                               CYTHON_NCP_UNUSED int wraparound, CYTHON_NCP_UNUSED int boundscheck) {
#if CYTHON_ASSUME_SAFE_MACROS && !CYTHON_AVOID_BORROWED_REFS && CYTHON_USE_TYPE_SLOTS
    if (is_list || PyList_CheckExact(o)) {
        Py_ssize_t n = (!wraparound) ? i : ((likely(i >= 0)) ? i : i + PyList_GET_SIZE(o));
        if ((!boundscheck) || likely(__Pyx_is_valid_index(n, PyList_GET_SIZE(o)))) {
            PyObject* old = PyList_GET_ITEM(o, n);
            Py_INCREF(v);
            PyList_SET_ITEM(o, n, v);
            Py_DECREF(old);
            return 1;
        }
    } else {
        // inlined PySequence_SetItem() + special cased length overflow
        PyMappingMethods *mm = Py_TYPE(o)->tp_as_mapping;
        PySequenceMethods *sm = Py_TYPE(o)->tp_as_sequence;
        if (mm && mm->mp_ass_subscript) {
            int r;
            PyObject *key = PyInt_FromSsize_t(i);
            if (unlikely(!key)) return -1;
            r = mm->mp_ass_subscript(o, key, v);
            Py_DECREF(key);
            return r;
        }
        if (likely(sm && sm->sq_ass_item)) {
            if (wraparound && unlikely(i < 0) && likely(sm->sq_length)) {
                Py_ssize_t l = sm->sq_length(o);
                if (likely(l >= 0)) {
                    i += l;
                } else {
                    // if length > max(Py_ssize_t), maybe the object can wrap around itself?
                    if (!PyErr_ExceptionMatches(PyExc_OverflowError))
                        return -1;
                    PyErr_Clear();
                }
            }
            return sm->sq_ass_item(o, i, v);
        }
    }
#else
#if CYTHON_COMPILING_IN_PYPY
    if (is_list || (PySequence_Check(o) && !PyDict_Check(o)))
#else
    if (is_list || PySequence_Check(o))
#endif
    {
        return PySequence_SetItem(o, i, v);
    }
#endif
    return __Pyx_SetItemInt_Generic(o, PyInt_FromSsize_t(i), v);
}


/////////////// DelItemInt.proto ///////////////

#define __Pyx_DelItemInt(o, i, type, is_signed, to_py_func, is_list, wraparound, boundscheck) \
    (__Pyx_fits_Py_ssize_t(i, type, is_signed) ? \
    __Pyx_DelItemInt_Fast(o, (Py_ssize_t)i, is_list, wraparound) : \
    (is_list ? (PyErr_SetString(PyExc_IndexError, "list assignment index out of range"), -1) : \
               __Pyx_DelItem_Generic(o, to_py_func(i))))

static int __Pyx_DelItem_Generic(PyObject *o, PyObject *j);
static CYTHON_INLINE int __Pyx_DelItemInt_Fast(PyObject *o, Py_ssize_t i,
                                               int is_list, int wraparound);

/////////////// DelItemInt ///////////////

static int __Pyx_DelItem_Generic(PyObject *o, PyObject *j) {
    int r;
    if (unlikely(!j)) return -1;
    r = PyObject_DelItem(o, j);
    Py_DECREF(j);
    return r;
}

static CYTHON_INLINE int __Pyx_DelItemInt_Fast(PyObject *o, Py_ssize_t i,
                                               int is_list, CYTHON_NCP_UNUSED int wraparound) {
#if !CYTHON_USE_TYPE_SLOTS
    if (is_list || PySequence_Check(o)) {
        return PySequence_DelItem(o, i);
    }
#else
    // inlined PySequence_DelItem() + special cased length overflow
    PyMappingMethods *mm = Py_TYPE(o)->tp_as_mapping;
    PySequenceMethods *sm = Py_TYPE(o)->tp_as_sequence;
    if ((!is_list) && mm && mm->mp_ass_subscript) {
        PyObject *key = PyInt_FromSsize_t(i);
        return likely(key) ? mm->mp_ass_subscript(o, key, (PyObject *)NULL) : -1;
    }
    if (likely(sm && sm->sq_ass_item)) {
        if (wraparound && unlikely(i < 0) && likely(sm->sq_length)) {
            Py_ssize_t l = sm->sq_length(o);
            if (likely(l >= 0)) {
                i += l;
            } else {
                // if length > max(Py_ssize_t), maybe the object can wrap around itself?
                if (!PyErr_ExceptionMatches(PyExc_OverflowError))
                    return -1;
                PyErr_Clear();
            }
        }
        return sm->sq_ass_item(o, i, (PyObject *)NULL);
    }
#endif
    return __Pyx_DelItem_Generic(o, PyInt_FromSsize_t(i));
}


/////////////// SliceObject.proto ///////////////

// we pass pointer addresses to show the C compiler what is NULL and what isn't
{{if access == 'Get'}}
static CYTHON_INLINE PyObject* __Pyx_PyObject_GetSlice(
        PyObject* obj, Py_ssize_t cstart, Py_ssize_t cstop,
        PyObject** py_start, PyObject** py_stop, PyObject** py_slice,
        int has_cstart, int has_cstop, int wraparound);
{{else}}
#define __Pyx_PyObject_DelSlice(obj, cstart, cstop, py_start, py_stop, py_slice, has_cstart, has_cstop, wraparound) \
    __Pyx_PyObject_SetSlice(obj, (PyObject*)NULL, cstart, cstop, py_start, py_stop, py_slice, has_cstart, has_cstop, wraparound)

// we pass pointer addresses to show the C compiler what is NULL and what isn't
static CYTHON_INLINE int __Pyx_PyObject_SetSlice(
        PyObject* obj, PyObject* value, Py_ssize_t cstart, Py_ssize_t cstop,
        PyObject** py_start, PyObject** py_stop, PyObject** py_slice,
        int has_cstart, int has_cstop, int wraparound);
{{endif}}

/////////////// SliceObject ///////////////

{{if access == 'Get'}}
static CYTHON_INLINE PyObject* __Pyx_PyObject_GetSlice(PyObject* obj,
{{else}}
static CYTHON_INLINE int __Pyx_PyObject_SetSlice(PyObject* obj, PyObject* value,
{{endif}}
        Py_ssize_t cstart, Py_ssize_t cstop,
        PyObject** _py_start, PyObject** _py_stop, PyObject** _py_slice,
        int has_cstart, int has_cstop, int wraparound) {
    __Pyx_TypeName obj_type_name;
#if CYTHON_USE_TYPE_SLOTS
    PyMappingMethods* mp;
#if PY_MAJOR_VERSION < 3
    PySequenceMethods* ms = Py_TYPE(obj)->tp_as_sequence;
    if (likely(ms && ms->sq_{{if access == 'Set'}}ass_{{endif}}slice)) {
        if (!has_cstart) {
            if (_py_start && (*_py_start != Py_None)) {
                cstart = __Pyx_PyIndex_AsSsize_t(*_py_start);
                if ((cstart == (Py_ssize_t)-1) && PyErr_Occurred()) goto bad;
            } else
                cstart = 0;
        }
        if (!has_cstop) {
            if (_py_stop && (*_py_stop != Py_None)) {
                cstop = __Pyx_PyIndex_AsSsize_t(*_py_stop);
                if ((cstop == (Py_ssize_t)-1) && PyErr_Occurred()) goto bad;
            } else
                cstop = PY_SSIZE_T_MAX;
        }
        if (wraparound && unlikely((cstart < 0) | (cstop < 0)) && likely(ms->sq_length)) {
            Py_ssize_t l = ms->sq_length(obj);
            if (likely(l >= 0)) {
                if (cstop < 0) {
                    cstop += l;
                    if (cstop < 0) cstop = 0;
                }
                if (cstart < 0) {
                    cstart += l;
                    if (cstart < 0) cstart = 0;
                }
            } else {
                // if length > max(Py_ssize_t), maybe the object can wrap around itself?
                if (!PyErr_ExceptionMatches(PyExc_OverflowError))
                    goto bad;
                PyErr_Clear();
            }
        }
{{if access == 'Get'}}
        return ms->sq_slice(obj, cstart, cstop);
{{else}}
        return ms->sq_ass_slice(obj, cstart, cstop, value);
{{endif}}
    }
#else
    CYTHON_UNUSED_VAR(wraparound);
#endif

    mp = Py_TYPE(obj)->tp_as_mapping;
{{if access == 'Get'}}
    if (likely(mp && mp->mp_subscript))
{{else}}
    if (likely(mp && mp->mp_ass_subscript))
{{endif}}
#else
    CYTHON_UNUSED_VAR(wraparound);
#endif
    {
        {{if access == 'Get'}}PyObject*{{else}}int{{endif}} result;
        PyObject *py_slice, *py_start, *py_stop;
        if (_py_slice) {
            py_slice = *_py_slice;
        } else {
            PyObject* owned_start = NULL;
            PyObject* owned_stop = NULL;
            if (_py_start) {
                py_start = *_py_start;
            } else {
                if (has_cstart) {
                    owned_start = py_start = PyInt_FromSsize_t(cstart);
                    if (unlikely(!py_start)) goto bad;
                } else
                    py_start = Py_None;
            }
            if (_py_stop) {
                py_stop = *_py_stop;
            } else {
                if (has_cstop) {
                    owned_stop = py_stop = PyInt_FromSsize_t(cstop);
                    if (unlikely(!py_stop)) {
                        Py_XDECREF(owned_start);
                        goto bad;
                    }
                } else
                    py_stop = Py_None;
            }
            py_slice = PySlice_New(py_start, py_stop, Py_None);
            Py_XDECREF(owned_start);
            Py_XDECREF(owned_stop);
            if (unlikely(!py_slice)) goto bad;
        }
#if CYTHON_USE_TYPE_SLOTS
{{if access == 'Get'}}
        result = mp->mp_subscript(obj, py_slice);
#else
        result = PyObject_GetItem(obj, py_slice);
{{else}}
        result = mp->mp_ass_subscript(obj, py_slice, value);
#else
        result = value ? PyObject_SetItem(obj, py_slice, value) : PyObject_DelItem(obj, py_slice);
{{endif}}
#endif
        if (!_py_slice) {
            Py_DECREF(py_slice);
        }
        return result;
    }
    obj_type_name = __Pyx_PyType_GetName(Py_TYPE(obj));
    PyErr_Format(PyExc_TypeError,
{{if access == 'Get'}}
        "'" __Pyx_FMT_TYPENAME "' object is unsliceable", obj_type_name);
{{else}}
        "'" __Pyx_FMT_TYPENAME "' object does not support slice %.10s",
        obj_type_name, value ? "assignment" : "deletion");
{{endif}}
    __Pyx_DECREF_TypeName(obj_type_name);

bad:
    return {{if access == 'Get'}}NULL{{else}}-1{{endif}};
}


/////////////// TupleAndListFromArray.proto ///////////////

#if CYTHON_COMPILING_IN_CPYTHON
static CYTHON_INLINE PyObject* __Pyx_PyList_FromArray(PyObject *const *src, Py_ssize_t n);
static CYTHON_INLINE PyObject* __Pyx_PyTuple_FromArray(PyObject *const *src, Py_ssize_t n);
#endif

/////////////// TupleAndListFromArray ///////////////
//@substitute: naming

#if CYTHON_COMPILING_IN_CPYTHON
static CYTHON_INLINE void __Pyx_copy_object_array(PyObject *const *CYTHON_RESTRICT src, PyObject** CYTHON_RESTRICT dest, Py_ssize_t length) {
    PyObject *v;
    Py_ssize_t i;
    for (i = 0; i < length; i++) {
        v = dest[i] = src[i];
        Py_INCREF(v);
    }
}

static CYTHON_INLINE PyObject *
__Pyx_PyTuple_FromArray(PyObject *const *src, Py_ssize_t n)
{
    PyObject *res;
    if (n <= 0) {
        Py_INCREF($empty_tuple);
        return $empty_tuple;
    }
    res = PyTuple_New(n);
    if (unlikely(res == NULL)) return NULL;
    __Pyx_copy_object_array(src, ((PyTupleObject*)res)->ob_item, n);
    return res;
}

static CYTHON_INLINE PyObject *
__Pyx_PyList_FromArray(PyObject *const *src, Py_ssize_t n)
{
    PyObject *res;
    if (n <= 0) {
        return PyList_New(0);
    }
    res = PyList_New(n);
    if (unlikely(res == NULL)) return NULL;
    __Pyx_copy_object_array(src, ((PyListObject*)res)->ob_item, n);
    return res;
}
#endif


/////////////// SliceTupleAndList.proto ///////////////

#if CYTHON_COMPILING_IN_CPYTHON
static CYTHON_INLINE PyObject* __Pyx_PyList_GetSlice(PyObject* src, Py_ssize_t start, Py_ssize_t stop);
static CYTHON_INLINE PyObject* __Pyx_PyTuple_GetSlice(PyObject* src, Py_ssize_t start, Py_ssize_t stop);
#else
#define __Pyx_PyList_GetSlice(seq, start, stop)   PySequence_GetSlice(seq, start, stop)
#define __Pyx_PyTuple_GetSlice(seq, start, stop)  PySequence_GetSlice(seq, start, stop)
#endif

/////////////// SliceTupleAndList ///////////////
//@requires: TupleAndListFromArray
//@substitute: tempita

#if CYTHON_COMPILING_IN_CPYTHON
static CYTHON_INLINE void __Pyx_crop_slice(Py_ssize_t* _start, Py_ssize_t* _stop, Py_ssize_t* _length) {
    Py_ssize_t start = *_start, stop = *_stop, length = *_length;
    if (start < 0) {
        start += length;
        if (start < 0)
            start = 0;
    }

    if (stop < 0)
        stop += length;
    else if (stop > length)
        stop = length;

    *_length = stop - start;
    *_start = start;
    *_stop = stop;
}

{{for type in ['List', 'Tuple']}}
static CYTHON_INLINE PyObject* __Pyx_Py{{type}}_GetSlice(
            PyObject* src, Py_ssize_t start, Py_ssize_t stop) {
    Py_ssize_t length = Py{{type}}_GET_SIZE(src);
    __Pyx_crop_slice(&start, &stop, &length);
{{if type=='List'}}
    if (length <= 0) {
        // Avoid undefined behaviour when accessing `ob_item` of an empty list.
        return PyList_New(0);
    }
{{endif}}
    return __Pyx_Py{{type}}_FromArray(((Py{{type}}Object*)src)->ob_item + start, length);
}
{{endfor}}
#endif


/////////////// CalculateMetaclass.proto ///////////////

static PyObject *__Pyx_CalculateMetaclass(PyTypeObject *metaclass, PyObject *bases);

/////////////// CalculateMetaclass ///////////////

static PyObject *__Pyx_CalculateMetaclass(PyTypeObject *metaclass, PyObject *bases) {
    Py_ssize_t i, nbases;
#if CYTHON_ASSUME_SAFE_MACROS
    nbases = PyTuple_GET_SIZE(bases);
#else
    nbases = PyTuple_Size(bases);
    if (nbases < 0) return NULL;
#endif
    for (i=0; i < nbases; i++) {
        PyTypeObject *tmptype;
#if CYTHON_ASSUME_SAFE_MACROS
        PyObject *tmp = PyTuple_GET_ITEM(bases, i);
#else
        PyObject *tmp = PyTuple_GetItem(bases, i);
        if (!tmp) return NULL;
#endif
        tmptype = Py_TYPE(tmp);
#if PY_MAJOR_VERSION < 3
        if (tmptype == &PyClass_Type)
            continue;
#endif
        if (!metaclass) {
            metaclass = tmptype;
            continue;
        }
        if (PyType_IsSubtype(metaclass, tmptype))
            continue;
        if (PyType_IsSubtype(tmptype, metaclass)) {
            metaclass = tmptype;
            continue;
        }
        // else:
        PyErr_SetString(PyExc_TypeError,
                        "metaclass conflict: "
                        "the metaclass of a derived class "
                        "must be a (non-strict) subclass "
                        "of the metaclasses of all its bases");
        return NULL;
    }
    if (!metaclass) {
#if PY_MAJOR_VERSION < 3
        metaclass = &PyClass_Type;
#else
        metaclass = &PyType_Type;
#endif
    }
    // make owned reference
    Py_INCREF((PyObject*) metaclass);
    return (PyObject*) metaclass;
}


/////////////// FindInheritedMetaclass.proto ///////////////

static PyObject *__Pyx_FindInheritedMetaclass(PyObject *bases); /*proto*/

/////////////// FindInheritedMetaclass ///////////////
//@requires: PyObjectGetAttrStr
//@requires: CalculateMetaclass

static PyObject *__Pyx_FindInheritedMetaclass(PyObject *bases) {
    PyObject *metaclass;
    if (PyTuple_Check(bases) && PyTuple_GET_SIZE(bases) > 0) {
        PyTypeObject *metatype;
#if CYTHON_ASSUME_SAFE_MACROS && !CYTHON_AVOID_BORROWED_REFS
        PyObject *base = PyTuple_GET_ITEM(bases, 0);
#else
        PyObject *base = PySequence_ITEM(bases, 0);
#endif
#if PY_MAJOR_VERSION < 3
        PyObject* basetype = __Pyx_PyObject_GetAttrStr(base, PYIDENT("__class__"));
        if (basetype) {
            metatype = (PyType_Check(basetype)) ? ((PyTypeObject*) basetype) : NULL;
        } else {
            PyErr_Clear();
            metatype = Py_TYPE(base);
            basetype = (PyObject*) metatype;
            Py_INCREF(basetype);
        }
#else
        metatype = Py_TYPE(base);
#endif
        metaclass = __Pyx_CalculateMetaclass(metatype, bases);
#if !(CYTHON_ASSUME_SAFE_MACROS && !CYTHON_AVOID_BORROWED_REFS)
        Py_DECREF(base);
#endif
#if PY_MAJOR_VERSION < 3
        Py_DECREF(basetype);
#endif
    } else {
        // no bases => use default metaclass
#if PY_MAJOR_VERSION < 3
        metaclass = (PyObject *) &PyClass_Type;
#else
        metaclass = (PyObject *) &PyType_Type;
#endif
        Py_INCREF(metaclass);
    }
    return metaclass;
}

/////////////// Py3MetaclassGet.proto ///////////////

static PyObject *__Pyx_Py3MetaclassGet(PyObject *bases, PyObject *mkw); /*proto*/

/////////////// Py3MetaclassGet ///////////////
//@requires: FindInheritedMetaclass
//@requires: CalculateMetaclass

static PyObject *__Pyx_Py3MetaclassGet(PyObject *bases, PyObject *mkw) {
    PyObject *metaclass = mkw ? __Pyx_PyDict_GetItemStr(mkw, PYIDENT("metaclass")) : NULL;
    if (metaclass) {
        Py_INCREF(metaclass);
        if (PyDict_DelItem(mkw, PYIDENT("metaclass")) < 0) {
            Py_DECREF(metaclass);
            return NULL;
        }
        if (PyType_Check(metaclass)) {
            PyObject* orig = metaclass;
            metaclass = __Pyx_CalculateMetaclass((PyTypeObject*) metaclass, bases);
            Py_DECREF(orig);
        }
        return metaclass;
    }
    return __Pyx_FindInheritedMetaclass(bases);
}

/////////////// CreateClass.proto ///////////////

static PyObject *__Pyx_CreateClass(PyObject *bases, PyObject *dict, PyObject *name,
                                   PyObject *qualname, PyObject *modname); /*proto*/

/////////////// CreateClass ///////////////
//@requires: FindInheritedMetaclass
//@requires: CalculateMetaclass

static PyObject *__Pyx_CreateClass(PyObject *bases, PyObject *dict, PyObject *name,
                                   PyObject *qualname, PyObject *modname) {
    PyObject *result;
    PyObject *metaclass;

    if (unlikely(PyDict_SetItem(dict, PYIDENT("__module__"), modname) < 0))
        return NULL;
#if PY_VERSION_HEX >= 0x03030000
    if (unlikely(PyDict_SetItem(dict, PYIDENT("__qualname__"), qualname) < 0))
        return NULL;
#else
    CYTHON_MAYBE_UNUSED_VAR(qualname);
#endif

    /* Python2 __metaclass__ */
    metaclass = __Pyx_PyDict_GetItemStr(dict, PYIDENT("__metaclass__"));
    if (metaclass) {
        Py_INCREF(metaclass);
        if (PyType_Check(metaclass)) {
            PyObject* orig = metaclass;
            metaclass = __Pyx_CalculateMetaclass((PyTypeObject*) metaclass, bases);
            Py_DECREF(orig);
        }
    } else {
        metaclass = __Pyx_FindInheritedMetaclass(bases);
    }
    if (unlikely(!metaclass))
        return NULL;
    result = PyObject_CallFunctionObjArgs(metaclass, name, bases, dict, NULL);
    Py_DECREF(metaclass);
    return result;
}

/////////////// Py3UpdateBases.proto ///////////////

static PyObject* __Pyx_PEP560_update_bases(PyObject *bases); /* proto */

/////////////// Py3UpdateBases /////////////////////
//@requires: PyObjectCallOneArg
//@requires: PyObjectGetAttrStrNoError

/* Shamelessly adapted from cpython/bltinmodule.c update_bases */
static PyObject*
__Pyx_PEP560_update_bases(PyObject *bases)
{
    Py_ssize_t i, j, size_bases;
    PyObject *base, *meth, *new_base, *result, *new_bases = NULL;
    /*assert(PyTuple_Check(bases));*/

    size_bases = PyTuple_GET_SIZE(bases);
    for (i = 0; i < size_bases; i++) {
        // original code in CPython: base  = args[i];
        base  = PyTuple_GET_ITEM(bases, i);
        if (PyType_Check(base)) {
            if (new_bases) {
                // If we already have made a replacement, then we append every normal base,
                // otherwise just skip it.
                if (PyList_Append(new_bases, base) < 0) {
                    goto error;
                }
            }
            continue;
        }
        // original code in CPython:
        // if (_PyObject_LookupAttrId(base, &PyId___mro_entries__, &meth) < 0) {
        meth = __Pyx_PyObject_GetAttrStrNoError(base, PYIDENT("__mro_entries__"));
        if (!meth && PyErr_Occurred()) {
            goto error;
        }
        if (!meth) {
            if (new_bases) {
                if (PyList_Append(new_bases, base) < 0) {
                    goto error;
                }
            }
            continue;
        }
        new_base = __Pyx_PyObject_CallOneArg(meth, bases);
        Py_DECREF(meth);
        if (!new_base) {
            goto error;
        }
        if (!PyTuple_Check(new_base)) {
            PyErr_SetString(PyExc_TypeError,
                            "__mro_entries__ must return a tuple");
            Py_DECREF(new_base);
            goto error;
        }
        if (!new_bases) {
            // If this is a first successful replacement, create new_bases list and
            // copy previously encountered bases.
            if (!(new_bases = PyList_New(i))) {
                goto error;
            }
            for (j = 0; j < i; j++) {
                // original code in CPython: base = args[j];
                base = PyTuple_GET_ITEM(bases, j);
                PyList_SET_ITEM(new_bases, j, base);
                Py_INCREF(base);
            }
        }
        j = PyList_GET_SIZE(new_bases);
        if (PyList_SetSlice(new_bases, j, j, new_base) < 0) {
            goto error;
        }
        Py_DECREF(new_base);
    }
    if (!new_bases) {
        // unlike the CPython implementation, always return a new reference
        Py_INCREF(bases);
        return bases;
    }
    result = PyList_AsTuple(new_bases);
    Py_DECREF(new_bases);
    return result;

error:
    Py_XDECREF(new_bases);
    return NULL;
}

/////////////// Py3ClassCreate.proto ///////////////

static PyObject *__Pyx_Py3MetaclassPrepare(PyObject *metaclass, PyObject *bases, PyObject *name, PyObject *qualname,
                                           PyObject *mkw, PyObject *modname, PyObject *doc); /*proto*/
static PyObject *__Pyx_Py3ClassCreate(PyObject *metaclass, PyObject *name, PyObject *bases, PyObject *dict,
                                      PyObject *mkw, int calculate_metaclass, int allow_py2_metaclass); /*proto*/

/////////////// Py3ClassCreate ///////////////
//@substitute: naming
//@requires: PyObjectGetAttrStrNoError
//@requires: CalculateMetaclass
//@requires: PyObjectFastCall
//@requires: PyObjectCall2Args
//@requires: PyObjectLookupSpecial
// only in fallback code:
//@requires: GetBuiltinName

static PyObject *__Pyx_Py3MetaclassPrepare(PyObject *metaclass, PyObject *bases, PyObject *name,
                                           PyObject *qualname, PyObject *mkw, PyObject *modname, PyObject *doc) {
    PyObject *ns;
    if (metaclass) {
        PyObject *prep = __Pyx_PyObject_GetAttrStrNoError(metaclass, PYIDENT("__prepare__"));
        if (prep) {
            PyObject *pargs[3] = {NULL, name, bases};
            ns = __Pyx_PyObject_FastCallDict(prep, pargs+1, 2 | __Pyx_PY_VECTORCALL_ARGUMENTS_OFFSET, mkw);
            Py_DECREF(prep);
        } else {
            if (unlikely(PyErr_Occurred()))
                return NULL;
            ns = PyDict_New();
        }
    } else {
        ns = PyDict_New();
    }

    if (unlikely(!ns))
        return NULL;

    /* Required here to emulate assignment order */
    if (unlikely(PyObject_SetItem(ns, PYIDENT("__module__"), modname) < 0)) goto bad;
#if PY_VERSION_HEX >= 0x03030000
    if (unlikely(PyObject_SetItem(ns, PYIDENT("__qualname__"), qualname) < 0)) goto bad;
#else
    CYTHON_MAYBE_UNUSED_VAR(qualname);
#endif
    if (unlikely(doc && PyObject_SetItem(ns, PYIDENT("__doc__"), doc) < 0)) goto bad;
    return ns;
bad:
    Py_DECREF(ns);
    return NULL;
}

#if PY_VERSION_HEX < 0x030600A4 && CYTHON_PEP487_INIT_SUBCLASS
// https://www.python.org/dev/peps/pep-0487/
static int __Pyx_SetNamesPEP487(PyObject *type_obj) {
    PyTypeObject *type = (PyTypeObject*) type_obj;
    PyObject *names_to_set, *key, *value, *set_name, *tmp;
    Py_ssize_t i = 0;

#if CYTHON_USE_TYPE_SLOTS
    names_to_set = PyDict_Copy(type->tp_dict);
#else
    {
        PyObject *d = PyObject_GetAttr(type_obj, PYIDENT("__dict__"));
        names_to_set = NULL;
        if (likely(d)) {
            // d may not be a dict, e.g. PyDictProxy in PyPy2.
            PyObject *names_to_set = PyDict_New();
            int ret = likely(names_to_set) ? PyDict_Update(names_to_set, d) : -1;
            Py_DECREF(d);
            if (unlikely(ret < 0))
                Py_CLEAR(names_to_set);
        }
    }
#endif
    if (unlikely(names_to_set == NULL))
        goto bad;

    while (PyDict_Next(names_to_set, &i, &key, &value)) {
        set_name = __Pyx_PyObject_LookupSpecialNoError(value, PYIDENT("__set_name__"));
        if (unlikely(set_name != NULL)) {
            tmp = __Pyx_PyObject_Call2Args(set_name, type_obj, key);
            Py_DECREF(set_name);
            if (unlikely(tmp == NULL)) {
                __Pyx_TypeName value_type_name =
                    __Pyx_PyType_GetName(Py_TYPE(value));
                __Pyx_TypeName type_name = __Pyx_PyType_GetName(type);
                PyErr_Format(PyExc_RuntimeError,
#if PY_MAJOR_VERSION >= 3
                    "Error calling __set_name__ on '" __Pyx_FMT_TYPENAME "' instance %R " "in '" __Pyx_FMT_TYPENAME "'",
                    value_type_name, key, type_name);
#else
                    "Error calling __set_name__ on '" __Pyx_FMT_TYPENAME "' instance %.100s in '" __Pyx_FMT_TYPENAME "'",
                    value_type_name,
                    PyString_Check(key) ? PyString_AS_STRING(key) : "?",
                    type_name);
#endif
                goto bad;
            } else {
                Py_DECREF(tmp);
            }
        }
        else if (unlikely(PyErr_Occurred())) {
            goto bad;
        }
    }

    Py_DECREF(names_to_set);
    return 0;
bad:
    Py_XDECREF(names_to_set);
    return -1;
}

static PyObject *__Pyx_InitSubclassPEP487(PyObject *type_obj, PyObject *mkw) {
#if CYTHON_USE_TYPE_SLOTS && CYTHON_ASSUME_SAFE_MACROS && !CYTHON_AVOID_BORROWED_REFS
// Stripped-down version of "super(type_obj, type_obj).__init_subclass__(**mkw)" in CPython 3.8.
    PyTypeObject *type = (PyTypeObject*) type_obj;
    PyObject *mro = type->tp_mro;
    Py_ssize_t i, nbases;
    if (unlikely(!mro)) goto done;

    // avoid "unused" warning
    (void) &__Pyx_GetBuiltinName;

    Py_INCREF(mro);
    nbases = PyTuple_GET_SIZE(mro);

    // Skip over the type itself and 'object'.
    assert(PyTuple_GET_ITEM(mro, 0) == type_obj);
    for (i = 1; i < nbases-1; i++) {
        PyObject *base, *dict, *meth;
        base = PyTuple_GET_ITEM(mro, i);
        dict = ((PyTypeObject *)base)->tp_dict;
        meth = __Pyx_PyDict_GetItemStrWithError(dict, PYIDENT("__init_subclass__"));
        if (unlikely(meth)) {
            descrgetfunc f = Py_TYPE(meth)->tp_descr_get;
            PyObject *res;
            Py_INCREF(meth);
            if (likely(f)) {
                res = f(meth, NULL, type_obj);
                Py_DECREF(meth);
                if (unlikely(!res)) goto bad;
                meth = res;
            }
            res = __Pyx_PyObject_FastCallDict(meth, NULL, 0, mkw);
            Py_DECREF(meth);
            if (unlikely(!res)) goto bad;
            Py_DECREF(res);
            goto done;
        } else if (unlikely(PyErr_Occurred())) {
            goto bad;
        }
    }

done:
    Py_XDECREF(mro);
    return type_obj;

bad:
    Py_XDECREF(mro);
    Py_DECREF(type_obj);
    return NULL;

// CYTHON_USE_TYPE_SLOTS && CYTHON_ASSUME_SAFE_MACROS && !CYTHON_AVOID_BORROWED_REFS
#else
// Generic fallback: "super(type_obj, type_obj).__init_subclass__(**mkw)", as used in CPython 3.8.
    PyObject *super_type, *super, *func, *res;

#if CYTHON_COMPILING_IN_PYPY && !defined(PySuper_Type)
    super_type = __Pyx_GetBuiltinName(PYIDENT("super"));
#else
    super_type = (PyObject*) &PySuper_Type;
    // avoid "unused" warning
    (void) &__Pyx_GetBuiltinName;
#endif
    super = likely(super_type) ? __Pyx_PyObject_Call2Args(super_type, type_obj, type_obj) : NULL;
#if CYTHON_COMPILING_IN_PYPY && !defined(PySuper_Type)
    Py_XDECREF(super_type);
#endif
    if (unlikely(!super)) {
        Py_CLEAR(type_obj);
        goto done;
    }
    func = __Pyx_PyObject_GetAttrStrNoError(super, PYIDENT("__init_subclass__"));
    Py_DECREF(super);
    if (likely(!func)) {
        if (unlikely(PyErr_Occurred()))
            Py_CLEAR(type_obj);
        goto done;
    }
    res = __Pyx_PyObject_FastCallDict(func, NULL, 0, mkw);
    Py_DECREF(func);
    if (unlikely(!res))
        Py_CLEAR(type_obj);
    Py_XDECREF(res);
done:
    return type_obj;
#endif
}

// PY_VERSION_HEX < 0x030600A4 && CYTHON_PEP487_INIT_SUBCLASS
#endif

static PyObject *__Pyx_Py3ClassCreate(PyObject *metaclass, PyObject *name, PyObject *bases,
                                      PyObject *dict, PyObject *mkw,
                                      int calculate_metaclass, int allow_py2_metaclass) {
    PyObject *result;
    PyObject *owned_metaclass = NULL;
    PyObject *margs[4] = {NULL, name, bases, dict};
    if (allow_py2_metaclass) {
        /* honour Python2 __metaclass__ for backward compatibility */
        owned_metaclass = PyObject_GetItem(dict, PYIDENT("__metaclass__"));
        if (owned_metaclass) {
            metaclass = owned_metaclass;
        } else if (likely(PyErr_ExceptionMatches(PyExc_KeyError))) {
            PyErr_Clear();
        } else {
            return NULL;
        }
    }
    if (calculate_metaclass && (!metaclass || PyType_Check(metaclass))) {
        metaclass = __Pyx_CalculateMetaclass((PyTypeObject*) metaclass, bases);
        Py_XDECREF(owned_metaclass);
        if (unlikely(!metaclass))
            return NULL;
        owned_metaclass = metaclass;
    }
    result = __Pyx_PyObject_FastCallDict(metaclass, margs+1, 3 | __Pyx_PY_VECTORCALL_ARGUMENTS_OFFSET,
#if PY_VERSION_HEX < 0x030600A4
        // Before PEP-487, type(a,b,c) did not accept any keyword arguments, so guard at least against that case.
        (metaclass == (PyObject*)&PyType_Type) ? NULL : mkw
#else
        mkw
#endif
    );
    Py_XDECREF(owned_metaclass);

#if PY_VERSION_HEX < 0x030600A4 && CYTHON_PEP487_INIT_SUBCLASS
    if (likely(result) && likely(PyType_Check(result))) {
        if (unlikely(__Pyx_SetNamesPEP487(result) < 0)) {
            Py_CLEAR(result);
        } else {
            result = __Pyx_InitSubclassPEP487(result, mkw);
        }
    }
#else
    // avoid "unused" warning
    (void) &__Pyx_GetBuiltinName;
#endif
    return result;
}

/////////////// ExtTypeTest.proto ///////////////

static CYTHON_INLINE int __Pyx_TypeTest(PyObject *obj, PyTypeObject *type); /*proto*/

/////////////// ExtTypeTest ///////////////

static CYTHON_INLINE int __Pyx_TypeTest(PyObject *obj, PyTypeObject *type) {
    __Pyx_TypeName obj_type_name;
    __Pyx_TypeName type_name;
    if (unlikely(!type)) {
        PyErr_SetString(PyExc_SystemError, "Missing type object");
        return 0;
    }
    if (likely(__Pyx_TypeCheck(obj, type)))
        return 1;
    obj_type_name = __Pyx_PyType_GetName(Py_TYPE(obj));
    type_name = __Pyx_PyType_GetName(type);
    PyErr_Format(PyExc_TypeError,
                 "Cannot convert " __Pyx_FMT_TYPENAME " to " __Pyx_FMT_TYPENAME,
                 obj_type_name, type_name);
    __Pyx_DECREF_TypeName(obj_type_name);
    __Pyx_DECREF_TypeName(type_name);
    return 0;
}

/////////////// CallableCheck.proto ///////////////

#if CYTHON_USE_TYPE_SLOTS && PY_MAJOR_VERSION >= 3
#define __Pyx_PyCallable_Check(obj)   (Py_TYPE(obj)->tp_call != NULL)
#else
#define __Pyx_PyCallable_Check(obj)   PyCallable_Check(obj)
#endif

/////////////// PyDictContains.proto ///////////////

static CYTHON_INLINE int __Pyx_PyDict_ContainsTF(PyObject* item, PyObject* dict, int eq) {
    int result = PyDict_Contains(dict, item);
    return unlikely(result < 0) ? result : (result == (eq == Py_EQ));
}

/////////////// PySetContains.proto ///////////////

static CYTHON_INLINE int __Pyx_PySet_ContainsTF(PyObject* key, PyObject* set, int eq); /* proto */

/////////////// PySetContains ///////////////
//@requires: Builtins.c::pyfrozenset_new

static int __Pyx_PySet_ContainsUnhashable(PyObject *set, PyObject *key) {
    int result = -1;
    if (PySet_Check(key) && PyErr_ExceptionMatches(PyExc_TypeError)) {
        /* Convert key to frozenset */
        PyObject *tmpkey;
        PyErr_Clear();
        tmpkey = __Pyx_PyFrozenSet_New(key);
        if (tmpkey != NULL) {
            result = PySet_Contains(set, tmpkey);
            Py_DECREF(tmpkey);
        }
    }
    return result;
}

static CYTHON_INLINE int __Pyx_PySet_ContainsTF(PyObject* key, PyObject* set, int eq) {
    int result = PySet_Contains(set, key);

    if (unlikely(result < 0)) {
        result = __Pyx_PySet_ContainsUnhashable(set, key);
    }
    return unlikely(result < 0) ? result : (result == (eq == Py_EQ));
}

/////////////// PySequenceContains.proto ///////////////

static CYTHON_INLINE int __Pyx_PySequence_ContainsTF(PyObject* item, PyObject* seq, int eq) {
    int result = PySequence_Contains(seq, item);
    return unlikely(result < 0) ? result : (result == (eq == Py_EQ));
}

/////////////// PyBoolOrNullFromLong.proto ///////////////

static CYTHON_INLINE PyObject* __Pyx_PyBoolOrNull_FromLong(long b) {
    return unlikely(b < 0) ? NULL : __Pyx_PyBool_FromLong(b);
}

/////////////// GetBuiltinName.proto ///////////////

static PyObject *__Pyx_GetBuiltinName(PyObject *name); /*proto*/

/////////////// GetBuiltinName ///////////////
//@requires: PyObjectGetAttrStrNoError
//@substitute: naming

static PyObject *__Pyx_GetBuiltinName(PyObject *name) {
    PyObject* result = __Pyx_PyObject_GetAttrStrNoError($builtins_cname, name);
    if (unlikely(!result) && !PyErr_Occurred()) {
        PyErr_Format(PyExc_NameError,
#if PY_MAJOR_VERSION >= 3
            "name '%U' is not defined", name);
#else
            "name '%.200s' is not defined", PyString_AS_STRING(name));
#endif
    }
    return result;
}

/////////////// GetNameInClass.proto ///////////////

#define __Pyx_GetNameInClass(var, nmspace, name)  (var) = __Pyx__GetNameInClass(nmspace, name)
static PyObject *__Pyx__GetNameInClass(PyObject *nmspace, PyObject *name); /*proto*/

/////////////// GetNameInClass ///////////////
//@requires: GetModuleGlobalName

static PyObject *__Pyx__GetNameInClass(PyObject *nmspace, PyObject *name) {
    PyObject *result;
    PyObject *dict;
    assert(PyType_Check(nmspace));
#if CYTHON_USE_TYPE_SLOTS
    dict = ((PyTypeObject*)nmspace)->tp_dict;
    Py_XINCREF(dict);
#else
    dict = PyObject_GetAttr(nmspace, PYIDENT("__dict__"));
#endif
    if (likely(dict)) {
        result = PyObject_GetItem(dict, name);
        Py_DECREF(dict);
        if (result) {
            return result;
        }
    }
    PyErr_Clear();
    __Pyx_GetModuleGlobalNameUncached(result, name);
    return result;
}


/////////////// SetNameInClass.proto ///////////////

#if CYTHON_COMPILING_IN_CPYTHON && PY_VERSION_HEX >= 0x030500A1 && PY_VERSION_HEX < 0x030d0000
// Identifier names are always interned and have a pre-calculated hash value.
#define __Pyx_SetNameInClass(ns, name, value) \
    (likely(PyDict_CheckExact(ns)) ? _PyDict_SetItem_KnownHash(ns, name, value, ((PyASCIIObject *) name)->hash) : PyObject_SetItem(ns, name, value))
#elif CYTHON_COMPILING_IN_CPYTHON
#define __Pyx_SetNameInClass(ns, name, value) \
    (likely(PyDict_CheckExact(ns)) ? PyDict_SetItem(ns, name, value) : PyObject_SetItem(ns, name, value))
#else
#define __Pyx_SetNameInClass(ns, name, value)  PyObject_SetItem(ns, name, value)
#endif

/////////////// SetNewInClass.proto ///////////////

static int __Pyx_SetNewInClass(PyObject *ns, PyObject *name, PyObject *value);

/////////////// SetNewInClass ///////////////
//@requires: SetNameInClass

// Special-case setting __new__: if it's a Cython function, wrap it in a
// staticmethod. This is similar to what Python does for a Python function
// called __new__.
static int __Pyx_SetNewInClass(PyObject *ns, PyObject *name, PyObject *value) {
#ifdef __Pyx_CyFunction_USED
    int ret;
    if (__Pyx_CyFunction_Check(value)) {
        PyObject *staticnew = PyStaticMethod_New(value);
        if (unlikely(!staticnew)) return -1;
        ret = __Pyx_SetNameInClass(ns, name, staticnew);
        Py_DECREF(staticnew);
        return ret;
    }
#endif
    return __Pyx_SetNameInClass(ns, name, value);
}


/////////////// GetModuleGlobalName.proto ///////////////
//@requires: PyDictVersioning
//@substitute: naming

#if CYTHON_USE_DICT_VERSIONS
#define __Pyx_GetModuleGlobalName(var, name)  do { \
    static PY_UINT64_T __pyx_dict_version = 0; \
    static PyObject *__pyx_dict_cached_value = NULL; \
    (var) = (likely(__pyx_dict_version == __PYX_GET_DICT_VERSION($moddict_cname))) ? \
        (likely(__pyx_dict_cached_value) ? __Pyx_NewRef(__pyx_dict_cached_value) : __Pyx_GetBuiltinName(name)) : \
        __Pyx__GetModuleGlobalName(name, &__pyx_dict_version, &__pyx_dict_cached_value); \
} while(0)
#define __Pyx_GetModuleGlobalNameUncached(var, name)  do { \
    PY_UINT64_T __pyx_dict_version; \
    PyObject *__pyx_dict_cached_value; \
    (var) = __Pyx__GetModuleGlobalName(name, &__pyx_dict_version, &__pyx_dict_cached_value); \
} while(0)
static PyObject *__Pyx__GetModuleGlobalName(PyObject *name, PY_UINT64_T *dict_version, PyObject **dict_cached_value); /*proto*/
#else
#define __Pyx_GetModuleGlobalName(var, name)  (var) = __Pyx__GetModuleGlobalName(name)
#define __Pyx_GetModuleGlobalNameUncached(var, name)  (var) = __Pyx__GetModuleGlobalName(name)
static CYTHON_INLINE PyObject *__Pyx__GetModuleGlobalName(PyObject *name); /*proto*/
#endif


/////////////// GetModuleGlobalName ///////////////
//@requires: GetBuiltinName
//@substitute: naming

#if CYTHON_USE_DICT_VERSIONS
static PyObject *__Pyx__GetModuleGlobalName(PyObject *name, PY_UINT64_T *dict_version, PyObject **dict_cached_value)
#else
static CYTHON_INLINE PyObject *__Pyx__GetModuleGlobalName(PyObject *name)
#endif
{
    PyObject *result;
// FIXME: clean up the macro guard order here: limited API first, then borrowed refs, then cpython
#if !CYTHON_AVOID_BORROWED_REFS
#if CYTHON_COMPILING_IN_CPYTHON && PY_VERSION_HEX >= 0x030500A1 && PY_VERSION_HEX < 0x030d0000
    // Identifier names are always interned and have a pre-calculated hash value.
    result = _PyDict_GetItem_KnownHash($moddict_cname, name, ((PyASCIIObject *) name)->hash);
    __PYX_UPDATE_DICT_CACHE($moddict_cname, result, *dict_cached_value, *dict_version)
    if (likely(result)) {
        return __Pyx_NewRef(result);
    } else if (unlikely(PyErr_Occurred())) {
        return NULL;
    }
#elif CYTHON_COMPILING_IN_LIMITED_API
    if (unlikely(!$module_cname)) {
        return NULL;
    }
    result = PyObject_GetAttr($module_cname, name);
    if (likely(result)) {
        return result;
    }
#else
    result = PyDict_GetItem($moddict_cname, name);
    __PYX_UPDATE_DICT_CACHE($moddict_cname, result, *dict_cached_value, *dict_version)
    if (likely(result)) {
        return __Pyx_NewRef(result);
    }
#endif
#else
    result = PyObject_GetItem($moddict_cname, name);
    __PYX_UPDATE_DICT_CACHE($moddict_cname, result, *dict_cached_value, *dict_version)
    if (likely(result)) {
        return __Pyx_NewRef(result);
    }
    PyErr_Clear();
#endif
    return __Pyx_GetBuiltinName(name);
}

//////////////////// GetAttr.proto ////////////////////

static CYTHON_INLINE PyObject *__Pyx_GetAttr(PyObject *, PyObject *); /*proto*/

//////////////////// GetAttr ////////////////////
//@requires: PyObjectGetAttrStr

static CYTHON_INLINE PyObject *__Pyx_GetAttr(PyObject *o, PyObject *n) {
#if CYTHON_USE_TYPE_SLOTS
#if PY_MAJOR_VERSION >= 3
    if (likely(PyUnicode_Check(n)))
#else
    if (likely(PyString_Check(n)))
#endif
        return __Pyx_PyObject_GetAttrStr(o, n);
#endif
    return PyObject_GetAttr(o, n);
}


/////////////// PyObjectLookupSpecial.proto ///////////////

#if CYTHON_USE_PYTYPE_LOOKUP && CYTHON_USE_TYPE_SLOTS
#define __Pyx_PyObject_LookupSpecialNoError(obj, attr_name)  __Pyx__PyObject_LookupSpecial(obj, attr_name, 0)
#define __Pyx_PyObject_LookupSpecial(obj, attr_name)  __Pyx__PyObject_LookupSpecial(obj, attr_name, 1)

static CYTHON_INLINE PyObject* __Pyx__PyObject_LookupSpecial(PyObject* obj, PyObject* attr_name, int with_error); /*proto*/

#else
#define __Pyx_PyObject_LookupSpecialNoError(o,n) __Pyx_PyObject_GetAttrStrNoError(o,n)
#define __Pyx_PyObject_LookupSpecial(o,n) __Pyx_PyObject_GetAttrStr(o,n)
#endif

/////////////// PyObjectLookupSpecial ///////////////
//@requires: PyObjectGetAttrStr
//@requires: PyObjectGetAttrStrNoError

#if CYTHON_USE_PYTYPE_LOOKUP && CYTHON_USE_TYPE_SLOTS
static CYTHON_INLINE PyObject* __Pyx__PyObject_LookupSpecial(PyObject* obj, PyObject* attr_name, int with_error) {
    PyObject *res;
    PyTypeObject *tp = Py_TYPE(obj);
#if PY_MAJOR_VERSION < 3
    if (unlikely(PyInstance_Check(obj)))
        return with_error ? __Pyx_PyObject_GetAttrStr(obj, attr_name) : __Pyx_PyObject_GetAttrStrNoError(obj, attr_name);
#endif
    // adapted from CPython's special_lookup() in ceval.c
    res = _PyType_Lookup(tp, attr_name);
    if (likely(res)) {
        descrgetfunc f = Py_TYPE(res)->tp_descr_get;
        if (!f) {
            Py_INCREF(res);
        } else {
            res = f(res, obj, (PyObject *)tp);
        }
    } else if (with_error) {
        PyErr_SetObject(PyExc_AttributeError, attr_name);
    }
    return res;
}
#endif


/////////////// PyObject_GenericGetAttrNoDict.proto ///////////////

// Setting "tp_getattro" to anything but "PyObject_GenericGetAttr" disables fast method calls in Py3.7.
#if CYTHON_USE_TYPE_SLOTS && CYTHON_USE_PYTYPE_LOOKUP && PY_VERSION_HEX < 0x03070000
static CYTHON_INLINE PyObject* __Pyx_PyObject_GenericGetAttrNoDict(PyObject* obj, PyObject* attr_name);
#else
// No-args macro to allow function pointer assignment.
#define __Pyx_PyObject_GenericGetAttrNoDict PyObject_GenericGetAttr
#endif

/////////////// PyObject_GenericGetAttrNoDict ///////////////

#if CYTHON_USE_TYPE_SLOTS && CYTHON_USE_PYTYPE_LOOKUP && PY_VERSION_HEX < 0x03070000

static PyObject *__Pyx_RaiseGenericGetAttributeError(PyTypeObject *tp, PyObject *attr_name) {
    __Pyx_TypeName type_name = __Pyx_PyType_GetName(tp);
    PyErr_Format(PyExc_AttributeError,
#if PY_MAJOR_VERSION >= 3
                 "'" __Pyx_FMT_TYPENAME "' object has no attribute '%U'",
                 type_name, attr_name);
#else
                 "'" __Pyx_FMT_TYPENAME "' object has no attribute '%.400s'",
                 type_name, PyString_AS_STRING(attr_name));
#endif
    __Pyx_DECREF_TypeName(type_name);
    return NULL;
}

static CYTHON_INLINE PyObject* __Pyx_PyObject_GenericGetAttrNoDict(PyObject* obj, PyObject* attr_name) {
    // Copied and adapted from _PyObject_GenericGetAttrWithDict() in CPython 3.6/3.7.
    // To be used in the "tp_getattro" slot of extension types that have no instance dict and cannot be subclassed.
    PyObject *descr;
    PyTypeObject *tp = Py_TYPE(obj);

    if (unlikely(!PyString_Check(attr_name))) {
        return PyObject_GenericGetAttr(obj, attr_name);
    }

    assert(!tp->tp_dictoffset);
    descr = _PyType_Lookup(tp, attr_name);
    if (unlikely(!descr)) {
        return __Pyx_RaiseGenericGetAttributeError(tp, attr_name);
    }

    Py_INCREF(descr);

    #if PY_MAJOR_VERSION < 3
    if (likely(PyType_HasFeature(Py_TYPE(descr), Py_TPFLAGS_HAVE_CLASS)))
    #endif
    {
        descrgetfunc f = Py_TYPE(descr)->tp_descr_get;
        // Optimise for the non-descriptor case because it is faster.
        if (unlikely(f)) {
            PyObject *res = f(descr, obj, (PyObject *)tp);
            Py_DECREF(descr);
            return res;
        }
    }
    return descr;
}
#endif


/////////////// PyObject_GenericGetAttr.proto ///////////////

// Setting "tp_getattro" to anything but "PyObject_GenericGetAttr" disables fast method calls in Py3.7.
#if CYTHON_USE_TYPE_SLOTS && CYTHON_USE_PYTYPE_LOOKUP && PY_VERSION_HEX < 0x03070000
static PyObject* __Pyx_PyObject_GenericGetAttr(PyObject* obj, PyObject* attr_name);
#else
// No-args macro to allow function pointer assignment.
#define __Pyx_PyObject_GenericGetAttr PyObject_GenericGetAttr
#endif

/////////////// PyObject_GenericGetAttr ///////////////
//@requires: PyObject_GenericGetAttrNoDict

#if CYTHON_USE_TYPE_SLOTS && CYTHON_USE_PYTYPE_LOOKUP && PY_VERSION_HEX < 0x03070000
static PyObject* __Pyx_PyObject_GenericGetAttr(PyObject* obj, PyObject* attr_name) {
    if (unlikely(Py_TYPE(obj)->tp_dictoffset)) {
        return PyObject_GenericGetAttr(obj, attr_name);
    }
    return __Pyx_PyObject_GenericGetAttrNoDict(obj, attr_name);
}
#endif


/////////////// PyObjectGetAttrStrNoError.proto ///////////////

static CYTHON_INLINE PyObject* __Pyx_PyObject_GetAttrStrNoError(PyObject* obj, PyObject* attr_name);/*proto*/

/////////////// PyObjectGetAttrStrNoError ///////////////
//@requires: PyObjectGetAttrStr
//@requires: Exceptions.c::PyThreadStateGet
//@requires: Exceptions.c::PyErrFetchRestore
//@requires: Exceptions.c::PyErrExceptionMatches

#if __PYX_LIMITED_VERSION_HEX < 0x030d00A1
static void __Pyx_PyObject_GetAttrStr_ClearAttributeError(void) {
    __Pyx_PyThreadState_declare
    __Pyx_PyThreadState_assign
    if (likely(__Pyx_PyErr_ExceptionMatches(PyExc_AttributeError)))
        __Pyx_PyErr_Clear();
}
#endif

static CYTHON_INLINE PyObject* __Pyx_PyObject_GetAttrStrNoError(PyObject* obj, PyObject* attr_name) {
    PyObject *result;
#if __PYX_LIMITED_VERSION_HEX >= 0x030d00A1
    (void) PyObject_GetOptionalAttr(obj, attr_name, &result);
    return result;
#else
#if CYTHON_COMPILING_IN_CPYTHON && CYTHON_USE_TYPE_SLOTS && PY_VERSION_HEX >= 0x030700B1
    // _PyObject_GenericGetAttrWithDict() in CPython 3.7+ can avoid raising the AttributeError.
    // See https://bugs.python.org/issue32544
    PyTypeObject* tp = Py_TYPE(obj);
    if (likely(tp->tp_getattro == PyObject_GenericGetAttr)) {
        return _PyObject_GenericGetAttrWithDict(obj, attr_name, NULL, 1);
    }
#endif
    result = __Pyx_PyObject_GetAttrStr(obj, attr_name);
    if (unlikely(!result)) {
        __Pyx_PyObject_GetAttrStr_ClearAttributeError();
    }
    return result;
#endif
}


/////////////// PyObjectGetAttrStr.proto ///////////////

#if CYTHON_USE_TYPE_SLOTS
static CYTHON_INLINE PyObject* __Pyx_PyObject_GetAttrStr(PyObject* obj, PyObject* attr_name);/*proto*/
#else
#define __Pyx_PyObject_GetAttrStr(o,n) PyObject_GetAttr(o,n)
#endif

/////////////// PyObjectGetAttrStr ///////////////

#if CYTHON_USE_TYPE_SLOTS
static CYTHON_INLINE PyObject* __Pyx_PyObject_GetAttrStr(PyObject* obj, PyObject* attr_name) {
    PyTypeObject* tp = Py_TYPE(obj);
    if (likely(tp->tp_getattro))
        return tp->tp_getattro(obj, attr_name);
#if PY_MAJOR_VERSION < 3
    if (likely(tp->tp_getattr))
        return tp->tp_getattr(obj, PyString_AS_STRING(attr_name));
#endif
    return PyObject_GetAttr(obj, attr_name);
}
#endif


/////////////// PyObjectSetAttrStr.proto ///////////////

#if CYTHON_USE_TYPE_SLOTS
#define __Pyx_PyObject_DelAttrStr(o,n) __Pyx_PyObject_SetAttrStr(o, n, NULL)
static CYTHON_INLINE int __Pyx_PyObject_SetAttrStr(PyObject* obj, PyObject* attr_name, PyObject* value);/*proto*/
#else
#define __Pyx_PyObject_DelAttrStr(o,n)   PyObject_DelAttr(o,n)
#define __Pyx_PyObject_SetAttrStr(o,n,v) PyObject_SetAttr(o,n,v)
#endif

/////////////// PyObjectSetAttrStr ///////////////

#if CYTHON_USE_TYPE_SLOTS
static CYTHON_INLINE int __Pyx_PyObject_SetAttrStr(PyObject* obj, PyObject* attr_name, PyObject* value) {
    PyTypeObject* tp = Py_TYPE(obj);
    if (likely(tp->tp_setattro))
        return tp->tp_setattro(obj, attr_name, value);
#if PY_MAJOR_VERSION < 3
    if (likely(tp->tp_setattr))
        return tp->tp_setattr(obj, PyString_AS_STRING(attr_name), value);
#endif
    return PyObject_SetAttr(obj, attr_name, value);
}
#endif


/////////////// PyObjectGetMethod.proto ///////////////

static int __Pyx_PyObject_GetMethod(PyObject *obj, PyObject *name, PyObject **method);/*proto*/

/////////////// PyObjectGetMethod ///////////////
//@requires: PyObjectGetAttrStr

static int __Pyx_PyObject_GetMethod(PyObject *obj, PyObject *name, PyObject **method) {
    PyObject *attr;
#if CYTHON_UNPACK_METHODS && CYTHON_COMPILING_IN_CPYTHON && CYTHON_USE_PYTYPE_LOOKUP
    __Pyx_TypeName type_name;
    // Copied from _PyObject_GetMethod() in CPython 3.7
    PyTypeObject *tp = Py_TYPE(obj);
    PyObject *descr;
    descrgetfunc f = NULL;
    PyObject **dictptr, *dict;
    int meth_found = 0;

    assert (*method == NULL);

    if (unlikely(tp->tp_getattro != PyObject_GenericGetAttr)) {
        attr = __Pyx_PyObject_GetAttrStr(obj, name);
        goto try_unpack;
    }
    if (unlikely(tp->tp_dict == NULL) && unlikely(PyType_Ready(tp) < 0)) {
        return 0;
    }

    descr = _PyType_Lookup(tp, name);
    if (likely(descr != NULL)) {
        Py_INCREF(descr);
#if defined(Py_TPFLAGS_METHOD_DESCRIPTOR) && Py_TPFLAGS_METHOD_DESCRIPTOR
        if (__Pyx_PyType_HasFeature(Py_TYPE(descr), Py_TPFLAGS_METHOD_DESCRIPTOR))
#elif PY_MAJOR_VERSION >= 3
        // Repeating the condition below accommodates for MSVC's inability to test macros inside of macro expansions.
        #ifdef __Pyx_CyFunction_USED
        if (likely(PyFunction_Check(descr) || __Pyx_IS_TYPE(descr, &PyMethodDescr_Type) || __Pyx_CyFunction_Check(descr)))
        #else
        if (likely(PyFunction_Check(descr) || __Pyx_IS_TYPE(descr, &PyMethodDescr_Type)))
        #endif
#else
        // "PyMethodDescr_Type" is not part of the C-API in Py2.
        #ifdef __Pyx_CyFunction_USED
        if (likely(PyFunction_Check(descr) || __Pyx_CyFunction_Check(descr)))
        #else
        if (likely(PyFunction_Check(descr)))
        #endif
#endif
        {
            meth_found = 1;
        } else {
            f = Py_TYPE(descr)->tp_descr_get;
            if (f != NULL && PyDescr_IsData(descr)) {
                attr = f(descr, obj, (PyObject *)Py_TYPE(obj));
                Py_DECREF(descr);
                goto try_unpack;
            }
        }
    }

    dictptr = _PyObject_GetDictPtr(obj);
    if (dictptr != NULL && (dict = *dictptr) != NULL) {
        Py_INCREF(dict);
        attr = __Pyx_PyDict_GetItemStr(dict, name);
        if (attr != NULL) {
            Py_INCREF(attr);
            Py_DECREF(dict);
            Py_XDECREF(descr);
            goto try_unpack;
        }
        Py_DECREF(dict);
    }

    if (meth_found) {
        *method = descr;
        return 1;
    }

    if (f != NULL) {
        attr = f(descr, obj, (PyObject *)Py_TYPE(obj));
        Py_DECREF(descr);
        goto try_unpack;
    }

    if (likely(descr != NULL)) {
        *method = descr;
        return 0;
    }

    type_name = __Pyx_PyType_GetName(tp);
    PyErr_Format(PyExc_AttributeError,
#if PY_MAJOR_VERSION >= 3
                 "'" __Pyx_FMT_TYPENAME "' object has no attribute '%U'",
                 type_name, name);
#else
                 "'" __Pyx_FMT_TYPENAME "' object has no attribute '%.400s'",
                 type_name, PyString_AS_STRING(name));
#endif
    __Pyx_DECREF_TypeName(type_name);
    return 0;

// Generic fallback implementation using normal attribute lookup.
#else
    attr = __Pyx_PyObject_GetAttrStr(obj, name);
    goto try_unpack;
#endif

try_unpack:
#if CYTHON_UNPACK_METHODS
    // Even if we failed to avoid creating a bound method object, it's still worth unpacking it now, if possible.
    if (likely(attr) && PyMethod_Check(attr) && likely(PyMethod_GET_SELF(attr) == obj)) {
        PyObject *function = PyMethod_GET_FUNCTION(attr);
        Py_INCREF(function);
        Py_DECREF(attr);
        *method = function;
        return 1;
    }
#endif
    *method = attr;
    return 0;
}


/////////////// UnpackUnboundCMethod.proto ///////////////

typedef struct {
    PyObject *type;
    PyObject **method_name;
    // "func" is set on first access (direct C function pointer)
    PyCFunction func;
    // "method" is set on first access (fallback)
    PyObject *method;
    int flag;
} __Pyx_CachedCFunction;

/////////////// UnpackUnboundCMethod ///////////////
//@requires: PyObjectGetAttrStr

static PyObject *__Pyx_SelflessCall(PyObject *method, PyObject *args, PyObject *kwargs) {
    // NOTE: possible optimization - use vectorcall
    PyObject *selfless_args = PyTuple_GetSlice(args, 1, PyTuple_Size(args));
    if (unlikely(!selfless_args)) return NULL;

    PyObject *result = PyObject_Call(method, selfless_args, kwargs);
    Py_DECREF(selfless_args);
    return result;
}

static PyMethodDef __Pyx_UnboundCMethod_Def = {
    /* .ml_name  = */ "CythonUnboundCMethod",
    /* .ml_meth  = */ __PYX_REINTERPRET_FUNCION(PyCFunction, __Pyx_SelflessCall),
    /* .ml_flags = */ METH_VARARGS | METH_KEYWORDS,
    /* .ml_doc   = */ NULL
};

static int __Pyx_TryUnpackUnboundCMethod(__Pyx_CachedCFunction* target) {
    PyObject *method;
    method = __Pyx_PyObject_GetAttrStr(target->type, *target->method_name);
    if (unlikely(!method))
        return -1;
    target->method = method;
// FIXME: use functionality from CythonFunction.c/ClassMethod
#if CYTHON_COMPILING_IN_CPYTHON
    #if PY_MAJOR_VERSION >= 3
    if (likely(__Pyx_TypeCheck(method, &PyMethodDescr_Type)))
    #else
    // method descriptor type isn't exported in Py2.x, cannot easily check the type there.
    // Therefore, reverse the check to the most likely alternative
    // (which is returned for class methods)
    if (likely(!__Pyx_CyOrPyCFunction_Check(method)))
    #endif
    {
        PyMethodDescrObject *descr = (PyMethodDescrObject*) method;
        target->func = descr->d_method->ml_meth;
        target->flag = descr->d_method->ml_flags & ~(METH_CLASS | METH_STATIC | METH_COEXIST | METH_STACKLESS);
    } else
#endif
    // bound classmethods need special treatment
#if CYTHON_COMPILING_IN_PYPY
    // In PyPy, functions are regular methods, so just do the self check.
#else
    if (PyCFunction_Check(method))
#endif
    {
        PyObject *self;
        int self_found;
#if CYTHON_COMPILING_IN_LIMITED_API || CYTHON_COMPILING_IN_PYPY
        self = PyObject_GetAttrString(method, "__self__");
        if (!self) {
            PyErr_Clear();
        }
#else
        self = PyCFunction_GET_SELF(method);
#endif
        self_found = (self && self != Py_None);
#if CYTHON_COMPILING_IN_LIMITED_API || CYTHON_COMPILING_IN_PYPY
        Py_XDECREF(self);
#endif
        if (self_found) {
            PyObject *unbound_method = PyCFunction_New(&__Pyx_UnboundCMethod_Def, method);
            if (unlikely(!unbound_method)) return -1;
            // New PyCFunction will own method reference, thus decref __Pyx_PyObject_GetAttrStr
            Py_DECREF(method);
            target->method = unbound_method;
        }
    }
    return 0;
}


/////////////// CallUnboundCMethod0.proto ///////////////
//@substitute: naming

static PyObject* __Pyx__CallUnboundCMethod0(__Pyx_CachedCFunction* cfunc, PyObject* self); /*proto*/
#if CYTHON_COMPILING_IN_CPYTHON
// FASTCALL methods receive "&empty_tuple" as simple "PyObject[0]*"
#define __Pyx_CallUnboundCMethod0(cfunc, self)  \
    (likely((cfunc)->func) ? \
        (likely((cfunc)->flag == METH_NOARGS) ?  (*((cfunc)->func))(self, NULL) : \
         (PY_VERSION_HEX >= 0x030600B1 && likely((cfunc)->flag == METH_FASTCALL) ? \
            (PY_VERSION_HEX >= 0x030700A0 ? \
                (*(__Pyx_PyCFunctionFast)(void*)(PyCFunction)(cfunc)->func)(self, &$empty_tuple, 0) : \
                (*(__Pyx_PyCFunctionFastWithKeywords)(void*)(PyCFunction)(cfunc)->func)(self, &$empty_tuple, 0, NULL)) : \
          (PY_VERSION_HEX >= 0x030700A0 && (cfunc)->flag == (METH_FASTCALL | METH_KEYWORDS) ? \
            (*(__Pyx_PyCFunctionFastWithKeywords)(void*)(PyCFunction)(cfunc)->func)(self, &$empty_tuple, 0, NULL) : \
            (likely((cfunc)->flag == (METH_VARARGS | METH_KEYWORDS)) ?  ((*(PyCFunctionWithKeywords)(void*)(PyCFunction)(cfunc)->func)(self, $empty_tuple, NULL)) : \
               ((cfunc)->flag == METH_VARARGS ?  (*((cfunc)->func))(self, $empty_tuple) : \
               __Pyx__CallUnboundCMethod0(cfunc, self)))))) : \
        __Pyx__CallUnboundCMethod0(cfunc, self))
#else
#define __Pyx_CallUnboundCMethod0(cfunc, self)  __Pyx__CallUnboundCMethod0(cfunc, self)
#endif

/////////////// CallUnboundCMethod0 ///////////////
//@requires: UnpackUnboundCMethod
//@requires: PyObjectCall

static PyObject* __Pyx__CallUnboundCMethod0(__Pyx_CachedCFunction* cfunc, PyObject* self) {
    PyObject *args, *result = NULL;
    if (unlikely(!cfunc->method) && unlikely(__Pyx_TryUnpackUnboundCMethod(cfunc) < 0)) return NULL;
#if CYTHON_ASSUME_SAFE_MACROS
    args = PyTuple_New(1);
    if (unlikely(!args)) goto bad;
    Py_INCREF(self);
    PyTuple_SET_ITEM(args, 0, self);
#else
    args = PyTuple_Pack(1, self);
    if (unlikely(!args)) goto bad;
#endif
    result = __Pyx_PyObject_Call(cfunc->method, args, NULL);
    Py_DECREF(args);
bad:
    return result;
}


/////////////// CallUnboundCMethod1.proto ///////////////

static PyObject* __Pyx__CallUnboundCMethod1(__Pyx_CachedCFunction* cfunc, PyObject* self, PyObject* arg);/*proto*/

#if CYTHON_COMPILING_IN_CPYTHON
static CYTHON_INLINE PyObject* __Pyx_CallUnboundCMethod1(__Pyx_CachedCFunction* cfunc, PyObject* self, PyObject* arg);/*proto*/
#else
#define __Pyx_CallUnboundCMethod1(cfunc, self, arg)  __Pyx__CallUnboundCMethod1(cfunc, self, arg)
#endif

/////////////// CallUnboundCMethod1 ///////////////
//@requires: UnpackUnboundCMethod
//@requires: PyObjectCall

#if CYTHON_COMPILING_IN_CPYTHON
static CYTHON_INLINE PyObject* __Pyx_CallUnboundCMethod1(__Pyx_CachedCFunction* cfunc, PyObject* self, PyObject* arg) {
    if (likely(cfunc->func)) {
        int flag = cfunc->flag;
        // Not using #ifdefs for PY_VERSION_HEX to avoid C compiler warnings about unused functions.
        if (flag == METH_O) {
            return (*(cfunc->func))(self, arg);
        } else if ((PY_VERSION_HEX >= 0x030600B1) && flag == METH_FASTCALL) {
            #if PY_VERSION_HEX >= 0x030700A0
                return (*(__Pyx_PyCFunctionFast)(void*)(PyCFunction)cfunc->func)(self, &arg, 1);
            #else
                return (*(__Pyx_PyCFunctionFastWithKeywords)(void*)(PyCFunction)cfunc->func)(self, &arg, 1, NULL);
            #endif
        } else if ((PY_VERSION_HEX >= 0x030700A0) && flag == (METH_FASTCALL | METH_KEYWORDS)) {
            return (*(__Pyx_PyCFunctionFastWithKeywords)(void*)(PyCFunction)cfunc->func)(self, &arg, 1, NULL);
        }
    }
    return __Pyx__CallUnboundCMethod1(cfunc, self, arg);
}
#endif

static PyObject* __Pyx__CallUnboundCMethod1(__Pyx_CachedCFunction* cfunc, PyObject* self, PyObject* arg){
    PyObject *args, *result = NULL;
    if (unlikely(!cfunc->func && !cfunc->method) && unlikely(__Pyx_TryUnpackUnboundCMethod(cfunc) < 0)) return NULL;
#if CYTHON_COMPILING_IN_CPYTHON
    if (cfunc->func && (cfunc->flag & METH_VARARGS)) {
        args = PyTuple_New(1);
        if (unlikely(!args)) goto bad;
        Py_INCREF(arg);
        PyTuple_SET_ITEM(args, 0, arg);
        if (cfunc->flag & METH_KEYWORDS)
            result = (*(PyCFunctionWithKeywords)(void*)(PyCFunction)cfunc->func)(self, args, NULL);
        else
            result = (*cfunc->func)(self, args);
    } else {
        args = PyTuple_New(2);
        if (unlikely(!args)) goto bad;
        Py_INCREF(self);
        PyTuple_SET_ITEM(args, 0, self);
        Py_INCREF(arg);
        PyTuple_SET_ITEM(args, 1, arg);
        result = __Pyx_PyObject_Call(cfunc->method, args, NULL);
    }
#else
    args = PyTuple_Pack(2, self, arg);
    if (unlikely(!args)) goto bad;
    result = __Pyx_PyObject_Call(cfunc->method, args, NULL);
#endif
bad:
    Py_XDECREF(args);
    return result;
}


/////////////// CallUnboundCMethod2.proto ///////////////

static PyObject* __Pyx__CallUnboundCMethod2(__Pyx_CachedCFunction* cfunc, PyObject* self, PyObject* arg1, PyObject* arg2); /*proto*/

#if CYTHON_COMPILING_IN_CPYTHON && PY_VERSION_HEX >= 0x030600B1
static CYTHON_INLINE PyObject *__Pyx_CallUnboundCMethod2(__Pyx_CachedCFunction *cfunc, PyObject *self, PyObject *arg1, PyObject *arg2); /*proto*/
#else
#define __Pyx_CallUnboundCMethod2(cfunc, self, arg1, arg2)  __Pyx__CallUnboundCMethod2(cfunc, self, arg1, arg2)
#endif

/////////////// CallUnboundCMethod2 ///////////////
//@requires: UnpackUnboundCMethod
//@requires: PyObjectCall

#if CYTHON_COMPILING_IN_CPYTHON && PY_VERSION_HEX >= 0x030600B1
static CYTHON_INLINE PyObject *__Pyx_CallUnboundCMethod2(__Pyx_CachedCFunction *cfunc, PyObject *self, PyObject *arg1, PyObject *arg2) {
    if (likely(cfunc->func)) {
        PyObject *args[2] = {arg1, arg2};
        if (cfunc->flag == METH_FASTCALL) {
            #if PY_VERSION_HEX >= 0x030700A0
            return (*(__Pyx_PyCFunctionFast)(void*)(PyCFunction)cfunc->func)(self, args, 2);
            #else
            return (*(__Pyx_PyCFunctionFastWithKeywords)(void*)(PyCFunction)cfunc->func)(self, args, 2, NULL);
            #endif
        }
        #if PY_VERSION_HEX >= 0x030700A0
        if (cfunc->flag == (METH_FASTCALL | METH_KEYWORDS))
            return (*(__Pyx_PyCFunctionFastWithKeywords)(void*)(PyCFunction)cfunc->func)(self, args, 2, NULL);
        #endif
    }
    return __Pyx__CallUnboundCMethod2(cfunc, self, arg1, arg2);
}
#endif

static PyObject* __Pyx__CallUnboundCMethod2(__Pyx_CachedCFunction* cfunc, PyObject* self, PyObject* arg1, PyObject* arg2){
    PyObject *args, *result = NULL;
    if (unlikely(!cfunc->func && !cfunc->method) && unlikely(__Pyx_TryUnpackUnboundCMethod(cfunc) < 0)) return NULL;
#if CYTHON_COMPILING_IN_CPYTHON
    if (cfunc->func && (cfunc->flag & METH_VARARGS)) {
        args = PyTuple_New(2);
        if (unlikely(!args)) goto bad;
        Py_INCREF(arg1);
        PyTuple_SET_ITEM(args, 0, arg1);
        Py_INCREF(arg2);
        PyTuple_SET_ITEM(args, 1, arg2);
        if (cfunc->flag & METH_KEYWORDS)
            result = (*(PyCFunctionWithKeywords)(void*)(PyCFunction)cfunc->func)(self, args, NULL);
        else
            result = (*cfunc->func)(self, args);
    } else {
        args = PyTuple_New(3);
        if (unlikely(!args)) goto bad;
        Py_INCREF(self);
        PyTuple_SET_ITEM(args, 0, self);
        Py_INCREF(arg1);
        PyTuple_SET_ITEM(args, 1, arg1);
        Py_INCREF(arg2);
        PyTuple_SET_ITEM(args, 2, arg2);
        result = __Pyx_PyObject_Call(cfunc->method, args, NULL);
    }
#else
    args = PyTuple_Pack(3, self, arg1, arg2);
    if (unlikely(!args)) goto bad;
    result = __Pyx_PyObject_Call(cfunc->method, args, NULL);
#endif
bad:
    Py_XDECREF(args);
    return result;
}


/////////////// PyObjectFastCall.proto ///////////////

#define __Pyx_PyObject_FastCall(func, args, nargs)  __Pyx_PyObject_FastCallDict(func, args, (size_t)(nargs), NULL)
static CYTHON_INLINE PyObject* __Pyx_PyObject_FastCallDict(PyObject *func, PyObject **args, size_t nargs, PyObject *kwargs); /*proto*/

/////////////// PyObjectFastCall ///////////////
//@requires: PyObjectCall
//@requires: PyFunctionFastCall
//@requires: PyObjectCallMethO
//@substitute: naming

#if PY_VERSION_HEX < 0x03090000 || CYTHON_COMPILING_IN_LIMITED_API
static PyObject* __Pyx_PyObject_FastCall_fallback(PyObject *func, PyObject **args, size_t nargs, PyObject *kwargs) {
    PyObject *argstuple;
    PyObject *result = 0;
    size_t i;

    argstuple = PyTuple_New((Py_ssize_t)nargs);
    if (unlikely(!argstuple)) return NULL;
    for (i = 0; i < nargs; i++) {
        Py_INCREF(args[i]);
        if (__Pyx_PyTuple_SET_ITEM(argstuple, (Py_ssize_t)i, args[i]) < 0) goto bad;
    }
    result = __Pyx_PyObject_Call(func, argstuple, kwargs);
  bad:
    Py_DECREF(argstuple);
    return result;
}
#endif

static CYTHON_INLINE PyObject* __Pyx_PyObject_FastCallDict(PyObject *func, PyObject **args, size_t _nargs, PyObject *kwargs) {
    // Special fast paths for 0 and 1 arguments
    // NOTE: in many cases, this is called with a constant value for nargs
    // which is known at compile-time. So the branches below will typically
    // be optimized away.
    Py_ssize_t nargs = __Pyx_PyVectorcall_NARGS(_nargs);
#if CYTHON_COMPILING_IN_CPYTHON
    if (nargs == 0 && kwargs == NULL) {
        if (__Pyx_CyOrPyCFunction_Check(func) && likely( __Pyx_CyOrPyCFunction_GET_FLAGS(func) & METH_NOARGS))
            return __Pyx_PyObject_CallMethO(func, NULL);
    }
    else if (nargs == 1 && kwargs == NULL) {
        if (__Pyx_CyOrPyCFunction_Check(func) && likely( __Pyx_CyOrPyCFunction_GET_FLAGS(func) & METH_O))
            return __Pyx_PyObject_CallMethO(func, args[0]);
    }
#endif

    #if PY_VERSION_HEX < 0x030800B1
    #if CYTHON_FAST_PYCCALL
    if (PyCFunction_Check(func)) {
        if (kwargs) {
            return _PyCFunction_FastCallDict(func, args, nargs, kwargs);
        } else {
            return _PyCFunction_FastCallKeywords(func, args, nargs, NULL);
        }
    }
    #if PY_VERSION_HEX >= 0x030700A1
    if (!kwargs && __Pyx_IS_TYPE(func, &PyMethodDescr_Type)) {
        return _PyMethodDescr_FastCallKeywords(func, args, nargs, NULL);
    }
    #endif
    #endif
    #if CYTHON_FAST_PYCALL
    if (PyFunction_Check(func)) {
        return __Pyx_PyFunction_FastCallDict(func, args, nargs, kwargs);
    }
    #endif
    #endif

    if (kwargs == NULL) {
        #if CYTHON_VECTORCALL
        #if PY_VERSION_HEX < 0x03090000
        vectorcallfunc f = _PyVectorcall_Function(func);
        #else
        vectorcallfunc f = PyVectorcall_Function(func);
        #endif
        if (f) {
            return f(func, args, (size_t)nargs, NULL);
        }
        #elif defined(__Pyx_CyFunction_USED) && CYTHON_BACKPORT_VECTORCALL
        // exclude fused functions for now
        if (__Pyx_CyFunction_CheckExact(func)) {
            __pyx_vectorcallfunc f = __Pyx_CyFunction_func_vectorcall(func);
            if (f) return f(func, args, (size_t)nargs, NULL);
        }
        #endif
    }

    if (nargs == 0) {
        return __Pyx_PyObject_Call(func, $empty_tuple, kwargs);
    }
    #if PY_VERSION_HEX >= 0x03090000 && !CYTHON_COMPILING_IN_LIMITED_API
    return PyObject_VectorcallDict(func, args, (size_t)nargs, kwargs);
    #else
    return __Pyx_PyObject_FastCall_fallback(func, args, (size_t)nargs, kwargs);
    #endif
}


/////////////// PyObjectCallMethod0.proto ///////////////

static PyObject* __Pyx_PyObject_CallMethod0(PyObject* obj, PyObject* method_name); /*proto*/

/////////////// PyObjectCallMethod0 ///////////////
//@requires: PyObjectGetMethod
//@requires: PyObjectCallOneArg
//@requires: PyObjectCallNoArg

static PyObject* __Pyx_PyObject_CallMethod0(PyObject* obj, PyObject* method_name) {
    PyObject *method = NULL, *result = NULL;
    int is_method = __Pyx_PyObject_GetMethod(obj, method_name, &method);
    if (likely(is_method)) {
        result = __Pyx_PyObject_CallOneArg(method, obj);
        Py_DECREF(method);
        return result;
    }
    if (unlikely(!method)) goto bad;
    result = __Pyx_PyObject_CallNoArg(method);
    Py_DECREF(method);
bad:
    return result;
}


/////////////// PyObjectCallMethod1.proto ///////////////

static PyObject* __Pyx_PyObject_CallMethod1(PyObject* obj, PyObject* method_name, PyObject* arg); /*proto*/

/////////////// PyObjectCallMethod1 ///////////////
//@requires: PyObjectGetMethod
//@requires: PyObjectCallOneArg
//@requires: PyObjectCall2Args

#if !(CYTHON_VECTORCALL && __PYX_LIMITED_VERSION_HEX >= 0x030C00A2)
static PyObject* __Pyx__PyObject_CallMethod1(PyObject* method, PyObject* arg) {
    // Separate function to avoid excessive inlining.
    PyObject *result = __Pyx_PyObject_CallOneArg(method, arg);
    Py_DECREF(method);
    return result;
}
#endif

static PyObject* __Pyx_PyObject_CallMethod1(PyObject* obj, PyObject* method_name, PyObject* arg) {
#if CYTHON_VECTORCALL && __PYX_LIMITED_VERSION_HEX >= 0x030C00A2
    PyObject *args[2] = {obj, arg};
    // avoid unused functions
    (void) __Pyx_PyObject_GetMethod;
    (void) __Pyx_PyObject_CallOneArg;
    (void) __Pyx_PyObject_Call2Args;
    return PyObject_VectorcallMethod(method_name, args, 2 | PY_VECTORCALL_ARGUMENTS_OFFSET, NULL);
#else
    PyObject *method = NULL, *result;
    int is_method = __Pyx_PyObject_GetMethod(obj, method_name, &method);
    if (likely(is_method)) {
        result = __Pyx_PyObject_Call2Args(method, obj, arg);
        Py_DECREF(method);
        return result;
    }
    if (unlikely(!method)) return NULL;
    return __Pyx__PyObject_CallMethod1(method, arg);
#endif
}


/////////////// tp_new.proto ///////////////

#define __Pyx_tp_new(type_obj, args) __Pyx_tp_new_kwargs(type_obj, args, NULL)
static CYTHON_INLINE PyObject* __Pyx_tp_new_kwargs(PyObject* type_obj, PyObject* args, PyObject* kwargs) {
    return (PyObject*) (((PyTypeObject*)type_obj)->tp_new((PyTypeObject*)type_obj, args, kwargs));
}


/////////////// PyObjectCall.proto ///////////////

#if CYTHON_COMPILING_IN_CPYTHON
static CYTHON_INLINE PyObject* __Pyx_PyObject_Call(PyObject *func, PyObject *arg, PyObject *kw); /*proto*/
#else
#define __Pyx_PyObject_Call(func, arg, kw) PyObject_Call(func, arg, kw)
#endif

/////////////// PyObjectCall ///////////////

#if CYTHON_COMPILING_IN_CPYTHON
static CYTHON_INLINE PyObject* __Pyx_PyObject_Call(PyObject *func, PyObject *arg, PyObject *kw) {
    PyObject *result;
    ternaryfunc call = Py_TYPE(func)->tp_call;

    if (unlikely(!call))
        return PyObject_Call(func, arg, kw);
<<<<<<< HEAD
    if (unlikely(Py_EnterRecursiveCall(" while calling a Python object")))
=======
    #if PY_MAJOR_VERSION < 3
    if (unlikely(Py_EnterRecursiveCall((char*)" while calling a Python object")))
>>>>>>> ade1e0a0
        return NULL;
    #else
    if (unlikely(Py_EnterRecursiveCall(" while calling a Python object")))
        return NULL;
    #endif
    result = (*call)(func, arg, kw);
    Py_LeaveRecursiveCall();
    if (unlikely(!result) && unlikely(!PyErr_Occurred())) {
        PyErr_SetString(
            PyExc_SystemError,
            "NULL result without error in PyObject_Call");
    }
    return result;
}
#endif


/////////////// PyObjectCallMethO.proto ///////////////

#if CYTHON_COMPILING_IN_CPYTHON
static CYTHON_INLINE PyObject* __Pyx_PyObject_CallMethO(PyObject *func, PyObject *arg); /*proto*/
#endif

/////////////// PyObjectCallMethO ///////////////

#if CYTHON_COMPILING_IN_CPYTHON
static CYTHON_INLINE PyObject* __Pyx_PyObject_CallMethO(PyObject *func, PyObject *arg) {
    PyObject *self, *result;
    PyCFunction cfunc;
    cfunc = __Pyx_CyOrPyCFunction_GET_FUNCTION(func);
    self = __Pyx_CyOrPyCFunction_GET_SELF(func);

<<<<<<< HEAD
    if (unlikely(Py_EnterRecursiveCall(" while calling a Python object")))
=======
    #if PY_MAJOR_VERSION < 3
    if (unlikely(Py_EnterRecursiveCall((char*)" while calling a Python object")))
>>>>>>> ade1e0a0
        return NULL;
    #else
    if (unlikely(Py_EnterRecursiveCall(" while calling a Python object")))
        return NULL;
    #endif
    result = cfunc(self, arg);
    Py_LeaveRecursiveCall();
    if (unlikely(!result) && unlikely(!PyErr_Occurred())) {
        PyErr_SetString(
            PyExc_SystemError,
            "NULL result without error in PyObject_Call");
    }
    return result;
}
#endif


/////////////// PyFunctionFastCall.proto ///////////////

#if CYTHON_FAST_PYCALL

#if !CYTHON_VECTORCALL
#define __Pyx_PyFunction_FastCall(func, args, nargs) \
    __Pyx_PyFunction_FastCallDict((func), (args), (nargs), NULL)

static PyObject *__Pyx_PyFunction_FastCallDict(PyObject *func, PyObject **args, Py_ssize_t nargs, PyObject *kwargs);
#endif

// Backport from Python 3
// Assert a build-time dependency, as an expression.
//   Your compile will fail if the condition isn't true, or can't be evaluated
//   by the compiler. This can be used in an expression: its value is 0.
// Example:
//   #define foo_to_char(foo)  \
//       ((char *)(foo)        \
//        + Py_BUILD_ASSERT_EXPR(offsetof(struct foo, string) == 0))
//
//   Written by Rusty Russell, public domain, https://ccodearchive.net/
#define __Pyx_BUILD_ASSERT_EXPR(cond) \
    (sizeof(char [1 - 2*!(cond)]) - 1)

#ifndef Py_MEMBER_SIZE
// Get the size of a structure member in bytes
#define Py_MEMBER_SIZE(type, member) sizeof(((type *)0)->member)
#endif

#if !CYTHON_VECTORCALL
#if PY_VERSION_HEX >= 0x03080000
  #include "frameobject.h"
#if PY_VERSION_HEX >= 0x030b00a6 && !CYTHON_COMPILING_IN_LIMITED_API
  #ifndef Py_BUILD_CORE
    #define Py_BUILD_CORE 1
  #endif
  #include "internal/pycore_frame.h"
#endif
  #define __Pxy_PyFrame_Initialize_Offsets()
  #define __Pyx_PyFrame_GetLocalsplus(frame)  ((frame)->f_localsplus)
#else
  // Initialised by module init code.
  static size_t __pyx_pyframe_localsplus_offset = 0;

  #include "frameobject.h"
  // This is the long runtime version of
  //     #define __Pyx_PyFrame_GetLocalsplus(frame)  ((frame)->f_localsplus)
  // offsetof(PyFrameObject, f_localsplus) differs between regular C-Python and Stackless Python < 3.8.
  // Therefore the offset is computed at run time from PyFrame_type.tp_basicsize. That is feasible,
  // because f_localsplus is the last field of PyFrameObject (checked by Py_BUILD_ASSERT_EXPR below).
  #define __Pxy_PyFrame_Initialize_Offsets()  \
    ((void)__Pyx_BUILD_ASSERT_EXPR(sizeof(PyFrameObject) == offsetof(PyFrameObject, f_localsplus) + Py_MEMBER_SIZE(PyFrameObject, f_localsplus)), \
     (void)(__pyx_pyframe_localsplus_offset = ((size_t)PyFrame_Type.tp_basicsize) - Py_MEMBER_SIZE(PyFrameObject, f_localsplus)))
  #define __Pyx_PyFrame_GetLocalsplus(frame)  \
    (assert(__pyx_pyframe_localsplus_offset), (PyObject **)(((char *)(frame)) + __pyx_pyframe_localsplus_offset))
#endif
#endif /* !CYTHON_VECTORCALL */

#endif /* CYTHON_FAST_PYCALL */


/////////////// PyFunctionFastCall ///////////////
// copied from CPython 3.6 ceval.c

#if CYTHON_FAST_PYCALL && !CYTHON_VECTORCALL
static PyObject* __Pyx_PyFunction_FastCallNoKw(PyCodeObject *co, PyObject **args, Py_ssize_t na,
                                               PyObject *globals) {
    PyFrameObject *f;
    PyThreadState *tstate = __Pyx_PyThreadState_Current;
    PyObject **fastlocals;
    Py_ssize_t i;
    PyObject *result;

    assert(globals != NULL);
    /* XXX Perhaps we should create a specialized
       PyFrame_New() that doesn't take locals, but does
       take builtins without sanity checking them.
       */
    assert(tstate != NULL);
    f = PyFrame_New(tstate, co, globals, NULL);
    if (f == NULL) {
        return NULL;
    }

    fastlocals = __Pyx_PyFrame_GetLocalsplus(f);

    for (i = 0; i < na; i++) {
        Py_INCREF(*args);
        fastlocals[i] = *args++;
    }
    result = PyEval_EvalFrameEx(f,0);

    ++tstate->recursion_depth;
    Py_DECREF(f);
    --tstate->recursion_depth;

    return result;
}


static PyObject *__Pyx_PyFunction_FastCallDict(PyObject *func, PyObject **args, Py_ssize_t nargs, PyObject *kwargs) {
    PyCodeObject *co = (PyCodeObject *)PyFunction_GET_CODE(func);
    PyObject *globals = PyFunction_GET_GLOBALS(func);
    PyObject *argdefs = PyFunction_GET_DEFAULTS(func);
    PyObject *closure;
#if PY_MAJOR_VERSION >= 3
    PyObject *kwdefs;
    //#if PY_VERSION_HEX >= 0x03050000
    //PyObject *name, *qualname;
    //#endif
#endif
    PyObject *kwtuple, **k;
    PyObject **d;
    Py_ssize_t nd;
    Py_ssize_t nk;
    PyObject *result;

    assert(kwargs == NULL || PyDict_Check(kwargs));
    nk = kwargs ? PyDict_Size(kwargs) : 0;

<<<<<<< HEAD
    if (unlikely(Py_EnterRecursiveCall(" while calling a Python object"))) {
=======
    #if PY_MAJOR_VERSION < 3
    if (unlikely(Py_EnterRecursiveCall((char*)" while calling a Python object"))) {
>>>>>>> ade1e0a0
        return NULL;
    }
    #else
    if (unlikely(Py_EnterRecursiveCall(" while calling a Python object"))) {
        return NULL;
    }
    #endif

    if (
#if PY_MAJOR_VERSION >= 3
            co->co_kwonlyargcount == 0 &&
#endif
            likely(kwargs == NULL || nk == 0) &&
            co->co_flags == (CO_OPTIMIZED | CO_NEWLOCALS | CO_NOFREE)) {
        /* Fast paths */
        if (argdefs == NULL && co->co_argcount == nargs) {
            result = __Pyx_PyFunction_FastCallNoKw(co, args, nargs, globals);
            goto done;
        }
        else if (nargs == 0 && argdefs != NULL
                 && co->co_argcount == Py_SIZE(argdefs)) {
            /* function called with no arguments, but all parameters have
               a default value: use default values as arguments .*/
            args = &PyTuple_GET_ITEM(argdefs, 0);
            result =__Pyx_PyFunction_FastCallNoKw(co, args, Py_SIZE(argdefs), globals);
            goto done;
        }
    }

    if (kwargs != NULL) {
        Py_ssize_t pos, i;
        kwtuple = PyTuple_New(2 * nk);
        if (kwtuple == NULL) {
            result = NULL;
            goto done;
        }

        k = &PyTuple_GET_ITEM(kwtuple, 0);
        pos = i = 0;
        while (PyDict_Next(kwargs, &pos, &k[i], &k[i+1])) {
            Py_INCREF(k[i]);
            Py_INCREF(k[i+1]);
            i += 2;
        }
        nk = i / 2;
    }
    else {
        kwtuple = NULL;
        k = NULL;
    }

    closure = PyFunction_GET_CLOSURE(func);
#if PY_MAJOR_VERSION >= 3
    kwdefs = PyFunction_GET_KW_DEFAULTS(func);
    //#if PY_VERSION_HEX >= 0x03050000
    //name = ((PyFunctionObject *)func) -> func_name;
    //qualname = ((PyFunctionObject *)func) -> func_qualname;
    //#endif
#endif

    if (argdefs != NULL) {
        d = &PyTuple_GET_ITEM(argdefs, 0);
        nd = Py_SIZE(argdefs);
    }
    else {
        d = NULL;
        nd = 0;
    }

    //#if PY_VERSION_HEX >= 0x03050000
    //return _PyEval_EvalCodeWithName((PyObject*)co, globals, (PyObject *)NULL,
    //                                args, nargs,
    //                                NULL, 0,
    //                                d, nd, kwdefs,
    //                                closure, name, qualname);
    //#elif PY_MAJOR_VERSION >= 3
#if PY_MAJOR_VERSION >= 3
    result = PyEval_EvalCodeEx((PyObject*)co, globals, (PyObject *)NULL,
                               args, (int)nargs,
                               k, (int)nk,
                               d, (int)nd, kwdefs, closure);
#else
    result = PyEval_EvalCodeEx(co, globals, (PyObject *)NULL,
                               args, (int)nargs,
                               k, (int)nk,
                               d, (int)nd, closure);
#endif
    Py_XDECREF(kwtuple);

done:
    Py_LeaveRecursiveCall();
    return result;
}
#endif  /* CYTHON_FAST_PYCALL && !CYTHON_VECTORCALL */


/////////////// PyObjectCall2Args.proto ///////////////

static CYTHON_INLINE PyObject* __Pyx_PyObject_Call2Args(PyObject* function, PyObject* arg1, PyObject* arg2); /*proto*/

/////////////// PyObjectCall2Args ///////////////
//@requires: PyObjectFastCall

static CYTHON_INLINE PyObject* __Pyx_PyObject_Call2Args(PyObject* function, PyObject* arg1, PyObject* arg2) {
    PyObject *args[3] = {NULL, arg1, arg2};
    return __Pyx_PyObject_FastCall(function, args+1, 2 | __Pyx_PY_VECTORCALL_ARGUMENTS_OFFSET);
}


/////////////// PyObjectCallOneArg.proto ///////////////

static CYTHON_INLINE PyObject* __Pyx_PyObject_CallOneArg(PyObject *func, PyObject *arg); /*proto*/

/////////////// PyObjectCallOneArg ///////////////
//@requires: PyObjectFastCall

static CYTHON_INLINE PyObject* __Pyx_PyObject_CallOneArg(PyObject *func, PyObject *arg) {
    PyObject *args[2] = {NULL, arg};
    return __Pyx_PyObject_FastCall(func, args+1, 1 | __Pyx_PY_VECTORCALL_ARGUMENTS_OFFSET);
}


/////////////// PyObjectCallNoArg.proto ///////////////

static CYTHON_INLINE PyObject* __Pyx_PyObject_CallNoArg(PyObject *func); /*proto*/

/////////////// PyObjectCallNoArg ///////////////
//@requires: PyObjectFastCall

static CYTHON_INLINE PyObject* __Pyx_PyObject_CallNoArg(PyObject *func) {
    PyObject *arg[2] = {NULL, NULL};
    return __Pyx_PyObject_FastCall(func, arg + 1, 0 | __Pyx_PY_VECTORCALL_ARGUMENTS_OFFSET);
}


/////////////// PyVectorcallFastCallDict.proto ///////////////

#if CYTHON_METH_FASTCALL
static CYTHON_INLINE PyObject *__Pyx_PyVectorcall_FastCallDict(PyObject *func, __pyx_vectorcallfunc vc, PyObject *const *args, size_t nargs, PyObject *kw);
#endif

/////////////// PyVectorcallFastCallDict ///////////////

#if CYTHON_METH_FASTCALL
// Slow path when kw is non-empty
static PyObject *__Pyx_PyVectorcall_FastCallDict_kw(PyObject *func, __pyx_vectorcallfunc vc, PyObject *const *args, size_t nargs, PyObject *kw)
{
    // Code based on _PyObject_FastCallDict() and _PyStack_UnpackDict() from CPython
    PyObject *res = NULL;
    PyObject *kwnames;
    PyObject **newargs;
    PyObject **kwvalues;
    Py_ssize_t i, pos;
    size_t j;
    PyObject *key, *value;
    unsigned long keys_are_strings;
    Py_ssize_t nkw = PyDict_GET_SIZE(kw);

    // Copy positional arguments
    newargs = (PyObject **)PyMem_Malloc((nargs + (size_t)nkw) * sizeof(args[0]));
    if (unlikely(newargs == NULL)) {
        PyErr_NoMemory();
        return NULL;
    }
    for (j = 0; j < nargs; j++) newargs[j] = args[j];

    // Copy keyword arguments
    kwnames = PyTuple_New(nkw);
    if (unlikely(kwnames == NULL)) {
        PyMem_Free(newargs);
        return NULL;
    }
    kwvalues = newargs + nargs;
    pos = i = 0;
    keys_are_strings = Py_TPFLAGS_UNICODE_SUBCLASS;
    while (PyDict_Next(kw, &pos, &key, &value)) {
        keys_are_strings &= Py_TYPE(key)->tp_flags;
        Py_INCREF(key);
        Py_INCREF(value);
        PyTuple_SET_ITEM(kwnames, i, key);
        kwvalues[i] = value;
        i++;
    }
    if (unlikely(!keys_are_strings)) {
        PyErr_SetString(PyExc_TypeError, "keywords must be strings");
        goto cleanup;
    }

    // The actual call
    res = vc(func, newargs, nargs, kwnames);

cleanup:
    Py_DECREF(kwnames);
    for (i = 0; i < nkw; i++)
        Py_DECREF(kwvalues[i]);
    PyMem_Free(newargs);
    return res;
}

static CYTHON_INLINE PyObject *__Pyx_PyVectorcall_FastCallDict(PyObject *func, __pyx_vectorcallfunc vc, PyObject *const *args, size_t nargs, PyObject *kw)
{
    if (likely(kw == NULL) || PyDict_GET_SIZE(kw) == 0) {
        return vc(func, args, nargs, NULL);
    }
    return __Pyx_PyVectorcall_FastCallDict_kw(func, vc, args, nargs, kw);
}
#endif


/////////////// MatrixMultiply.proto ///////////////

#if PY_VERSION_HEX >= 0x03050000
  #define __Pyx_PyNumber_MatrixMultiply(x,y)         PyNumber_MatrixMultiply(x,y)
  #define __Pyx_PyNumber_InPlaceMatrixMultiply(x,y)  PyNumber_InPlaceMatrixMultiply(x,y)
#else
#define __Pyx_PyNumber_MatrixMultiply(x,y)         __Pyx__PyNumber_MatrixMultiply(x, y, "@")
static PyObject* __Pyx__PyNumber_MatrixMultiply(PyObject* x, PyObject* y, const char* op_name);
static PyObject* __Pyx_PyNumber_InPlaceMatrixMultiply(PyObject* x, PyObject* y);
#endif

/////////////// MatrixMultiply ///////////////
//@requires: PyObjectGetAttrStrNoError
//@requires: PyObjectCallOneArg
//@requires: PyObjectCall2Args

#if PY_VERSION_HEX < 0x03050000
static PyObject* __Pyx_PyObject_CallMatrixMethod(PyObject* method, PyObject* arg) {
    // NOTE: eats the method reference
    PyObject *result = NULL;
#if CYTHON_UNPACK_METHODS
    if (likely(PyMethod_Check(method))) {
        PyObject *self = PyMethod_GET_SELF(method);
        if (likely(self)) {
            PyObject *function = PyMethod_GET_FUNCTION(method);
            result = __Pyx_PyObject_Call2Args(function, self, arg);
            goto done;
        }
    }
#endif
    result = __Pyx_PyObject_CallOneArg(method, arg);
done:
    Py_DECREF(method);
    return result;
}

#define __Pyx_TryMatrixMethod(x, y, py_method_name) {                     \
    PyObject *func = __Pyx_PyObject_GetAttrStrNoError(x, py_method_name); \
    if (func) {                                                         \
        PyObject *result = __Pyx_PyObject_CallMatrixMethod(func, y);    \
        if (result != Py_NotImplemented)                                \
            return result;                                              \
        Py_DECREF(result);                                              \
    } else if (unlikely(PyErr_Occurred())) {                            \
        return NULL;                                                    \
    }                                                                   \
}

static PyObject* __Pyx__PyNumber_MatrixMultiply(PyObject* x, PyObject* y, const char* op_name) {
    __Pyx_TypeName x_type_name;
    __Pyx_TypeName y_type_name;
    int right_is_subtype = PyObject_IsSubclass((PyObject*)Py_TYPE(y), (PyObject*)Py_TYPE(x));
    if (unlikely(right_is_subtype == -1))
        return NULL;
    if (right_is_subtype) {
        // to allow subtypes to override parent behaviour, try reversed operation first
        // see note at https://docs.python.org/3/reference/datamodel.html#emulating-numeric-types
        __Pyx_TryMatrixMethod(y, x, PYIDENT("__rmatmul__"))
    }
    __Pyx_TryMatrixMethod(x, y, PYIDENT("__matmul__"))
    if (!right_is_subtype) {
        __Pyx_TryMatrixMethod(y, x, PYIDENT("__rmatmul__"))
    }
    x_type_name = __Pyx_PyType_GetName(Py_TYPE(x));
    y_type_name = __Pyx_PyType_GetName(Py_TYPE(y));
    PyErr_Format(PyExc_TypeError,
        "unsupported operand type(s) for %.2s: '" __Pyx_FMT_TYPENAME "' and '"
        __Pyx_FMT_TYPENAME "'", op_name, x_type_name, y_type_name);
    __Pyx_DECREF_TypeName(x_type_name);
    __Pyx_DECREF_TypeName(y_type_name);
    return NULL;
}

static PyObject* __Pyx_PyNumber_InPlaceMatrixMultiply(PyObject* x, PyObject* y) {
    __Pyx_TryMatrixMethod(x, y, PYIDENT("__imatmul__"))
    return __Pyx__PyNumber_MatrixMultiply(x, y, "@=");
}

#undef __Pyx_TryMatrixMethod
#endif


/////////////// PyDictVersioning.proto ///////////////

#if CYTHON_USE_DICT_VERSIONS && CYTHON_USE_TYPE_SLOTS
#define __PYX_DICT_VERSION_INIT  ((PY_UINT64_T) -1)
#define __PYX_GET_DICT_VERSION(dict)  (((PyDictObject*)(dict))->ma_version_tag)
#define __PYX_UPDATE_DICT_CACHE(dict, value, cache_var, version_var) \
    (version_var) = __PYX_GET_DICT_VERSION(dict); \
    (cache_var) = (value);

#define __PYX_PY_DICT_LOOKUP_IF_MODIFIED(VAR, DICT, LOOKUP) { \
    static PY_UINT64_T __pyx_dict_version = 0; \
    static PyObject *__pyx_dict_cached_value = NULL; \
    if (likely(__PYX_GET_DICT_VERSION(DICT) == __pyx_dict_version)) { \
        (VAR) = __pyx_dict_cached_value; \
    } else { \
        (VAR) = __pyx_dict_cached_value = (LOOKUP); \
        __pyx_dict_version = __PYX_GET_DICT_VERSION(DICT); \
    } \
}

static CYTHON_INLINE PY_UINT64_T __Pyx_get_tp_dict_version(PyObject *obj); /*proto*/
static CYTHON_INLINE PY_UINT64_T __Pyx_get_object_dict_version(PyObject *obj); /*proto*/
static CYTHON_INLINE int __Pyx_object_dict_version_matches(PyObject* obj, PY_UINT64_T tp_dict_version, PY_UINT64_T obj_dict_version); /*proto*/

#else
#define __PYX_GET_DICT_VERSION(dict)  (0)
#define __PYX_UPDATE_DICT_CACHE(dict, value, cache_var, version_var)
#define __PYX_PY_DICT_LOOKUP_IF_MODIFIED(VAR, DICT, LOOKUP)  (VAR) = (LOOKUP);
#endif

/////////////// PyDictVersioning ///////////////

#if CYTHON_USE_DICT_VERSIONS && CYTHON_USE_TYPE_SLOTS
static CYTHON_INLINE PY_UINT64_T __Pyx_get_tp_dict_version(PyObject *obj) {
    PyObject *dict = Py_TYPE(obj)->tp_dict;
    return likely(dict) ? __PYX_GET_DICT_VERSION(dict) : 0;
}

static CYTHON_INLINE PY_UINT64_T __Pyx_get_object_dict_version(PyObject *obj) {
    PyObject **dictptr = NULL;
    Py_ssize_t offset = Py_TYPE(obj)->tp_dictoffset;
    if (offset) {
#if CYTHON_COMPILING_IN_CPYTHON
        dictptr = (likely(offset > 0)) ? (PyObject **) ((char *)obj + offset) : _PyObject_GetDictPtr(obj);
#else
        dictptr = _PyObject_GetDictPtr(obj);
#endif
    }
    return (dictptr && *dictptr) ? __PYX_GET_DICT_VERSION(*dictptr) : 0;
}

static CYTHON_INLINE int __Pyx_object_dict_version_matches(PyObject* obj, PY_UINT64_T tp_dict_version, PY_UINT64_T obj_dict_version) {
    PyObject *dict = Py_TYPE(obj)->tp_dict;
    if (unlikely(!dict) || unlikely(tp_dict_version != __PYX_GET_DICT_VERSION(dict)))
        return 0;
    return obj_dict_version == __Pyx_get_object_dict_version(obj);
}
#endif


/////////////// PyMethodNew.proto ///////////////

#if CYTHON_COMPILING_IN_LIMITED_API
static PyObject *__Pyx_PyMethod_New(PyObject *func, PyObject *self, PyObject *typ) {
    PyObject *typesModule=NULL, *methodType=NULL, *result=NULL;
    CYTHON_UNUSED_VAR(typ);
    if (!self)
        return __Pyx_NewRef(func);
    typesModule = PyImport_ImportModule("types");
    if (!typesModule) return NULL;
    methodType = PyObject_GetAttrString(typesModule, "MethodType");
    Py_DECREF(typesModule);
    if (!methodType) return NULL;
    result = PyObject_CallFunctionObjArgs(methodType, func, self, NULL);
    Py_DECREF(methodType);
    return result;
}
#elif PY_MAJOR_VERSION >= 3
// This should be an actual function (not a macro), such that we can put it
// directly in a tp_descr_get slot.
static PyObject *__Pyx_PyMethod_New(PyObject *func, PyObject *self, PyObject *typ) {
    CYTHON_UNUSED_VAR(typ);
    if (!self)
        return __Pyx_NewRef(func);
    return PyMethod_New(func, self);
}
#else
    #define __Pyx_PyMethod_New PyMethod_New
#endif

///////////// PyMethodNew2Arg.proto /////////////

// Another wrapping of PyMethod_New that matches the Python3 signature
#if PY_MAJOR_VERSION >= 3
#define __Pyx_PyMethod_New2Arg PyMethod_New
#else
#define __Pyx_PyMethod_New2Arg(func, self) PyMethod_New(func, self, (PyObject*)Py_TYPE(self))
#endif

/////////////// UnicodeConcatInPlace.proto ////////////////

# if CYTHON_COMPILING_IN_CPYTHON && PY_MAJOR_VERSION >= 3
// __Pyx_PyUnicode_ConcatInPlace may modify the first argument 'left'
// However, unlike `PyUnicode_Append` it will never NULL it.
// It behaves like a regular function - returns a new reference and NULL on error
    #if CYTHON_REFNANNY
        #define __Pyx_PyUnicode_ConcatInPlace(left, right) __Pyx_PyUnicode_ConcatInPlaceImpl(&left, right, __pyx_refnanny)
    #else
        #define __Pyx_PyUnicode_ConcatInPlace(left, right) __Pyx_PyUnicode_ConcatInPlaceImpl(&left, right)
    #endif
    // __Pyx_PyUnicode_ConcatInPlace is slightly odd because it has the potential to modify the input
    // argument (but only in cases where no user should notice). Therefore, it needs to keep Cython's
    // refnanny informed.
    static CYTHON_INLINE PyObject *__Pyx_PyUnicode_ConcatInPlaceImpl(PyObject **p_left, PyObject *right
        #if CYTHON_REFNANNY
        , void* __pyx_refnanny
        #endif
    ); /* proto */
#else
#define __Pyx_PyUnicode_ConcatInPlace __Pyx_PyUnicode_Concat
#endif
#define __Pyx_PyUnicode_ConcatInPlaceSafe(left, right) ((unlikely((left) == Py_None) || unlikely((right) == Py_None)) ? \
    PyNumber_InPlaceAdd(left, right) : __Pyx_PyUnicode_ConcatInPlace(left, right))

/////////////// UnicodeConcatInPlace ////////////////
//@substitute: naming

# if CYTHON_COMPILING_IN_CPYTHON && PY_MAJOR_VERSION >= 3
// copied directly from unicode_object.c "unicode_modifiable
// removing _PyUnicode_HASH since it's a macro we don't have
//  - this is OK because trying PyUnicode_Resize on a non-modifyable
//  object will still work, it just won't happen in place
static int
__Pyx_unicode_modifiable(PyObject *unicode)
{
    if (Py_REFCNT(unicode) != 1)
        return 0;
    if (!PyUnicode_CheckExact(unicode))
        return 0;
    if (PyUnicode_CHECK_INTERNED(unicode))
        return 0;
    return 1;
}

static CYTHON_INLINE PyObject *__Pyx_PyUnicode_ConcatInPlaceImpl(PyObject **p_left, PyObject *right
        #if CYTHON_REFNANNY
        , void* __pyx_refnanny
        #endif
    ) {
    // heavily based on PyUnicode_Append
    PyObject *left = *p_left;
    Py_ssize_t left_len, right_len, new_len;

    if (unlikely(__Pyx_PyUnicode_READY(left) == -1))
        return NULL;
    if (unlikely(__Pyx_PyUnicode_READY(right) == -1))
        return NULL;

    // Shortcuts
    left_len = PyUnicode_GET_LENGTH(left);
    if (left_len == 0) {
        Py_INCREF(right);
        return right;
    }
    right_len = PyUnicode_GET_LENGTH(right);
    if (right_len == 0) {
        Py_INCREF(left);
        return left;
    }
    if (unlikely(left_len > PY_SSIZE_T_MAX - right_len)) {
        PyErr_SetString(PyExc_OverflowError,
                        "strings are too large to concat");
        return NULL;
    }
    new_len = left_len + right_len;

    if (__Pyx_unicode_modifiable(left)
            && PyUnicode_CheckExact(right)
            && PyUnicode_KIND(right) <= PyUnicode_KIND(left)
            // Don't resize for ascii += latin1. Convert ascii to latin1 requires
            //   to change the structure size, but characters are stored just after
            //   the structure, and so it requires to move all characters which is
            //   not so different than duplicating the string.
            && !(PyUnicode_IS_ASCII(left) && !PyUnicode_IS_ASCII(right))) {

        int ret;
        // GIVEREF/GOTREF since we expect *p_left to change (although it won't change on failures).
        __Pyx_GIVEREF(*p_left);
        ret = PyUnicode_Resize(p_left, new_len);
        __Pyx_GOTREF(*p_left);
        if (unlikely(ret != 0))
            return NULL;

        // copy 'right' into the newly allocated area of 'left'
        #if PY_VERSION_HEX >= 0x030d0000
        if (unlikely(PyUnicode_CopyCharacters(*p_left, left_len, right, 0, right_len) < 0)) return NULL;
        #else
        _PyUnicode_FastCopyCharacters(*p_left, left_len, right, 0, right_len);
        #endif
        __Pyx_INCREF(*p_left);
        __Pyx_GIVEREF(*p_left);
        return *p_left;
    } else {
        return __Pyx_PyUnicode_Concat(left, right);
    }
  }
#endif

////////////// StrConcatInPlace.proto ///////////////////////
//@requires: UnicodeConcatInPlace

#if PY_MAJOR_VERSION >= 3
    // allow access to the more efficient versions where we know str_type is unicode
    #define __Pyx_PyStr_Concat __Pyx_PyUnicode_Concat
    #define __Pyx_PyStr_ConcatInPlace __Pyx_PyUnicode_ConcatInPlace
#else
    #define __Pyx_PyStr_Concat PyNumber_Add
    #define __Pyx_PyStr_ConcatInPlace PyNumber_InPlaceAdd
#endif
#define __Pyx_PyStr_ConcatSafe(a, b) ((unlikely((a) == Py_None) || unlikely((b) == Py_None)) ? \
    PyNumber_Add(a, b) : __Pyx_PyStr_Concat(a, b))
#define __Pyx_PyStr_ConcatInPlaceSafe(a, b) ((unlikely((a) == Py_None) || unlikely((b) == Py_None)) ? \
    PyNumber_InPlaceAdd(a, b) : __Pyx_PyStr_ConcatInPlace(a, b))


/////////////// PySequenceMultiply.proto ///////////////

#define __Pyx_PySequence_Multiply_Left(mul, seq)  __Pyx_PySequence_Multiply(seq, mul)
static CYTHON_INLINE PyObject* __Pyx_PySequence_Multiply(PyObject *seq, Py_ssize_t mul);

/////////////// PySequenceMultiply ///////////////

static PyObject* __Pyx_PySequence_Multiply_Generic(PyObject *seq, Py_ssize_t mul) {
    PyObject *result, *pymul = PyInt_FromSsize_t(mul);
    if (unlikely(!pymul))
        return NULL;
    result = PyNumber_Multiply(seq, pymul);
    Py_DECREF(pymul);
    return result;
}

static CYTHON_INLINE PyObject* __Pyx_PySequence_Multiply(PyObject *seq, Py_ssize_t mul) {
#if CYTHON_USE_TYPE_SLOTS
    PyTypeObject *type = Py_TYPE(seq);
    if (likely(type->tp_as_sequence && type->tp_as_sequence->sq_repeat)) {
        return type->tp_as_sequence->sq_repeat(seq, mul);
    } else
#endif
    {
        return __Pyx_PySequence_Multiply_Generic(seq, mul);
    }
}


/////////////// FormatTypeName.proto ///////////////

#if CYTHON_COMPILING_IN_LIMITED_API
typedef PyObject *__Pyx_TypeName;
#define __Pyx_FMT_TYPENAME "%U"
static __Pyx_TypeName __Pyx_PyType_GetName(PyTypeObject* tp); /*proto*/
#define __Pyx_DECREF_TypeName(obj) Py_XDECREF(obj)
#else
typedef const char *__Pyx_TypeName;
#define __Pyx_FMT_TYPENAME "%.200s"
#define __Pyx_PyType_GetName(tp) ((tp)->tp_name)
#define __Pyx_DECREF_TypeName(obj)
#endif

/////////////// FormatTypeName ///////////////

#if CYTHON_COMPILING_IN_LIMITED_API
static __Pyx_TypeName
__Pyx_PyType_GetName(PyTypeObject* tp)
{
    PyObject *name = __Pyx_PyObject_GetAttrStr((PyObject *)tp,
                                               PYIDENT("__name__"));
    if (unlikely(name == NULL) || unlikely(!PyUnicode_Check(name))) {
        PyErr_Clear();
        Py_XDECREF(name);
        name = __Pyx_NewRef(PYIDENT("?"));
    }
    return name;
}
#endif


/////////////// RaiseUnexpectedTypeError.proto ///////////////

static int __Pyx_RaiseUnexpectedTypeError(const char *expected, PyObject *obj); /*proto*/

/////////////// RaiseUnexpectedTypeError ///////////////

static int
__Pyx_RaiseUnexpectedTypeError(const char *expected, PyObject *obj)
{
    __Pyx_TypeName obj_type_name = __Pyx_PyType_GetName(Py_TYPE(obj));
    PyErr_Format(PyExc_TypeError, "Expected %s, got " __Pyx_FMT_TYPENAME,
                 expected, obj_type_name);
    __Pyx_DECREF_TypeName(obj_type_name);
    return 0;
}


/////////////// RaiseUnboundLocalError.proto ///////////////
static CYTHON_INLINE void __Pyx_RaiseUnboundLocalError(const char *varname);/*proto*/

/////////////// RaiseUnboundLocalError ///////////////
static CYTHON_INLINE void __Pyx_RaiseUnboundLocalError(const char *varname) {
    PyErr_Format(PyExc_UnboundLocalError, "local variable '%s' referenced before assignment", varname);
}


/////////////// RaiseClosureNameError.proto ///////////////
static CYTHON_INLINE void __Pyx_RaiseClosureNameError(const char *varname);/*proto*/

/////////////// RaiseClosureNameError ///////////////
static CYTHON_INLINE void __Pyx_RaiseClosureNameError(const char *varname) {
    PyErr_Format(PyExc_NameError, "free variable '%s' referenced before assignment in enclosing scope", varname);
}


/////////////// RaiseUnboundMemoryviewSliceNogil.proto ///////////////
static void __Pyx_RaiseUnboundMemoryviewSliceNogil(const char *varname);/*proto*/

/////////////// RaiseUnboundMemoryviewSliceNogil ///////////////
//@requires: RaiseUnboundLocalError

// Don't inline the function, it should really never be called in production
static void __Pyx_RaiseUnboundMemoryviewSliceNogil(const char *varname) {
    #ifdef WITH_THREAD
    PyGILState_STATE gilstate = PyGILState_Ensure();
    #endif
    __Pyx_RaiseUnboundLocalError(varname);
    #ifdef WITH_THREAD
    PyGILState_Release(gilstate);
    #endif
}

//////////////// RaiseCppGlobalNameError.proto ///////////////////////
static CYTHON_INLINE void __Pyx_RaiseCppGlobalNameError(const char *varname); /*proto*/

/////////////// RaiseCppGlobalNameError //////////////////////////////
static CYTHON_INLINE void __Pyx_RaiseCppGlobalNameError(const char *varname) {
    PyErr_Format(PyExc_NameError, "C++ global '%s' is not initialized", varname);
}

//////////////// RaiseCppAttributeError.proto ///////////////////////
static CYTHON_INLINE void __Pyx_RaiseCppAttributeError(const char *varname); /*proto*/

/////////////// RaiseCppAttributeError //////////////////////////////
static CYTHON_INLINE void __Pyx_RaiseCppAttributeError(const char *varname) {
    PyErr_Format(PyExc_AttributeError, "C++ attribute '%s' is not initialized", varname);
}<|MERGE_RESOLUTION|>--- conflicted
+++ resolved
@@ -2441,12 +2441,8 @@
 
     if (unlikely(!call))
         return PyObject_Call(func, arg, kw);
-<<<<<<< HEAD
-    if (unlikely(Py_EnterRecursiveCall(" while calling a Python object")))
-=======
     #if PY_MAJOR_VERSION < 3
     if (unlikely(Py_EnterRecursiveCall((char*)" while calling a Python object")))
->>>>>>> ade1e0a0
         return NULL;
     #else
     if (unlikely(Py_EnterRecursiveCall(" while calling a Python object")))
@@ -2479,12 +2475,8 @@
     cfunc = __Pyx_CyOrPyCFunction_GET_FUNCTION(func);
     self = __Pyx_CyOrPyCFunction_GET_SELF(func);
 
-<<<<<<< HEAD
-    if (unlikely(Py_EnterRecursiveCall(" while calling a Python object")))
-=======
     #if PY_MAJOR_VERSION < 3
     if (unlikely(Py_EnterRecursiveCall((char*)" while calling a Python object")))
->>>>>>> ade1e0a0
         return NULL;
     #else
     if (unlikely(Py_EnterRecursiveCall(" while calling a Python object")))
@@ -2622,12 +2614,8 @@
     assert(kwargs == NULL || PyDict_Check(kwargs));
     nk = kwargs ? PyDict_Size(kwargs) : 0;
 
-<<<<<<< HEAD
-    if (unlikely(Py_EnterRecursiveCall(" while calling a Python object"))) {
-=======
     #if PY_MAJOR_VERSION < 3
     if (unlikely(Py_EnterRecursiveCall((char*)" while calling a Python object"))) {
->>>>>>> ade1e0a0
         return NULL;
     }
     #else
