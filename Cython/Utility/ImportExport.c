--- conflicted
+++ resolved
@@ -159,21 +159,6 @@
     PyObject *module = 0;
     PyObject *empty_dict = 0;
     PyObject *empty_list = 0;
-<<<<<<< HEAD
-    #if PY_MAJOR_VERSION < 3
-    PyObject *py_import;
-    py_import = __Pyx_PyObject_GetAttrStr(CGLOBAL($builtins_cname), PYIDENT("__import__"));
-    if (unlikely(!py_import))
-        goto bad;
-    if (!from_list) {
-        empty_list = PyList_New(0);
-        if (unlikely(!empty_list))
-            goto bad;
-        from_list = empty_list;
-    }
-    #endif
-=======
->>>>>>> d693e91e
     empty_dict = PyDict_New();
     if (unlikely(!empty_dict))
         goto bad;
@@ -182,12 +167,7 @@
             if (strchr(__Pyx_MODULE_NAME, '.') != NULL) {
                 /* try package relative import first */
                 module = PyImport_ImportModuleLevelObject(
-<<<<<<< HEAD
                     name, CGLOBAL($moddict_cname), empty_dict, from_list, 1);
-                #endif
-=======
-                    name, $moddict_cname, empty_dict, from_list, 1);
->>>>>>> d693e91e
                 if (unlikely(!module)) {
                     if (unlikely(!PyErr_ExceptionMatches(PyExc_ImportError)))
                         goto bad;
@@ -197,27 +177,8 @@
             level = 0; /* try absolute import on failure */
         }
         if (!module) {
-<<<<<<< HEAD
-            #if PY_MAJOR_VERSION < 3
-            PyObject *py_level = PyInt_FromLong(level);
-            if (unlikely(!py_level))
-                goto bad;
-            module = PyObject_CallFunctionObjArgs(py_import,
-                name, CGLOBAL($moddict_cname), empty_dict, from_list, py_level, (PyObject *)NULL);
-            Py_DECREF(py_level);
-            #else
-            #if CYTHON_COMPILING_IN_LIMITED_API
-            module = PyImport_ImportModuleLevelObject(
-                name, empty_dict, empty_dict, from_list, level);
-            #else
             module = PyImport_ImportModuleLevelObject(
                 name, CGLOBAL($moddict_cname), empty_dict, from_list, level);
-            #endif
-            #endif
-=======
-            module = PyImport_ImportModuleLevelObject(
-                name, $moddict_cname, empty_dict, from_list, level);
->>>>>>> d693e91e
         }
     }
 bad:
@@ -366,14 +327,6 @@
         s = PyBytes_AS_STRING(utf8_name);
         if (${import_star_set}(mstate, item, name, s) < 0) goto bad;
         Py_DECREF(utf8_name); utf8_name = 0;
-<<<<<<< HEAD
-#else
-        s = PyString_AsString(name);
-        if (!s) goto bad;
-        if (${import_star_set}(mstate, item, name, s) < 0) goto bad;
-#endif
-=======
->>>>>>> d693e91e
     }
     ret = 0;
 
