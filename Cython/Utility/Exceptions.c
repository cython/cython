--- conflicted
+++ resolved
@@ -770,7 +770,6 @@
 //@requires: ObjectHandling.c::PyObjectGetAttrStrNoError
 //@requires: ObjectHandling.c::PyDictVersioning
 //@requires: PyErrFetchRestore
-//@substitute: naming
 
 #if CYTHON_CLINE_IN_TRACEBACK && CYTHON_CLINE_IN_TRACEBACK_RUNTIME
 static int __Pyx_CLineForTraceback(PyThreadState *tstate, int c_line) {
@@ -782,7 +781,7 @@
 
     CYTHON_MAYBE_UNUSED_VAR(tstate);
 
-    if (unlikely(!CGLOBAL($cython_runtime_cname))) {
+    if (unlikely(!NAMED_CGLOBAL(cython_runtime_cname))) {
         // Very early error where the runtime module is not set up yet.
         return c_line;
     }
@@ -790,7 +789,7 @@
     __Pyx_ErrFetchInState(tstate, &ptype, &pvalue, &ptraceback);
 
 #if CYTHON_COMPILING_IN_CPYTHON
-    cython_runtime_dict = _PyObject_GetDictPtr(CGLOBAL($cython_runtime_cname));
+    cython_runtime_dict = _PyObject_GetDictPtr(NAMED_CGLOBAL(cython_runtime_cname));
     if (likely(cython_runtime_dict)) {
         __PYX_PY_DICT_LOOKUP_IF_MODIFIED(
             use_cline, *cython_runtime_dict,
@@ -798,7 +797,7 @@
     } else
 #endif
     {
-      PyObject *use_cline_obj = __Pyx_PyObject_GetAttrStrNoError(CGLOBAL(${cython_runtime_cname}), PYIDENT("cline_in_traceback"));
+      PyObject *use_cline_obj = __Pyx_PyObject_GetAttrStrNoError(NAMED_CGLOBAL({cython_runtime_cname}), PYIDENT("cline_in_traceback"));
       if (use_cline_obj) {
         use_cline = PyObject_Not(use_cline_obj) ? Py_False : Py_True;
         Py_DECREF(use_cline_obj);
@@ -810,7 +809,7 @@
     if (!use_cline) {
         c_line = 0;
         // No need to handle errors here when we reset the exception state just afterwards.
-        (void) PyObject_SetAttr(CGLOBAL(${cython_runtime_cname}), PYIDENT("cline_in_traceback"), Py_False);
+        (void) PyObject_SetAttr(NAMED_CGLOBAL({cython_runtime_cname}), PYIDENT("cline_in_traceback"), Py_False);
     }
     else if (use_cline == Py_False || (use_cline != Py_True && PyObject_Not(use_cline) != 0)) {
         c_line = 0;
@@ -849,12 +848,7 @@
 
     replace = PyObject_GetAttrString(code, "replace");
     if (likely(replace)) {
-<<<<<<< HEAD
-        PyObject *result;
-        result = PyObject_Call(replace, CGLOBAL($empty_tuple), scratch_dict);
-=======
         PyObject *result = PyObject_Call(replace, EMPTY(tuple), scratch_dict);
->>>>>>> 33e668a7
         Py_DECREF(replace);
         return result;
     }
@@ -1013,7 +1007,7 @@
     py_frame = PyFrame_New(
         tstate,            /*PyThreadState *tstate,*/
         py_code,           /*PyCodeObject *code,*/
-        CGLOBAL($moddict_cname),    /*PyObject *globals,*/
+        NAMED_CGLOBAL(moddict_cname),    /*PyObject *globals,*/
         0                  /*PyObject *locals*/
     );
     if (!py_frame) goto bad;
