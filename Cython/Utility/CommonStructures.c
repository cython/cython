/////////////// FetchSharedCythonModule.proto ///////

static PyObject *__Pyx_FetchSharedCythonABIModule(void);

/////////////// FetchSharedCythonModule ////////////

static PyObject *__Pyx_FetchSharedCythonABIModule(void) {
<<<<<<< HEAD
    PyObject *abi_module = PyImport_AddModule(__PYX_ABI_MODULE_NAME);
    if (unlikely(!abi_module)) return NULL;
    Py_INCREF(abi_module);
    return abi_module;
=======
    return __Pyx_PyImport_AddModuleRef((char*) __PYX_ABI_MODULE_NAME);
>>>>>>> ade1e0a0
}

/////////////// FetchCommonType.proto ///////////////

#if !CYTHON_USE_TYPE_SPECS
static PyTypeObject* __Pyx_FetchCommonType(PyTypeObject* type);
#else
static PyTypeObject* __Pyx_FetchCommonTypeFromSpec(PyObject *module, PyType_Spec *spec, PyObject *bases);
#endif

/////////////// FetchCommonType ///////////////
//@requires:ExtensionTypes.c::FixUpExtensionType
//@requires: FetchSharedCythonModule
//@requires:StringTools.c::IncludeStringH

static int __Pyx_VerifyCachedType(PyObject *cached_type,
                               const char *name,
                               Py_ssize_t basicsize,
                               Py_ssize_t expected_basicsize) {
    if (!PyType_Check(cached_type)) {
        PyErr_Format(PyExc_TypeError,
            "Shared Cython type %.200s is not a type object", name);
        return -1;
    }
    if (basicsize != expected_basicsize) {
        PyErr_Format(PyExc_TypeError,
            "Shared Cython type %.200s has the wrong size, try recompiling",
            name);
        return -1;
    }
    return 0;
}

#if !CYTHON_USE_TYPE_SPECS
static PyTypeObject* __Pyx_FetchCommonType(PyTypeObject* type) {
    PyObject* abi_module;
    const char* object_name;
    PyTypeObject *cached_type = NULL;

    abi_module = __Pyx_FetchSharedCythonABIModule();
    if (!abi_module) return NULL;
    // get the final part of the object name (after the last dot)
    object_name = strrchr(type->tp_name, '.');
    object_name = object_name ? object_name+1 : type->tp_name;
    cached_type = (PyTypeObject*) PyObject_GetAttrString(abi_module, object_name);
    if (cached_type) {
        if (__Pyx_VerifyCachedType(
              (PyObject *)cached_type,
              object_name,
              cached_type->tp_basicsize,
              type->tp_basicsize) < 0) {
            goto bad;
        }
        goto done;
    }

    if (!PyErr_ExceptionMatches(PyExc_AttributeError)) goto bad;
    PyErr_Clear();
    if (PyType_Ready(type) < 0) goto bad;
    if (PyObject_SetAttrString(abi_module, object_name, (PyObject *)type) < 0)
        goto bad;
    Py_INCREF(type);
    cached_type = type;

done:
    Py_DECREF(abi_module);
    // NOTE: always returns owned reference, or NULL on error
    return cached_type;

bad:
    Py_XDECREF(cached_type);
    cached_type = NULL;
    goto done;
}
#else

static PyTypeObject *__Pyx_FetchCommonTypeFromSpec(PyObject *module, PyType_Spec *spec, PyObject *bases) {
    PyObject *abi_module, *cached_type = NULL;
    // get the final part of the object name (after the last dot)
    const char* object_name = strrchr(spec->name, '.');
    object_name = object_name ? object_name+1 : spec->name;

    abi_module = __Pyx_FetchSharedCythonABIModule();
    if (!abi_module) return NULL;

    cached_type = PyObject_GetAttrString(abi_module, object_name);
    if (cached_type) {
        Py_ssize_t basicsize;
#if CYTHON_COMPILING_IN_LIMITED_API
        PyObject *py_basicsize;
        py_basicsize = PyObject_GetAttrString(cached_type, "__basicsize__");
        if (unlikely(!py_basicsize)) goto bad;
        basicsize = PyLong_AsSsize_t(py_basicsize);
        Py_DECREF(py_basicsize);
        py_basicsize = 0;
        if (unlikely(basicsize == (Py_ssize_t)-1) && PyErr_Occurred()) goto bad;
#else
        basicsize = likely(PyType_Check(cached_type)) ? ((PyTypeObject*) cached_type)->tp_basicsize : -1;
#endif
        if (__Pyx_VerifyCachedType(
              cached_type,
              object_name,
              basicsize,
              spec->basicsize) < 0) {
            goto bad;
        }
        goto done;
    }

    if (!PyErr_ExceptionMatches(PyExc_AttributeError)) goto bad;
    PyErr_Clear();
    // We pass the ABI module reference to avoid keeping the user module alive by foreign type usages.
    CYTHON_UNUSED_VAR(module);
    cached_type = __Pyx_PyType_FromModuleAndSpec(abi_module, spec, bases);
    if (unlikely(!cached_type)) goto bad;
    if (unlikely(__Pyx_fix_up_extension_type_from_spec(spec, (PyTypeObject *) cached_type) < 0)) goto bad;
    if (PyObject_SetAttrString(abi_module, object_name, cached_type) < 0) goto bad;

done:
    Py_DECREF(abi_module);
    // NOTE: always returns owned reference, or NULL on error
    assert(cached_type == NULL || PyType_Check(cached_type));
    return (PyTypeObject *) cached_type;

bad:
    Py_XDECREF(cached_type);
    cached_type = NULL;
    goto done;
}
#endif
<|MERGE_RESOLUTION|>--- conflicted
+++ resolved
@@ -5,14 +5,7 @@
 /////////////// FetchSharedCythonModule ////////////
 
 static PyObject *__Pyx_FetchSharedCythonABIModule(void) {
-<<<<<<< HEAD
-    PyObject *abi_module = PyImport_AddModule(__PYX_ABI_MODULE_NAME);
-    if (unlikely(!abi_module)) return NULL;
-    Py_INCREF(abi_module);
-    return abi_module;
-=======
-    return __Pyx_PyImport_AddModuleRef((char*) __PYX_ABI_MODULE_NAME);
->>>>>>> ade1e0a0
+    return __Pyx_PyImport_AddModuleRef(__PYX_ABI_MODULE_NAME);
 }
 
 /////////////// FetchCommonType.proto ///////////////
