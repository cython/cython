/////////////// FetchSharedCythonModule.proto ///////

static PyObject *__Pyx_FetchSharedCythonABIModule(void);

/////////////// FetchSharedCythonModule ////////////

static PyObject *__Pyx_FetchSharedCythonABIModule(void) {
    PyObject *abi_module = PyImport_AddModule((char*) __PYX_ABI_MODULE_NAME);
    if (!abi_module) return NULL;
    Py_INCREF(abi_module);
    return abi_module;
}

/////////////// FetchCommonType.proto ///////////////

#if !CYTHON_USE_TYPE_SPECS
static PyTypeObject* __Pyx_FetchCommonType(PyTypeObject* type);
#else
static PyTypeObject* __Pyx_FetchCommonTypeFromSpec(PyObject *module, PyType_Spec *spec, PyObject *bases);
#endif

/////////////// FetchCommonType ///////////////
//@requires:ExtensionTypes.c::FixUpExtensionType
<<<<<<< HEAD
//@requires: FetchSharedCythonModule
=======
//@requires:StringTools.c::IncludeStringH

static PyObject *__Pyx_FetchSharedCythonABIModule(void) {
    PyObject *abi_module = PyImport_AddModule((char*) __PYX_ABI_MODULE_NAME);
    if (!abi_module) return NULL;
    Py_INCREF(abi_module);
    return abi_module;
}
>>>>>>> c25c87d7

static int __Pyx_VerifyCachedType(PyObject *cached_type,
                               const char *name,
                               Py_ssize_t basicsize,
                               Py_ssize_t expected_basicsize) {
    if (!PyType_Check(cached_type)) {
        PyErr_Format(PyExc_TypeError,
            "Shared Cython type %.200s is not a type object", name);
        return -1;
    }
    if (basicsize != expected_basicsize) {
        PyErr_Format(PyExc_TypeError,
            "Shared Cython type %.200s has the wrong size, try recompiling",
            name);
        return -1;
    }
    return 0;
}

#if !CYTHON_USE_TYPE_SPECS
static PyTypeObject* __Pyx_FetchCommonType(PyTypeObject* type) {
    PyObject* abi_module;
    const char* object_name;
    PyTypeObject *cached_type = NULL;

    abi_module = __Pyx_FetchSharedCythonABIModule();
    if (!abi_module) return NULL;
    // get the final part of the object name (after the last dot)
    object_name = strrchr(type->tp_name, '.');
    object_name = object_name ? object_name+1 : type->tp_name;
    cached_type = (PyTypeObject*) PyObject_GetAttrString(abi_module, object_name);
    if (cached_type) {
        if (__Pyx_VerifyCachedType(
              (PyObject *)cached_type,
              object_name,
              cached_type->tp_basicsize,
              type->tp_basicsize) < 0) {
            goto bad;
        }
        goto done;
    }

    if (!PyErr_ExceptionMatches(PyExc_AttributeError)) goto bad;
    PyErr_Clear();
    if (PyType_Ready(type) < 0) goto bad;
    if (PyObject_SetAttrString(abi_module, object_name, (PyObject *)type) < 0)
        goto bad;
    Py_INCREF(type);
    cached_type = type;

done:
    Py_DECREF(abi_module);
    // NOTE: always returns owned reference, or NULL on error
    return cached_type;

bad:
    Py_XDECREF(cached_type);
    cached_type = NULL;
    goto done;
}
#else

static PyTypeObject *__Pyx_FetchCommonTypeFromSpec(PyObject *module, PyType_Spec *spec, PyObject *bases) {
    PyObject *abi_module, *cached_type = NULL;
    // get the final part of the object name (after the last dot)
    const char* object_name = strrchr(spec->name, '.');
    object_name = object_name ? object_name+1 : spec->name;

    abi_module = __Pyx_FetchSharedCythonABIModule();
    if (!abi_module) return NULL;

    cached_type = PyObject_GetAttrString(abi_module, object_name);
    if (cached_type) {
        Py_ssize_t basicsize;
#if CYTHON_COMPILING_IN_LIMITED_API
        PyObject *py_basicsize;
        py_basicsize = PyObject_GetAttrString(cached_type, "__basicsize__");
        if (unlikely(!py_basicsize)) goto bad;
        basicsize = PyLong_AsSsize_t(py_basicsize);
        Py_DECREF(py_basicsize);
        py_basicsize = 0;
        if (unlikely(basicsize == (Py_ssize_t)-1) && PyErr_Occurred()) goto bad;
#else
        basicsize = likely(PyType_Check(cached_type)) ? ((PyTypeObject*) cached_type)->tp_basicsize : -1;
#endif
        if (__Pyx_VerifyCachedType(
              cached_type,
              object_name,
              basicsize,
              spec->basicsize) < 0) {
            goto bad;
        }
        goto done;
    }

    if (!PyErr_ExceptionMatches(PyExc_AttributeError)) goto bad;
    PyErr_Clear();
    // We pass the ABI module reference to avoid keeping the user module alive by foreign type usages.
    (void) module;
    cached_type = __Pyx_PyType_FromModuleAndSpec(abi_module, spec, bases);
    if (unlikely(!cached_type)) goto bad;
    if (unlikely(__Pyx_fix_up_extension_type_from_spec(spec, (PyTypeObject *) cached_type) < 0)) goto bad;
    if (PyObject_SetAttrString(abi_module, object_name, cached_type) < 0) goto bad;

done:
    Py_DECREF(abi_module);
    // NOTE: always returns owned reference, or NULL on error
    assert(cached_type == NULL || PyType_Check(cached_type));
    return (PyTypeObject *) cached_type;

bad:
    Py_XDECREF(cached_type);
    cached_type = NULL;
    goto done;
}
#endif
<|MERGE_RESOLUTION|>--- conflicted
+++ resolved
@@ -21,18 +21,8 @@
 
 /////////////// FetchCommonType ///////////////
 //@requires:ExtensionTypes.c::FixUpExtensionType
-<<<<<<< HEAD
 //@requires: FetchSharedCythonModule
-=======
 //@requires:StringTools.c::IncludeStringH
-
-static PyObject *__Pyx_FetchSharedCythonABIModule(void) {
-    PyObject *abi_module = PyImport_AddModule((char*) __PYX_ABI_MODULE_NAME);
-    if (!abi_module) return NULL;
-    Py_INCREF(abi_module);
-    return abi_module;
-}
->>>>>>> c25c87d7
 
 static int __Pyx_VerifyCachedType(PyObject *cached_type,
                                const char *name,
