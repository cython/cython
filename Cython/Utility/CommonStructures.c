--- conflicted
+++ resolved
@@ -271,17 +271,10 @@
 
 /////////////// FetchCommonType.proto ///////////////
 
-<<<<<<< HEAD
-
 #ifndef __Pyx_SharedAbiModule_USED
 #define __Pyx_SharedAbiModule_USED
 #endif
 
-#if !CYTHON_USE_TYPE_SPECS
-static PyTypeObject* __Pyx_FetchCommonType(PyTypeObject* type);
-#else
-=======
->>>>>>> c02bb18d
 static PyTypeObject* __Pyx_FetchCommonTypeFromSpec(PyObject *module, PyType_Spec *spec, PyObject *bases);
 
 /////////////// FetchCommonType ///////////////
@@ -308,83 +301,11 @@
     return 0;
 }
 
-<<<<<<< HEAD
-#if !CYTHON_USE_TYPE_SPECS
-// Called with a critical section around abi_module
-static PyTypeObject* __Pyx__FetchCommonType(PyTypeObject* type, PyObject* abi_module) {
-    const char* object_name;
-    PyTypeObject *cached_type = NULL;
-    PyTypeObject **abi_module_entry;
-
-    // get the final part of the object name (after the last dot)
-    object_name = strrchr(type->tp_name, '.');
-    object_name = object_name ? object_name+1 : type->tp_name;
-
-    abi_module_entry = __Pyx_SharedCythonABIModule_FindTypePointer(abi_module, object_name);
-    if (unlikely(!abi_module_entry)) return NULL;
-
-    cached_type = *abi_module_entry;
-    if (cached_type) {
-        Py_INCREF(cached_type);
-      check_type:
-        if (__Pyx_VerifyCachedType(
-              (PyObject *)cached_type,
-              object_name,
-              cached_type->tp_basicsize,
-              type->tp_basicsize) < 0) {
-            goto bad;
-        }
-        goto done;
-    }
-    
-    if (PyType_Ready(type) < 0) goto bad;
-
-    // Note potential race here to set the cached type
-    if (likely(!*abi_module_entry)) {
-        Py_INCREF(type);
-        *abi_module_entry = type;
-        Py_INCREF(type); 
-        cached_type = type;
-    } else {
-        Py_INCREF(*abi_module_entry);
-        cached_type = *abi_module_entry;
-        goto check_type;
-        // type is static though, so don't decref it
-    }
-
-done:
-    Py_DECREF(abi_module);
-    // NOTE: always returns owned reference, or NULL on error
-    return cached_type;
-
-bad:
-    Py_XDECREF(cached_type);
-    cached_type = NULL;
-    goto done;
-}
-
-static PyTypeObject* __Pyx_FetchCommonType(PyTypeObject* type) {
-    PyObject* abi_module;
-    PyTypeObject* result;
-
-    abi_module = __Pyx_FetchSharedCythonABIModule();
-    if (!abi_module) return NULL;    
-    __Pyx_BEGIN_CRITICAL_SECTION(abi_module)
-    result = __Pyx__FetchCommonType(type, abi_module);
-    __Pyx_END_CRITICAL_SECTION()
-    return result;    
-}
-#else
-
 // Called with a critical section around abi_module
 static PyTypeObject *__Pyx__FetchCommonTypeFromSpec(PyObject *module, PyType_Spec *spec, PyObject *bases, PyObject* abi_module) {
     PyObject *cached_type = NULL;
     PyTypeObject **abi_module_entry;
 
-=======
-static PyTypeObject *__Pyx_FetchCommonTypeFromSpec(PyObject *module, PyType_Spec *spec, PyObject *bases) {
-    PyObject *abi_module, *cached_type = NULL;
->>>>>>> c02bb18d
     // get the final part of the object name (after the last dot)
     const char* object_name = strrchr(spec->name, '.');
     object_name = object_name ? object_name+1 : spec->name;
@@ -446,7 +367,6 @@
     cached_type = NULL;
     goto done;
 }
-<<<<<<< HEAD
 
 static PyTypeObject *__Pyx_FetchCommonTypeFromSpec(PyObject *module, PyType_Spec *spec, PyObject *bases) {
     PyObject *abi_module;
@@ -460,7 +380,6 @@
     __Pyx_END_CRITICAL_SECTION()
     return result;
 }
-#endif
 
 /////////////////////// InitAndGetSharedAbiModule.proto ///////////////////////
 //@requires:FetchSharedCythonModule
@@ -515,6 +434,4 @@
     CYTHON_UNUSED_VAR(tp);
     return NAMED_CGLOBAL(shared_abi_module_cname);
 #endif
-}
-=======
->>>>>>> c02bb18d
+}