--- conflicted
+++ resolved
@@ -1148,22 +1148,6 @@
 
 static void __Pyx_destroy_c_func_ptr_capsule(PyObject *capsule) {
     void* ptr = PyCapsule_GetPointer(capsule, PyCapsule_GetName(capsule));
-<<<<<<< HEAD
-    free(ptr);
-}
-
-static PyObject *__Pyx_c_func_ptr_to_capsule(__Pyx_generic_func_pointer funcptr, const char* name) {
-    if (sizeof(funcptr) > sizeof(void*) || CYTHON_LARGE_FUNCTION_POINTERS) {
-        // The C standard does not guarantee that a function pointer fits inside a regular pointer
-        // (and on some platforms it doesn't). On these, we need to allocate space to store the function pointer
-        __Pyx_generic_func_pointer *copy_into = (__Pyx_generic_func_pointer*)malloc(sizeof(funcptr));
-        *copy_into = funcptr;
-        return PyCapsule_New(copy_into, name, __Pyx_destroy_c_func_ptr_capsule);
-    } else {
-        // on all other platforms (which is the vast majority, since POSIX requires a function pointer
-        // can be  converted to a void*) we skip the allocation and store directly into the capsule's value.
-        // Use memcpy to avoid the cast (which standard C prohibits)
-=======
     PyMem_Free(ptr);
 }
 
@@ -1179,7 +1163,6 @@
         // can be  converted to a void*) we skip the allocation and store directly into the capsule's value.
         // Use memcpy to copy the data from the function pointer to the void*.
         // (since just casting is prohibited by standard C, and using unions is prohibited by standard c++)
->>>>>>> 8f27a266
         void *copy_into;
         memcpy((void*)&copy_into, (void*)&funcptr, sizeof(funcptr));
         return PyCapsule_New(copy_into, name, NULL);
@@ -1195,15 +1178,6 @@
 
 static __Pyx_generic_func_pointer __Pyx_capsule_to_c_func_ptr(PyObject *capsule, const char* name) {
     void *data = PyCapsule_GetPointer(capsule, name);
-<<<<<<< HEAD
-    void (*result)(void);;
-    if (sizeof(__Pyx_generic_func_pointer) > sizeof(void*) || CYTHON_LARGE_FUNCTION_POINTERS) {
-        result = *((__Pyx_generic_func_pointer*)data);
-    } else {
-        memcpy((void*)&result, (void*)&data, sizeof(result));
-    }
-    return result;
-=======
     __Pyx_generic_func_pointer funcptr;
     if (sizeof(funcptr) > sizeof(void*) || __Pyx_TEST_large_func_pointers) {
         funcptr = *((__Pyx_generic_func_pointer*)data);
@@ -1211,5 +1185,4 @@
         memcpy((void*)&funcptr, (void*)&data, sizeof(funcptr));
     }
     return funcptr;
->>>>>>> 8f27a266
 }