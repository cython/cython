--- conflicted
+++ resolved
@@ -309,43 +309,6 @@
 static CYTHON_INLINE PyObject * __Pyx_PyInt_FromSize_t(size_t ival) {
     return PyInt_FromSize_t(ival);
 }
-
-
-<<<<<<< HEAD
-/////////////// FromPyStructUtility.proto ///////////////
-static {{struct_type_decl}} {{funcname}}(PyObject *);
-
-/////////////// FromPyStructUtility ///////////////
-static {{struct_type_decl}} {{funcname}}(PyObject * o) {
-    {{struct_type_decl}} result;
-    PyObject *value = NULL;
-
-    if (!PyMapping_Check(o)) {
-        PyErr_Format(PyExc_TypeError, "Expected %.16s, got %.200s", "a mapping", Py_TYPE(o)->tp_name);
-        goto bad;
-    }
-
-    {{for member in var_entries:}}
-        {{py:attr = "result." + member.cname}}
-
-        value = PyObject_GetItem(o, PYIDENT("{{member.name}}"));
-        if (!value) {
-            PyErr_Format(PyExc_ValueError, \
-                "No value specified for struct attribute '%.{{max(200, len(member.name))}}s'", "{{member.name}}");
-            goto bad;
-        }
-        {{attr}} = {{member.type.from_py_function}}(value);
-        if ({{member.type.error_condition(attr)}})
-            goto bad;
-
-        Py_DECREF(value);
-    {{endfor}}
-
-    return result;
-bad:
-    Py_XDECREF(value);
-    return result;
-}
     
     
 /////////////// ToPyCTupleUtility.proto ///////////////
@@ -396,8 +359,7 @@
     return result;
 }
 
-=======
->>>>>>> 611f4187
+
 /////////////// ObjectAsUCS4.proto ///////////////
 
 static CYTHON_INLINE Py_UCS4 __Pyx_PyObject_AsPy_UCS4(PyObject*);
