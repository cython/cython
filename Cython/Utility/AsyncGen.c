// This is copied from genobject.c in CPython 3.6.
// Try to keep it in sync by doing this from time to time:
//    sed -e 's|__pyx_||ig'  Cython/Utility/AsyncGen.c | diff -udw - cpython/Objects/genobject.c | less

//////////////////// AsyncGenerator.proto ////////////////////
//@requires: Coroutine.c::Coroutine

#define __Pyx_AsyncGen_USED
typedef struct {
    __pyx_CoroutineObject coro;
    PyObject *ag_finalizer;
    int ag_hooks_inited;
    int ag_closed;
    int ag_running_async;
} __pyx_PyAsyncGenObject;

static PyTypeObject *__pyx__PyAsyncGenWrappedValueType = 0;
static PyTypeObject *__pyx__PyAsyncGenASendType = 0;
static PyTypeObject *__pyx__PyAsyncGenAThrowType = 0;
static PyTypeObject *__pyx_AsyncGenType = 0;

#define __Pyx_AsyncGen_CheckExact(obj) __Pyx_IS_TYPE(obj, __pyx_AsyncGenType)
#define __pyx_PyAsyncGenASend_CheckExact(o) \
                    __Pyx_IS_TYPE(o, __pyx__PyAsyncGenASendType)
#define __pyx_PyAsyncGenAThrow_CheckExact(o) \
                    __Pyx_IS_TYPE(o, __pyx__PyAsyncGenAThrowType)

static PyObject *__Pyx_async_gen_anext(PyObject *o);
static CYTHON_INLINE PyObject *__Pyx_async_gen_asend_iternext(PyObject *o);
static PyObject *__Pyx_async_gen_asend_send(PyObject *o, PyObject *arg);
static PyObject *__Pyx_async_gen_asend_close(PyObject *o, PyObject *args);
static PyObject *__Pyx_async_gen_athrow_close(PyObject *o, PyObject *args);

static PyObject *__Pyx__PyAsyncGenValueWrapperNew(PyObject *val);


static __pyx_CoroutineObject *__Pyx_AsyncGen_New(
            __pyx_coroutine_body_t body, PyObject *code, PyObject *closure,
            PyObject *name, PyObject *qualname, PyObject *module_name) {
    __pyx_PyAsyncGenObject *gen = PyObject_GC_New(__pyx_PyAsyncGenObject, __pyx_AsyncGenType);
    if (unlikely(!gen))
        return NULL;
    gen->ag_finalizer = NULL;
    gen->ag_closed = 0;
    gen->ag_hooks_inited = 0;
    gen->ag_running_async = 0;
    return __Pyx__Coroutine_NewInit((__pyx_CoroutineObject*)gen, body, code, closure, name, qualname, module_name);
}

static int __pyx_AsyncGen_init(PyObject *module);
static void __Pyx_PyAsyncGen_Fini(void);

//////////////////// AsyncGenerator.cleanup ////////////////////

__Pyx_PyAsyncGen_Fini();

//////////////////// AsyncGenerator ////////////////////
//@requires: Coroutine.c::Coroutine
//@requires: Coroutine.c::ReturnWithStopIteration
//@requires: ObjectHandling.c::PyObjectCall2Args
//@requires: ObjectHandling.c::PyObject_GenericGetAttrNoDict
//@requires: ExtensionTypes.c::CallTypeTraverse

PyDoc_STRVAR(__Pyx_async_gen_send_doc,
"send(arg) -> send 'arg' into generator,\n\
return next yielded value or raise StopIteration.");

PyDoc_STRVAR(__Pyx_async_gen_close_doc,
"close() -> raise GeneratorExit inside generator.");

PyDoc_STRVAR(__Pyx_async_gen_throw_doc,
"throw(typ[,val[,tb]]) -> raise exception in generator,\n\
return next yielded value or raise StopIteration.");

PyDoc_STRVAR(__Pyx_async_gen_await_doc,
"__await__() -> return a representation that can be passed into the 'await' expression.");

// COPY STARTS HERE:

static PyObject *__Pyx_async_gen_asend_new(__pyx_PyAsyncGenObject *, PyObject *);
static PyObject *__Pyx_async_gen_athrow_new(__pyx_PyAsyncGenObject *, PyObject *);

static const char *__Pyx_NON_INIT_CORO_MSG = "can't send non-None value to a just-started coroutine";
static const char *__Pyx_ASYNC_GEN_IGNORED_EXIT_MSG = "async generator ignored GeneratorExit";
static const char *__Pyx_ASYNC_GEN_CANNOT_REUSE_SEND_MSG = "cannot reuse already awaited __anext__()/asend()";
static const char *__Pyx_ASYNC_GEN_CANNOT_REUSE_CLOSE_MSG = "cannot reuse already awaited aclose()/athrow()";

typedef enum {
    __PYX_AWAITABLE_STATE_INIT,   /* new awaitable, has not yet been iterated */
    __PYX_AWAITABLE_STATE_ITER,   /* being iterated */
    __PYX_AWAITABLE_STATE_CLOSED, /* closed */
} __pyx_AwaitableState;

typedef struct {
    PyObject_HEAD
    __pyx_PyAsyncGenObject *ags_gen;

    /* Can be NULL, when in the __anext__() mode (equivalent of "asend(None)") */
    PyObject *ags_sendval;

    __pyx_AwaitableState ags_state;
} __pyx_PyAsyncGenASend;


typedef struct {
    PyObject_HEAD
    __pyx_PyAsyncGenObject *agt_gen;

    /* Can be NULL, when in the "aclose()" mode (equivalent of "athrow(GeneratorExit)") */
    PyObject *agt_args;

    __pyx_AwaitableState agt_state;
} __pyx_PyAsyncGenAThrow;


typedef struct {
    PyObject_HEAD
    PyObject *agw_val;
} __pyx__PyAsyncGenWrappedValue;


#ifndef _PyAsyncGen_MAXFREELIST
#define _PyAsyncGen_MAXFREELIST 80
#endif

// Freelists boost performance 6-10%; they also reduce memory
// fragmentation, as _PyAsyncGenWrappedValue and PyAsyncGenASend
// are short-living objects that are instantiated for every
// __anext__ call.

static __pyx__PyAsyncGenWrappedValue *__Pyx_ag_value_freelist[_PyAsyncGen_MAXFREELIST];
static int __Pyx_ag_value_freelist_free = 0;

static __pyx_PyAsyncGenASend *__Pyx_ag_asend_freelist[_PyAsyncGen_MAXFREELIST];
static int __Pyx_ag_asend_freelist_free = 0;

#define __pyx__PyAsyncGenWrappedValue_CheckExact(o) \
                    __Pyx_IS_TYPE(o, __pyx__PyAsyncGenWrappedValueType)


static int
__Pyx_async_gen_traverse(__pyx_PyAsyncGenObject *gen, visitproc visit, void *arg)
{
    // visiting the type is handled in the base if needed
    Py_VISIT(gen->ag_finalizer);
    return __Pyx_Coroutine_traverse((__pyx_CoroutineObject*)gen, visit, arg);
}


static PyObject *
__Pyx_async_gen_repr(__pyx_CoroutineObject *o)
{
    // avoid NULL pointer dereference for qualname during garbage collection
    return PyUnicode_FromFormat("<async_generator object %S at %p>",
                                o->gi_qualname ? o->gi_qualname : Py_None, o);
}


static int
__Pyx_async_gen_init_hooks(__pyx_PyAsyncGenObject *o)
{
#if !CYTHON_COMPILING_IN_PYPY
    PyThreadState *tstate;
#endif
    PyObject *finalizer;
    PyObject *firstiter;

    if (o->ag_hooks_inited) {
        return 0;
    }

    o->ag_hooks_inited = 1;

#if CYTHON_COMPILING_IN_PYPY
    finalizer = _PyEval_GetAsyncGenFinalizer();
#else
    tstate = __Pyx_PyThreadState_Current;
    finalizer = tstate->async_gen_finalizer;
#endif
    if (finalizer) {
        Py_INCREF(finalizer);
        o->ag_finalizer = finalizer;
    }

#if CYTHON_COMPILING_IN_PYPY
    firstiter = _PyEval_GetAsyncGenFirstiter();
#else
    firstiter = tstate->async_gen_firstiter;
#endif
    if (firstiter) {
        PyObject *res;
#if CYTHON_UNPACK_METHODS
        PyObject *self;
#endif

        Py_INCREF(firstiter);
        // at least asyncio stores methods here => optimise the call
#if CYTHON_UNPACK_METHODS
        if (likely(PyMethod_Check(firstiter)) && likely((self = PyMethod_GET_SELF(firstiter)) != NULL)) {
            PyObject *function = PyMethod_GET_FUNCTION(firstiter);
            res = __Pyx_PyObject_Call2Args(function, self, (PyObject*)o);
        } else
#endif
        res = __Pyx_PyObject_CallOneArg(firstiter, (PyObject*)o);

        Py_DECREF(firstiter);
        if (unlikely(res == NULL)) {
            return 1;
        }
        Py_DECREF(res);
    }

    return 0;
}


static PyObject *
__Pyx_async_gen_anext(PyObject *g)
{
    __pyx_PyAsyncGenObject *o = (__pyx_PyAsyncGenObject*) g;
    if (unlikely(__Pyx_async_gen_init_hooks(o))) {
        return NULL;
    }
    return __Pyx_async_gen_asend_new(o, NULL);
}

static PyObject *
__Pyx_async_gen_anext_method(PyObject *g, PyObject *arg) {
    CYTHON_UNUSED_VAR(arg);
    return __Pyx_async_gen_anext(g);
}


static PyObject *
__Pyx_async_gen_asend(__pyx_PyAsyncGenObject *o, PyObject *arg)
{
    if (unlikely(__Pyx_async_gen_init_hooks(o))) {
        return NULL;
    }
    return __Pyx_async_gen_asend_new(o, arg);
}


static PyObject *
__Pyx_async_gen_aclose(__pyx_PyAsyncGenObject *o, PyObject *arg)
{
    CYTHON_UNUSED_VAR(arg);
    if (unlikely(__Pyx_async_gen_init_hooks(o))) {
        return NULL;
    }
    return __Pyx_async_gen_athrow_new(o, NULL);
}


static PyObject *
__Pyx_async_gen_athrow(__pyx_PyAsyncGenObject *o, PyObject *args)
{
    if (unlikely(__Pyx_async_gen_init_hooks(o))) {
        return NULL;
    }
    return __Pyx_async_gen_athrow_new(o, args);
}


static PyObject *
__Pyx_async_gen_self_method(PyObject *g, PyObject *arg) {
    CYTHON_UNUSED_VAR(arg);
    return __Pyx_NewRef(g);
}


static PyGetSetDef __Pyx_async_gen_getsetlist[] = {
    {"__name__", (getter)__Pyx_Coroutine_get_name, (setter)__Pyx_Coroutine_set_name,
     PyDoc_STR("name of the async generator"), 0},
    {"__qualname__", (getter)__Pyx_Coroutine_get_qualname, (setter)__Pyx_Coroutine_set_qualname,
     PyDoc_STR("qualified name of the async generator"), 0},
    //REMOVED: {(char*) "ag_await", (getter)coro_get_cr_await, NULL,
    //REMOVED:  (char*) PyDoc_STR("object being awaited on, or None")},
    {0, 0, 0, 0, 0} /* Sentinel */
};

static PyMemberDef __Pyx_async_gen_memberlist[] = {
    //REMOVED: {(char*) "ag_frame",   T_OBJECT, offsetof(__pyx_PyAsyncGenObject, ag_frame),   READONLY},
    {"ag_running", T_BOOL,   offsetof(__pyx_PyAsyncGenObject, ag_running_async), READONLY, NULL},
    //REMOVED: {(char*) "ag_code",    T_OBJECT, offsetof(__pyx_PyAsyncGenObject, ag_code),    READONLY},
    //ADDED: "ag_await"
    {"ag_await", T_OBJECT, offsetof(__pyx_CoroutineObject, yieldfrom), READONLY,
     PyDoc_STR("object being awaited on, or None")},
    {"__module__", T_OBJECT, offsetof(__pyx_CoroutineObject, gi_modulename), 0, 0},
#if CYTHON_USE_TYPE_SPECS
    {"__weaklistoffset__", T_PYSSIZET, offsetof(__pyx_CoroutineObject, gi_weakreflist), READONLY, 0},
#endif
    {0, 0, 0, 0, 0}      /* Sentinel */
};

PyDoc_STRVAR(__Pyx_async_aclose_doc,
"aclose() -> raise GeneratorExit inside generator.");

PyDoc_STRVAR(__Pyx_async_asend_doc,
"asend(v) -> send 'v' in generator.");

PyDoc_STRVAR(__Pyx_async_athrow_doc,
"athrow(typ[,val[,tb]]) -> raise exception in generator.");

PyDoc_STRVAR(__Pyx_async_aiter_doc,
"__aiter__(v) -> return an asynchronous iterator.");

PyDoc_STRVAR(__Pyx_async_anext_doc,
"__anext__(v) -> continue asynchronous iteration and return the next element.");

static PyMethodDef __Pyx_async_gen_methods[] = {
    {"asend", (PyCFunction)__Pyx_async_gen_asend, METH_O, __Pyx_async_asend_doc},
    {"athrow",(PyCFunction)__Pyx_async_gen_athrow, METH_VARARGS, __Pyx_async_athrow_doc},
    {"aclose", (PyCFunction)__Pyx_async_gen_aclose, METH_NOARGS, __Pyx_async_aclose_doc},
    {"__aiter__", (PyCFunction)__Pyx_async_gen_self_method, METH_NOARGS, __Pyx_async_aiter_doc},
    {"__anext__", (PyCFunction)__Pyx_async_gen_anext_method, METH_NOARGS, __Pyx_async_anext_doc},
    {0, 0, 0, 0}        /* Sentinel */
};


#if CYTHON_USE_TYPE_SPECS
static PyType_Slot __pyx_AsyncGenType_slots[] = {
    {Py_tp_dealloc, (void *)__Pyx_Coroutine_dealloc},
    {Py_am_aiter, (void *)PyObject_SelfIter},
    {Py_am_anext, (void *)__Pyx_async_gen_anext},
    {Py_tp_repr, (void *)__Pyx_async_gen_repr},
    {Py_tp_traverse, (void *)__Pyx_async_gen_traverse},
    {Py_tp_methods, (void *)__Pyx_async_gen_methods},
    {Py_tp_members, (void *)__Pyx_async_gen_memberlist},
    {Py_tp_getset, (void *)__Pyx_async_gen_getsetlist},
#if CYTHON_USE_TP_FINALIZE
    {Py_tp_finalize, (void *)__Pyx_Coroutine_del},
#endif
    {0, 0},
};

static PyType_Spec __pyx_AsyncGenType_spec = {
    __PYX_TYPE_MODULE_PREFIX "async_generator",
    sizeof(__pyx_PyAsyncGenObject),
    0,
    Py_TPFLAGS_DEFAULT | Py_TPFLAGS_HAVE_GC | Py_TPFLAGS_HAVE_FINALIZE, /*tp_flags*/
    __pyx_AsyncGenType_slots
};
#else /* CYTHON_USE_TYPE_SPECS */

<<<<<<< HEAD
static PyAsyncMethods __Pyx_async_gen_as_async = {
=======
static __Pyx_PyAsyncMethodsStruct __Pyx_async_gen_as_async = {
>>>>>>> 6751e0bb
    0,                                          /* am_await */
    PyObject_SelfIter,                          /* am_aiter */
    (unaryfunc)__Pyx_async_gen_anext,           /* am_anext */
    0, /*am_send*/
};

static PyTypeObject __pyx_AsyncGenType_type = {
    PyVarObject_HEAD_INIT(0, 0)
    "async_generator",                          /* tp_name */
    sizeof(__pyx_PyAsyncGenObject),             /* tp_basicsize */
    0,                                          /* tp_itemsize */
    (destructor)__Pyx_Coroutine_dealloc,        /* tp_dealloc */
    0,                                          /* tp_vectorcall_offset */
    0,                                          /* tp_getattr */
    0,                                          /* tp_setattr */
<<<<<<< HEAD
    &__Pyx_async_gen_as_async,                        /* tp_as_async */
    (reprfunc)__Pyx_async_gen_repr,                   /* tp_repr */
=======
    (PyAsyncMethods*)&__Pyx_async_gen_as_async, /* tp_as_async */
    (reprfunc)__Pyx_async_gen_repr,             /* tp_repr */
>>>>>>> 6751e0bb
    0,                                          /* tp_as_number */
    0,                                          /* tp_as_sequence */
    0,                                          /* tp_as_mapping */
    0,                                          /* tp_hash */
    0,                                          /* tp_call */
    0,                                          /* tp_str */
    0,                                          /* tp_getattro */
    0,                                          /* tp_setattro */
    0,                                          /* tp_as_buffer */
    Py_TPFLAGS_DEFAULT | Py_TPFLAGS_HAVE_GC |
        Py_TPFLAGS_HAVE_FINALIZE,               /* tp_flags */
    0,                                          /* tp_doc */
    (traverseproc)__Pyx_async_gen_traverse,     /* tp_traverse */
    0,                                          /* tp_clear */
    0,                                          /*tp_richcompare*/
    offsetof(__pyx_CoroutineObject, gi_weakreflist), /* tp_weaklistoffset */
    0,                                          /* tp_iter */
    0,                                          /* tp_iternext */
    __Pyx_async_gen_methods,                          /* tp_methods */
    __Pyx_async_gen_memberlist,                       /* tp_members */
    __Pyx_async_gen_getsetlist,                       /* tp_getset */
    0,                                          /* tp_base */
    0,                                          /* tp_dict */
    0,                                          /* tp_descr_get */
    0,                                          /* tp_descr_set */
    0,                                          /* tp_dictoffset */
    0,                                          /* tp_init */
    0,                                          /* tp_alloc */
    0,                                          /* tp_new */
    0,                                          /* tp_free */
    0,                                          /* tp_is_gc */
    0,                                          /* tp_bases */
    0,                                          /* tp_mro */
    0,                                          /* tp_cache */
    0,                                          /* tp_subclasses */
    0,                                          /* tp_weaklist */
#if CYTHON_USE_TP_FINALIZE
    0,                                  /*tp_del*/
#else
    __Pyx_Coroutine_del,                /*tp_del*/
#endif
    0,                                          /* tp_version_tag */
#if CYTHON_USE_TP_FINALIZE
    __Pyx_Coroutine_del,                        /* tp_finalize */
#else
    0,                                          /* tp_finalize */
#endif
#if PY_VERSION_HEX >= 0x030800b1 && (!CYTHON_COMPILING_IN_PYPY || PYPY_VERSION_NUM >= 0x07030800)
    0,                                          /*tp_vectorcall*/
#endif
#if __PYX_NEED_TP_PRINT_SLOT
    0,                                          /*tp_print*/
#endif
#if PY_VERSION_HEX >= 0x030C0000
    0,                                          /*tp_watched*/
#endif
#if PY_VERSION_HEX >= 0x030d00A4
    0,                                          /*tp_versions_used*/
#endif
#if CYTHON_COMPILING_IN_PYPY && PY_VERSION_HEX >= 0x03090000 && PY_VERSION_HEX < 0x030a0000
    0,                                          /*tp_pypy_flags*/
#endif
};
#endif  /* CYTHON_USE_TYPE_SPECS */


static int
__Pyx_PyAsyncGen_ClearFreeLists(void)
{
    int ret = __Pyx_ag_value_freelist_free + __Pyx_ag_asend_freelist_free;

    while (__Pyx_ag_value_freelist_free) {
        __pyx__PyAsyncGenWrappedValue *o;
        o = __Pyx_ag_value_freelist[--__Pyx_ag_value_freelist_free];
        assert(__pyx__PyAsyncGenWrappedValue_CheckExact(o));
        __Pyx_PyHeapTypeObject_GC_Del(o);
    }

    while (__Pyx_ag_asend_freelist_free) {
        __pyx_PyAsyncGenASend *o;
        o = __Pyx_ag_asend_freelist[--__Pyx_ag_asend_freelist_free];
        assert(__Pyx_IS_TYPE(o, __pyx__PyAsyncGenASendType));
        __Pyx_PyHeapTypeObject_GC_Del(o);
    }

    return ret;
}

static void
__Pyx_PyAsyncGen_Fini(void)
{
    __Pyx_PyAsyncGen_ClearFreeLists();
}


static PyObject *
__Pyx_async_gen_unwrap_value(__pyx_PyAsyncGenObject *gen, PyObject *result)
{
    if (result == NULL) {
        PyObject *exc_type = PyErr_Occurred();
        if (!exc_type) {
            PyErr_SetNone(__Pyx_PyExc_StopAsyncIteration);
            gen->ag_closed = 1;
        } else if (__Pyx_PyErr_GivenExceptionMatches2(exc_type, __Pyx_PyExc_StopAsyncIteration, PyExc_GeneratorExit)) {
            gen->ag_closed = 1;
        }

        gen->ag_running_async = 0;
        return NULL;
    }

    if (__pyx__PyAsyncGenWrappedValue_CheckExact(result)) {
        /* async yield */
        __Pyx_ReturnWithStopIteration(((__pyx__PyAsyncGenWrappedValue*)result)->agw_val);
        Py_DECREF(result);
        gen->ag_running_async = 0;
        return NULL;
    }

    return result;
}


/* ---------- Async Generator ASend Awaitable ------------ */


static void
__Pyx_async_gen_asend_dealloc(__pyx_PyAsyncGenASend *o)
{
    PyObject_GC_UnTrack((PyObject *)o);
    Py_CLEAR(o->ags_gen);
    Py_CLEAR(o->ags_sendval);
    if (likely(__Pyx_ag_asend_freelist_free < _PyAsyncGen_MAXFREELIST)) {
        assert(__pyx_PyAsyncGenASend_CheckExact(o));
        __Pyx_ag_asend_freelist[__Pyx_ag_asend_freelist_free++] = o;
    } else {
        __Pyx_PyHeapTypeObject_GC_Del(o);
    }
}

static int
__Pyx_async_gen_asend_traverse(__pyx_PyAsyncGenASend *o, visitproc visit, void *arg)
{
    {
        int e = __Pyx_call_type_traverse((PyObject*)o, 1, visit, arg);
        if (e) return e;
    }
    Py_VISIT(o->ags_gen);
    Py_VISIT(o->ags_sendval);
    return 0;
}


static PyObject *
__Pyx_async_gen_asend_send(PyObject *g, PyObject *arg)
{
    __pyx_PyAsyncGenASend *o = (__pyx_PyAsyncGenASend*) g;
    PyObject *result;

    if (unlikely(o->ags_state == __PYX_AWAITABLE_STATE_CLOSED)) {
        PyErr_SetString(PyExc_RuntimeError, __Pyx_ASYNC_GEN_CANNOT_REUSE_SEND_MSG);
        return NULL;
    }

    if (o->ags_state == __PYX_AWAITABLE_STATE_INIT) {
        if (unlikely(o->ags_gen->ag_running_async)) {
            PyErr_SetString(
                PyExc_RuntimeError,
                "anext(): asynchronous generator is already running");
            return NULL;
        }

        if (arg == NULL || arg == Py_None) {
            arg = o->ags_sendval ? o->ags_sendval : Py_None;
        }
        o->ags_state = __PYX_AWAITABLE_STATE_ITER;
    }

    o->ags_gen->ag_running_async = 1;
    result = __Pyx_Coroutine_Send((PyObject*)o->ags_gen, arg);
    result = __Pyx_async_gen_unwrap_value(o->ags_gen, result);

    if (result == NULL) {
        o->ags_state = __PYX_AWAITABLE_STATE_CLOSED;
    }

    return result;
}


static CYTHON_INLINE PyObject *
__Pyx_async_gen_asend_iternext(PyObject *o)
{
    return __Pyx_async_gen_asend_send(o, Py_None);
}


static PyObject *
__Pyx_async_gen_asend_throw(__pyx_PyAsyncGenASend *o, PyObject *args)
{
    PyObject *result;

    if (unlikely(o->ags_state == __PYX_AWAITABLE_STATE_CLOSED)) {
        PyErr_SetString(PyExc_RuntimeError, __Pyx_ASYNC_GEN_CANNOT_REUSE_SEND_MSG);
        return NULL;
    }

    result = __Pyx_Coroutine_Throw((PyObject*)o->ags_gen, args);
    result = __Pyx_async_gen_unwrap_value(o->ags_gen, result);

    if (result == NULL) {
        o->ags_state = __PYX_AWAITABLE_STATE_CLOSED;
    }

    return result;
}


static PyObject *
__Pyx_async_gen_asend_close(PyObject *g, PyObject *args)
{
    __pyx_PyAsyncGenASend *o = (__pyx_PyAsyncGenASend*) g;
    CYTHON_UNUSED_VAR(args);
    o->ags_state = __PYX_AWAITABLE_STATE_CLOSED;
    Py_RETURN_NONE;
}


static PyMethodDef __Pyx_async_gen_asend_methods[] = {
    {"send", (PyCFunction)__Pyx_async_gen_asend_send, METH_O, __Pyx_async_gen_send_doc},
    {"throw", (PyCFunction)__Pyx_async_gen_asend_throw, METH_VARARGS, __Pyx_async_gen_throw_doc},
    {"close", (PyCFunction)__Pyx_async_gen_asend_close, METH_NOARGS, __Pyx_async_gen_close_doc},
    {"__await__", (PyCFunction)__Pyx_async_gen_self_method, METH_NOARGS, __Pyx_async_gen_await_doc},
    {0, 0, 0, 0}        /* Sentinel */
};


#if CYTHON_USE_TYPE_SPECS
static PyType_Slot __pyx__PyAsyncGenASendType_slots[] = {
    {Py_tp_dealloc, (void *)__Pyx_async_gen_asend_dealloc},
    {Py_am_await, (void *)PyObject_SelfIter},
    {Py_tp_traverse, (void *)__Pyx_async_gen_asend_traverse},
    {Py_tp_methods, (void *)__Pyx_async_gen_asend_methods},
    {Py_tp_iter, (void *)PyObject_SelfIter},
    {Py_tp_iternext, (void *)__Pyx_async_gen_asend_iternext},
    {0, 0},
};

static PyType_Spec __pyx__PyAsyncGenASendType_spec = {
    __PYX_TYPE_MODULE_PREFIX "async_generator_asend",
    sizeof(__pyx_PyAsyncGenASend),
    0,
    Py_TPFLAGS_DEFAULT | Py_TPFLAGS_HAVE_GC, /*tp_flags*/
    __pyx__PyAsyncGenASendType_slots
};
#else /* CYTHON_USE_TYPE_SPECS */

<<<<<<< HEAD
static PyAsyncMethods __Pyx_async_gen_asend_as_async = {
=======
static __Pyx_PyAsyncMethodsStruct __Pyx_async_gen_asend_as_async = {
>>>>>>> 6751e0bb
    PyObject_SelfIter,                          /* am_await */
    0,                                          /* am_aiter */
    0,                                          /* am_anext */
    0, /*am_send*/
};

static PyTypeObject __pyx__PyAsyncGenASendType_type = {
    PyVarObject_HEAD_INIT(0, 0)
    "async_generator_asend",                    /* tp_name */
    sizeof(__pyx_PyAsyncGenASend),                    /* tp_basicsize */
    0,                                          /* tp_itemsize */
    /* methods */
    (destructor)__Pyx_async_gen_asend_dealloc,        /* tp_dealloc */
    0,                                          /* tp_vectorcall_offset */
    0,                                          /* tp_getattr */
    0,                                          /* tp_setattr */
<<<<<<< HEAD
    &__Pyx_async_gen_asend_as_async,                  /* tp_as_async */
=======
    (PyAsyncMethods*)&__Pyx_async_gen_asend_as_async,  /* tp_as_async */
>>>>>>> 6751e0bb
    0,                                          /* tp_repr */
    0,                                          /* tp_as_number */
    0,                                          /* tp_as_sequence */
    0,                                          /* tp_as_mapping */
    0,                                          /* tp_hash */
    0,                                          /* tp_call */
    0,                                          /* tp_str */
    0,                                          /* tp_getattro */
    0,                                          /* tp_setattro */
    0,                                          /* tp_as_buffer */
    Py_TPFLAGS_DEFAULT | Py_TPFLAGS_HAVE_GC,    /* tp_flags */
    0,                                          /* tp_doc */
    (traverseproc)__Pyx_async_gen_asend_traverse,  /* tp_traverse */
    0,                                          /* tp_clear */
    0,                                          /*tp_richcompare*/
    0,                                          /* tp_weaklistoffset */
    PyObject_SelfIter,                          /* tp_iter */
    (iternextfunc)__Pyx_async_gen_asend_iternext,     /* tp_iternext */
    __Pyx_async_gen_asend_methods,                    /* tp_methods */
    0,                                          /* tp_members */
    0,                                          /* tp_getset */
    0,                                          /* tp_base */
    0,                                          /* tp_dict */
    0,                                          /* tp_descr_get */
    0,                                          /* tp_descr_set */
    0,                                          /* tp_dictoffset */
    0,                                          /* tp_init */
    0,                                          /* tp_alloc */
    0,                                          /* tp_new */
    0,                                          /* tp_free */
    0,                                          /* tp_is_gc */
    0,                                          /* tp_bases */
    0,                                          /* tp_mro */
    0,                                          /* tp_cache */
    0,                                          /* tp_subclasses */
    0,                                          /* tp_weaklist */
    0,                                          /* tp_del */
    0,                                          /* tp_version_tag */
    0,                                          /* tp_finalize */
#if PY_VERSION_HEX >= 0x030800b1 && (!CYTHON_COMPILING_IN_PYPY || PYPY_VERSION_NUM >= 0x07030800)
    0,                                          /*tp_vectorcall*/
#endif
#if __PYX_NEED_TP_PRINT_SLOT
    0,                                          /*tp_print*/
#endif
#if PY_VERSION_HEX >= 0x030C0000
    0,                                          /*tp_watched*/
#endif
#if PY_VERSION_HEX >= 0x030d00A4
    0,                                          /*tp_versions_used*/
#endif
#if CYTHON_COMPILING_IN_PYPY && PY_VERSION_HEX >= 0x03090000 && PY_VERSION_HEX < 0x030a0000
    0,                                          /*tp_pypy_flags*/
#endif
};
#endif /* CYTHON_USE_TYPE_SPECS */


static PyObject *
__Pyx_async_gen_asend_new(__pyx_PyAsyncGenObject *gen, PyObject *sendval)
{
    __pyx_PyAsyncGenASend *o;
    if (likely(__Pyx_ag_asend_freelist_free)) {
        __Pyx_ag_asend_freelist_free--;
        o = __Pyx_ag_asend_freelist[__Pyx_ag_asend_freelist_free];
        _Py_NewReference((PyObject *)o);
    } else {
        o = PyObject_GC_New(__pyx_PyAsyncGenASend, __pyx__PyAsyncGenASendType);
        if (unlikely(o == NULL)) {
            return NULL;
        }
    }

    Py_INCREF(gen);
    o->ags_gen = gen;

    Py_XINCREF(sendval);
    o->ags_sendval = sendval;

    o->ags_state = __PYX_AWAITABLE_STATE_INIT;

    PyObject_GC_Track((PyObject*)o);
    return (PyObject*)o;
}


/* ---------- Async Generator Value Wrapper ------------ */


static void
__Pyx_async_gen_wrapped_val_dealloc(__pyx__PyAsyncGenWrappedValue *o)
{
    PyObject_GC_UnTrack((PyObject *)o);
    Py_CLEAR(o->agw_val);
    if (likely(__Pyx_ag_value_freelist_free < _PyAsyncGen_MAXFREELIST)) {
        assert(__pyx__PyAsyncGenWrappedValue_CheckExact(o));
        __Pyx_ag_value_freelist[__Pyx_ag_value_freelist_free++] = o;
    } else {
        __Pyx_PyHeapTypeObject_GC_Del(o);
    }
}


static int
__Pyx_async_gen_wrapped_val_traverse(__pyx__PyAsyncGenWrappedValue *o,
                                     visitproc visit, void *arg)
{
    {
        int e = __Pyx_call_type_traverse((PyObject*)o, 1, visit, arg);
        if (e) return e;
    }
    Py_VISIT(o->agw_val);
    return 0;
}


#if CYTHON_USE_TYPE_SPECS
static PyType_Slot __pyx__PyAsyncGenWrappedValueType_slots[] = {
    {Py_tp_dealloc, (void *)__Pyx_async_gen_wrapped_val_dealloc},
    {Py_tp_traverse, (void *)__Pyx_async_gen_wrapped_val_traverse},
    {0, 0},
};

static PyType_Spec __pyx__PyAsyncGenWrappedValueType_spec = {
    __PYX_TYPE_MODULE_PREFIX "async_generator_wrapped_value",
    sizeof(__pyx__PyAsyncGenWrappedValue),
    0,
    Py_TPFLAGS_DEFAULT | Py_TPFLAGS_HAVE_GC, /*tp_flags*/
    __pyx__PyAsyncGenWrappedValueType_slots
};
#else /* CYTHON_USE_TYPE_SPECS */

static PyTypeObject __pyx__PyAsyncGenWrappedValueType_type = {
    PyVarObject_HEAD_INIT(0, 0)
    "async_generator_wrapped_value",            /* tp_name */
    sizeof(__pyx__PyAsyncGenWrappedValue),            /* tp_basicsize */
    0,                                          /* tp_itemsize */
    /* methods */
    (destructor)__Pyx_async_gen_wrapped_val_dealloc,  /* tp_dealloc */
    0,                                          /* tp_vectorcall_offset */
    0,                                          /* tp_getattr */
    0,                                          /* tp_setattr */
    0,                                          /* tp_as_async */
    0,                                          /* tp_repr */
    0,                                          /* tp_as_number */
    0,                                          /* tp_as_sequence */
    0,                                          /* tp_as_mapping */
    0,                                          /* tp_hash */
    0,                                          /* tp_call */
    0,                                          /* tp_str */
    0,                                          /* tp_getattro */
    0,                                          /* tp_setattro */
    0,                                          /* tp_as_buffer */
    Py_TPFLAGS_DEFAULT | Py_TPFLAGS_HAVE_GC,    /* tp_flags */
    0,                                          /* tp_doc */
    (traverseproc)__Pyx_async_gen_wrapped_val_traverse,    /* tp_traverse */
    0,                                          /* tp_clear */
    0,                                          /* tp_richcompare */
    0,                                          /* tp_weaklistoffset */
    0,                                          /* tp_iter */
    0,                                          /* tp_iternext */
    0,                                          /* tp_methods */
    0,                                          /* tp_members */
    0,                                          /* tp_getset */
    0,                                          /* tp_base */
    0,                                          /* tp_dict */
    0,                                          /* tp_descr_get */
    0,                                          /* tp_descr_set */
    0,                                          /* tp_dictoffset */
    0,                                          /* tp_init */
    0,                                          /* tp_alloc */
    0,                                          /* tp_new */
    0,                                          /* tp_free */
    0,                                          /* tp_is_gc */
    0,                                          /* tp_bases */
    0,                                          /* tp_mro */
    0,                                          /* tp_cache */
    0,                                          /* tp_subclasses */
    0,                                          /* tp_weaklist */
    0,                                          /* tp_del */
    0,                                          /* tp_version_tag */
    0,                                          /* tp_finalize */
#if PY_VERSION_HEX >= 0x030800b1 && (!CYTHON_COMPILING_IN_PYPY || PYPY_VERSION_NUM >= 0x07030800)
    0,                                          /*tp_vectorcall*/
#endif
#if __PYX_NEED_TP_PRINT_SLOT
    0,                                          /*tp_print*/
#endif
#if PY_VERSION_HEX >= 0x030C0000
    0,                                          /*tp_watched*/
#endif
#if PY_VERSION_HEX >= 0x030d00A4
    0,                                          /*tp_versions_used*/
#endif
#if CYTHON_COMPILING_IN_PYPY && PY_VERSION_HEX >= 0x03090000 && PY_VERSION_HEX < 0x030a0000
    0,                                          /*tp_pypy_flags*/
#endif
};
#endif /* CYTHON_USE_TYPE_SPECS */


static PyObject *
__Pyx__PyAsyncGenValueWrapperNew(PyObject *val)
{
    // NOTE: steals a reference to val !
    __pyx__PyAsyncGenWrappedValue *o;
    assert(val);

    if (likely(__Pyx_ag_value_freelist_free)) {
        __Pyx_ag_value_freelist_free--;
        o = __Pyx_ag_value_freelist[__Pyx_ag_value_freelist_free];
        assert(__pyx__PyAsyncGenWrappedValue_CheckExact(o));
        _Py_NewReference((PyObject*)o);
    } else {
        o = PyObject_GC_New(__pyx__PyAsyncGenWrappedValue, __pyx__PyAsyncGenWrappedValueType);
        if (unlikely(!o)) {
            Py_DECREF(val);
            return NULL;
        }
    }
    o->agw_val = val;
    // no Py_INCREF(val) - steals reference!
    PyObject_GC_Track((PyObject*)o);
    return (PyObject*)o;
}


/* ---------- Async Generator AThrow awaitable ------------ */


static void
__Pyx_async_gen_athrow_dealloc(__pyx_PyAsyncGenAThrow *o)
{
    PyObject_GC_UnTrack((PyObject *)o);
    Py_CLEAR(o->agt_gen);
    Py_CLEAR(o->agt_args);
    __Pyx_PyHeapTypeObject_GC_Del(o);
}


static int
__Pyx_async_gen_athrow_traverse(__pyx_PyAsyncGenAThrow *o, visitproc visit, void *arg)
{
    {
        int e = __Pyx_call_type_traverse((PyObject*)o, 1, visit, arg);
        if (e) return e;
    }
    Py_VISIT(o->agt_gen);
    Py_VISIT(o->agt_args);
    return 0;
}


static PyObject *
__Pyx_async_gen_athrow_send(__pyx_PyAsyncGenAThrow *o, PyObject *arg)
{
    __pyx_CoroutineObject *gen = (__pyx_CoroutineObject*)o->agt_gen;
    PyObject *retval, *exc_type;

    if (unlikely(o->agt_state == __PYX_AWAITABLE_STATE_CLOSED)) {
        PyErr_SetString(PyExc_RuntimeError, __Pyx_ASYNC_GEN_CANNOT_REUSE_CLOSE_MSG);
        return NULL;
    }

    if (unlikely(gen->resume_label == -1)) {
        // already run past the end
        o->agt_state = __PYX_AWAITABLE_STATE_CLOSED;
        PyErr_SetNone(PyExc_StopIteration);
        return NULL;
    }

    if (o->agt_state == __PYX_AWAITABLE_STATE_INIT) {
        if (unlikely(o->agt_gen->ag_running_async)) {
            o->agt_state = __PYX_AWAITABLE_STATE_CLOSED;
            if (o->agt_args == NULL) {
                PyErr_SetString(
                    PyExc_RuntimeError,
                    "aclose(): asynchronous generator is already running");
            } else {
                PyErr_SetString(
                    PyExc_RuntimeError,
                    "athrow(): asynchronous generator is already running");
            }
            return NULL;
        }

        if (unlikely(o->agt_gen->ag_closed)) {
            o->agt_state = __PYX_AWAITABLE_STATE_CLOSED;
            PyErr_SetNone(__Pyx_PyExc_StopAsyncIteration);
            return NULL;
        }

        if (unlikely(arg != Py_None)) {
            PyErr_SetString(PyExc_RuntimeError, __Pyx_NON_INIT_CORO_MSG);
            return NULL;
        }

        o->agt_state = __PYX_AWAITABLE_STATE_ITER;
        o->agt_gen->ag_running_async = 1;

        if (o->agt_args == NULL) {
            /* aclose() mode */
            o->agt_gen->ag_closed = 1;

            retval = __Pyx__Coroutine_Throw((PyObject*)gen,
                /* Do not close generator when PyExc_GeneratorExit is passed */
                PyExc_GeneratorExit, NULL, NULL, NULL, 0);

            if (retval && __pyx__PyAsyncGenWrappedValue_CheckExact(retval)) {
                Py_DECREF(retval);
                goto yield_close;
            }
        } else {
            PyObject *typ;
            PyObject *tb = NULL;
            PyObject *val = NULL;

            if (unlikely(!PyArg_UnpackTuple(o->agt_args, "athrow", 1, 3, &typ, &val, &tb))) {
                return NULL;
            }

            retval = __Pyx__Coroutine_Throw((PyObject*)gen,
                /* Do not close generator when PyExc_GeneratorExit is passed */
                typ, val, tb, o->agt_args, 0);
            retval = __Pyx_async_gen_unwrap_value(o->agt_gen, retval);
        }
        if (retval == NULL) {
            goto check_error;
        }
        return retval;
    }

    assert (o->agt_state == __PYX_AWAITABLE_STATE_ITER);

    retval = __Pyx_Coroutine_Send((PyObject *)gen, arg);
    if (o->agt_args) {
        return __Pyx_async_gen_unwrap_value(o->agt_gen, retval);
    } else {
        /* aclose() mode */
        if (retval) {
            if (unlikely(__pyx__PyAsyncGenWrappedValue_CheckExact(retval))) {
                Py_DECREF(retval);
                goto yield_close;
            }
            else {
                return retval;
            }
        }
        else {
            goto check_error;
        }
    }

yield_close:
    o->agt_gen->ag_running_async = 0;
    o->agt_state = __PYX_AWAITABLE_STATE_CLOSED;
    PyErr_SetString(
        PyExc_RuntimeError, __Pyx_ASYNC_GEN_IGNORED_EXIT_MSG);
    return NULL;

check_error:
    o->agt_gen->ag_running_async = 0;
    o->agt_state = __PYX_AWAITABLE_STATE_CLOSED;
    exc_type = PyErr_Occurred();
    if (__Pyx_PyErr_GivenExceptionMatches2(exc_type, __Pyx_PyExc_StopAsyncIteration, PyExc_GeneratorExit)) {
        if (o->agt_args == NULL) {
            // when aclose() is called we don't want to propagate
            // StopAsyncIteration or GeneratorExit; just raise
            // StopIteration, signalling that this 'aclose()' await
            // is done.
            PyErr_Clear();
            PyErr_SetNone(PyExc_StopIteration);
        }
    }
    return NULL;
}


static PyObject *
__Pyx_async_gen_athrow_throw(__pyx_PyAsyncGenAThrow *o, PyObject *args)
{
    PyObject *retval;

    if (unlikely(o->agt_state == __PYX_AWAITABLE_STATE_CLOSED)) {
        PyErr_SetString(PyExc_RuntimeError, __Pyx_ASYNC_GEN_CANNOT_REUSE_CLOSE_MSG);
        return NULL;
    }

    retval = __Pyx_Coroutine_Throw((PyObject*)o->agt_gen, args);
    if (o->agt_args) {
        return __Pyx_async_gen_unwrap_value(o->agt_gen, retval);
    } else {
        // aclose() mode
        PyObject *exc_type;
        if (unlikely(retval && __pyx__PyAsyncGenWrappedValue_CheckExact(retval))) {
            o->agt_gen->ag_running_async = 0;
            o->agt_state = __PYX_AWAITABLE_STATE_CLOSED;
            Py_DECREF(retval);
            PyErr_SetString(PyExc_RuntimeError, __Pyx_ASYNC_GEN_IGNORED_EXIT_MSG);
            return NULL;
        }
        exc_type = PyErr_Occurred();
        if (__Pyx_PyErr_GivenExceptionMatches2(exc_type, __Pyx_PyExc_StopAsyncIteration, PyExc_GeneratorExit)) {
            // when aclose() is called we don't want to propagate
            // StopAsyncIteration or GeneratorExit; just raise
            // StopIteration, signalling that this 'aclose()' await
            // is done.
            PyErr_Clear();
            PyErr_SetNone(PyExc_StopIteration);
        }
        return retval;
    }
}


static PyObject *
__Pyx_async_gen_athrow_iternext(__pyx_PyAsyncGenAThrow *o)
{
    return __Pyx_async_gen_athrow_send(o, Py_None);
}


static PyObject *
__Pyx_async_gen_athrow_close(PyObject *g, PyObject *args)
{
    __pyx_PyAsyncGenAThrow *o = (__pyx_PyAsyncGenAThrow*) g;
    CYTHON_UNUSED_VAR(args);
    o->agt_state = __PYX_AWAITABLE_STATE_CLOSED;
    Py_RETURN_NONE;
}


static PyMethodDef __Pyx_async_gen_athrow_methods[] = {
    {"send", (PyCFunction)__Pyx_async_gen_athrow_send, METH_O, __Pyx_async_gen_send_doc},
    {"throw", (PyCFunction)__Pyx_async_gen_athrow_throw, METH_VARARGS, __Pyx_async_gen_throw_doc},
    {"close", (PyCFunction)__Pyx_async_gen_athrow_close, METH_NOARGS, __Pyx_async_gen_close_doc},
    {"__await__", (PyCFunction)__Pyx_async_gen_self_method, METH_NOARGS, __Pyx_async_gen_await_doc},
    {0, 0, 0, 0}        /* Sentinel */
};


#if CYTHON_USE_TYPE_SPECS
static PyType_Slot __pyx__PyAsyncGenAThrowType_slots[] = {
    {Py_tp_dealloc, (void *)__Pyx_async_gen_athrow_dealloc},
    {Py_am_await, (void *)PyObject_SelfIter},
    {Py_tp_traverse, (void *)__Pyx_async_gen_athrow_traverse},
    {Py_tp_iter, (void *)PyObject_SelfIter},
    {Py_tp_iternext, (void *)__Pyx_async_gen_athrow_iternext},
    {Py_tp_methods, (void *)__Pyx_async_gen_athrow_methods},
    {Py_tp_getattro, (void *)__Pyx_PyObject_GenericGetAttrNoDict},
    {0, 0},
};

static PyType_Spec __pyx__PyAsyncGenAThrowType_spec = {
    __PYX_TYPE_MODULE_PREFIX "async_generator_athrow",
    sizeof(__pyx_PyAsyncGenAThrow),
    0,
    Py_TPFLAGS_DEFAULT | Py_TPFLAGS_HAVE_GC, /*tp_flags*/
    __pyx__PyAsyncGenAThrowType_slots
};
#else /* CYTHON_USE_TYPE_SPECS */

<<<<<<< HEAD
static PyAsyncMethods __Pyx_async_gen_athrow_as_async = {
=======
static __Pyx_PyAsyncMethodsStruct __Pyx_async_gen_athrow_as_async = {
>>>>>>> 6751e0bb
    PyObject_SelfIter,                          /* am_await */
    0,                                          /* am_aiter */
    0,                                          /* am_anext */
    0, /*am_send*/
};

static PyTypeObject __pyx__PyAsyncGenAThrowType_type = {
    PyVarObject_HEAD_INIT(0, 0)
    "async_generator_athrow",                   /* tp_name */
    sizeof(__pyx_PyAsyncGenAThrow),                   /* tp_basicsize */
    0,                                          /* tp_itemsize */
    (destructor)__Pyx_async_gen_athrow_dealloc,       /* tp_dealloc */
    0,                                          /* tp_vectorcall_offset */
    0,                                          /* tp_getattr */
    0,                                          /* tp_setattr */
<<<<<<< HEAD
    &__Pyx_async_gen_athrow_as_async,                 /* tp_as_async */
=======
    (PyAsyncMethods*)&__Pyx_async_gen_athrow_as_async,  /* tp_as_async */
>>>>>>> 6751e0bb
    0,                                          /* tp_repr */
    0,                                          /* tp_as_number */
    0,                                          /* tp_as_sequence */
    0,                                          /* tp_as_mapping */
    0,                                          /* tp_hash */
    0,                                          /* tp_call */
    0,                                          /* tp_str */
    0,                                          /* tp_getattro */
    0,                                          /* tp_setattro */
    0,                                          /* tp_as_buffer */
    Py_TPFLAGS_DEFAULT | Py_TPFLAGS_HAVE_GC,    /* tp_flags */
    0,                                          /* tp_doc */
    (traverseproc)__Pyx_async_gen_athrow_traverse,    /* tp_traverse */
    0,                                          /* tp_clear */
    0,                                          /*tp_richcompare*/
    0,                                          /* tp_weaklistoffset */
    PyObject_SelfIter,                          /* tp_iter */
    (iternextfunc)__Pyx_async_gen_athrow_iternext,    /* tp_iternext */
    __Pyx_async_gen_athrow_methods,                   /* tp_methods */
    0,                                          /* tp_members */
    0,                                          /* tp_getset */
    0,                                          /* tp_base */
    0,                                          /* tp_dict */
    0,                                          /* tp_descr_get */
    0,                                          /* tp_descr_set */
    0,                                          /* tp_dictoffset */
    0,                                          /* tp_init */
    0,                                          /* tp_alloc */
    0,                                          /* tp_new */
    0,                                          /* tp_free */
    0,                                          /* tp_is_gc */
    0,                                          /* tp_bases */
    0,                                          /* tp_mro */
    0,                                          /* tp_cache */
    0,                                          /* tp_subclasses */
    0,                                          /* tp_weaklist */
    0,                                          /* tp_del */
    0,                                          /* tp_version_tag */
    0,                                          /* tp_finalize */
#if PY_VERSION_HEX >= 0x030800b1 && (!CYTHON_COMPILING_IN_PYPY || PYPY_VERSION_NUM >= 0x07030800)
    0,                                          /*tp_vectorcall*/
#endif
#if __PYX_NEED_TP_PRINT_SLOT
    0,                                          /*tp_print*/
#endif
#if PY_VERSION_HEX >= 0x030C0000
    0,                                          /*tp_watched*/
#endif
#if PY_VERSION_HEX >= 0x030d00A4
    0,                                          /*tp_versions_used*/
#endif
#if CYTHON_COMPILING_IN_PYPY && PY_VERSION_HEX >= 0x03090000 && PY_VERSION_HEX < 0x030a0000
    0,                                          /*tp_pypy_flags*/
#endif
};
#endif /* CYTHON_USE_TYPE_SPECS */


static PyObject *
__Pyx_async_gen_athrow_new(__pyx_PyAsyncGenObject *gen, PyObject *args)
{
    __pyx_PyAsyncGenAThrow *o;
    o = PyObject_GC_New(__pyx_PyAsyncGenAThrow, __pyx__PyAsyncGenAThrowType);
    if (unlikely(o == NULL)) {
        return NULL;
    }
    o->agt_gen = gen;
    o->agt_args = args;
    o->agt_state = __PYX_AWAITABLE_STATE_INIT;
    Py_INCREF(gen);
    Py_XINCREF(args);
    PyObject_GC_Track((PyObject*)o);
    return (PyObject*)o;
}


/* ---------- global type sharing ------------ */

static int __pyx_AsyncGen_init(PyObject *module) {
#if CYTHON_USE_TYPE_SPECS
    __pyx_AsyncGenType = __Pyx_FetchCommonTypeFromSpec(module, &__pyx_AsyncGenType_spec, NULL);
#else
    CYTHON_MAYBE_UNUSED_VAR(module);
    // on Windows, C-API functions can't be used in slots statically
    __pyx_AsyncGenType_type.tp_getattro = __Pyx_PyObject_GenericGetAttrNoDict;
    __pyx_AsyncGenType = __Pyx_FetchCommonType(&__pyx_AsyncGenType_type);
#endif
    if (unlikely(!__pyx_AsyncGenType))
        return -1;

#if CYTHON_USE_TYPE_SPECS
    __pyx__PyAsyncGenAThrowType = __Pyx_FetchCommonTypeFromSpec(module, &__pyx__PyAsyncGenAThrowType_spec, NULL);
#else
    __pyx__PyAsyncGenAThrowType_type.tp_getattro = __Pyx_PyObject_GenericGetAttrNoDict;
    __pyx__PyAsyncGenAThrowType = __Pyx_FetchCommonType(&__pyx__PyAsyncGenAThrowType_type);
#endif
    if (unlikely(!__pyx__PyAsyncGenAThrowType))
        return -1;

#if CYTHON_USE_TYPE_SPECS
    __pyx__PyAsyncGenWrappedValueType = __Pyx_FetchCommonTypeFromSpec(module, &__pyx__PyAsyncGenWrappedValueType_spec, NULL);
#else
    __pyx__PyAsyncGenWrappedValueType_type.tp_getattro = __Pyx_PyObject_GenericGetAttrNoDict;
    __pyx__PyAsyncGenWrappedValueType = __Pyx_FetchCommonType(&__pyx__PyAsyncGenWrappedValueType_type);
#endif
    if (unlikely(!__pyx__PyAsyncGenWrappedValueType))
        return -1;

#if CYTHON_USE_TYPE_SPECS
    __pyx__PyAsyncGenASendType = __Pyx_FetchCommonTypeFromSpec(module, &__pyx__PyAsyncGenASendType_spec, NULL);
#else
    __pyx__PyAsyncGenASendType_type.tp_getattro = __Pyx_PyObject_GenericGetAttrNoDict;
    __pyx__PyAsyncGenASendType = __Pyx_FetchCommonType(&__pyx__PyAsyncGenASendType_type);
#endif
    if (unlikely(!__pyx__PyAsyncGenASendType))
        return -1;

    return 0;
}<|MERGE_RESOLUTION|>--- conflicted
+++ resolved
@@ -343,11 +343,7 @@
 };
 #else /* CYTHON_USE_TYPE_SPECS */
 
-<<<<<<< HEAD
-static PyAsyncMethods __Pyx_async_gen_as_async = {
-=======
 static __Pyx_PyAsyncMethodsStruct __Pyx_async_gen_as_async = {
->>>>>>> 6751e0bb
     0,                                          /* am_await */
     PyObject_SelfIter,                          /* am_aiter */
     (unaryfunc)__Pyx_async_gen_anext,           /* am_anext */
@@ -363,13 +359,8 @@
     0,                                          /* tp_vectorcall_offset */
     0,                                          /* tp_getattr */
     0,                                          /* tp_setattr */
-<<<<<<< HEAD
-    &__Pyx_async_gen_as_async,                        /* tp_as_async */
-    (reprfunc)__Pyx_async_gen_repr,                   /* tp_repr */
-=======
     (PyAsyncMethods*)&__Pyx_async_gen_as_async, /* tp_as_async */
     (reprfunc)__Pyx_async_gen_repr,             /* tp_repr */
->>>>>>> 6751e0bb
     0,                                          /* tp_as_number */
     0,                                          /* tp_as_sequence */
     0,                                          /* tp_as_mapping */
@@ -627,11 +618,7 @@
 };
 #else /* CYTHON_USE_TYPE_SPECS */
 
-<<<<<<< HEAD
-static PyAsyncMethods __Pyx_async_gen_asend_as_async = {
-=======
 static __Pyx_PyAsyncMethodsStruct __Pyx_async_gen_asend_as_async = {
->>>>>>> 6751e0bb
     PyObject_SelfIter,                          /* am_await */
     0,                                          /* am_aiter */
     0,                                          /* am_anext */
@@ -648,11 +635,7 @@
     0,                                          /* tp_vectorcall_offset */
     0,                                          /* tp_getattr */
     0,                                          /* tp_setattr */
-<<<<<<< HEAD
-    &__Pyx_async_gen_asend_as_async,                  /* tp_as_async */
-=======
     (PyAsyncMethods*)&__Pyx_async_gen_asend_as_async,  /* tp_as_async */
->>>>>>> 6751e0bb
     0,                                          /* tp_repr */
     0,                                          /* tp_as_number */
     0,                                          /* tp_as_sequence */
@@ -1115,11 +1098,7 @@
 };
 #else /* CYTHON_USE_TYPE_SPECS */
 
-<<<<<<< HEAD
-static PyAsyncMethods __Pyx_async_gen_athrow_as_async = {
-=======
 static __Pyx_PyAsyncMethodsStruct __Pyx_async_gen_athrow_as_async = {
->>>>>>> 6751e0bb
     PyObject_SelfIter,                          /* am_await */
     0,                                          /* am_aiter */
     0,                                          /* am_anext */
@@ -1135,11 +1114,7 @@
     0,                                          /* tp_vectorcall_offset */
     0,                                          /* tp_getattr */
     0,                                          /* tp_setattr */
-<<<<<<< HEAD
-    &__Pyx_async_gen_athrow_as_async,                 /* tp_as_async */
-=======
     (PyAsyncMethods*)&__Pyx_async_gen_athrow_as_async,  /* tp_as_async */
->>>>>>> 6751e0bb
     0,                                          /* tp_repr */
     0,                                          /* tp_as_number */
     0,                                          /* tp_as_sequence */
