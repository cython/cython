// This is copied from genobject.c in CPython 3.6.
// Try to keep it in sync by doing this from time to time:
//    sed -e 's|__pyx_||ig'  Cython/Utility/AsyncGen.c | diff -udw - cpython/Objects/genobject.c | less

//////////////////// AsyncGenerator.proto ////////////////////
//@requires: Coroutine.c::Coroutine

#define __Pyx_AsyncGen_USED
typedef struct {
    __pyx_CoroutineObject coro;
    PyObject *ag_finalizer;
    int ag_hooks_inited;
    int ag_closed;
    int ag_running_async;
} __pyx_PyAsyncGenObject;

// These are only for optimizations and self arguments
#define __Pyx_AsyncGen_CheckExact(shared_abi_module, obj) __Pyx_IS_TYPE(obj, __Pyx_GetSharedModuleStateFromModule(shared_abi_module)->__pyx_AsyncGenType)
#define __pyx_PyAsyncGenASend_CheckExact(shared_abi_module, o) \
                    __Pyx_IS_TYPE(o, __Pyx_GetSharedModuleStateFromModule(shared_abi_module)->__pyx__PyAsyncGenASendType)
#define __pyx_PyAsyncGenAThrow_CheckExact(shared_abi_module, o) \
                    __Pyx_IS_TYPE(o, __Pyx_GetSharedModuleStateFromModule(shared_abi_module)->__pyx__PyAsyncGenAThrowType)

static PyObject *__Pyx_async_gen_anext(PyObject *o);
static CYTHON_INLINE PyObject *__Pyx_async_gen_asend_iternext(PyObject *o);
static PyObject *__Pyx_async_gen_asend_send(PyObject *g, PyObject *arg);
static PyObject *__Pyx_async_gen_asend_close(PyObject *o, PyObject *args);
static PyObject *__Pyx_async_gen_athrow_close(PyObject *o, PyObject *args);

static PyObject *__Pyx__PyAsyncGenValueWrapperNew(PyObject *val);


static __pyx_CoroutineObject *__Pyx_AsyncGen_New(
            __pyx_coroutine_body_t body, PyObject *code, PyObject *closure,
            PyObject *name, PyObject *qualname, PyObject *module_name);

static int __pyx_AsyncGen_init(PyObject *module);

struct __pyx__PyAsyncGenWrappedValue;
struct __pyx_PyAsyncGenASend;

//////////////////// AsyncGenerator ////////////////////
//@requires: Coroutine.c::Coroutine
//@requires: Coroutine.c::ReturnWithStopIteration
//@requires: ObjectHandling.c::PyObjectCall2Args
//@requires: ExtensionTypes.c::CallTypeTraverse
//@requires: Exceptions.c::PyErrFetchRestore

PyDoc_STRVAR(__Pyx_async_gen_send_doc,
"send(arg) -> send 'arg' into generator,\n\
return next yielded value or raise StopIteration.");

PyDoc_STRVAR(__Pyx_async_gen_close_doc,
"close() -> raise GeneratorExit inside generator.");

PyDoc_STRVAR(__Pyx_async_gen_throw_doc,
"throw(typ[,val[,tb]]) -> raise exception in generator,\n\
return next yielded value or raise StopIteration.");

PyDoc_STRVAR(__Pyx_async_gen_await_doc,
"__await__() -> return a representation that can be passed into the 'await' expression.");

static __pyx_CoroutineObject *__Pyx_AsyncGen_New(
            __pyx_coroutine_body_t body, PyObject *code, PyObject *closure,
            PyObject *name, PyObject *qualname, PyObject *module_name) {
    __pyx_PyAsyncGenObject *gen = PyObject_GC_New(__pyx_PyAsyncGenObject, __Pyx_GetSharedModuleState()->__pyx_AsyncGenType);
    if (unlikely(!gen))
        return NULL;
    gen->ag_finalizer = NULL;
    gen->ag_closed = 0;
    gen->ag_hooks_inited = 0;
    gen->ag_running_async = 0;
    return __Pyx__Coroutine_NewInit((__pyx_CoroutineObject*)gen, body, code, closure, name, qualname, module_name);
}

// COPY STARTS HERE:

static PyObject *__Pyx_async_gen_asend_new(__pyx_PyAsyncGenObject *, PyObject *);
static PyObject *__Pyx_async_gen_athrow_new(__pyx_PyAsyncGenObject *, PyObject *);

static const char *__Pyx_NON_INIT_CORO_MSG = "can't send non-None value to a just-started coroutine";
static const char *__Pyx_ASYNC_GEN_IGNORED_EXIT_MSG = "async generator ignored GeneratorExit";
static const char *__Pyx_ASYNC_GEN_CANNOT_REUSE_SEND_MSG = "cannot reuse already awaited __anext__()/asend()";
static const char *__Pyx_ASYNC_GEN_CANNOT_REUSE_CLOSE_MSG = "cannot reuse already awaited aclose()/athrow()";

typedef enum {
    __PYX_AWAITABLE_STATE_INIT,   /* new awaitable, has not yet been iterated */
    __PYX_AWAITABLE_STATE_ITER,   /* being iterated */
    __PYX_AWAITABLE_STATE_CLOSED, /* closed */
} __pyx_AwaitableState;

typedef struct __pyx_PyAsyncGenASend {
    PyObject_HEAD
    __pyx_PyAsyncGenObject *ags_gen;

    /* Can be NULL, when in the __anext__() mode (equivalent of "asend(None)") */
    PyObject *ags_sendval;

    __pyx_AwaitableState ags_state;
} __pyx_PyAsyncGenASend;


typedef struct {
    PyObject_HEAD
    __pyx_PyAsyncGenObject *agt_gen;

    /* Can be NULL, when in the "aclose()" mode (equivalent of "athrow(GeneratorExit)") */
    PyObject *agt_args;

    __pyx_AwaitableState agt_state;
} __pyx_PyAsyncGenAThrow;


typedef struct __pyx__PyAsyncGenWrappedValue {
    PyObject_HEAD
    PyObject *agw_val;
} __pyx__PyAsyncGenWrappedValue;

#define __pyx__PyAsyncGenWrappedValue_CheckExact(shared_abi_module, o) \
                    __Pyx_IS_TYPE(o, __Pyx_GetSharedModuleStateFromModule(shared_abi_module)->__pyx__PyAsyncGenWrappedValueType)

static int
__Pyx_async_gen_traverse(__pyx_PyAsyncGenObject *gen, visitproc visit, void *arg)
{
    // visiting the type is handled in the base if needed
    Py_VISIT(gen->ag_finalizer);
    return __Pyx_Coroutine_traverse((__pyx_CoroutineObject*)gen, visit, arg);
}


static PyObject *
__Pyx_async_gen_repr(__pyx_CoroutineObject *o)
{
    // avoid NULL pointer dereference for qualname during garbage collection
    return PyUnicode_FromFormat("<async_generator object %S at %p>",
                                o->gi_qualname ? o->gi_qualname : Py_None, o);
}


static int
__Pyx_async_gen_init_hooks_firstiter(__pyx_PyAsyncGenObject *o, PyObject *firstiter)
{
    PyObject *res;
    // at least asyncio stores methods here => optimise the call
#if CYTHON_UNPACK_METHODS
    PyObject *self;
    if (likely(PyMethod_Check(firstiter)) && likely((self = PyMethod_GET_SELF(firstiter)) != NULL)) {
        PyObject *function = PyMethod_GET_FUNCTION(firstiter);
        res = __Pyx_PyObject_Call2Args(function, self, (PyObject*)o);
    } else
#endif
    res = __Pyx_PyObject_CallOneArg(firstiter, (PyObject*)o);

    Py_DECREF(firstiter);

    if (unlikely(res == NULL))
        return 1;

    Py_DECREF(res);
    return 0;
}


static CYTHON_INLINE int
__Pyx_async_gen_init_hooks_done(__pyx_PyAsyncGenObject *o) {
    return o->ag_hooks_inited != 0;
}

static int
__Pyx_async_gen_init_hooks(__pyx_PyAsyncGenObject *o)
{
#if !CYTHON_COMPILING_IN_PYPY && !CYTHON_COMPILING_IN_LIMITED_API
    PyThreadState *tstate;
#endif
    PyObject *finalizer;
    PyObject *firstiter;

    assert (!__Pyx_async_gen_init_hooks_done(o));
    o->ag_hooks_inited = 1;

#if CYTHON_COMPILING_IN_LIMITED_API
    {
        PyObject *hooks_func = PySys_GetObject("get_asyncgen_hooks");
        if (unlikely(!hooks_func)) {
            PyErr_SetString(
                PyExc_AttributeError,
                "Failed to get 'get_asyncgen_hooks' from sys"
            );
            return 1;
        }
        PyObject *async_gen_hooks = PyObject_CallFunctionObjArgs(hooks_func, NULL);
        if (unlikely(!async_gen_hooks)) return 1;
        firstiter = PySequence_GetItem(async_gen_hooks, 0);
        if (unlikely(!firstiter)) {
            Py_DECREF(async_gen_hooks);
            return 1;
        }
        if (firstiter == Py_None) {
            Py_CLEAR(firstiter);
        }

        finalizer = PySequence_GetItem(async_gen_hooks, 1);
        Py_DECREF(async_gen_hooks);

        if (unlikely(!finalizer)) {
            Py_XDECREF(firstiter);
            return 1;
        }
        if (finalizer == Py_None) {
            Py_CLEAR(finalizer);
        }
    }
#endif

#if CYTHON_COMPILING_IN_PYPY
    finalizer = _PyEval_GetAsyncGenFinalizer();
#elif !CYTHON_COMPILING_IN_LIMITED_API
    tstate = __Pyx_PyThreadState_Current;
    finalizer = tstate->async_gen_finalizer;
#endif
    if (finalizer) {
#if !CYTHON_COMPILING_IN_LIMITED_API
        Py_INCREF(finalizer);
#endif
        o->ag_finalizer = finalizer;
    }

#if CYTHON_COMPILING_IN_PYPY
    firstiter = _PyEval_GetAsyncGenFirstiter();
#elif !CYTHON_COMPILING_IN_LIMITED_API
    firstiter = tstate->async_gen_firstiter;
#endif
    if (firstiter) {
#if !CYTHON_COMPILING_IN_LIMITED_API
        Py_INCREF(firstiter);
#endif
        // Transfers the reference.
        if (unlikely(__Pyx_async_gen_init_hooks_firstiter(o, firstiter)))
            return 1;
    }

    return 0;
}


static PyObject *
__Pyx_async_gen_anext(PyObject *g)
{
    __pyx_PyAsyncGenObject *o = (__pyx_PyAsyncGenObject*) g;
    if (!__Pyx_async_gen_init_hooks_done(o) && unlikely(__Pyx_async_gen_init_hooks(o))) {
        return NULL;
    }
    return __Pyx_async_gen_asend_new(o, NULL);
}

static PyObject *
__Pyx_async_gen_anext_method(PyObject *g, PyObject *arg) {
    CYTHON_UNUSED_VAR(arg);
    return __Pyx_async_gen_anext(g);
}


static PyObject *
__Pyx_async_gen_asend(__pyx_PyAsyncGenObject *o, PyObject *arg)
{
    if (!__Pyx_async_gen_init_hooks_done(o) && unlikely(__Pyx_async_gen_init_hooks(o))) {
        return NULL;
    }
    return __Pyx_async_gen_asend_new(o, arg);
}


static PyObject *
__Pyx_async_gen_aclose(__pyx_PyAsyncGenObject *o, PyObject *arg)
{
    CYTHON_UNUSED_VAR(arg);
    if (!__Pyx_async_gen_init_hooks_done(o) && unlikely(__Pyx_async_gen_init_hooks(o))) {
        return NULL;
    }
    return __Pyx_async_gen_athrow_new(o, NULL);
}


static PyObject *
__Pyx_async_gen_athrow(__pyx_PyAsyncGenObject *o, PyObject *args)
{
    if (!__Pyx_async_gen_init_hooks_done(o) && unlikely(__Pyx_async_gen_init_hooks(o))) {
        return NULL;
    }
    return __Pyx_async_gen_athrow_new(o, args);
}


static PyObject *
__Pyx_async_gen_self_method(PyObject *g, PyObject *arg) {
    CYTHON_UNUSED_VAR(arg);
    return __Pyx_NewRef(g);
}


static PyGetSetDef __Pyx_async_gen_getsetlist[] = {
    {"__name__", (getter)__Pyx_Coroutine_get_name, (setter)__Pyx_Coroutine_set_name,
     PyDoc_STR("name of the async generator"), 0},
    {"__qualname__", (getter)__Pyx_Coroutine_get_qualname, (setter)__Pyx_Coroutine_set_qualname,
     PyDoc_STR("qualified name of the async generator"), 0},
    //REMOVED: {(char*) "ag_await", (getter)coro_get_cr_await, NULL,
    //REMOVED:  (char*) PyDoc_STR("object being awaited on, or None")},
    {0, 0, 0, 0, 0} /* Sentinel */
};

static PyMemberDef __Pyx_async_gen_memberlist[] = {
    //REMOVED: {(char*) "ag_frame",   T_OBJECT, offsetof(__pyx_PyAsyncGenObject, ag_frame),   READONLY},
    {"ag_running", T_BOOL,   offsetof(__pyx_PyAsyncGenObject, ag_running_async), READONLY, NULL},
    //REMOVED: {(char*) "ag_code",    T_OBJECT, offsetof(__pyx_PyAsyncGenObject, ag_code),    READONLY},
    //ADDED: "ag_await"
    {"ag_await", T_OBJECT, offsetof(__pyx_CoroutineObject, yieldfrom), READONLY,
     PyDoc_STR("object being awaited on, or None")},
    {"__module__", T_OBJECT, offsetof(__pyx_CoroutineObject, gi_modulename), 0, 0},
    {"__weaklistoffset__", T_PYSSIZET, offsetof(__pyx_CoroutineObject, gi_weakreflist), READONLY, 0},
    {0, 0, 0, 0, 0}      /* Sentinel */
};

PyDoc_STRVAR(__Pyx_async_aclose_doc,
"aclose() -> raise GeneratorExit inside generator.");

PyDoc_STRVAR(__Pyx_async_asend_doc,
"asend(v) -> send 'v' in generator.");

PyDoc_STRVAR(__Pyx_async_athrow_doc,
"athrow(typ[,val[,tb]]) -> raise exception in generator.");

PyDoc_STRVAR(__Pyx_async_aiter_doc,
"__aiter__(v) -> return an asynchronous iterator.");

PyDoc_STRVAR(__Pyx_async_anext_doc,
"__anext__(v) -> continue asynchronous iteration and return the next element.");

static PyMethodDef __Pyx_async_gen_methods[] = {
    {"asend", (PyCFunction)__Pyx_async_gen_asend, METH_O, __Pyx_async_asend_doc},
    {"athrow",(PyCFunction)__Pyx_async_gen_athrow, METH_VARARGS, __Pyx_async_athrow_doc},
    {"aclose", (PyCFunction)__Pyx_async_gen_aclose, METH_NOARGS, __Pyx_async_aclose_doc},
    {"__aiter__", (PyCFunction)__Pyx_async_gen_self_method, METH_NOARGS, __Pyx_async_aiter_doc},
    {"__anext__", (PyCFunction)__Pyx_async_gen_anext_method, METH_NOARGS, __Pyx_async_anext_doc},
    {0, 0, 0, 0}        /* Sentinel */
};


static PyType_Slot __pyx_AsyncGenType_slots[] = {
    {Py_tp_dealloc, (void *)__Pyx_Coroutine_dealloc},
    {Py_am_aiter, (void *)PyObject_SelfIter},
    {Py_am_anext, (void *)__Pyx_async_gen_anext},
    {Py_tp_repr, (void *)__Pyx_async_gen_repr},
    {Py_tp_traverse, (void *)__Pyx_async_gen_traverse},
    {Py_tp_methods, (void *)__Pyx_async_gen_methods},
    {Py_tp_members, (void *)__Pyx_async_gen_memberlist},
    {Py_tp_getset, (void *)__Pyx_async_gen_getsetlist},
#if CYTHON_USE_TP_FINALIZE
    {Py_tp_finalize, (void *)__Pyx_Coroutine_del},
#endif
    {0, 0},
};

static PyType_Spec __pyx_AsyncGenType_spec = {
    __PYX_TYPE_MODULE_PREFIX "async_generator",
    sizeof(__pyx_PyAsyncGenObject),
    0,
#if PY_VERSION_HEX >= 0x030A0000
    Py_TPFLAGS_IMMUTABLETYPE |
#endif
    Py_TPFLAGS_DEFAULT | Py_TPFLAGS_HAVE_GC | Py_TPFLAGS_HAVE_FINALIZE, /*tp_flags*/
    __pyx_AsyncGenType_slots
};

// __Pyx_PyAsyncGen_ClearFreeLists in the CommonStructures file (since that's where the freelists must live)

static PyObject *
__Pyx_async_gen_unwrap_value(__pyx_PyAsyncGenObject *gen, PyObject *result, int iternext)
{
    if (result == NULL) {
        PyObject *exc_type = PyErr_Occurred();
        if (!exc_type) {
            PyErr_SetNone(PyExc_StopAsyncIteration);
            gen->ag_closed = 1;
        } else if (__Pyx_PyErr_GivenExceptionMatches2(exc_type, PyExc_StopAsyncIteration, PyExc_GeneratorExit)) {
            gen->ag_closed = 1;
        }

        gen->ag_running_async = 0;
        return NULL;
    }

    if (__pyx__PyAsyncGenWrappedValue_CheckExact(__Pyx_SharedAbiModuleFromSharedType(Py_TYPE(gen)), result)) {
        /* async yield */
        __Pyx_ReturnWithStopIteration(((__pyx__PyAsyncGenWrappedValue*)result)->agw_val, 0, iternext);
        Py_DECREF(result);
        gen->ag_running_async = 0;
        return NULL;
    }

    return result;
}


/* ---------- Async Generator ASend Awaitable ------------ */


static void
__Pyx_async_gen_asend_dealloc(__pyx_PyAsyncGenASend *o)
{
    PyObject_GC_UnTrack((PyObject *)o);
    Py_CLEAR(o->ags_gen);
    Py_CLEAR(o->ags_sendval);
    #if CYTHON_USE_FREELISTS
    PyObject *shared_module = __Pyx_SharedAbiModuleFromSharedType(Py_TYPE(o));
    __Pyx_SharedModuleStateStruct *shared_mstate = __Pyx_GetSharedModuleStateFromModule(shared_module);
    if (likely(shared_mstate->__Pyx_ag_asend_freelist_free < _PyAsyncGen_MAXFREELIST)) {
        assert(__pyx_PyAsyncGenASend_CheckExact(shared_module, o));
        shared_mstate->__Pyx_ag_asend_freelist[(shared_mstate->__Pyx_ag_asend_freelist_free)++] = (PyObject*)o;
    } else
    #endif
    {
        __Pyx_PyHeapTypeObject_GC_Del(o);
    }
}

static int
__Pyx_async_gen_asend_traverse(__pyx_PyAsyncGenASend *o, visitproc visit, void *arg)
{
    {
        int e = __Pyx_call_type_traverse((PyObject*)o, 1, visit, arg);
        if (e) return e;
    }
    Py_VISIT(o->ags_gen);
    Py_VISIT(o->ags_sendval);
    return 0;
}

static PyObject *
__Pyx_async_gen_asend_send_impl(PyObject *g, PyObject *arg, int iternext)
{
    __pyx_PyAsyncGenASend *o = (__pyx_PyAsyncGenASend*) g;
    PyObject *retval;

    if (unlikely(o->ags_state == __PYX_AWAITABLE_STATE_CLOSED)) {
        PyErr_SetString(PyExc_RuntimeError, __Pyx_ASYNC_GEN_CANNOT_REUSE_SEND_MSG);
        return NULL;
    }

    if (o->ags_state == __PYX_AWAITABLE_STATE_INIT) {
        if (unlikely(o->ags_gen->ag_running_async)) {
            PyErr_SetString(
                PyExc_RuntimeError,
                "anext(): asynchronous generator is already running");
            return NULL;
        }

        if (arg == NULL || arg == Py_None) {
            arg = o->ags_sendval ? o->ags_sendval : Py_None;
        }
        o->ags_state = __PYX_AWAITABLE_STATE_ITER;
    }

    o->ags_gen->ag_running_async = 1;
    retval = __Pyx_Coroutine_Send((PyObject*)o->ags_gen, arg);
    retval = __Pyx_async_gen_unwrap_value(o->ags_gen, retval, iternext);

    if (!retval) {
        o->ags_state = __PYX_AWAITABLE_STATE_CLOSED;
    }

    return retval;
}

static PyObject *
__Pyx_async_gen_asend_send(PyObject *g, PyObject *arg)
{
    return __Pyx_async_gen_asend_send_impl(g, arg, 0);
}


static CYTHON_INLINE PyObject *
__Pyx_async_gen_asend_iternext(PyObject *o)
{
    return __Pyx_async_gen_asend_send_impl(o, Py_None, 1);
}


static PyObject *
__Pyx_async_gen_asend_throw(__pyx_PyAsyncGenASend *o, PyObject *args)
{
    PyObject *result;

    if (unlikely(o->ags_state == __PYX_AWAITABLE_STATE_CLOSED)) {
        PyErr_SetString(PyExc_RuntimeError, __Pyx_ASYNC_GEN_CANNOT_REUSE_SEND_MSG);
        return NULL;
    }

    result = __Pyx_Coroutine_Throw((PyObject*)o->ags_gen, args);
    result = __Pyx_async_gen_unwrap_value(o->ags_gen, result, 0);

    if (result == NULL) {
        o->ags_state = __PYX_AWAITABLE_STATE_CLOSED;
    }

    return result;
}


static PyObject *
__Pyx_async_gen_asend_close(PyObject *g, PyObject *args)
{
    __pyx_PyAsyncGenASend *o = (__pyx_PyAsyncGenASend*) g;
    CYTHON_UNUSED_VAR(args);
    o->ags_state = __PYX_AWAITABLE_STATE_CLOSED;
    Py_RETURN_NONE;
}


static PyMethodDef __Pyx_async_gen_asend_methods[] = {
    {"send", (PyCFunction)__Pyx_async_gen_asend_send, METH_O, __Pyx_async_gen_send_doc},
    {"throw", (PyCFunction)__Pyx_async_gen_asend_throw, METH_VARARGS, __Pyx_async_gen_throw_doc},
    {"close", (PyCFunction)__Pyx_async_gen_asend_close, METH_NOARGS, __Pyx_async_gen_close_doc},
    {"__await__", (PyCFunction)__Pyx_async_gen_self_method, METH_NOARGS, __Pyx_async_gen_await_doc},
    {0, 0, 0, 0}        /* Sentinel */
};


static PyType_Slot __pyx__PyAsyncGenASendType_slots[] = {
    {Py_tp_dealloc, (void *)__Pyx_async_gen_asend_dealloc},
    {Py_am_await, (void *)PyObject_SelfIter},
    {Py_tp_traverse, (void *)__Pyx_async_gen_asend_traverse},
    {Py_tp_methods, (void *)__Pyx_async_gen_asend_methods},
    {Py_tp_iter, (void *)PyObject_SelfIter},
    {Py_tp_iternext, (void *)__Pyx_async_gen_asend_iternext},
    {0, 0},
};

static PyType_Spec __pyx__PyAsyncGenASendType_spec = {
    __PYX_TYPE_MODULE_PREFIX "async_generator_asend",
    sizeof(__pyx_PyAsyncGenASend),
    0,
#if PY_VERSION_HEX >= 0x030A0000
    Py_TPFLAGS_IMMUTABLETYPE |
#endif
    Py_TPFLAGS_DEFAULT | Py_TPFLAGS_HAVE_GC, /*tp_flags*/
    __pyx__PyAsyncGenASendType_slots
};


static PyObject *
__Pyx_async_gen_asend_new(__pyx_PyAsyncGenObject *gen, PyObject *sendval)
{
    __pyx_PyAsyncGenASend *o;
    PyObject *shared_module = __Pyx_SharedAbiModuleFromSharedType(Py_TYPE(gen));
    __Pyx_SharedModuleStateStruct *shared_mstate = __Pyx_GetSharedModuleStateFromModule(shared_module);
    #if CYTHON_USE_FREELISTS
    if (likely(shared_mstate->__Pyx_ag_asend_freelist_free)) {
        shared_mstate->__Pyx_ag_asend_freelist_free--;
        o = (__pyx_PyAsyncGenASend*)shared_mstate->__Pyx_ag_asend_freelist[shared_mstate->__Pyx_ag_asend_freelist_free];
        _Py_NewReference((PyObject *)o);
    } else
    #endif
    {
        o = PyObject_GC_New(__pyx_PyAsyncGenASend, shared_mstate->__pyx__PyAsyncGenASendType);
        if (unlikely(o == NULL)) {
            return NULL;
        }
    }

    Py_INCREF((PyObject*)gen);
    o->ags_gen = gen;

    Py_XINCREF(sendval);
    o->ags_sendval = sendval;

    o->ags_state = __PYX_AWAITABLE_STATE_INIT;

    PyObject_GC_Track((PyObject*)o);
    return (PyObject*)o;
}


/* ---------- Async Generator Value Wrapper ------------ */


static void
__Pyx_async_gen_wrapped_val_dealloc(__pyx__PyAsyncGenWrappedValue *o)
{
    PyObject_GC_UnTrack((PyObject *)o);
    Py_CLEAR(o->agw_val);
    #if CYTHON_USE_FREELISTS
    PyObject *shared_module = __Pyx_SharedAbiModuleFromSharedType(Py_TYPE(o));
    __Pyx_SharedModuleStateStruct *shared_mstate = __Pyx_GetSharedModuleStateFromModule(shared_module);
    if (likely(shared_mstate->__Pyx_ag_value_freelist_free < _PyAsyncGen_MAXFREELIST)) {
        assert(__pyx__PyAsyncGenWrappedValue_CheckExact(shared_module, o));
        shared_mstate->__Pyx_ag_value_freelist[(shared_mstate->__Pyx_ag_value_freelist_free)++] = (PyObject*)o;
    } else
    #endif
    {
        __Pyx_PyHeapTypeObject_GC_Del(o);
    }
}


static int
__Pyx_async_gen_wrapped_val_traverse(__pyx__PyAsyncGenWrappedValue *o,
                                     visitproc visit, void *arg)
{
    {
        int e = __Pyx_call_type_traverse((PyObject*)o, 1, visit, arg);
        if (e) return e;
    }
    Py_VISIT(o->agw_val);
    return 0;
}


static PyType_Slot __pyx__PyAsyncGenWrappedValueType_slots[] = {
    {Py_tp_dealloc, (void *)__Pyx_async_gen_wrapped_val_dealloc},
    {Py_tp_traverse, (void *)__Pyx_async_gen_wrapped_val_traverse},
    {0, 0},
};

static PyType_Spec __pyx__PyAsyncGenWrappedValueType_spec = {
    __PYX_TYPE_MODULE_PREFIX "async_generator_wrapped_value",
    sizeof(__pyx__PyAsyncGenWrappedValue),
    0,
#if PY_VERSION_HEX >= 0x030A0000
    Py_TPFLAGS_IMMUTABLETYPE |
#endif
    Py_TPFLAGS_DEFAULT | Py_TPFLAGS_HAVE_GC, /*tp_flags*/
    __pyx__PyAsyncGenWrappedValueType_slots
};


static PyObject *
__Pyx__PyAsyncGenValueWrapperNew(PyObject *val)
{
    // NOTE: steals a reference to val !
    __pyx__PyAsyncGenWrappedValue *o;
    assert(val);

    PyObject *shared_module = NAMED_CGLOBAL(shared_abi_module_cname);
    __Pyx_SharedModuleStateStruct *shared_mstate = __Pyx_GetSharedModuleStateFromModule(shared_module);
    #if CYTHON_USE_FREELISTS
    if (likely(shared_mstate->__Pyx_ag_value_freelist_free)) {
        (shared_mstate->__Pyx_ag_value_freelist_free)--;
        o = (__pyx__PyAsyncGenWrappedValue*)shared_mstate->__Pyx_ag_value_freelist[shared_mstate->__Pyx_ag_value_freelist_free];
        assert(__pyx__PyAsyncGenWrappedValue_CheckExact(shared_module, o));
        _Py_NewReference((PyObject*)o);
    } else
    #endif
    {
        o = PyObject_GC_New(__pyx__PyAsyncGenWrappedValue, shared_mstate->__pyx__PyAsyncGenWrappedValueType);
        if (unlikely(!o)) {
            Py_DECREF(val);
            return NULL;
        }
    }
    o->agw_val = val;
    // no Py_INCREF(val) - steals reference!
    PyObject_GC_Track((PyObject*)o);
    return (PyObject*)o;
}


/* ---------- Async Generator AThrow awaitable ------------ */


static void
__Pyx_async_gen_athrow_dealloc(__pyx_PyAsyncGenAThrow *o)
{
    PyObject_GC_UnTrack((PyObject *)o);
    Py_CLEAR(o->agt_gen);
    Py_CLEAR(o->agt_args);
    __Pyx_PyHeapTypeObject_GC_Del(o);
}


static int
__Pyx_async_gen_athrow_traverse(__pyx_PyAsyncGenAThrow *o, visitproc visit, void *arg)
{
    {
        int e = __Pyx_call_type_traverse((PyObject*)o, 1, visit, arg);
        if (e) return e;
    }
    Py_VISIT(o->agt_gen);
    Py_VISIT(o->agt_args);
    return 0;
}


static PyObject *
__Pyx_async_gen_athrow_send_impl(__pyx_PyAsyncGenAThrow *o, PyObject *arg, int iternext)
{
    __pyx_CoroutineObject *gen = (__pyx_CoroutineObject*)o->agt_gen;
    PyObject *retval, *exc_type;

    if (unlikely(o->agt_state == __PYX_AWAITABLE_STATE_CLOSED)) {
        PyErr_SetString(PyExc_RuntimeError, __Pyx_ASYNC_GEN_CANNOT_REUSE_CLOSE_MSG);
        return NULL;
    }

    if (unlikely(gen->resume_label == -1)) {
        // already run past the end
        o->agt_state = __PYX_AWAITABLE_STATE_CLOSED;
        PyErr_SetNone(PyExc_StopIteration);
        return NULL;
    }

    if (o->agt_state == __PYX_AWAITABLE_STATE_INIT) {
        if (unlikely(o->agt_gen->ag_running_async)) {
            o->agt_state = __PYX_AWAITABLE_STATE_CLOSED;
            if (o->agt_args == NULL) {
                PyErr_SetString(
                    PyExc_RuntimeError,
                    "aclose(): asynchronous generator is already running");
            } else {
                PyErr_SetString(
                    PyExc_RuntimeError,
                    "athrow(): asynchronous generator is already running");
            }
            return NULL;
        }

        if (unlikely(o->agt_gen->ag_closed)) {
            o->agt_state = __PYX_AWAITABLE_STATE_CLOSED;
            PyErr_SetNone(PyExc_StopAsyncIteration);
            return NULL;
        }

        if (unlikely(arg != Py_None)) {
            PyErr_SetString(PyExc_RuntimeError, __Pyx_NON_INIT_CORO_MSG);
            return NULL;
        }

        o->agt_state = __PYX_AWAITABLE_STATE_ITER;
        o->agt_gen->ag_running_async = 1;

        if (o->agt_args == NULL) {
            /* aclose() mode */
            o->agt_gen->ag_closed = 1;

            retval = __Pyx__Coroutine_Throw((PyObject*)gen,
                /* Do not close generator when PyExc_GeneratorExit is passed */
                PyExc_GeneratorExit, NULL, NULL, NULL, 0);

            if (retval && __pyx__PyAsyncGenWrappedValue_CheckExact(__Pyx_SharedAbiModuleFromSharedType(Py_TYPE(o)), retval)) {
                Py_DECREF(retval);
                goto yield_close;
            }
        } else {
            PyObject *typ;
            PyObject *tb = NULL;
            PyObject *val = NULL;

            if (unlikely(!PyArg_UnpackTuple(o->agt_args, "athrow", 1, 3, &typ, &val, &tb))) {
                return NULL;
            }

            retval = __Pyx__Coroutine_Throw((PyObject*)gen,
                /* Do not close generator when PyExc_GeneratorExit is passed */
                typ, val, tb, o->agt_args, 0);
            retval = __Pyx_async_gen_unwrap_value(o->agt_gen, retval, iternext);
        }
        if (retval == NULL) {
            goto check_error;
        }
        return retval;
    }

    assert (o->agt_state == __PYX_AWAITABLE_STATE_ITER);

    retval = __Pyx_Coroutine_Send((PyObject *)gen, arg);
    if (o->agt_args) {
        return __Pyx_async_gen_unwrap_value(o->agt_gen, retval, iternext);
    } else {
        /* aclose() mode */
        if (retval) {
            if (unlikely(__pyx__PyAsyncGenWrappedValue_CheckExact(__Pyx_SharedAbiModuleFromSharedType(Py_TYPE(o)), retval))) {
                Py_DECREF(retval);
                goto yield_close;
            }
            else {
                return retval;
            }
        }
        else {
            goto check_error;
        }
    }

yield_close:
    o->agt_gen->ag_running_async = 0;
    o->agt_state = __PYX_AWAITABLE_STATE_CLOSED;
    PyErr_SetString(
        PyExc_RuntimeError, __Pyx_ASYNC_GEN_IGNORED_EXIT_MSG);
    return NULL;

check_error:
    o->agt_gen->ag_running_async = 0;
    o->agt_state = __PYX_AWAITABLE_STATE_CLOSED;
    exc_type = PyErr_Occurred();
    if (__Pyx_PyErr_GivenExceptionMatches2(exc_type, PyExc_StopAsyncIteration, PyExc_GeneratorExit)) {
        if (o->agt_args == NULL) {
            // when aclose() is called we don't want to propagate
            // StopAsyncIteration or GeneratorExit; just raise
            // StopIteration, signalling that this 'aclose()' await
            // is done.
            PyErr_Clear();
            PyErr_SetNone(PyExc_StopIteration);
        }
    }
    return NULL;
}

static PyObject *
__Pyx_async_gen_athrow_send(__pyx_PyAsyncGenAThrow *o, PyObject *arg)
{
    return __Pyx_async_gen_athrow_send_impl(o, arg, 0);
}


static PyObject *
__Pyx_async_gen_athrow_throw(__pyx_PyAsyncGenAThrow *o, PyObject *args)
{
    PyObject *retval;

    if (unlikely(o->agt_state == __PYX_AWAITABLE_STATE_CLOSED)) {
        PyErr_SetString(PyExc_RuntimeError, __Pyx_ASYNC_GEN_CANNOT_REUSE_CLOSE_MSG);
        return NULL;
    }

    retval = __Pyx_Coroutine_Throw((PyObject*)o->agt_gen, args);
    if (o->agt_args) {
        return __Pyx_async_gen_unwrap_value(o->agt_gen, retval, 0);
    } else {
        // aclose() mode
        PyObject *exc_type;
        if (unlikely(retval && __pyx__PyAsyncGenWrappedValue_CheckExact(__Pyx_SharedAbiModuleFromSharedType(Py_TYPE(o)), retval))) {
            o->agt_gen->ag_running_async = 0;
            o->agt_state = __PYX_AWAITABLE_STATE_CLOSED;
            Py_DECREF(retval);
            PyErr_SetString(PyExc_RuntimeError, __Pyx_ASYNC_GEN_IGNORED_EXIT_MSG);
            return NULL;
        }
        exc_type = PyErr_Occurred();
        if (__Pyx_PyErr_GivenExceptionMatches2(exc_type, PyExc_StopAsyncIteration, PyExc_GeneratorExit)) {
            // when aclose() is called we don't want to propagate
            // StopAsyncIteration or GeneratorExit; just raise
            // StopIteration, signalling that this 'aclose()' await
            // is done.
            PyErr_Clear();
            PyErr_SetNone(PyExc_StopIteration);
        }
        return retval;
    }
}


static PyObject *
__Pyx_async_gen_athrow_iternext(__pyx_PyAsyncGenAThrow *o)
{
    return __Pyx_async_gen_athrow_send_impl(o, Py_None, 1);
}


static PyObject *
__Pyx_async_gen_athrow_close(PyObject *g, PyObject *args)
{
    __pyx_PyAsyncGenAThrow *o = (__pyx_PyAsyncGenAThrow*) g;
    CYTHON_UNUSED_VAR(args);
    o->agt_state = __PYX_AWAITABLE_STATE_CLOSED;
    Py_RETURN_NONE;
}


static PyMethodDef __Pyx_async_gen_athrow_methods[] = {
    {"send", (PyCFunction)__Pyx_async_gen_athrow_send, METH_O, __Pyx_async_gen_send_doc},
    {"throw", (PyCFunction)__Pyx_async_gen_athrow_throw, METH_VARARGS, __Pyx_async_gen_throw_doc},
    {"close", (PyCFunction)__Pyx_async_gen_athrow_close, METH_NOARGS, __Pyx_async_gen_close_doc},
    {"__await__", (PyCFunction)__Pyx_async_gen_self_method, METH_NOARGS, __Pyx_async_gen_await_doc},
    {0, 0, 0, 0}        /* Sentinel */
};


static PyType_Slot __pyx__PyAsyncGenAThrowType_slots[] = {
    {Py_tp_dealloc, (void *)__Pyx_async_gen_athrow_dealloc},
    {Py_am_await, (void *)PyObject_SelfIter},
    {Py_tp_traverse, (void *)__Pyx_async_gen_athrow_traverse},
    {Py_tp_iter, (void *)PyObject_SelfIter},
    {Py_tp_iternext, (void *)__Pyx_async_gen_athrow_iternext},
    {Py_tp_methods, (void *)__Pyx_async_gen_athrow_methods},
    {Py_tp_getattro, (void *)PyObject_GenericGetAttr},
    {0, 0},
};

static PyType_Spec __pyx__PyAsyncGenAThrowType_spec = {
    __PYX_TYPE_MODULE_PREFIX "async_generator_athrow",
    sizeof(__pyx_PyAsyncGenAThrow),
    0,
#if PY_VERSION_HEX >= 0x030A0000
    Py_TPFLAGS_IMMUTABLETYPE |
#endif
    Py_TPFLAGS_DEFAULT | Py_TPFLAGS_HAVE_GC, /*tp_flags*/
    __pyx__PyAsyncGenAThrowType_slots
};


static PyObject *
__Pyx_async_gen_athrow_new(__pyx_PyAsyncGenObject *gen, PyObject *args)
{
    __pyx_PyAsyncGenAThrow *o;
    o = PyObject_GC_New(__pyx_PyAsyncGenAThrow, __Pyx_GetSharedModuleState()->__pyx__PyAsyncGenAThrowType);
    if (unlikely(o == NULL)) {
        return NULL;
    }
    o->agt_gen = gen;
    o->agt_args = args;
    o->agt_state = __PYX_AWAITABLE_STATE_INIT;
    Py_INCREF((PyObject*)gen);
    Py_XINCREF(args);
    PyObject_GC_Track((PyObject*)o);
    return (PyObject*)o;
}


/* ---------- global type sharing ------------ */

static int __pyx_AsyncGen_init(PyObject *module) {
<<<<<<< HEAD
    __Pyx_SharedModuleStateStruct *shared_mstate = __Pyx_GetSharedModuleStateFromModule(__Pyx_InitAndGetSharedAbiModule(module));
    if (!shared_mstate) return -1;
#if CYTHON_USE_TYPE_SPECS
    shared_mstate->__pyx_AsyncGenType = __Pyx_FetchCommonTypeFromSpec(module, &__pyx_AsyncGenType_spec, NULL);
#else
    CYTHON_MAYBE_UNUSED_VAR(module);
    // on Windows, C-API functions can't be used in slots statically
    __pyx_AsyncGenType_type.tp_getattro = PyObject_GenericGetAttr;
    shared_mstate->__pyx_AsyncGenType = __Pyx_FetchCommonType(&__pyx_AsyncGenType_type);
#endif
    if (unlikely(!shared_mstate->__pyx_AsyncGenType))
        return -1;

#if CYTHON_USE_TYPE_SPECS
    shared_mstate->__pyx__PyAsyncGenAThrowType = __Pyx_FetchCommonTypeFromSpec(module, &__pyx__PyAsyncGenAThrowType_spec, NULL);
#else
    __pyx__PyAsyncGenAThrowType_type.tp_getattro = PyObject_GenericGetAttr;
    shared_mstate->__pyx__PyAsyncGenAThrowType = __Pyx_FetchCommonType(&__pyx__PyAsyncGenAThrowType_type);
#endif
    if (unlikely(!shared_mstate->__pyx__PyAsyncGenAThrowType))
        return -1;

#if CYTHON_USE_TYPE_SPECS
    shared_mstate->__pyx__PyAsyncGenWrappedValueType = __Pyx_FetchCommonTypeFromSpec(module, &__pyx__PyAsyncGenWrappedValueType_spec, NULL);
#else
    __pyx__PyAsyncGenWrappedValueType_type.tp_getattro = PyObject_GenericGetAttr;
    shared_mstate->__pyx__PyAsyncGenWrappedValueType = __Pyx_FetchCommonType(&__pyx__PyAsyncGenWrappedValueType_type);
#endif
    if (unlikely(!shared_mstate->__pyx__PyAsyncGenWrappedValueType))
        return -1;

#if CYTHON_USE_TYPE_SPECS
    shared_mstate->__pyx__PyAsyncGenASendType = __Pyx_FetchCommonTypeFromSpec(module, &__pyx__PyAsyncGenASendType_spec, NULL);
#else
    __pyx__PyAsyncGenASendType_type.tp_getattro = PyObject_GenericGetAttr;
    shared_mstate->__pyx__PyAsyncGenASendType = __Pyx_FetchCommonType(&__pyx__PyAsyncGenASendType_type);
#endif
    if (unlikely(!shared_mstate->__pyx__PyAsyncGenASendType))
=======
    $modulestatetype_cname *mstate = __Pyx_PyModule_GetState(module);
    mstate->__pyx_AsyncGenType = __Pyx_FetchCommonTypeFromSpec(module, &__pyx_AsyncGenType_spec, NULL);
    if (unlikely(!mstate->__pyx_AsyncGenType))
        return -1;

    mstate->__pyx__PyAsyncGenAThrowType = __Pyx_FetchCommonTypeFromSpec(module, &__pyx__PyAsyncGenAThrowType_spec, NULL);
    if (unlikely(!mstate->__pyx__PyAsyncGenAThrowType))
        return -1;

    mstate->__pyx__PyAsyncGenWrappedValueType = __Pyx_FetchCommonTypeFromSpec(module, &__pyx__PyAsyncGenWrappedValueType_spec, NULL);
    if (unlikely(!mstate->__pyx__PyAsyncGenWrappedValueType))
        return -1;

    mstate->__pyx__PyAsyncGenASendType = __Pyx_FetchCommonTypeFromSpec(module, &__pyx__PyAsyncGenASendType_spec, NULL);
    if (unlikely(!mstate->__pyx__PyAsyncGenASendType))
>>>>>>> c02bb18d
        return -1;

    return 0;
}<|MERGE_RESOLUTION|>--- conflicted
+++ resolved
@@ -928,62 +928,22 @@
 /* ---------- global type sharing ------------ */
 
 static int __pyx_AsyncGen_init(PyObject *module) {
-<<<<<<< HEAD
     __Pyx_SharedModuleStateStruct *shared_mstate = __Pyx_GetSharedModuleStateFromModule(__Pyx_InitAndGetSharedAbiModule(module));
     if (!shared_mstate) return -1;
-#if CYTHON_USE_TYPE_SPECS
     shared_mstate->__pyx_AsyncGenType = __Pyx_FetchCommonTypeFromSpec(module, &__pyx_AsyncGenType_spec, NULL);
-#else
-    CYTHON_MAYBE_UNUSED_VAR(module);
-    // on Windows, C-API functions can't be used in slots statically
-    __pyx_AsyncGenType_type.tp_getattro = PyObject_GenericGetAttr;
-    shared_mstate->__pyx_AsyncGenType = __Pyx_FetchCommonType(&__pyx_AsyncGenType_type);
-#endif
     if (unlikely(!shared_mstate->__pyx_AsyncGenType))
         return -1;
 
-#if CYTHON_USE_TYPE_SPECS
     shared_mstate->__pyx__PyAsyncGenAThrowType = __Pyx_FetchCommonTypeFromSpec(module, &__pyx__PyAsyncGenAThrowType_spec, NULL);
-#else
-    __pyx__PyAsyncGenAThrowType_type.tp_getattro = PyObject_GenericGetAttr;
-    shared_mstate->__pyx__PyAsyncGenAThrowType = __Pyx_FetchCommonType(&__pyx__PyAsyncGenAThrowType_type);
-#endif
     if (unlikely(!shared_mstate->__pyx__PyAsyncGenAThrowType))
         return -1;
 
-#if CYTHON_USE_TYPE_SPECS
     shared_mstate->__pyx__PyAsyncGenWrappedValueType = __Pyx_FetchCommonTypeFromSpec(module, &__pyx__PyAsyncGenWrappedValueType_spec, NULL);
-#else
-    __pyx__PyAsyncGenWrappedValueType_type.tp_getattro = PyObject_GenericGetAttr;
-    shared_mstate->__pyx__PyAsyncGenWrappedValueType = __Pyx_FetchCommonType(&__pyx__PyAsyncGenWrappedValueType_type);
-#endif
     if (unlikely(!shared_mstate->__pyx__PyAsyncGenWrappedValueType))
         return -1;
 
-#if CYTHON_USE_TYPE_SPECS
     shared_mstate->__pyx__PyAsyncGenASendType = __Pyx_FetchCommonTypeFromSpec(module, &__pyx__PyAsyncGenASendType_spec, NULL);
-#else
-    __pyx__PyAsyncGenASendType_type.tp_getattro = PyObject_GenericGetAttr;
-    shared_mstate->__pyx__PyAsyncGenASendType = __Pyx_FetchCommonType(&__pyx__PyAsyncGenASendType_type);
-#endif
     if (unlikely(!shared_mstate->__pyx__PyAsyncGenASendType))
-=======
-    $modulestatetype_cname *mstate = __Pyx_PyModule_GetState(module);
-    mstate->__pyx_AsyncGenType = __Pyx_FetchCommonTypeFromSpec(module, &__pyx_AsyncGenType_spec, NULL);
-    if (unlikely(!mstate->__pyx_AsyncGenType))
-        return -1;
-
-    mstate->__pyx__PyAsyncGenAThrowType = __Pyx_FetchCommonTypeFromSpec(module, &__pyx__PyAsyncGenAThrowType_spec, NULL);
-    if (unlikely(!mstate->__pyx__PyAsyncGenAThrowType))
-        return -1;
-
-    mstate->__pyx__PyAsyncGenWrappedValueType = __Pyx_FetchCommonTypeFromSpec(module, &__pyx__PyAsyncGenWrappedValueType_spec, NULL);
-    if (unlikely(!mstate->__pyx__PyAsyncGenWrappedValueType))
-        return -1;
-
-    mstate->__pyx__PyAsyncGenASendType = __Pyx_FetchCommonTypeFromSpec(module, &__pyx__PyAsyncGenASendType_spec, NULL);
-    if (unlikely(!mstate->__pyx__PyAsyncGenASendType))
->>>>>>> c02bb18d
         return -1;
 
     return 0;
