<<<<<<< HEAD
=======
# cython: language_level=3
>>>>>>> 2a989cd6
# cython: auto_pickle=False
"""
Python Lexical Analyser

Scanning an input stream
"""

import cython

cython.declare(BOL=object, EOL=object, EOF=object, NOT_FOUND=object)  # noqa:E402

from . import Errors
from .Regexps import BOL, EOL, EOF

NOT_FOUND = object()


class Scanner:
    """
    A Scanner is used to read tokens from a stream of characters
    using the token set specified by a Plex.Lexicon.

    Constructor:

      Scanner(lexicon, stream, name = '')

        See the docstring of the __init__ method for details.

    Methods:

      See the docstrings of the individual methods for more
      information.

      read() --> (value, text)
        Reads the next lexical token from the stream.

      position() --> (name, line, col)
        Returns the position of the last token read using the
        read() method.

      begin(state_name)
        Causes scanner to change state.

      produce(value [, text])
        Causes return of a token value to the caller of the
        Scanner.

    """

    #  lexicon = None        # Lexicon
    #  stream = None         # file-like object
    #  name = ''
    #  buffer = ''
    #
    #  These positions are used by the scanner to track its internal state:
    #  buf_start_pos = 0     # position in input of start of buffer
    #  next_pos = 0          # position in input of next char to read
    #  cur_pos = 0           # position in input of current char
    #  cur_line = 1          # line number of current char
    #  cur_line_start = 0    # position in input of start of current line
    #  start_pos = 0         # position in input of start of token
    #  current_scanner_position_tuple = ("", 0, 0)
    #        tuple of filename, line number and position in line, really mainly for error reporting
    #
    #  These positions are used to track what was read from the queue
    #   (which may differ from the internal state when tokens are replaced onto the queue)
    #  last_token_position_tuple = ("", 0, 0)  # tuple of filename, line number and position in line

    #  text = None           # text of last token read
    #  initial_state = None  # Node
    #  state_name = ''       # Name of initial state
    #  queue = None          # list of tokens and positions to be returned
    #  trace = 0

    def __init__(self, lexicon, stream, name='', initial_pos=None):
        """
        Scanner(lexicon, stream, name = '')

          |lexicon| is a Plex.Lexicon instance specifying the lexical tokens
          to be recognised.

          |stream| can be a file object or anything which implements a
          compatible read() method.

          |name| is optional, and may be the name of the file being
          scanned or any other identifying string.
        """
        self.trace = 0

        self.buffer = ''
        self.buf_start_pos = 0
        self.next_pos = 0
        self.cur_pos = 0
        self.cur_line = 1
        self.start_pos = 0
        self.current_scanner_position_tuple = ("", 0, 0)
        self.last_token_position_tuple = ("", 0, 0)
        self.text = None
        self.state_name = None

        self.lexicon = lexicon
        self.stream = stream
        self.name = name
        self.queue = []
        self.initial_state = None
        self.begin('')
        self.next_pos = 0
        self.cur_pos = 0
        self.cur_line_start = 0
        self.cur_char = BOL
        self.input_state = 1
        if initial_pos is not None:
            self.cur_line, self.cur_line_start = initial_pos[1], -initial_pos[2]

    def read(self):
        """
        Read the next lexical token from the stream and return a
        tuple (value, text), where |value| is the value associated with
        the token as specified by the Lexicon, and |text| is the actual
        string read from the stream. Returns (None, '') on end of file.
        """
        queue = self.queue
        while not queue:
            self.text, action = self.scan_a_token()
            if action is None:
                self.produce(None)
                self.eof()
            else:
                value = action.perform(self, self.text)
                if value is not None:
                    self.produce(value)
        result, self.last_token_position_tuple = queue[0]
        del queue[0]
        return result

    def unread(self, token, value, position):
        self.queue.insert(0, ((token, value), position))

    def get_current_scan_pos(self):
        # distinct from the position of the last token due to the queue
        return self.current_scanner_position_tuple

    def scan_a_token(self):
        """
        Read the next input sequence recognised by the machine
        and return (text, action). Returns ('', None) on end of
        file.
        """
        self.start_pos = self.cur_pos
        self.current_scanner_position_tuple = (
            self.name, self.cur_line, self.cur_pos - self.cur_line_start
        )
        action = self.run_machine_inlined()
        if action is not None:
            if self.trace:
                print("Scanner: read: Performing %s %d:%d" % (
                    action, self.start_pos, self.cur_pos))
            text = self.buffer[
                self.start_pos - self.buf_start_pos:
                self.cur_pos - self.buf_start_pos]
            return (text, action)
        else:
            if self.cur_pos == self.start_pos:
                if self.cur_char is EOL:
                    self.next_char()
                if self.cur_char is None or self.cur_char is EOF:
                    return ('', None)
            raise Errors.UnrecognizedInput(self, self.state_name)

    def run_machine_inlined(self):
        """
        Inlined version of run_machine for speed.
        """
        state = self.initial_state
        cur_pos = self.cur_pos
        cur_line = self.cur_line
        cur_line_start = self.cur_line_start
        cur_char = self.cur_char
        input_state = self.input_state
        next_pos = self.next_pos
        buffer = self.buffer
        buf_start_pos = self.buf_start_pos
        buf_len = len(buffer)
        b_action, b_cur_pos, b_cur_line, b_cur_line_start, b_cur_char, b_input_state, b_next_pos = \
            None, 0, 0, 0, '', 0, 0

        trace = self.trace
        while 1:
            if trace:
                print("State %d, %d/%d:%s -->" % (
                    state['number'], input_state, cur_pos, repr(cur_char)))

            # Begin inlined self.save_for_backup()
            action = state['action']
            if action is not None:
                b_action, b_cur_pos, b_cur_line, b_cur_line_start, b_cur_char, b_input_state, b_next_pos = \
                    action, cur_pos, cur_line, cur_line_start, cur_char, input_state, next_pos
            # End inlined self.save_for_backup()

            c = cur_char
            new_state = state.get(c, NOT_FOUND)
            if new_state is NOT_FOUND:
                new_state = c and state.get('else')

            if new_state:
                if trace:
                    print("State %d" % new_state['number'])
                state = new_state
                # Begin inlined: self.next_char()
                if input_state == 1:
                    cur_pos = next_pos
                    # Begin inlined: c = self.read_char()
                    buf_index = next_pos - buf_start_pos
                    if buf_index < buf_len:
                        c = buffer[buf_index]
                        next_pos += 1
                    else:
                        discard = self.start_pos - buf_start_pos
                        data = self.stream.read(0x1000)
                        buffer = self.buffer[discard:] + data
                        self.buffer = buffer
                        buf_start_pos += discard
                        self.buf_start_pos = buf_start_pos
                        buf_len = len(buffer)
                        buf_index -= discard
                        if data:
                            c = buffer[buf_index]
                            next_pos += 1
                        else:
                            c = ''
                    # End inlined: c = self.read_char()
                    if c == '\n':
                        cur_char = EOL
                        input_state = 2
                    elif not c:
                        cur_char = EOL
                        input_state = 4
                    else:
                        cur_char = c
                elif input_state == 2:  # after EoL (1) -> BoL (3)
                    cur_char = '\n'
                    input_state = 3
                elif input_state == 3:  # start new code line
                    cur_line += 1
                    cur_line_start = cur_pos = next_pos
                    cur_char = BOL
                    input_state = 1
                elif input_state == 4:  # after final line (1) -> EoF (5)
                    cur_char = EOF
                    input_state = 5
                else:  # input_state == 5  (EoF)
                    cur_char = ''
                    # End inlined self.next_char()
            else:  # not new_state
                if trace:
                    print("blocked")
                # Begin inlined: action = self.back_up()
                if b_action is not None:
                    (action, cur_pos, cur_line, cur_line_start,
                     cur_char, input_state, next_pos) = \
                        (b_action, b_cur_pos, b_cur_line, b_cur_line_start,
                         b_cur_char, b_input_state, b_next_pos)
                else:
                    action = None
                break  # while 1
                # End inlined: action = self.back_up()

        self.cur_pos = cur_pos
        self.cur_line = cur_line
        self.cur_line_start = cur_line_start
        self.cur_char = cur_char
        self.input_state = input_state
        self.next_pos = next_pos
        if trace:
            if action is not None:
                print("Doing %s" % action)
        return action

    def next_char(self):
        input_state = self.input_state
        if self.trace:
            print("Scanner: next: %s [%d] %d" % (" " * 20, input_state, self.cur_pos))
        if input_state == 1:
            self.cur_pos = self.next_pos
            c = self.read_char()
            if c == '\n':
                self.cur_char = EOL
                self.input_state = 2
            elif not c:
                self.cur_char = EOL
                self.input_state = 4
            else:
                self.cur_char = c
        elif input_state == 2:
            self.cur_char = '\n'
            self.input_state = 3
        elif input_state == 3:
            self.cur_line += 1
            self.cur_line_start = self.cur_pos = self.next_pos
            self.cur_char = BOL
            self.input_state = 1
        elif input_state == 4:
            self.cur_char = EOF
            self.input_state = 5
        else:  # input_state = 5
            self.cur_char = ''
        if self.trace:
            print("--> [%d] %d %r" % (input_state, self.cur_pos, self.cur_char))

    def position(self):
        """
        Return a tuple (name, line, col) representing the location of
        the last token read using the read() method. |name| is the
        name that was provided to the Scanner constructor; |line|
        is the line number in the stream (1-based); |col| is the
        position within the line of the first character of the token
        (0-based).
        """
        return self.last_token_position_tuple

    def get_position(self):
        """
        Python accessible wrapper around position(), only for error reporting.
        """
        return self.position()

    def begin(self, state_name):
        """Set the current state of the scanner to the named state."""
        self.initial_state = (
            self.lexicon.get_initial_state(state_name))
        self.state_name = state_name

    def produce(self, value, text=None):
        """
        Called from an action procedure, causes |value| to be returned
        as the token value from read(). If |text| is supplied, it is
        returned in place of the scanned text.

        produce() can be called more than once during a single call to an action
        procedure, in which case the tokens are queued up and returned one
        at a time by subsequent calls to read(), until the queue is empty,
        whereupon scanning resumes.
        """
        if text is None:
            text = self.text
        self.queue.append(((value, text), self.current_scanner_position_tuple))

    def eof(self):
        """
        Override this method if you want something to be done at
        end of file.
        """
        pass

    @property
    def start_line(self):
        return self.last_token_position_tuple[1]<|MERGE_RESOLUTION|>--- conflicted
+++ resolved
@@ -1,8 +1,3 @@
-<<<<<<< HEAD
-=======
-# cython: language_level=3
->>>>>>> 2a989cd6
-# cython: auto_pickle=False
 """
 Python Lexical Analyser
 
