# NumPy static imports for Cython
#
# If any of the PyArray_* functions are called, import_array must be
# called first.
#
# This also defines backwards-compatibility buffer acquisition
# code for use in Python 2.x (or Python <= 2.5 when NumPy starts
# implementing PEP-3118 directly).
#
# Because of laziness, the format string of the buffer is statically
# allocated. Increase the size if this is not enough, or submit a
# patch to do this properly.
#
# Author: Dag Sverre Seljebotn
#

DEF _buffer_format_string_len = 255

cimport cpython.buffer as pybuf
from cpython.ref cimport Py_INCREF
from cpython.mem cimport PyObject_Malloc, PyObject_Free
from cpython.object cimport PyObject, PyTypeObject
from cpython.type cimport type
cimport libc.stdio as stdio

cdef extern from *:
    """
    #define NPY_NO_DEPRECATED_API NPY_1_7_API_VERSION
    """

cdef extern from "Python.h":
    ctypedef int Py_intptr_t

cdef extern from "numpy/arrayobject.h":
    ctypedef Py_intptr_t npy_intp
    ctypedef size_t npy_uintp

    cdef enum NPY_TYPES:
        NPY_BOOL
        NPY_BYTE
        NPY_UBYTE
        NPY_SHORT
        NPY_USHORT
        NPY_INT
        NPY_UINT
        NPY_LONG
        NPY_ULONG
        NPY_LONGLONG
        NPY_ULONGLONG
        NPY_FLOAT
        NPY_DOUBLE
        NPY_LONGDOUBLE
        NPY_CFLOAT
        NPY_CDOUBLE
        NPY_CLONGDOUBLE
        NPY_OBJECT
        NPY_STRING
        NPY_UNICODE
        NPY_VOID
        NPY_DATETIME
        NPY_TIMEDELTA
        NPY_NTYPES
        NPY_NOTYPE

        NPY_INT8
        NPY_INT16
        NPY_INT32
        NPY_INT64
        NPY_INT128
        NPY_INT256
        NPY_UINT8
        NPY_UINT16
        NPY_UINT32
        NPY_UINT64
        NPY_UINT128
        NPY_UINT256
        NPY_FLOAT16
        NPY_FLOAT32
        NPY_FLOAT64
        NPY_FLOAT80
        NPY_FLOAT96
        NPY_FLOAT128
        NPY_FLOAT256
        NPY_COMPLEX32
        NPY_COMPLEX64
        NPY_COMPLEX128
        NPY_COMPLEX160
        NPY_COMPLEX192
        NPY_COMPLEX256
        NPY_COMPLEX512

        NPY_INTP

    ctypedef enum NPY_ORDER:
        NPY_ANYORDER
        NPY_CORDER
        NPY_FORTRANORDER
        NPY_KEEPORDER

    ctypedef enum NPY_CASTING:
        NPY_NO_CASTING
        NPY_EQUIV_CASTING
        NPY_SAFE_CASTING
        NPY_SAME_KIND_CASTING
        NPY_UNSAFE_CASTING

    ctypedef enum NPY_CLIPMODE:
        NPY_CLIP
        NPY_WRAP
        NPY_RAISE

    ctypedef enum NPY_SCALARKIND:
        NPY_NOSCALAR,
        NPY_BOOL_SCALAR,
        NPY_INTPOS_SCALAR,
        NPY_INTNEG_SCALAR,
        NPY_FLOAT_SCALAR,
        NPY_COMPLEX_SCALAR,
        NPY_OBJECT_SCALAR

    ctypedef enum NPY_SORTKIND:
        NPY_QUICKSORT
        NPY_HEAPSORT
        NPY_MERGESORT

    ctypedef enum NPY_SEARCHSIDE:
        NPY_SEARCHLEFT
        NPY_SEARCHRIGHT

    enum:
<<<<<<< HEAD
        NPY_ARRAY_C_CONTIGUOUS
        NPY_ARRAY_F_CONTIGUOUS
        NPY_ARRAY_OWNDATA
        NPY_ARRAY_FORCECAST
        NPY_ARRAY_ENSURECOPY
        NPY_ARRAY_ENSUREARRAY
        NPY_ARRAY_ELEMENTSTRIDES
        NPY_ARRAY_ALIGNED
        NPY_ARRAY_NOTSWAPPED
        NPY_ARRAY_WRITEABLE
        NPY_ARRAY_UPDATEIFCOPY

        NPY_ARRAY_BEHAVED
        NPY_ARRAY_BEHAVED_NS
        NPY_ARRAY_CARRAY
        NPY_ARRAY_CARRAY_RO
        NPY_ARRAY_FARRAY
        NPY_ARRAY_FARRAY_RO
        NPY_ARRAY_DEFAULT

        NPY_ARRAY_IN_ARRAY
        NPY_ARRAY_OUT_ARRAY
        NPY_ARRAY_INOUT_ARRAY
        NPY_ARRAY_IN_FARRAY
        NPY_ARRAY_OUT_FARRAY
        NPY_ARRAY_INOUT_FARRAY

        NPY_ARRAY_UPDATE_ALL
=======
        # DEPRECATED since NumPy 1.7 ! Do not use in new code!
        NPY_C_CONTIGUOUS
        NPY_F_CONTIGUOUS
        NPY_CONTIGUOUS
        NPY_FORTRAN
        NPY_OWNDATA
        NPY_FORCECAST
        NPY_ENSURECOPY
        NPY_ENSUREARRAY
        NPY_ELEMENTSTRIDES
        NPY_ALIGNED
        NPY_NOTSWAPPED
        NPY_WRITEABLE
        NPY_UPDATEIFCOPY
        NPY_ARR_HAS_DESCR

        NPY_BEHAVED
        NPY_BEHAVED_NS
        NPY_CARRAY
        NPY_CARRAY_RO
        NPY_FARRAY
        NPY_FARRAY_RO
        NPY_DEFAULT

        NPY_IN_ARRAY
        NPY_OUT_ARRAY
        NPY_INOUT_ARRAY
        NPY_IN_FARRAY
        NPY_OUT_FARRAY
        NPY_INOUT_FARRAY

        NPY_UPDATE_ALL
>>>>>>> 62ed5b2c

    enum:
        # Added in NumPy 1.7 to replace the deprecated enums above.
        NPY_ARRAY_C_CONTIGUOUS
        NPY_ARRAY_F_CONTIGUOUS
        NPY_ARRAY_OWNDATA
        NPY_ARRAY_FORCECAST
        NPY_ARRAY_ENSURECOPY
        NPY_ARRAY_ENSUREARRAY
        NPY_ARRAY_ELEMENTSTRIDES
        NPY_ARRAY_ALIGNED
        NPY_ARRAY_NOTSWAPPED
        NPY_ARRAY_WRITEABLE
        NPY_ARRAY_UPDATEIFCOPY

        NPY_ARRAY_BEHAVED
        NPY_ARRAY_BEHAVED_NS
        NPY_ARRAY_CARRAY
        NPY_ARRAY_CARRAY_RO
        NPY_ARRAY_FARRAY
        NPY_ARRAY_FARRAY_RO
        NPY_ARRAY_DEFAULT

        NPY_ARRAY_IN_ARRAY
        NPY_ARRAY_OUT_ARRAY
        NPY_ARRAY_INOUT_ARRAY
        NPY_ARRAY_IN_FARRAY
        NPY_ARRAY_OUT_FARRAY
        NPY_ARRAY_INOUT_FARRAY

        NPY_ARRAY_UPDATE_ALL

    cdef enum:
        NPY_MAXDIMS

    npy_intp NPY_MAX_ELSIZE

    ctypedef void (*PyArray_VectorUnaryFunc)(void *, void *, npy_intp, void *,  void *)

    ctypedef struct PyArray_ArrayDescr:
        # shape is a tuple, but Cython doesn't support "tuple shape"
        # inside a non-PyObject declaration, so we have to declare it
        # as just a PyObject*.
        PyObject* shape

    ctypedef class numpy.dtype [object PyArray_Descr]:
        # Use PyDataType_* macros when possible, however there are no macros
        # for accessing some of the fields, so some are defined.
        cdef PyTypeObject* typeobj
        cdef char kind
        cdef char type
        # Numpy sometimes mutates this without warning (e.g. it'll
        # sometimes change "|" to "<" in shared dtype objects on
        # little-endian machines). If this matters to you, use
        # PyArray_IsNativeByteOrder(dtype.byteorder) instead of
        # directly accessing this field.
        cdef char byteorder
        cdef char flags
        cdef int type_num
        cdef int itemsize "elsize"
        cdef int alignment
        cdef dict fields
        cdef tuple names
        # Use PyDataType_HASSUBARRAY to test whether this field is
        # valid (the pointer can be NULL). Most users should access
        # this field via the inline helper method PyDataType_SHAPE.
        cdef PyArray_ArrayDescr* subarray

    ctypedef extern class numpy.flatiter [object PyArrayIterObject]:
        # Use through macros
        pass

    ctypedef extern class numpy.broadcast [object PyArrayMultiIterObject]:
        # Use through macros
        pass

    ctypedef struct PyArrayObject:
        # For use in situations where ndarray can't replace PyArrayObject*,
        # like PyArrayObject**.
        pass

    ctypedef class numpy.ndarray [object PyArrayObject]:
        cdef __cythonbufferdefaults__ = {"mode": "strided"}

        cdef:
            # Only taking a few of the most commonly used and stable fields.
            # One should use PyArray_* macros instead to access the C fields.
            char *data
            int ndim "nd"
            npy_intp *shape "dimensions"
            npy_intp *strides
<<<<<<< HEAD
=======
            dtype descr  # deprecated since NumPy 1.7 !
>>>>>>> 62ed5b2c
            PyObject* base

        # Note: This syntax (function definition in pxd files) is an
        # experimental exception made for __getbuffer__ and __releasebuffer__
        # -- the details of this may change.
        def __getbuffer__(ndarray self, Py_buffer* info, int flags):
            # This implementation of getbuffer is geared towards Cython
            # requirements, and does not yet fulfill the PEP.
            # In particular strided access is always provided regardless
            # of flags

            cdef int i, ndim
            cdef int endian_detector = 1
            cdef bint little_endian = ((<char*>&endian_detector)[0] != 0)

            ndim = PyArray_NDIM(self)

            if ((flags & pybuf.PyBUF_C_CONTIGUOUS == pybuf.PyBUF_C_CONTIGUOUS)
                and not PyArray_CHKFLAGS(self, NPY_ARRAY_C_CONTIGUOUS)):
                raise ValueError(u"ndarray is not C contiguous")

            if ((flags & pybuf.PyBUF_F_CONTIGUOUS == pybuf.PyBUF_F_CONTIGUOUS)
                and not PyArray_CHKFLAGS(self, NPY_ARRAY_F_CONTIGUOUS)):
                raise ValueError(u"ndarray is not Fortran contiguous")

            info.buf = PyArray_DATA(self)
            info.ndim = ndim
            if sizeof(npy_intp) != sizeof(Py_ssize_t):
                # Allocate new buffer for strides and shape info.
                # This is allocated as one block, strides first.
                info.strides = <Py_ssize_t*>PyObject_Malloc(sizeof(Py_ssize_t) * 2 * <size_t>ndim)
                info.shape = info.strides + ndim
                for i in range(ndim):
                    info.strides[i] = PyArray_STRIDES(self)[i]
                    info.shape[i] = PyArray_DIMS(self)[i]
            else:
                info.strides = <Py_ssize_t*>PyArray_STRIDES(self)
                info.shape = <Py_ssize_t*>PyArray_DIMS(self)
            info.suboffsets = NULL
            info.itemsize = PyArray_ITEMSIZE(self)
            info.readonly = not PyArray_ISWRITEABLE(self)

            cdef int t
            cdef char* f = NULL
<<<<<<< HEAD
            cdef dtype descr = PyArray_DESCR(self)
=======
            cdef dtype descr = <dtype>PyArray_DESCR(self)
>>>>>>> 62ed5b2c
            cdef int offset

            info.obj = self

            if not PyDataType_HASFIELDS(descr):
                t = descr.type_num
                if ((descr.byteorder == c'>' and little_endian) or
                    (descr.byteorder == c'<' and not little_endian)):
                    raise ValueError(u"Non-native byte order not supported")
                if   t == NPY_BYTE:        f = "b"
                elif t == NPY_UBYTE:       f = "B"
                elif t == NPY_SHORT:       f = "h"
                elif t == NPY_USHORT:      f = "H"
                elif t == NPY_INT:         f = "i"
                elif t == NPY_UINT:        f = "I"
                elif t == NPY_LONG:        f = "l"
                elif t == NPY_ULONG:       f = "L"
                elif t == NPY_LONGLONG:    f = "q"
                elif t == NPY_ULONGLONG:   f = "Q"
                elif t == NPY_FLOAT:       f = "f"
                elif t == NPY_DOUBLE:      f = "d"
                elif t == NPY_LONGDOUBLE:  f = "g"
                elif t == NPY_CFLOAT:      f = "Zf"
                elif t == NPY_CDOUBLE:     f = "Zd"
                elif t == NPY_CLONGDOUBLE: f = "Zg"
                elif t == NPY_OBJECT:      f = "O"
                else:
                    raise ValueError(u"unknown dtype code in numpy.pxd (%d)" % t)
                info.format = f
                return
            else:
                info.format = <char*>PyObject_Malloc(_buffer_format_string_len)
                info.format[0] = c'^' # Native data types, manual alignment
                offset = 0
                f = _util_dtypestring(descr, info.format + 1,
                                      info.format + _buffer_format_string_len,
                                      &offset)
                f[0] = c'\0' # Terminate format string

        def __releasebuffer__(ndarray self, Py_buffer* info):
            if PyArray_HASFIELDS(self):
                PyObject_Free(info.format)
            if sizeof(npy_intp) != sizeof(Py_ssize_t):
                PyObject_Free(info.strides)
                # info.shape was stored after info.strides in the same block


    ctypedef unsigned char      npy_bool

    ctypedef signed char      npy_byte
    ctypedef signed short     npy_short
    ctypedef signed int       npy_int
    ctypedef signed long      npy_long
    ctypedef signed long long npy_longlong

    ctypedef unsigned char      npy_ubyte
    ctypedef unsigned short     npy_ushort
    ctypedef unsigned int       npy_uint
    ctypedef unsigned long      npy_ulong
    ctypedef unsigned long long npy_ulonglong

    ctypedef float        npy_float
    ctypedef double       npy_double
    ctypedef long double  npy_longdouble

    ctypedef signed char        npy_int8
    ctypedef signed short       npy_int16
    ctypedef signed int         npy_int32
    ctypedef signed long long   npy_int64
    ctypedef signed long long   npy_int96
    ctypedef signed long long   npy_int128

    ctypedef unsigned char      npy_uint8
    ctypedef unsigned short     npy_uint16
    ctypedef unsigned int       npy_uint32
    ctypedef unsigned long long npy_uint64
    ctypedef unsigned long long npy_uint96
    ctypedef unsigned long long npy_uint128

    ctypedef float        npy_float32
    ctypedef double       npy_float64
    ctypedef long double  npy_float80
    ctypedef long double  npy_float96
    ctypedef long double  npy_float128

    ctypedef struct npy_cfloat:
        double real
        double imag

    ctypedef struct npy_cdouble:
        double real
        double imag

    ctypedef struct npy_clongdouble:
        long double real
        long double imag

    ctypedef struct npy_complex64:
        float real
        float imag

    ctypedef struct npy_complex128:
        double real
        double imag

    ctypedef struct npy_complex160:
        long double real
        long double imag

    ctypedef struct npy_complex192:
        long double real
        long double imag

    ctypedef struct npy_complex256:
        long double real
        long double imag

    ctypedef struct PyArray_Dims:
        npy_intp *ptr
        int len

    int _import_array() except -1

    #
    # Macros from ndarrayobject.h
    #
    bint PyArray_CHKFLAGS(ndarray m, int flags)
    bint PyArray_ISCONTIGUOUS(ndarray m)
    bint PyArray_ISWRITEABLE(ndarray m)
    bint PyArray_ISALIGNED(ndarray m)

    int PyArray_NDIM(ndarray)
    bint PyArray_ISONESEGMENT(ndarray)
    bint PyArray_ISFORTRAN(ndarray)
    int PyArray_FORTRANIF(ndarray)

    void* PyArray_DATA(ndarray)
    char* PyArray_BYTES(ndarray)
    npy_intp* PyArray_DIMS(ndarray)
    npy_intp* PyArray_STRIDES(ndarray)
    npy_intp PyArray_DIM(ndarray, size_t)
    npy_intp PyArray_STRIDE(ndarray, size_t)

    PyObject *PyArray_BASE(ndarray)  # returns borrowed reference!
<<<<<<< HEAD
    dtype PyArray_DESCR(ndarray) # wrong refcount semantics
=======
    PyObject *PyArray_DESCR(ndarray) # returns borrowed reference to dtype!
>>>>>>> 62ed5b2c
    int PyArray_FLAGS(ndarray)
    npy_intp PyArray_ITEMSIZE(ndarray)
    int PyArray_TYPE(ndarray arr)

    object PyArray_GETITEM(ndarray arr, void *itemptr)
    int PyArray_SETITEM(ndarray arr, void *itemptr, object obj)

    bint PyTypeNum_ISBOOL(int)
    bint PyTypeNum_ISUNSIGNED(int)
    bint PyTypeNum_ISSIGNED(int)
    bint PyTypeNum_ISINTEGER(int)
    bint PyTypeNum_ISFLOAT(int)
    bint PyTypeNum_ISNUMBER(int)
    bint PyTypeNum_ISSTRING(int)
    bint PyTypeNum_ISCOMPLEX(int)
    bint PyTypeNum_ISPYTHON(int)
    bint PyTypeNum_ISFLEXIBLE(int)
    bint PyTypeNum_ISUSERDEF(int)
    bint PyTypeNum_ISEXTENDED(int)
    bint PyTypeNum_ISOBJECT(int)

    bint PyDataType_ISBOOL(dtype)
    bint PyDataType_ISUNSIGNED(dtype)
    bint PyDataType_ISSIGNED(dtype)
    bint PyDataType_ISINTEGER(dtype)
    bint PyDataType_ISFLOAT(dtype)
    bint PyDataType_ISNUMBER(dtype)
    bint PyDataType_ISSTRING(dtype)
    bint PyDataType_ISCOMPLEX(dtype)
    bint PyDataType_ISPYTHON(dtype)
    bint PyDataType_ISFLEXIBLE(dtype)
    bint PyDataType_ISUSERDEF(dtype)
    bint PyDataType_ISEXTENDED(dtype)
    bint PyDataType_ISOBJECT(dtype)
    bint PyDataType_HASFIELDS(dtype)
    bint PyDataType_HASSUBARRAY(dtype)

    bint PyArray_ISBOOL(ndarray)
    bint PyArray_ISUNSIGNED(ndarray)
    bint PyArray_ISSIGNED(ndarray)
    bint PyArray_ISINTEGER(ndarray)
    bint PyArray_ISFLOAT(ndarray)
    bint PyArray_ISNUMBER(ndarray)
    bint PyArray_ISSTRING(ndarray)
    bint PyArray_ISCOMPLEX(ndarray)
    bint PyArray_ISPYTHON(ndarray)
    bint PyArray_ISFLEXIBLE(ndarray)
    bint PyArray_ISUSERDEF(ndarray)
    bint PyArray_ISEXTENDED(ndarray)
    bint PyArray_ISOBJECT(ndarray)
    bint PyArray_HASFIELDS(ndarray)

    bint PyArray_ISVARIABLE(ndarray)

    bint PyArray_SAFEALIGNEDCOPY(ndarray)
    bint PyArray_ISNBO(char)              # works on ndarray.byteorder
    bint PyArray_IsNativeByteOrder(char)  # works on ndarray.byteorder
    bint PyArray_ISNOTSWAPPED(ndarray)
    bint PyArray_ISBYTESWAPPED(ndarray)

    bint PyArray_FLAGSWAP(ndarray, int)

    bint PyArray_ISCARRAY(ndarray)
    bint PyArray_ISCARRAY_RO(ndarray)
    bint PyArray_ISFARRAY(ndarray)
    bint PyArray_ISFARRAY_RO(ndarray)
    bint PyArray_ISBEHAVED(ndarray)
    bint PyArray_ISBEHAVED_RO(ndarray)


    bint PyDataType_ISNOTSWAPPED(dtype)
    bint PyDataType_ISBYTESWAPPED(dtype)

    bint PyArray_DescrCheck(object)

    bint PyArray_Check(object)
    bint PyArray_CheckExact(object)

    # Cannot be supported due to out arg:
    # bint PyArray_HasArrayInterfaceType(object, dtype, object, object&)
    # bint PyArray_HasArrayInterface(op, out)


    bint PyArray_IsZeroDim(object)
    # Cannot be supported due to ## ## in macro:
    # bint PyArray_IsScalar(object, verbatim work)
    bint PyArray_CheckScalar(object)
    bint PyArray_IsPythonNumber(object)
    bint PyArray_IsPythonScalar(object)
    bint PyArray_IsAnyScalar(object)
    bint PyArray_CheckAnyScalar(object)
    ndarray PyArray_GETCONTIGUOUS(ndarray)
    bint PyArray_SAMESHAPE(ndarray, ndarray)
    npy_intp PyArray_SIZE(ndarray)
    npy_intp PyArray_NBYTES(ndarray)

    object PyArray_FROM_O(object)
    object PyArray_FROM_OF(object m, int flags)
    object PyArray_FROM_OT(object m, int type)
    object PyArray_FROM_OTF(object m, int type, int flags)
    object PyArray_FROMANY(object m, int type, int min, int max, int flags)
    object PyArray_ZEROS(int nd, npy_intp* dims, int type, int fortran)
    object PyArray_EMPTY(int nd, npy_intp* dims, int type, int fortran)
    void PyArray_FILLWBYTE(object, int val)
    npy_intp PyArray_REFCOUNT(object)
    object PyArray_ContiguousFromAny(op, int, int min_depth, int max_depth)
    unsigned char PyArray_EquivArrTypes(ndarray a1, ndarray a2)
    bint PyArray_EquivByteorders(int b1, int b2)
    object PyArray_SimpleNew(int nd, npy_intp* dims, int typenum)
    object PyArray_SimpleNewFromData(int nd, npy_intp* dims, int typenum, void* data)
    #object PyArray_SimpleNewFromDescr(int nd, npy_intp* dims, dtype descr)
    object PyArray_ToScalar(void* data, ndarray arr)

    void* PyArray_GETPTR1(ndarray m, npy_intp i)
    void* PyArray_GETPTR2(ndarray m, npy_intp i, npy_intp j)
    void* PyArray_GETPTR3(ndarray m, npy_intp i, npy_intp j, npy_intp k)
    void* PyArray_GETPTR4(ndarray m, npy_intp i, npy_intp j, npy_intp k, npy_intp l)

    void PyArray_XDECREF_ERR(ndarray)
    # Cannot be supported due to out arg
    # void PyArray_DESCR_REPLACE(descr)


    object PyArray_Copy(ndarray)
    object PyArray_FromObject(object op, int type, int min_depth, int max_depth)
    object PyArray_ContiguousFromObject(object op, int type, int min_depth, int max_depth)
    object PyArray_CopyFromObject(object op, int type, int min_depth, int max_depth)

    object PyArray_Cast(ndarray mp, int type_num)
    object PyArray_Take(ndarray ap, object items, int axis)
    object PyArray_Put(ndarray ap, object items, object values)

    void PyArray_ITER_RESET(flatiter it) nogil
    void PyArray_ITER_NEXT(flatiter it) nogil
    void PyArray_ITER_GOTO(flatiter it, npy_intp* destination) nogil
    void PyArray_ITER_GOTO1D(flatiter it, npy_intp ind) nogil
    void* PyArray_ITER_DATA(flatiter it) nogil
    bint PyArray_ITER_NOTDONE(flatiter it) nogil

    void PyArray_MultiIter_RESET(broadcast multi) nogil
    void PyArray_MultiIter_NEXT(broadcast multi) nogil
    void PyArray_MultiIter_GOTO(broadcast multi, npy_intp dest) nogil
    void PyArray_MultiIter_GOTO1D(broadcast multi, npy_intp ind) nogil
    void* PyArray_MultiIter_DATA(broadcast multi, npy_intp i) nogil
    void PyArray_MultiIter_NEXTi(broadcast multi, npy_intp i) nogil
    bint PyArray_MultiIter_NOTDONE(broadcast multi) nogil

    # Functions from __multiarray_api.h

    # Functions taking dtype and returning object/ndarray are disabled
    # for now as they steal dtype references. I'm conservative and disable
    # more than is probably needed until it can be checked further.
    int PyArray_SetNumericOps        (object)
    object PyArray_GetNumericOps ()
    int PyArray_INCREF (ndarray)
    int PyArray_XDECREF (ndarray)
    void PyArray_SetStringFunction (object, int)
    dtype PyArray_DescrFromType (int)
    object PyArray_TypeObjectFromType (int)
    char * PyArray_Zero (ndarray)
    char * PyArray_One (ndarray)
    #object PyArray_CastToType (ndarray, dtype, int)
    int PyArray_CastTo (ndarray, ndarray)
    int PyArray_CastAnyTo (ndarray, ndarray)
    int PyArray_CanCastSafely (int, int)
    npy_bool PyArray_CanCastTo (dtype, dtype)
    int PyArray_ObjectType (object, int)
    dtype PyArray_DescrFromObject (object, dtype)
    #ndarray* PyArray_ConvertToCommonType (object, int *)
    dtype PyArray_DescrFromScalar (object)
    dtype PyArray_DescrFromTypeObject (object)
    npy_intp PyArray_Size (object)
    #object PyArray_Scalar (void *, dtype, object)
    #object PyArray_FromScalar (object, dtype)
    void PyArray_ScalarAsCtype (object, void *)
    #int PyArray_CastScalarToCtype (object, void *, dtype)
    #int PyArray_CastScalarDirect (object, dtype, void *, int)
    object PyArray_ScalarFromObject (object)
    #PyArray_VectorUnaryFunc * PyArray_GetCastFunc (dtype, int)
    object PyArray_FromDims (int, int *, int)
    #object PyArray_FromDimsAndDataAndDescr (int, int *, dtype, char *)
    #object PyArray_FromAny (object, dtype, int, int, int, object)
    object PyArray_EnsureArray (object)
    object PyArray_EnsureAnyArray (object)
    #object PyArray_FromFile (stdio.FILE *, dtype, npy_intp, char *)
    #object PyArray_FromString (char *, npy_intp, dtype, npy_intp, char *)
    #object PyArray_FromBuffer (object, dtype, npy_intp, npy_intp)
    #object PyArray_FromIter (object, dtype, npy_intp)
    object PyArray_Return (ndarray)
    #object PyArray_GetField (ndarray, dtype, int)
    #int PyArray_SetField (ndarray, dtype, int, object)
    object PyArray_Byteswap (ndarray, npy_bool)
    object PyArray_Resize (ndarray, PyArray_Dims *, int, NPY_ORDER)
    int PyArray_MoveInto (ndarray, ndarray)
    int PyArray_CopyInto (ndarray, ndarray)
    int PyArray_CopyAnyInto (ndarray, ndarray)
    int PyArray_CopyObject (ndarray, object)
    object PyArray_NewCopy (ndarray, NPY_ORDER)
    object PyArray_ToList (ndarray)
    object PyArray_ToString (ndarray, NPY_ORDER)
    int PyArray_ToFile (ndarray, stdio.FILE *, char *, char *)
    int PyArray_Dump (object, object, int)
    object PyArray_Dumps (object, int)
    int PyArray_ValidType (int)
    void PyArray_UpdateFlags (ndarray, int)
    object PyArray_New (type, int, npy_intp *, int, npy_intp *, void *, int, int, object)
    #object PyArray_NewFromDescr (type, dtype, int, npy_intp *, npy_intp *, void *, int, object)
    #dtype PyArray_DescrNew (dtype)
    dtype PyArray_DescrNewFromType (int)
    double PyArray_GetPriority (object, double)
    object PyArray_IterNew (object)
    object PyArray_MultiIterNew (int, ...)

    int PyArray_PyIntAsInt (object)
    npy_intp PyArray_PyIntAsIntp (object)
    int PyArray_Broadcast (broadcast)
    void PyArray_FillObjectArray (ndarray, object)
    int PyArray_FillWithScalar (ndarray, object)
    npy_bool PyArray_CheckStrides (int, int, npy_intp, npy_intp, npy_intp *, npy_intp *)
    dtype PyArray_DescrNewByteorder (dtype, char)
    object PyArray_IterAllButAxis (object, int *)
    #object PyArray_CheckFromAny (object, dtype, int, int, int, object)
    #object PyArray_FromArray (ndarray, dtype, int)
    object PyArray_FromInterface (object)
    object PyArray_FromStructInterface (object)
    #object PyArray_FromArrayAttr (object, dtype, object)
    #NPY_SCALARKIND PyArray_ScalarKind (int, ndarray*)
    int PyArray_CanCoerceScalar (int, int, NPY_SCALARKIND)
    object PyArray_NewFlagsObject (object)
    npy_bool PyArray_CanCastScalar (type, type)
    #int PyArray_CompareUCS4 (npy_ucs4 *, npy_ucs4 *, register size_t)
    int PyArray_RemoveSmallest (broadcast)
    int PyArray_ElementStrides (object)
    void PyArray_Item_INCREF (char *, dtype)
    void PyArray_Item_XDECREF (char *, dtype)
    object PyArray_FieldNames (object)
    object PyArray_Transpose (ndarray, PyArray_Dims *)
    object PyArray_TakeFrom (ndarray, object, int, ndarray, NPY_CLIPMODE)
    object PyArray_PutTo (ndarray, object, object, NPY_CLIPMODE)
    object PyArray_PutMask (ndarray, object, object)
    object PyArray_Repeat (ndarray, object, int)
    object PyArray_Choose (ndarray, object, ndarray, NPY_CLIPMODE)
    int PyArray_Sort (ndarray, int, NPY_SORTKIND)
    object PyArray_ArgSort (ndarray, int, NPY_SORTKIND)
    object PyArray_SearchSorted (ndarray, object, NPY_SEARCHSIDE)
    object PyArray_ArgMax (ndarray, int, ndarray)
    object PyArray_ArgMin (ndarray, int, ndarray)
    object PyArray_Reshape (ndarray, object)
    object PyArray_Newshape (ndarray, PyArray_Dims *, NPY_ORDER)
    object PyArray_Squeeze (ndarray)
    #object PyArray_View (ndarray, dtype, type)
    object PyArray_SwapAxes (ndarray, int, int)
    object PyArray_Max (ndarray, int, ndarray)
    object PyArray_Min (ndarray, int, ndarray)
    object PyArray_Ptp (ndarray, int, ndarray)
    object PyArray_Mean (ndarray, int, int, ndarray)
    object PyArray_Trace (ndarray, int, int, int, int, ndarray)
    object PyArray_Diagonal (ndarray, int, int, int)
    object PyArray_Clip (ndarray, object, object, ndarray)
    object PyArray_Conjugate (ndarray, ndarray)
    object PyArray_Nonzero (ndarray)
    object PyArray_Std (ndarray, int, int, ndarray, int)
    object PyArray_Sum (ndarray, int, int, ndarray)
    object PyArray_CumSum (ndarray, int, int, ndarray)
    object PyArray_Prod (ndarray, int, int, ndarray)
    object PyArray_CumProd (ndarray, int, int, ndarray)
    object PyArray_All (ndarray, int, ndarray)
    object PyArray_Any (ndarray, int, ndarray)
    object PyArray_Compress (ndarray, object, int, ndarray)
    object PyArray_Flatten (ndarray, NPY_ORDER)
    object PyArray_Ravel (ndarray, NPY_ORDER)
    npy_intp PyArray_MultiplyList (npy_intp *, int)
    int PyArray_MultiplyIntList (int *, int)
    void * PyArray_GetPtr (ndarray, npy_intp*)
    int PyArray_CompareLists (npy_intp *, npy_intp *, int)
    #int PyArray_AsCArray (object*, void *, npy_intp *, int, dtype)
    #int PyArray_As1D (object*, char **, int *, int)
    #int PyArray_As2D (object*, char ***, int *, int *, int)
    int PyArray_Free (object, void *)
    #int PyArray_Converter (object, object*)
    int PyArray_IntpFromSequence (object, npy_intp *, int)
    object PyArray_Concatenate (object, int)
    object PyArray_InnerProduct (object, object)
    object PyArray_MatrixProduct (object, object)
    object PyArray_CopyAndTranspose (object)
    object PyArray_Correlate (object, object, int)
    int PyArray_TypestrConvert (int, int)
    #int PyArray_DescrConverter (object, dtype*)
    #int PyArray_DescrConverter2 (object, dtype*)
    int PyArray_IntpConverter (object, PyArray_Dims *)
    #int PyArray_BufferConverter (object, chunk)
    int PyArray_AxisConverter (object, int *)
    int PyArray_BoolConverter (object, npy_bool *)
    int PyArray_ByteorderConverter (object, char *)
    int PyArray_OrderConverter (object, NPY_ORDER *)
    unsigned char PyArray_EquivTypes (dtype, dtype)
    #object PyArray_Zeros (int, npy_intp *, dtype, int)
    #object PyArray_Empty (int, npy_intp *, dtype, int)
    object PyArray_Where (object, object, object)
    object PyArray_Arange (double, double, double, int)
    #object PyArray_ArangeObj (object, object, object, dtype)
    int PyArray_SortkindConverter (object, NPY_SORTKIND *)
    object PyArray_LexSort (object, int)
    object PyArray_Round (ndarray, int, ndarray)
    unsigned char PyArray_EquivTypenums (int, int)
    int PyArray_RegisterDataType (dtype)
    int PyArray_RegisterCastFunc (dtype, int, PyArray_VectorUnaryFunc *)
    int PyArray_RegisterCanCast (dtype, int, NPY_SCALARKIND)
    #void PyArray_InitArrFuncs (PyArray_ArrFuncs *)
    object PyArray_IntTupleFromIntp (int, npy_intp *)
    int PyArray_TypeNumFromName (char *)
    int PyArray_ClipmodeConverter (object, NPY_CLIPMODE *)
    #int PyArray_OutputConverter (object, ndarray*)
    object PyArray_BroadcastToShape (object, npy_intp *, int)
    void _PyArray_SigintHandler (int)
    void* _PyArray_GetSigintBuf ()
    #int PyArray_DescrAlignConverter (object, dtype*)
    #int PyArray_DescrAlignConverter2 (object, dtype*)
    int PyArray_SearchsideConverter (object, void *)
    object PyArray_CheckAxis (ndarray, int *, int)
    npy_intp PyArray_OverflowMultiplyList (npy_intp *, int)
    int PyArray_CompareString (char *, char *, size_t)
    int PyArray_SetBaseObject(ndarray, base)  # NOTE: steals a reference to base! Use "set_array_base()" instead.


# Typedefs that matches the runtime dtype objects in
# the numpy module.

# The ones that are commented out needs an IFDEF function
# in Cython to enable them only on the right systems.

ctypedef npy_int8       int8_t
ctypedef npy_int16      int16_t
ctypedef npy_int32      int32_t
ctypedef npy_int64      int64_t
#ctypedef npy_int96      int96_t
#ctypedef npy_int128     int128_t

ctypedef npy_uint8      uint8_t
ctypedef npy_uint16     uint16_t
ctypedef npy_uint32     uint32_t
ctypedef npy_uint64     uint64_t
#ctypedef npy_uint96     uint96_t
#ctypedef npy_uint128    uint128_t

ctypedef npy_float32    float32_t
ctypedef npy_float64    float64_t
#ctypedef npy_float80    float80_t
#ctypedef npy_float128   float128_t

ctypedef float complex  complex64_t
ctypedef double complex complex128_t

# The int types are mapped a bit surprising --
# numpy.int corresponds to 'l' and numpy.long to 'q'
ctypedef npy_long       int_t
ctypedef npy_longlong   long_t
ctypedef npy_longlong   longlong_t

ctypedef npy_ulong      uint_t
ctypedef npy_ulonglong  ulong_t
ctypedef npy_ulonglong  ulonglong_t

ctypedef npy_intp       intp_t
ctypedef npy_uintp      uintp_t

ctypedef npy_double     float_t
ctypedef npy_double     double_t
ctypedef npy_longdouble longdouble_t

ctypedef npy_cfloat      cfloat_t
ctypedef npy_cdouble     cdouble_t
ctypedef npy_clongdouble clongdouble_t

ctypedef npy_cdouble     complex_t

cdef inline object PyArray_MultiIterNew1(a):
    return PyArray_MultiIterNew(1, <void*>a)

cdef inline object PyArray_MultiIterNew2(a, b):
    return PyArray_MultiIterNew(2, <void*>a, <void*>b)

cdef inline object PyArray_MultiIterNew3(a, b, c):
    return PyArray_MultiIterNew(3, <void*>a, <void*>b, <void*> c)

cdef inline object PyArray_MultiIterNew4(a, b, c, d):
    return PyArray_MultiIterNew(4, <void*>a, <void*>b, <void*>c, <void*> d)

cdef inline object PyArray_MultiIterNew5(a, b, c, d, e):
    return PyArray_MultiIterNew(5, <void*>a, <void*>b, <void*>c, <void*> d, <void*> e)

cdef inline tuple PyDataType_SHAPE(dtype d):
    if PyDataType_HASSUBARRAY(d):
        return <tuple>d.subarray.shape
    else:
        return ()

cdef inline char* _util_dtypestring(dtype descr, char* f, char* end, int* offset) except NULL:
    # Recursive utility function used in __getbuffer__ to get format
    # string. The new location in the format string is returned.

    cdef dtype child
    cdef int endian_detector = 1
    cdef bint little_endian = ((<char*>&endian_detector)[0] != 0)
    cdef tuple fields

    for childname in descr.names:
        fields = descr.fields[childname]
        child, new_offset = fields

        if (end - f) - <int>(new_offset - offset[0]) < 15:
            raise RuntimeError(u"Format string allocated too short, see comment in numpy.pxd")

        if ((child.byteorder == c'>' and little_endian) or
            (child.byteorder == c'<' and not little_endian)):
            raise ValueError(u"Non-native byte order not supported")
            # One could encode it in the format string and have Cython
            # complain instead, BUT: < and > in format strings also imply
            # standardized sizes for datatypes, and we rely on native in
            # order to avoid reencoding data types based on their size.
            #
            # A proper PEP 3118 exporter for other clients than Cython
            # must deal properly with this!

        # Output padding bytes
        while offset[0] < new_offset:
            f[0] = 120 # "x"; pad byte
            f += 1
            offset[0] += 1

        offset[0] += child.itemsize

        if not PyDataType_HASFIELDS(child):
            t = child.type_num
            if end - f < 5:
                raise RuntimeError(u"Format string allocated too short.")

            # Until ticket #99 is fixed, use integers to avoid warnings
            if   t == NPY_BYTE:        f[0] =  98 #"b"
            elif t == NPY_UBYTE:       f[0] =  66 #"B"
            elif t == NPY_SHORT:       f[0] = 104 #"h"
            elif t == NPY_USHORT:      f[0] =  72 #"H"
            elif t == NPY_INT:         f[0] = 105 #"i"
            elif t == NPY_UINT:        f[0] =  73 #"I"
            elif t == NPY_LONG:        f[0] = 108 #"l"
            elif t == NPY_ULONG:       f[0] = 76  #"L"
            elif t == NPY_LONGLONG:    f[0] = 113 #"q"
            elif t == NPY_ULONGLONG:   f[0] = 81  #"Q"
            elif t == NPY_FLOAT:       f[0] = 102 #"f"
            elif t == NPY_DOUBLE:      f[0] = 100 #"d"
            elif t == NPY_LONGDOUBLE:  f[0] = 103 #"g"
            elif t == NPY_CFLOAT:      f[0] = 90; f[1] = 102; f += 1 # Zf
            elif t == NPY_CDOUBLE:     f[0] = 90; f[1] = 100; f += 1 # Zd
            elif t == NPY_CLONGDOUBLE: f[0] = 90; f[1] = 103; f += 1 # Zg
            elif t == NPY_OBJECT:      f[0] = 79 #"O"
            else:
                raise ValueError(u"unknown dtype code in numpy.pxd (%d)" % t)
            f += 1
        else:
            # Cython ignores struct boundary information ("T{...}"),
            # so don't output it
            f = _util_dtypestring(child, f, end, offset)
    return f


#
# ufunc API
#

cdef extern from "numpy/ufuncobject.h":

    ctypedef void (*PyUFuncGenericFunction) (char **, npy_intp *, npy_intp *, void *)

    ctypedef extern class numpy.ufunc [object PyUFuncObject]:
        cdef:
            int nin, nout, nargs
            int identity
            PyUFuncGenericFunction *functions
            void **data
            int ntypes
            int check_return
            char *name
            char *types
            char *doc
            void *ptr
            PyObject *obj
            PyObject *userloops

    cdef enum:
        PyUFunc_Zero
        PyUFunc_One
        PyUFunc_None
        UFUNC_ERR_IGNORE
        UFUNC_ERR_WARN
        UFUNC_ERR_RAISE
        UFUNC_ERR_CALL
        UFUNC_ERR_PRINT
        UFUNC_ERR_LOG
        UFUNC_MASK_DIVIDEBYZERO
        UFUNC_MASK_OVERFLOW
        UFUNC_MASK_UNDERFLOW
        UFUNC_MASK_INVALID
        UFUNC_SHIFT_DIVIDEBYZERO
        UFUNC_SHIFT_OVERFLOW
        UFUNC_SHIFT_UNDERFLOW
        UFUNC_SHIFT_INVALID
        UFUNC_FPE_DIVIDEBYZERO
        UFUNC_FPE_OVERFLOW
        UFUNC_FPE_UNDERFLOW
        UFUNC_FPE_INVALID
        UFUNC_ERR_DEFAULT
        UFUNC_ERR_DEFAULT2

    object PyUFunc_FromFuncAndData(PyUFuncGenericFunction *,
          void **, char *, int, int, int, int, char *, char *, int)
    int PyUFunc_RegisterLoopForType(ufunc, int,
                                    PyUFuncGenericFunction, int *, void *)
    int PyUFunc_GenericFunction \
        (ufunc, PyObject *, PyObject *, PyArrayObject **)
    void PyUFunc_f_f_As_d_d \
         (char **, npy_intp *, npy_intp *, void *)
    void PyUFunc_d_d \
         (char **, npy_intp *, npy_intp *, void *)
    void PyUFunc_f_f \
         (char **, npy_intp *, npy_intp *, void *)
    void PyUFunc_g_g \
         (char **, npy_intp *, npy_intp *, void *)
    void PyUFunc_F_F_As_D_D \
         (char **, npy_intp *, npy_intp *, void *)
    void PyUFunc_F_F \
         (char **, npy_intp *, npy_intp *, void *)
    void PyUFunc_D_D \
         (char **, npy_intp *, npy_intp *, void *)
    void PyUFunc_G_G \
         (char **, npy_intp *, npy_intp *, void *)
    void PyUFunc_O_O \
         (char **, npy_intp *, npy_intp *, void *)
    void PyUFunc_ff_f_As_dd_d \
         (char **, npy_intp *, npy_intp *, void *)
    void PyUFunc_ff_f \
         (char **, npy_intp *, npy_intp *, void *)
    void PyUFunc_dd_d \
         (char **, npy_intp *, npy_intp *, void *)
    void PyUFunc_gg_g \
         (char **, npy_intp *, npy_intp *, void *)
    void PyUFunc_FF_F_As_DD_D \
         (char **, npy_intp *, npy_intp *, void *)
    void PyUFunc_DD_D \
         (char **, npy_intp *, npy_intp *, void *)
    void PyUFunc_FF_F \
         (char **, npy_intp *, npy_intp *, void *)
    void PyUFunc_GG_G \
         (char **, npy_intp *, npy_intp *, void *)
    void PyUFunc_OO_O \
         (char **, npy_intp *, npy_intp *, void *)
    void PyUFunc_O_O_method \
         (char **, npy_intp *, npy_intp *, void *)
    void PyUFunc_OO_O_method \
         (char **, npy_intp *, npy_intp *, void *)
    void PyUFunc_On_Om \
         (char **, npy_intp *, npy_intp *, void *)
    int PyUFunc_GetPyValues \
        (char *, int *, int *, PyObject **)
    int PyUFunc_checkfperr \
           (int, PyObject *, int *)
    void PyUFunc_clearfperr()
    int PyUFunc_getfperr()
    int PyUFunc_handlefperr \
        (int, PyObject *, int, int *)
    int PyUFunc_ReplaceLoopBySignature \
        (ufunc, PyUFuncGenericFunction, int *, PyUFuncGenericFunction *)
    object PyUFunc_FromFuncAndDataAndSignature \
             (PyUFuncGenericFunction *, void **, char *, int, int, int,
              int, char *, char *, int, char *)

    int _import_umath() except -1

cdef inline void set_array_base(ndarray arr, object base):
    Py_INCREF(base) # important to do this before stealing the reference below!
    PyArray_SetBaseObject(arr, base)

cdef inline object get_array_base(ndarray arr):
    base = PyArray_BASE(arr)
    if base is NULL:
        return None
    return <object>base

# Versions of the import_* functions which are more suitable for
# Cython code.
cdef inline int import_array() except -1:
    try:
        _import_array()
    except Exception:
        raise ImportError("numpy.core.multiarray failed to import")

cdef inline int import_umath() except -1:
    try:
        _import_umath()
    except Exception:
        raise ImportError("numpy.core.umath failed to import")

cdef inline int import_ufunc() except -1:
    try:
        _import_umath()
    except Exception:
        raise ImportError("numpy.core.umath failed to import")<|MERGE_RESOLUTION|>--- conflicted
+++ resolved
@@ -128,71 +128,6 @@
         NPY_SEARCHRIGHT
 
     enum:
-<<<<<<< HEAD
-        NPY_ARRAY_C_CONTIGUOUS
-        NPY_ARRAY_F_CONTIGUOUS
-        NPY_ARRAY_OWNDATA
-        NPY_ARRAY_FORCECAST
-        NPY_ARRAY_ENSURECOPY
-        NPY_ARRAY_ENSUREARRAY
-        NPY_ARRAY_ELEMENTSTRIDES
-        NPY_ARRAY_ALIGNED
-        NPY_ARRAY_NOTSWAPPED
-        NPY_ARRAY_WRITEABLE
-        NPY_ARRAY_UPDATEIFCOPY
-
-        NPY_ARRAY_BEHAVED
-        NPY_ARRAY_BEHAVED_NS
-        NPY_ARRAY_CARRAY
-        NPY_ARRAY_CARRAY_RO
-        NPY_ARRAY_FARRAY
-        NPY_ARRAY_FARRAY_RO
-        NPY_ARRAY_DEFAULT
-
-        NPY_ARRAY_IN_ARRAY
-        NPY_ARRAY_OUT_ARRAY
-        NPY_ARRAY_INOUT_ARRAY
-        NPY_ARRAY_IN_FARRAY
-        NPY_ARRAY_OUT_FARRAY
-        NPY_ARRAY_INOUT_FARRAY
-
-        NPY_ARRAY_UPDATE_ALL
-=======
-        # DEPRECATED since NumPy 1.7 ! Do not use in new code!
-        NPY_C_CONTIGUOUS
-        NPY_F_CONTIGUOUS
-        NPY_CONTIGUOUS
-        NPY_FORTRAN
-        NPY_OWNDATA
-        NPY_FORCECAST
-        NPY_ENSURECOPY
-        NPY_ENSUREARRAY
-        NPY_ELEMENTSTRIDES
-        NPY_ALIGNED
-        NPY_NOTSWAPPED
-        NPY_WRITEABLE
-        NPY_UPDATEIFCOPY
-        NPY_ARR_HAS_DESCR
-
-        NPY_BEHAVED
-        NPY_BEHAVED_NS
-        NPY_CARRAY
-        NPY_CARRAY_RO
-        NPY_FARRAY
-        NPY_FARRAY_RO
-        NPY_DEFAULT
-
-        NPY_IN_ARRAY
-        NPY_OUT_ARRAY
-        NPY_INOUT_ARRAY
-        NPY_IN_FARRAY
-        NPY_OUT_FARRAY
-        NPY_INOUT_FARRAY
-
-        NPY_UPDATE_ALL
->>>>>>> 62ed5b2c
-
-    enum:
         # Added in NumPy 1.7 to replace the deprecated enums above.
         NPY_ARRAY_C_CONTIGUOUS
         NPY_ARRAY_F_CONTIGUOUS
@@ -282,10 +217,6 @@
             int ndim "nd"
             npy_intp *shape "dimensions"
             npy_intp *strides
-<<<<<<< HEAD
-=======
-            dtype descr  # deprecated since NumPy 1.7 !
->>>>>>> 62ed5b2c
             PyObject* base
 
         # Note: This syntax (function definition in pxd files) is an
@@ -330,11 +261,7 @@
 
             cdef int t
             cdef char* f = NULL
-<<<<<<< HEAD
-            cdef dtype descr = PyArray_DESCR(self)
-=======
             cdef dtype descr = <dtype>PyArray_DESCR(self)
->>>>>>> 62ed5b2c
             cdef int offset
 
             info.obj = self
@@ -479,11 +406,7 @@
     npy_intp PyArray_STRIDE(ndarray, size_t)
 
     PyObject *PyArray_BASE(ndarray)  # returns borrowed reference!
-<<<<<<< HEAD
-    dtype PyArray_DESCR(ndarray) # wrong refcount semantics
-=======
     PyObject *PyArray_DESCR(ndarray) # returns borrowed reference to dtype!
->>>>>>> 62ed5b2c
     int PyArray_FLAGS(ndarray)
     npy_intp PyArray_ITEMSIZE(ndarray)
     int PyArray_TYPE(ndarray arr)
