--- conflicted
+++ resolved
@@ -1,13 +1,9 @@
 from cpython.object cimport PyObject
 from cpython.ref cimport Py_XDECREF
 
-<<<<<<< HEAD
 cimport cython as _cython
 
-cdef extern from "Python.h":
-=======
 cdef extern from *:
->>>>>>> 7efdc81e
     # Defining PyContextVar_Get() below to always return the default value for Py<3.7 and PyPy<7.3.6
     # to make the inline functions sort-of work.
     """
