from .object cimport PyObject
from .pyport cimport uint64_t

<<<<<<< HEAD
=======
cdef extern from *:
    # On Python 2, PyDict_GetItemWithError is called _PyDict_GetItemWithError
    # Also backport PyDict_GetItemStringRef and PyDict_SetDefaultRef
    """
    #if PY_MAJOR_VERSION <= 2
    #define PyDict_GetItemWithError _PyDict_GetItemWithError
    #endif

    #if __PYX_LIMITED_VERSION_HEX < 0x030d0000
    static CYTHON_INLINE int
    __Pyx_CAPI_PyDict_GetItemStringRef(PyObject *mp, const char *key, PyObject **result)
    {
        int res;
        PyObject *key_obj = PyUnicode_FromString(key);
        if (key_obj == NULL) {
            *result = NULL;
            return -1;
        }
        res = __Pyx_PyDict_GetItemRef(mp, key_obj, result);
        Py_DECREF(key_obj);
        return res;
    }
    #else
    #define __Pyx_CAPI_PyDict_GetItemStringRef PyDict_GetItemStringRef
    #endif
    #if PY_VERSION_HEX < 0x030d0000 || (CYTHON_COMPILING_IN_LIMITED_API && __PYX_LIMITED_VERSION_HEX < 0x030F0000)
    static CYTHON_INLINE int
    __Pyx_CAPI_PyDict_SetDefaultRef(PyObject *d, PyObject *key, PyObject *default_value,
                        PyObject **result)
    {
        PyObject *value;
        if (__Pyx_PyDict_GetItemRef(d, key, &value) < 0) {
            // get error
            if (result) {
                *result = NULL;
            }
            return -1;
        }
        if (value != NULL) {
            // present
            if (result) {
                *result = value;
            }
            else {
                Py_DECREF(value);
            }
            return 1;
        }

        // missing: set the item
        if (PyDict_SetItem(d, key, default_value) < 0) {
            // set error
            if (result) {
                *result = NULL;
            }
            return -1;
        }
        if (result) {
            Py_INCREF(default_value);
            *result = default_value;
        }
        return 0;
    }
    #else
    #define __Pyx_CAPI_PyDict_SetDefaultRef PyDict_SetDefaultRef
    #endif
    """
    int PyDict_GetItemRef "__Pyx_PyDict_GetItemRef" (object p, object key, PyObject* *result) except -1
    # Return a new strong reference to the object from dictionary p
    # which has a key key:
    # - If the key is present, set *result to a new strong reference to
    #   the value and return 1.
    # - If the key is missing, set *result to NULL and return 0.
    # - On error, raise an exception and return -1.

    int PyDict_GetItemStringRef "__Pyx_CAPI_PyDict_GetItemStringRef" (object p, const char *key, PyObject* *result) except -1
    # Similar to PyDict_GetItemRef(), but key is specified as a const char*
    # UTF-8 encoded bytes string, rather than a PyObject*.

    int PyDict_SetDefaultRef "__Pyx_CAPI_PyDict_SetDefaultRef" (object p, object key, object default_value, PyObject* *result) except -1
    # Inserts default_value into the dictionary p with a key of key if the
    # key is not already present in the dictionary. If result is not NULL,
    # then *result is set to a strong reference to either default_value,
    # if the key was not present, or the existing value, if key was already
    # present in the dictionary. Returns 1 if the key was present and
    # default_value was not inserted, or 0 if the key was not present and
    # default_value was inserted. On failure, returns -1, sets an exception,
    # and sets *result to NULL.
    # For clarity: if you have a strong reference to default_value before
    # calling this function, then after it returns, you hold a strong
    # reference to both default_value and *result (if it’s not NULL). These
    # may refer to the same object: in that case you hold two separate
    # references to it.

>>>>>>> 8bc8cfe1
cdef extern from "Python.h":
    ############################################################################
    # 7.4.1 Dictionary Objects
    ############################################################################

    # PyDictObject
    #
    # This subtype of PyObject represents a Python dictionary object
    # (i.e. the 'dict' type).

    # PyTypeObject PyDict_Type
    #
    # This instance of PyTypeObject represents the Python dictionary
    # type. This is exposed to Python programs as dict and
    # types.DictType.

    bint PyDict_Check(object p)
    # Return true if p is a dict object or an instance of a subtype of
    # the dict type.

    bint PyDict_CheckExact(object p)
    # Return true if p is a dict object, but not an instance of a
    # subtype of the dict type.

    dict PyDict_New()
    # Return value: New reference.
    # Return a new empty dictionary, or NULL on failure.

    object PyDictProxy_New(object dict)
    # Return value: New reference.
    # Return a proxy object for a mapping which enforces read-only
    # behavior. This is normally used to create a proxy to prevent
    # modification of the dictionary for non-dynamic class types.

    void PyDict_Clear(object p)
    # Empty an existing dictionary of all key-value pairs.

    int PyDict_Contains(object p, object key) except -1
    # Determine if dictionary p contains key. If an item in p is
    # matches key, return 1, otherwise return 0. On error, return
    # -1. This is equivalent to the Python expression "key in p".

    dict PyDict_Copy(object p)
    # Return value: New reference.
    # Return a new dictionary that contains the same key-value pairs as p.

    int PyDict_SetItem(object p, object key, object val) except -1
    # Insert value into the dictionary p with a key of key. key must
    # be hashable; if it isn't, TypeError will be raised. Return 0 on
    # success or -1 on failure.

    int PyDict_SetItemString(object p, const char *key, object val) except -1
    # Insert value into the dictionary p using key as a key. key
    # should be a char*. The key object is created using
    # PyString_FromString(key). Return 0 on success or -1 on failure.

    int PyDict_DelItem(object p, object key) except -1
    # Remove the entry in dictionary p with key key. key must be
    # hashable; if it isn't, TypeError is raised. Return 0 on success
    # or -1 on failure.

    int PyDict_DelItemString(object p, const char *key) except -1
    # Remove the entry in dictionary p which has a key specified by
    # the string key. Return 0 on success or -1 on failure.

    PyObject* PyDict_GetItem(object p, object key)
    # Return value: Borrowed reference.
    # Return the object from dictionary p which has a key key. Return
    # NULL if the key key is not present, but without setting an
    # exception.

    PyObject* PyDict_GetItemWithError(object p, object key) except? NULL
    # Return value: Borrowed reference.
    # Variant of PyDict_GetItem() that does not suppress exceptions. Return
    # NULL with an exception set if an exception occurred. Return NULL
    # without an exception set if the key wasn’t present.

    PyObject* PyDict_GetItemString(object p, const char *key)
    # Return value: Borrowed reference.
    # This is the same as PyDict_GetItem(), but key is specified as a
    # char*, rather than a PyObject*.

    PyObject* PyDict_SetDefault(object p, object key, object default) except NULL
    # Return value: Borrowed reference.
    # This is the same as the Python-level dict.setdefault(). If present, it
    # returns the value corresponding to key from the dictionary p. If the key
    # is not in the dict, it is inserted with value defaultobj and defaultobj
    # is returned. This function evaluates the hash function of key only once,
    # instead of evaluating it independently for the lookup and the insertion.

    list PyDict_Items(object p)
    # Return value: New reference.
    # Return a PyListObject containing all the items from the
    # dictionary, as in the dictionary method items() (see the Python
    # Library Reference).

    list PyDict_Keys(object p)
    # Return value: New reference.
    # Return a PyListObject containing all the keys from the
    # dictionary, as in the dictionary method keys() (see the Python
    # Library Reference).

    list PyDict_Values(object p)
    # Return value: New reference.
    # Return a PyListObject containing all the values from the
    # dictionary p, as in the dictionary method values() (see the
    # Python Library Reference).

    Py_ssize_t PyDict_Size(object p) except -1
    # Return the number of items in the dictionary. This is equivalent
    # to "len(p)" on a dictionary.

    int PyDict_Next(object p, Py_ssize_t *ppos, PyObject* *pkey, PyObject* *pvalue)
    # Iterate over all key-value pairs in the dictionary p. The int
    # referred to by ppos must be initialized to 0 prior to the first
    # call to this function to start the iteration; the function
    # returns true for each pair in the dictionary, and false once all
    # pairs have been reported. The parameters pkey and pvalue should
    # either point to PyObject* variables that will be filled in with
    # each key and value, respectively, or may be NULL. Any references
    # returned through them are borrowed. ppos should not be altered
    # during iteration. Its value represents offsets within the
    # internal dictionary structure, and since the structure is
    # sparse, the offsets are not consecutive.
    # For example:
    #
    #object key, *value;
    #int pos = 0;
    #
    #while (PyDict_Next(self->dict, &pos, &key, &value)) {
    #   /* do something interesting with the values... */
    #    ...
    #}
    # The dictionary p should not be mutated during iteration. It is
    # safe (since Python 2.1) to modify the values of the keys as you
    # iterate over the dictionary, but only so long as the set of keys
    # does not change. For example:
    # object key, *value;
    # int pos = 0;
    # while (PyDict_Next(self->dict, &pos, &key, &value)) {
    #    int i = PyInt_AS_LONG(value) + 1;
    #    object o = PyInt_FromLong(i);
    #    if (o == NULL)
    #        return -1;
    #    if (PyDict_SetItem(self->dict, key, o) < 0) {
    #        Py_DECREF(o);
    #        return -1;
    #    }
    #    Py_DECREF(o);
    # }

    int PyDict_Merge(object a, object b, int override) except -1
    # Iterate over mapping object b adding key-value pairs to
    # dictionary a. b may be a dictionary, or any object supporting
    # PyMapping_Keys() and PyObject_GetItem(). If override is true,
    # existing pairs in a will be replaced if a matching key is found
    # in b, otherwise pairs will only be added if there is not a
    # matching key in a. Return 0 on success or -1 if an exception was
    # raised.

    int PyDict_Update(object a, object b) except -1
    # This is the same as PyDict_Merge(a, b, 1) in C, or a.update(b)
    # in Python. Return 0 on success or -1 if an exception was raised.

    int PyDict_MergeFromSeq2(object a, object seq2, int override) except -1
    # Update or merge into dictionary a, from the key-value pairs in
    # seq2. seq2 must be an iterable object producing iterable objects
    # of length 2, viewed as key-value pairs. In case of duplicate
    # keys, the last wins if override is true, else the first
    # wins. Return 0 on success or -1 if an exception was
    # raised. Equivalent Python (except for the return value):
    #
    #def PyDict_MergeFromSeq2(a, seq2, override):
    #    for key, value in seq2:
    #        if override or key not in a:
    #            a[key] = value<|MERGE_RESOLUTION|>--- conflicted
+++ resolved
@@ -1,16 +1,9 @@
 from .object cimport PyObject
 from .pyport cimport uint64_t
 
-<<<<<<< HEAD
-=======
 cdef extern from *:
-    # On Python 2, PyDict_GetItemWithError is called _PyDict_GetItemWithError
-    # Also backport PyDict_GetItemStringRef and PyDict_SetDefaultRef
+    # Backport PyDict_GetItemStringRef and PyDict_SetDefaultRef
     """
-    #if PY_MAJOR_VERSION <= 2
-    #define PyDict_GetItemWithError _PyDict_GetItemWithError
-    #endif
-
     #if __PYX_LIMITED_VERSION_HEX < 0x030d0000
     static CYTHON_INLINE int
     __Pyx_CAPI_PyDict_GetItemStringRef(PyObject *mp, const char *key, PyObject **result)
@@ -97,7 +90,6 @@
     # may refer to the same object: in that case you hold two separate
     # references to it.
 
->>>>>>> 8bc8cfe1
 cdef extern from "Python.h":
     ############################################################################
     # 7.4.1 Dictionary Objects
