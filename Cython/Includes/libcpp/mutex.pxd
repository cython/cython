--- conflicted
+++ resolved
@@ -1,11 +1,7 @@
 from libcpp cimport bool
 
 cdef extern from "<mutex>" namespace "std" nogil:
-<<<<<<< HEAD
-    # For all these mutex classes, we strongly recommend you do not using any
-=======
     # For all these mutex classes, we strongly recommend you do not use any
->>>>>>> ca249289
     # blocking lock function while holding the GIL (try_lock should be fine though).
     cppclass mutex:
         # may not be present, and we know nothing about it
@@ -45,11 +41,7 @@
 
         native_handle_type native_handle() except+
 
-<<<<<<< HEAD
-    # We strongly recommend not mixing recursive_mutex and the GIL at all.
-=======
     # We strongly recommend not mixing timed_recursive_mutex and the GIL at all.
->>>>>>> ca249289
     # Because "unlock" may not actually unlock it, it's pretty hard to reason about
     # avoiding deadlocks.
     cppclass timed_recursive_mutex:
@@ -80,11 +72,8 @@
     # lock_guard is probably unusable without cpp_locals because it
     # can't be default-constructed or moved.
     # We strongly recommend you do not use this while holding the GIL.
-<<<<<<< HEAD
     # A safe way to construct with the GIL is to lock the mutex with py_safe_lock
     # and then construct the lock guard with adopt_lock_t.
-=======
->>>>>>> ca249289
     cppclass lock_guard[T]:
         ctypedef T mutex_type
         lock_guard(mutex_type&) except+
@@ -125,12 +114,9 @@
     # arguments. Cython doesn't support this, so if you want more than 26 arguments,
     # you're on your own.
     # We strongly recommend that you do not use this while holding the GIL.
-<<<<<<< HEAD
     # The safe way to use it when holding the GIL is to:
     # 1. first lock the mutexes with py_safe_lock
     # 2. construct scoped_lock with adopt_lock as the first argument
-=======
->>>>>>> ca249289
     cppclass scoped_lock[A=*, B=*, C=*, D=*, E=*, F=*, G=*, H=*, I=*, J=*, K=*,
                          L=*, M=*, N=*, O=*, P=*, Q=*, R=*, S=*, T=*, U=*, V=*,
                          W=*, X=*, Y=*, Z=*]:
@@ -141,16 +127,12 @@
 
     bool try_lock(...) except+
     # We strongly recommend that you do not call "lock" while holding the GIL.
-<<<<<<< HEAD
     # See py_safe_lock.
-=======
->>>>>>> ca249289
     void lock(...) except+
 
     # We can't enforce this in the interface, but you need to make sure that Callable
     # doesn't require the GIL and doesn't throw Python exceptions.
     # You should also not call this with the GIL held.
-<<<<<<< HEAD
     # We strong recommend using the py_safe_call_once wrappers below if you require the GIL.
     void call_once[Callable](once_flag&, Callable& callable,  ...) except +
 
@@ -390,7 +372,4 @@
     void py_safe_lock "__pyx_py_safe_std_lock" (...) except+ nogil
 
     # construct a unique lock with the GIL held, avoiding deadlocks with the GIL
-    unique_lock[MutexT] py_safe_construct_unique_lock "__pyx_py_safe_construct_unique_lock" [MutexT](MutexT& m) except+ nogil
-=======
-    void call_once[Callable](once_flag&, Callable& callable,  ...) except +
->>>>>>> ca249289
+    unique_lock[MutexT] py_safe_construct_unique_lock "__pyx_py_safe_construct_unique_lock" [MutexT](MutexT& m) except+ nogil