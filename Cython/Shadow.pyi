import dataclasses as dataclasses
from builtins import (int as py_int, float as py_float,
                      bool as py_bool, str as py_str, complex as py_complex)
from types import TracebackType
from typing import Any, Iterable, Sequence, Optional, Type, TypeVar, Generic, Callable, overload

# Type checkers assume typing_extensions is always present
from typing_extensions import Literal, ParamSpec, overload, final as final

# Normally all imports aren't exported in stub files but we can explicitly expose
# imports by using import ... as ... (with the same name) which was done for
# dataclasses and the final decorator.

__version__: str

# Predefined types

int = py_int
long = py_int
longlong = py_int
short = py_int
char = py_int

sint = py_int
slong = py_int
slonglong = py_int
sshort = py_int
schar = py_int

uint = py_int
ulong = py_int
ulonglong = py_int
ushort = py_int
uchar = py_int

size_t = py_int
Py_ssize_t = py_int

Py_UCS4 = py_int | str
Py_UNICODE = py_int | str

float = py_float
double = py_float
longdouble = py_float

complex = py_complex
floatcomplex = py_complex
doublecomplex = py_complex
longdoublecomplex = py_complex

bint = py_bool
void = Type[None]
basestring = py_str
unicode = py_str

gs: dict[str, Any]  # Should match the return type of globals()
compiled: bool


_T = TypeVar('_T')
_P = ParamSpec('_P')
_C = TypeVar('_C', bound='Callable')
_TypeT = TypeVar('_TypeT', bound='Type')
_Decorator = Callable[[_C], _C]


_func_deco: _Decorator

cfunc = ccall = compile = _func_deco

def locals(**kwargs: Any) -> _Decorator: ...

def _class_deco(__cls: _TypeT) -> _TypeT: ...

cclass = internal = c_api_binop_methods = type_version_tag = no_gc_clear = no_gc = _class_deco

# May be a bit hard to read but essentially means:
# > Returns a callable that takes another callable with these parameters and *some*
# > return value, then returns another callable with the same parameters but
# > the return type is the previous 'type' parameter.
# On Python 3.5, the latest version of Mypy available is 0.910 which doesn't understand ParamSpec
def returns(__type: Type[_T]) -> Callable[[Callable[_P, object]], Callable[_P, _T]]: ...  # type: ignore

def exceptval(__val: Any, *, check: bool = False) -> _Decorator: ...

class _EmptyDecoratorAndManager(object):
    @overload
    def __call__(self, __val: bool) -> _Decorator: ...

    @overload
    def __call__(self, __func: _C) -> _C: ...

    def __enter__(self) -> None: ...

    def __exit__(
        self,
        exc_type: Optional[Type[BaseException]],
        exc: Optional[BaseException],
        tb: Optional[TracebackType]
    ) -> None: ...
_empty_decorator_and_manager: _EmptyDecoratorAndManager

@overload
def _compiler_directive(__func: _C) -> _C: ...

@overload
def _compiler_directive(__val: bool = ...) -> _Decorator: ...

# These all come from 'Compiler directives' on Source Files and Compilation.
# The following directives are missing as they need to be global:
# - annotation_typing
# - c_string_type
# - c_string_encoding
# Note that c_api_binop_methods and type_version_tag is defined above.

boundscheck = wraparound = initializedcheck = nonecheck = cdivision = \
    cdivision_warnings = profile = linetrace = infer_types = \
    emit_code_comments = _empty_decorator_and_manager

binding = embedsignature = always_allow_keywords = unraisable_tracebacks = \
    iterable_coroutine = cpp_locals = _compiler_directive

# overflowcheck() has to be specialized because there is also overflowcheck.fold
class _OverflowcheckClass:
    def __call__(self, __val: bool = ...) -> _Decorator: ...

    def fold(self, __val: bool = ...) -> _Decorator: ...

overflowcheck = _OverflowcheckClass()

class optimize:
    @staticmethod
    def use_switch(__val: bool = ...) -> _Decorator: ...

    @staticmethod
    def unpack_method_calls(__val: bool = ...) -> _Decorator: ...

class warn:
    @staticmethod
    def undeclared(__val: bool = ...) -> _Decorator: ...

    @staticmethod
    def unreachable(__val: bool = ...) -> _Decorator: ...

    @staticmethod
    def maybe_uninitialized(__val: bool = ...) -> _Decorator: ...

    @staticmethod
    def unused(__val: bool = ...) -> _Decorator: ...

    @staticmethod
    def unused_argument(__val: bool = ...) -> _Decorator: ...

    @staticmethod
    def multiple_declarators(__val: bool = ...) -> _Decorator: ...

@overload
def inline(__func: _C) -> _C: ...

@overload
def inline(__code: str, *, get_type: Callable[[object, object], str] = ..., lib_dir: str = ...,
           cython_include_dirs: Iterable[str] = ..., cython_compiler_directives: Iterable[str] = ...,
           force: bool = ..., quiet: bool = ..., locals: dict[str, str] = ..., globals: dict[str, str] = ...,
           language_level: str = ...) -> Any: ...

def cdiv(__a: int, __b: int) -> int: ...

def cmod(__a: int, __b: int) -> int: ...

@overload
def cast(__t: Type[_T], __value: Any) -> _T: ...

# On Python 3.5, the latest version of Mypy available is 0.910 which doesn't understand ParamSpec
@overload
def cast(__t: Callable[_P, _T], *args: _P.args, **kwargs: _P.kwargs) -> _T: ...  # type: ignore

def sizeof(__obj: object) -> int: ...

def typeof(__obj: object) -> str: ...

def address(__obj: object) -> PointerType: ...


@overload
def declare(
    t: Optional[Callable[..., _T]] = ...,
    value: Any = ...,
) -> _T:
    ...

# This one is for attributes, they cannot have initializers through cython.declare() currently.
@overload
def declare(
    t: Callable[..., _T],
    *,
    visibility: Literal['public', 'readonly', 'private'] = ...,
) -> _T:
    ...

@overload
def declare(**kwargs: type) -> None: ...


class _nogil:
    @overload
    def __call__(self, __val: bool) -> _Decorator: ...

    @overload
    def __call__(self, __func: _C) -> _C: ...

    @overload
    def __call__(self) -> '_nogil': ...

    def __enter__(self) -> None: ...

    def __exit__(
        self,
        exc_type: Optional[Type[BaseException]],
        exc: Optional[BaseException],
        tb: Optional[TracebackType]
    ) -> None: ...

nogil = gil = _nogil


class _ArrayType(Generic[_T]):
    is_array: bool
    subtypes: Sequence[str]
    dtype: _T
    ndim: int
    is_c_contig: bool
    is_f_contig: bool
    inner_contig: bool
    broadcasting: Any

    # broadcasting is not used, so it's not clear about its type
    def __init__(self, dtype: _T, ndim: int, is_c_contig: bool = ...,
                 is_f_contig: bool = ..., inner_contig: bool = ...,
                 broadcasting: Any = ...) -> None: ...
    def __repr__(self) -> str: ...


class CythonTypeObject(object):
    ...

class CythonType(CythonTypeObject):
    ...

class PointerType(CythonType, Generic[_T]):
    def __init__(
        self,
        value: Optional[ArrayType[_T] | PointerType[_T] | list[_T] | int] = ...
    ) -> None: ...
    def __getitem__(self, ix: int) -> _T: ...
    def __setitem__(self, ix: int, value: _T) -> None: ...
    def __eq__(self, value: object) -> bool: ...
    def __repr__(self) -> str: ...

class ArrayType(PointerType[_T]):
    def __init__(self) -> None: ...

def index_type(
    base_type: _T, item: tuple | slice | int) -> _ArrayType[_T]: ...

def pointer(basetype: _T) -> Type[PointerType[_T]]: ...

def array(basetype: _T, n: int) -> Type[ArrayType[_T]]: ...

def struct(**members: type) -> Type[Any]: ...

def union(**members: type) -> Type[Any]: ...

def fused_type(*args: Any) -> Type[Any]: ...


class typedef(CythonType, Generic[_T]):
    name: str

    def __init__(self, type: _T, name: Optional[str] = ...) -> None: ...
    def __call__(self, *arg: Any) -> _T: ...
    def __repr__(self) -> str: ...
<<<<<<< HEAD
    __getitem__ = index_type

#class _FusedType(CythonType, Generic[_T]):
#    def __init__(self) -> None: ...

#def fused_type(*args: Tuple[_T]) -> Type[FusedType[_T]]: ...

def __getattr__(name: str, module: str = ...) -> Any: ...
=======
    __getitem__ = index_type
>>>>>>> 16470e1c
<|MERGE_RESOLUTION|>--- conflicted
+++ resolved
@@ -279,15 +279,7 @@
     def __init__(self, type: _T, name: Optional[str] = ...) -> None: ...
     def __call__(self, *arg: Any) -> _T: ...
     def __repr__(self) -> str: ...
-<<<<<<< HEAD
     __getitem__ = index_type
 
-#class _FusedType(CythonType, Generic[_T]):
-#    def __init__(self) -> None: ...
-
-#def fused_type(*args: Tuple[_T]) -> Type[FusedType[_T]]: ...
-
-def __getattr__(name: str, module: str = ...) -> Any: ...
-=======
-    __getitem__ = index_type
->>>>>>> 16470e1c
+
+def __getattr__(name: str) -> Any: ...