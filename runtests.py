#!/usr/bin/env python

import atexit
import os
import sys
import re
import gc
import locale
import shutil
import time
import unittest
import doctest
import operator
import subprocess
import tempfile
import traceback
import warnings
import zlib
import glob

try:
    import platform
    IS_PYPY = platform.python_implementation() == 'PyPy'
    IS_CPYTHON = platform.python_implementation() == 'CPython'
except (ImportError, AttributeError):
    IS_CPYTHON = True
    IS_PYPY = False

from io import open as io_open
try:
    from StringIO import StringIO
except ImportError:
    from io import StringIO  # doesn't accept 'str' in Py2

try:
    import cPickle as pickle
except ImportError:
    import pickle

try:
    import threading
except ImportError: # No threads, no problems
    threading = None

try:
    from collections import defaultdict
except ImportError:
    class defaultdict(object):
        def __init__(self, default_factory=lambda : None):
            self._dict = {}
            self.default_factory = default_factory
        def __getitem__(self, key):
            if key not in self._dict:
                self._dict[key] = self.default_factory()
            return self._dict[key]
        def __setitem__(self, key, value):
            self._dict[key] = value
        def __contains__(self, key):
            return key in self._dict
        def __repr__(self):
            return repr(self._dict)
        def __nonzero__(self):
            return bool(self._dict)

try:
    basestring
except NameError:
    basestring = str

WITH_CYTHON = True
CY3_DIR = None

from distutils.command.build_ext import build_ext as _build_ext
from distutils import sysconfig
from distutils import ccompiler
_to_clean = []

@atexit.register
def _cleanup_files():
    """
    This is only used on Cygwin to clean up shared libraries that are unsafe
    to delete while the test suite is running.
    """

    for filename in _to_clean:
        if os.path.isdir(filename):
            shutil.rmtree(filename, ignore_errors=True)
        else:
            try:
                os.remove(filename)
            except OSError:
                pass


def get_distutils_distro(_cache=[]):
    if _cache:
        return _cache[0]
    # late import to accommodate for setuptools override
    from distutils.dist import Distribution
    distutils_distro = Distribution()

    if sys.platform == 'win32':
        # TODO: Figure out why this hackery (see http://thread.gmane.org/gmane.comp.python.cython.devel/8280/).
        config_files = distutils_distro.find_config_files()
        try:
            config_files.remove('setup.cfg')
        except ValueError:
            pass
        distutils_distro.parse_config_files(config_files)

        cfgfiles = distutils_distro.find_config_files()
        try:
            cfgfiles.remove('setup.cfg')
        except ValueError:
            pass
        distutils_distro.parse_config_files(cfgfiles)
    _cache.append(distutils_distro)
    return distutils_distro


EXT_DEP_MODULES = {
    'tag:numpy':    'numpy',
    'tag:pythran':  'pythran',
    'tag:setuptools':  'setuptools.sandbox',
    'tag:asyncio':  'asyncio',
    'tag:pstats':   'pstats',
    'tag:posix':    'posix',
    'tag:array':    'array',
    'tag:coverage': 'Cython.Coverage',
    'Coverage':     'Cython.Coverage',
    'tag:ipython':  'IPython.testing.globalipapp',
    'tag:jedi':     'jedi_BROKEN_AND_DISABLED',
}

def patch_inspect_isfunction():
    import inspect
    orig_isfunction = inspect.isfunction
    def isfunction(obj):
        return orig_isfunction(obj) or type(obj).__name__ == 'cython_function_or_method'
    isfunction._orig_isfunction = orig_isfunction
    inspect.isfunction = isfunction

def unpatch_inspect_isfunction():
    import inspect
    try:
        orig_isfunction = inspect.isfunction._orig_isfunction
    except AttributeError:
        pass
    else:
        inspect.isfunction = orig_isfunction

def def_to_cdef(source):
    '''
    Converts the module-level def methods into cdef methods, i.e.

        @decorator
        def foo([args]):
            """
            [tests]
            """
            [body]

    becomes

        def foo([args]):
            """
            [tests]
            """
            return foo_c([args])

        cdef foo_c([args]):
            [body]
    '''
    output = []
    skip = False
    def_node = re.compile(r'def (\w+)\(([^()*]*)\):').match
    lines = iter(source.split('\n'))
    for line in lines:
        if not line.strip():
            output.append(line)
            continue

        if skip:
            if line[0] != ' ':
                skip = False
            else:
                continue

        if line[0] == '@':
            skip = True
            continue

        m = def_node(line)
        if m:
            name = m.group(1)
            args = m.group(2)
            if args:
                args_no_types = ", ".join(arg.split()[-1] for arg in args.split(','))
            else:
                args_no_types = ""
            output.append("def %s(%s):" % (name, args_no_types))
            line = next(lines)
            if '"""' in line:
                has_docstring = True
                output.append(line)
                for line in lines:
                    output.append(line)
                    if '"""' in line:
                        break
            else:
                has_docstring = False
            output.append("    return %s_c(%s)" % (name, args_no_types))
            output.append('')
            output.append("cdef %s_c(%s):" % (name, args))
            if not has_docstring:
                output.append(line)

        else:
            output.append(line)

    return '\n'.join(output)


def exclude_extension_in_pyver(*versions):
    def check(ext):
        return EXCLUDE_EXT if sys.version_info[:2] in versions else ext
    return check


def update_linetrace_extension(ext):
    ext.define_macros.append(('CYTHON_TRACE', 1))
    return ext


def update_numpy_extension(ext):
    import numpy
    from numpy.distutils.misc_util import get_info

    ext.include_dirs.append(numpy.get_include())

    # We need the npymath library for numpy.math.
    # This is typically a static-only library.
    for attr, value in get_info('npymath').items():
        getattr(ext, attr).extend(value)


def update_openmp_extension(ext):
    ext.openmp = True
    language = ext.language

    if language == 'cpp':
        flags = OPENMP_CPP_COMPILER_FLAGS
    else:
        flags = OPENMP_C_COMPILER_FLAGS

    if flags:
        compile_flags, link_flags = flags
        ext.extra_compile_args.extend(compile_flags.split())
        ext.extra_link_args.extend(link_flags.split())
        return ext
    elif sys.platform == 'win32':
        return ext

    return EXCLUDE_EXT


def update_cpp11_extension(ext):
    """
        update cpp11 extensions that will run on versions of gcc >4.8
    """
    gcc_version = get_gcc_version(ext.language)
    if gcc_version is not None:
        compiler_version = gcc_version.group(1)
        if float(compiler_version) > 4.8:
            ext.extra_compile_args.append("-std=c++11")
        return ext
    return EXCLUDE_EXT


def get_gcc_version(language):
    """
        finds gcc version using Popen
    """
    if language == 'cpp':
        cc = sysconfig.get_config_var('CXX')
    else:
        cc = sysconfig.get_config_var('CC')
    if not cc:
       cc = ccompiler.get_default_compiler()

    if not cc:
        return None

    # For some reason, cc can be e.g. 'gcc -pthread'
    cc = cc.split()[0]

    # Force english output
    env = os.environ.copy()
    env['LC_MESSAGES'] = 'C'
    matcher = re.compile(r"gcc version (\d+\.\d+)").search
    try:
        p = subprocess.Popen([cc, "-v"], stderr=subprocess.PIPE, env=env)
    except EnvironmentError:
        # Be compatible with Python 3
        warnings.warn("Unable to find the %s compiler: %s: %s" %
                      (language, os.strerror(sys.exc_info()[1].errno), cc))
        return None
    _, output = p.communicate()
    output = output.decode(locale.getpreferredencoding() or 'ASCII', 'replace')
    gcc_version = matcher(output)
    return gcc_version


def get_openmp_compiler_flags(language):
    """
    As of gcc 4.2, it supports OpenMP 2.5. Gcc 4.4 implements 3.0. We don't
    (currently) check for other compilers.

    returns a two-tuple of (CFLAGS, LDFLAGS) to build the OpenMP extension
    """
    gcc_version = get_gcc_version(language)

    if not gcc_version:
        if sys.platform == 'win32':
            return '/openmp', ''
        else:
            return None # not gcc - FIXME: do something about other compilers

    # gcc defines "__int128_t", assume that at least all 64 bit architectures have it
    global COMPILER_HAS_INT128
    COMPILER_HAS_INT128 = getattr(sys, 'maxsize', getattr(sys, 'maxint', 0)) > 2**60

    compiler_version = gcc_version.group(1)
    if compiler_version and compiler_version.split('.') >= ['4', '2']:
        return '-fopenmp', '-fopenmp'

try:
    locale.setlocale(locale.LC_ALL, '')
except locale.Error:
    pass

COMPILER = None
COMPILER_HAS_INT128 = False
OPENMP_C_COMPILER_FLAGS = get_openmp_compiler_flags('c')
OPENMP_CPP_COMPILER_FLAGS = get_openmp_compiler_flags('cpp')

# Return this from the EXT_EXTRAS matcher callback to exclude the extension
EXCLUDE_EXT = object()

EXT_EXTRAS = {
    'tag:numpy' : update_numpy_extension,
    'tag:openmp': update_openmp_extension,
    'tag:cpp11': update_cpp11_extension,
    'tag:trace' : update_linetrace_extension,
    'tag:bytesformat':  exclude_extension_in_pyver((3, 3), (3, 4)),  # no %-bytes formatting
}


# TODO: use tags
VER_DEP_MODULES = {
    # tests are excluded if 'CurrentPythonVersion OP VersionTuple', i.e.
    # (2,4) : (operator.lt, ...) excludes ... when PyVer < 2.4.x
    (2,7) : (operator.lt, lambda x: x in ['run.withstat_py27', # multi context with statement
                                          'run.yield_inside_lambda',
                                          'run.test_dictviews',
                                          'run.pyclass_special_methods',
                                          'run.set_literals',
                                          ]),
    # The next line should start (3,); but this is a dictionary, so
    # we can only have one (3,) key.  Since 2.7 is supposed to be the
    # last 2.x release, things would have to change drastically for this
    # to be unsafe...
    (2,999): (operator.lt, lambda x: x in ['run.special_methods_T561_py3',
                                           'run.test_raisefrom',
                                           ]),
    (3,): (operator.ge, lambda x: x in ['run.non_future_division',
                                        'compile.extsetslice',
                                        'compile.extdelslice',
                                        'run.special_methods_T561_py2'
                                        ]),
    (3,3) : (operator.lt, lambda x: x in ['build.package_compilation',
                                          'run.yield_from_py33',
                                          'pyximport.pyximport_namespace',
                                          ]),
    (3,4): (operator.lt, lambda x: x in ['run.py34_signature',
                                         ]),
    (3,4,999): (operator.gt, lambda x: x in ['run.initial_file_path',
                                             ]),
    (3,5): (operator.lt, lambda x: x in ['run.py35_pep492_interop',
                                         'run.py35_asyncio_async_def',
                                         'run.mod__spec__',
                                         'run.pep526_variable_annotations',  # typing module
                                         ]),
}

INCLUDE_DIRS = [ d for d in os.getenv('INCLUDE', '').split(os.pathsep) if d ]
CFLAGS = os.getenv('CFLAGS', '').split()
CCACHE = os.getenv('CYTHON_RUNTESTS_CCACHE', '').split()
TEST_SUPPORT_DIR = 'testsupport'

BACKENDS = ['c', 'cpp']

UTF8_BOM_BYTES = r'\xef\xbb\xbf'.encode('ISO-8859-1').decode('unicode_escape')


def memoize(f):
    uncomputed = object()
    f._cache = {}
    def func(*args):
        res = f._cache.get(args, uncomputed)
        if res is uncomputed:
            res = f._cache[args] = f(*args)
        return res
    return func


@memoize
def parse_tags(filepath):
    tags = defaultdict(list)
    parse_tag = re.compile(r'#\s*(\w+)\s*:(.*)$').match
    f = io_open(filepath, encoding='ISO-8859-1', errors='ignore')
    try:
        for line in f:
            # ignore BOM-like bytes and whitespace
            line = line.lstrip(UTF8_BOM_BYTES).strip()
            if not line:
                if tags:
                    break  # assume all tags are in one block
                else:
                    continue
            if line[0] != '#':
                break
            parsed = parse_tag(line)
            if parsed:
                tag, values = parsed.groups()
                if tag in ('coding', 'encoding'):
                    continue
                if tag == 'tags':
                    tag = 'tag'
                    print("WARNING: test tags use the 'tag' directive, not 'tags' (%s)" % filepath)
                if tag not in ('mode', 'tag', 'ticket', 'cython', 'distutils', 'preparse'):
                    print("WARNING: unknown test directive '%s' found (%s)" % (tag, filepath))
                values = values.split(',')
                tags[tag].extend(filter(None, [value.strip() for value in values]))
            elif tags:
                break  # assume all tags are in one block
    finally:
        f.close()
    return tags


list_unchanging_dir = memoize(lambda x: os.listdir(x))


@memoize
def _list_pyregr_data_files(test_directory):
    is_data_file = re.compile('(?:[.](txt|pem|db|html)|^bad.*[.]py)$').search
    return ['__init__.py'] + [
        filename for filename in list_unchanging_dir(test_directory)
        if is_data_file(filename)]


def import_ext(module_name, file_path=None):
    if file_path:
        import imp
        return imp.load_dynamic(module_name, file_path)
    else:
        try:
            from importlib import invalidate_caches
        except ImportError:
            pass
        else:
            invalidate_caches()
        return __import__(module_name, globals(), locals(), ['*'])


class build_ext(_build_ext):
    def build_extension(self, ext):
        try:
            try: # Py2.7+ & Py3.2+
                compiler_obj = self.compiler_obj
            except AttributeError:
                compiler_obj = self.compiler
            if ext.language == 'c++':
                compiler_obj.compiler_so.remove('-Wstrict-prototypes')
            if CCACHE:
                compiler_obj.compiler_so = CCACHE + compiler_obj.compiler_so
            if getattr(ext, 'openmp', None) and compiler_obj.compiler_type == 'msvc':
                ext.extra_compile_args.append('/openmp')
        except Exception:
            pass
        _build_ext.build_extension(self, ext)


class ErrorWriter(object):
    match_error = re.compile('(warning:)?(?:.*:)?\s*([-0-9]+)\s*:\s*([-0-9]+)\s*:\s*(.*)').match

    def __init__(self):
        self.output = []
        self.write = self.output.append

    def _collect(self):
        s = ''.join(self.output)
        results = {'errors': [], 'warnings': []}
        for line in s.splitlines():
            match = self.match_error(line)
            if match:
                is_warning, line, column, message = match.groups()
                results['warnings' if is_warning else 'errors'].append((int(line), int(column), message.strip()))

        return [["%d:%d: %s" % values for values in sorted(results[key])] for key in ('errors', 'warnings')]

    def geterrors(self):
        return self._collect()[0]

    def getwarnings(self):
        return self._collect()[1]

    def getall(self):
        return self._collect()

    def close(self):
        pass  # ignore, only to match file-like interface


class TestBuilder(object):
<<<<<<< HEAD
    def __init__(self, rootdir, workdir, selectors, exclude_selectors, annotate,
                 cleanup_workdir, cleanup_sharedlibs, cleanup_failures,
                 with_pyregr, cython_only, languages, test_bugs, fork, language_level,
                 test_determinism, test_reload,
                 common_utility_dir, pythran_dir=None):
=======
    def __init__(self, rootdir, workdir, selectors, exclude_selectors, options,
                 with_pyregr, languages, test_bugs, language_level,
                 common_utility_dir, pythran_dir=None,
                 default_mode='run',
                 add_embedded_test=False):
>>>>>>> 47c52132
        self.rootdir = rootdir
        self.workdir = workdir
        self.selectors = selectors
        self.exclude_selectors = exclude_selectors
        self.annotate = options.annotate_source
        self.cleanup_workdir = options.cleanup_workdir
        self.cleanup_sharedlibs = options.cleanup_sharedlibs
        self.cleanup_failures = options.cleanup_failures
        self.with_pyregr = with_pyregr
        self.cython_only = options.cython_only
        self.languages = languages
        self.test_bugs = test_bugs
        self.fork = options.fork
        self.language_level = language_level
<<<<<<< HEAD
        self.test_determinism = test_determinism
        self.test_reload = test_reload
=======
        self.test_determinism = options.test_determinism
>>>>>>> 47c52132
        self.common_utility_dir = common_utility_dir
        self.pythran_dir = pythran_dir
        self.default_mode = default_mode
        self.add_embedded_test = add_embedded_test

    def build_suite(self):
        suite = unittest.TestSuite()
        filenames = os.listdir(self.rootdir)
        filenames.sort()
        for filename in filenames:
            path = os.path.join(self.rootdir, filename)
            if os.path.isdir(path) and filename != TEST_SUPPORT_DIR:
                if filename == 'pyregr' and not self.with_pyregr:
                    continue
                if filename == 'broken' and not self.test_bugs:
                    continue
                suite.addTest(
                    self.handle_directory(path, filename))
        if sys.platform not in ['win32'] and self.add_embedded_test:
            # Non-Windows makefile.
            if [1 for selector in self.selectors if selector("embedded")] \
                and not [1 for selector in self.exclude_selectors if selector("embedded")]:
                suite.addTest(unittest.makeSuite(EmbedTest))
        return suite

    def handle_directory(self, path, context):
        workdir = os.path.join(self.workdir, context)
        if not os.path.exists(workdir):
            os.makedirs(workdir)

        suite = unittest.TestSuite()
        filenames = list_unchanging_dir(path)
        filenames.sort()
        for filename in filenames:
            filepath = os.path.join(path, filename)
            module, ext = os.path.splitext(filename)
            if ext not in ('.py', '.pyx', '.srctree'):
                continue
            if filename.startswith('.'):
                continue # certain emacs backup files
            if context == 'pyregr':
                tags = defaultdict(list)
            else:
                tags = parse_tags(filepath)
            fqmodule = "%s.%s" % (context, module)
            if not [ 1 for match in self.selectors
                     if match(fqmodule, tags) ]:
                continue
            if self.exclude_selectors:
                if [1 for match in self.exclude_selectors
                        if match(fqmodule, tags)]:
                    continue

            mode = self.default_mode
            if tags['mode']:
                mode = tags['mode'][0]
            elif context == 'pyregr':
                mode = 'pyregr'

            if ext == '.srctree':
                if 'cpp' not in tags['tag'] or 'cpp' in self.languages:
                    suite.addTest(EndToEndTest(filepath, workdir, self.cleanup_workdir))
                continue

            # Choose the test suite.
            if mode == 'pyregr':
                if not filename.startswith('test_'):
                    continue
                test_class = CythonPyregrTestCase
            elif mode == 'run':
                if module.startswith("test_"):
                    test_class = CythonUnitTestCase
                else:
                    test_class = CythonRunTestCase
            elif mode in ['compile', 'error', 'test']:
                test_class = CythonCompileTestCase
            else:
                raise KeyError('Invalid test mode: ' + mode)

            for test in self.build_tests(test_class, path, workdir,
                                         module, mode == 'error', tags):
                suite.addTest(test)

            if mode == 'run' and ext == '.py' and not self.cython_only and not filename.startswith('test_'):
                # additionally test file in real Python
                min_py_ver = [
                    (int(pyver.group(1)), int(pyver.group(2)))
                    for pyver in map(re.compile(r'pure([0-9]+)[.]([0-9]+)').match, tags['tag'])
                    if pyver
                ]
                if not min_py_ver or any(sys.version_info >= min_ver for min_ver in min_py_ver):
                    suite.addTest(PureDoctestTestCase(module, os.path.join(path, filename)))

        return suite

    def build_tests(self, test_class, path, workdir, module, expect_errors, tags):
        warning_errors = 'werror' in tags['tag']
        expect_warnings = 'warnings' in tags['tag']

        if expect_errors:
            if skip_c(tags) and 'cpp' in self.languages:
                languages = ['cpp']
            else:
                languages = self.languages[:1]
        else:
            languages = self.languages

        if skip_c(tags) and 'c' in languages:
            languages = list(languages)
            languages.remove('c')
        elif 'no-cpp' in tags['tag'] and 'cpp' in self.languages:
            languages = list(languages)
            languages.remove('cpp')

        pythran_dir = self.pythran_dir
        if 'pythran' in tags['tag'] and not pythran_dir and 'cpp' in languages:
            import pythran.config
            pythran_ext = pythran.config.make_extension()
            pythran_dir = pythran_ext['include_dirs'][0]

        preparse_list = tags.get('preparse', ['id'])
        tests = [ self.build_test(test_class, path, workdir, module, tags, language,
                                  expect_errors, expect_warnings, warning_errors, preparse,
                                  pythran_dir if language == "cpp" else None)
                  for language in languages
                  for preparse in preparse_list ]
        return tests

    def build_test(self, test_class, path, workdir, module, tags, language,
                   expect_errors, expect_warnings, warning_errors, preparse, pythran_dir):
        language_workdir = os.path.join(workdir, language)
        if not os.path.exists(language_workdir):
            os.makedirs(language_workdir)
        workdir = os.path.join(language_workdir, module)
        if preparse != 'id':
            workdir += '_%s' % str(preparse)
        return test_class(path, workdir, module, tags,
                          language=language,
                          preparse=preparse,
                          expect_errors=expect_errors,
                          expect_warnings=expect_warnings,
                          annotate=self.annotate,
                          cleanup_workdir=self.cleanup_workdir,
                          cleanup_sharedlibs=self.cleanup_sharedlibs,
                          cleanup_failures=self.cleanup_failures,
                          cython_only=self.cython_only,
                          fork=self.fork,
                          language_level=self.language_level,
                          warning_errors=warning_errors,
                          test_determinism=self.test_determinism,
                          test_reload=self.test_reload,
                          common_utility_dir=self.common_utility_dir,
                          pythran_dir=pythran_dir)


def skip_c(tags):
    if 'cpp' in tags['tag']:
        return True

    # We don't want to create a distutils key in the
    # dictionary so we check before looping.
    if 'distutils' in tags:
        for option in tags['distutils']:
            splitted = option.split('=')
            if len(splitted) == 2:
                argument, value = splitted
                if argument.strip() == 'language' and value.strip() == 'c++':
                    return True
    return False


class CythonCompileTestCase(unittest.TestCase):
    def __init__(self, test_directory, workdir, module, tags, language='c', preparse='id',
                 expect_errors=False, expect_warnings=False, annotate=False, cleanup_workdir=True,
                 cleanup_sharedlibs=True, cleanup_failures=True, cython_only=False,
                 fork=True, language_level=2, warning_errors=False,
                 test_determinism=False, test_reload=False,
                 common_utility_dir=None, pythran_dir=None):
        self.test_directory = test_directory
        self.tags = tags
        self.workdir = workdir
        self.module = module
        self.language = language
        self.preparse = preparse
        self.name = module if self.preparse == "id" else "%s_%s" % (module, preparse)
        self.expect_errors = expect_errors
        self.expect_warnings = expect_warnings
        self.annotate = annotate
        self.cleanup_workdir = cleanup_workdir
        self.cleanup_sharedlibs = cleanup_sharedlibs
        self.cleanup_failures = cleanup_failures
        self.cython_only = cython_only
        self.fork = fork
        self.language_level = language_level
        self.warning_errors = warning_errors
        self.test_determinism = test_determinism
        self.test_reload = test_reload
        self.common_utility_dir = common_utility_dir
        self.pythran_dir = pythran_dir
        unittest.TestCase.__init__(self)

    def shortDescription(self):
        return "compiling (%s%s) %s" % (self.language, "/pythran" if self.pythran_dir is not None else "", self.name)

    def setUp(self):
        from Cython.Compiler import Options
        self._saved_options = [
            (name, getattr(Options, name))
            for name in ('warning_errors', 'clear_to_none', 'error_on_unknown_names', 'error_on_uninitialized')
        ]
        self._saved_default_directives = list(Options.get_directive_defaults().items())
        Options.warning_errors = self.warning_errors
        if sys.version_info >= (3, 4):
            Options._directive_defaults['autotestdict'] = False

        if not os.path.exists(self.workdir):
            os.makedirs(self.workdir)
        if self.workdir not in sys.path:
            sys.path.insert(0, self.workdir)

    def tearDown(self):
        from Cython.Compiler import Options
        for name, value in self._saved_options:
            setattr(Options, name, value)
        Options._directive_defaults = dict(self._saved_default_directives)
        unpatch_inspect_isfunction()

        try:
            sys.path.remove(self.workdir)
        except ValueError:
            pass
        try:
            del sys.modules[self.module]
        except KeyError:
            pass
        cleanup = self.cleanup_failures or self.success
        cleanup_c_files = WITH_CYTHON and self.cleanup_workdir and cleanup
        cleanup_lib_files = self.cleanup_sharedlibs and cleanup
        is_cygwin = sys.platform == 'cygwin'

        if os.path.exists(self.workdir):
            if cleanup_c_files and cleanup_lib_files and not is_cygwin:
                shutil.rmtree(self.workdir, ignore_errors=True)
            else:
                for rmfile in os.listdir(self.workdir):
                    if not cleanup_c_files:
                        if (rmfile[-2:] in (".c", ".h") or
                                rmfile[-4:] == ".cpp" or
                                rmfile.endswith(".html") and rmfile.startswith(self.module)):
                            continue

                    is_shared_obj = rmfile.endswith(".so") or rmfile.endswith(".dll")

                    if not cleanup_lib_files and is_shared_obj:
                        continue

                    try:
                        rmfile = os.path.join(self.workdir, rmfile)
                        if os.path.isdir(rmfile):
                            shutil.rmtree(rmfile, ignore_errors=True)
                        elif is_cygwin and is_shared_obj:
                            # Delete later
                            _to_clean.append(rmfile)
                        else:
                            os.remove(rmfile)
                    except IOError:
                        pass

                if cleanup_c_files and cleanup_lib_files and is_cygwin:
                    # Finally, remove the work dir itself
                    _to_clean.append(self.workdir)

        if cleanup_c_files and os.path.exists(self.workdir + '-again'):
            shutil.rmtree(self.workdir + '-again', ignore_errors=True)


    def runTest(self):
        self.success = False
        self.runCompileTest()
        self.success = True

    def runCompileTest(self):
        return self.compile(
            self.test_directory, self.module, self.workdir, self.test_directory,
            self.expect_errors, self.expect_warnings, self.annotate, self.test_reload)

    def find_module_source_file(self, source_file):
        if not os.path.exists(source_file):
            source_file = source_file[:-1]
        return source_file

    def build_target_filename(self, module_name):
        target = '%s.%s' % (module_name, self.language)
        return target

    def related_files(self, test_directory, module_name):
        is_related = re.compile('%s_.*[.].*' % module_name).match
        return [filename for filename in list_unchanging_dir(test_directory)
                if is_related(filename)]

    def copy_files(self, test_directory, target_directory, file_list):
        if self.preparse and self.preparse != 'id':
            preparse_func = globals()[self.preparse]
            def copy(src, dest):
                open(dest, 'w').write(preparse_func(open(src).read()))
        else:
            # use symlink on Unix, copy on Windows
            try:
                copy = os.symlink
            except AttributeError:
                copy = shutil.copy

        join = os.path.join
        for filename in file_list:
            file_path = join(test_directory, filename)
            if os.path.exists(file_path):
                copy(file_path, join(target_directory, filename))

    def source_files(self, workdir, module_name, file_list):
        return ([self.build_target_filename(module_name)] +
            [filename for filename in file_list
             if not os.path.isfile(os.path.join(workdir, filename))])

    def split_source_and_output(self, test_directory, module, workdir):
        source_file = self.find_module_source_file(os.path.join(test_directory, module) + '.pyx')
        source_and_output = io_open(source_file, 'rU', encoding='ISO-8859-1')
        error_writer = warnings_writer = None
        try:
            out = io_open(os.path.join(workdir, module + os.path.splitext(source_file)[1]),
                          'w', encoding='ISO-8859-1')
            for line in source_and_output:
                if line.startswith("_ERRORS"):
                    out.close()
                    out = error_writer = ErrorWriter()
                elif line.startswith("_WARNINGS"):
                    out.close()
                    out = warnings_writer = ErrorWriter()
                else:
                    out.write(line)
        finally:
            source_and_output.close()

        return (error_writer.geterrors() if error_writer else [],
                warnings_writer.geterrors() if warnings_writer else [])

    def run_cython(self, test_directory, module, targetdir, incdir, annotate,
                   extra_compile_options=None):
        include_dirs = INCLUDE_DIRS + [os.path.join(test_directory, '..', TEST_SUPPORT_DIR)]
        if incdir:
            include_dirs.append(incdir)

        if self.preparse == 'id':
            source = self.find_module_source_file(
                os.path.join(test_directory, module + '.pyx'))
        else:
            self.copy_files(test_directory, targetdir, [module + '.pyx'])
            source = os.path.join(targetdir, module + '.pyx')
        target = os.path.join(targetdir, self.build_target_filename(module))

        if extra_compile_options is None:
            extra_compile_options = {}

        if 'allow_unknown_names' in self.tags['tag']:
            from Cython.Compiler import Options
            Options.error_on_unknown_names = False

        try:
            CompilationOptions
        except NameError:
            from Cython.Compiler.Main import CompilationOptions
            from Cython.Compiler.Main import compile as cython_compile
            from Cython.Compiler.Main import default_options
        common_utility_include_dir = self.common_utility_dir

        options = CompilationOptions(
            default_options,
            include_path = include_dirs,
            output_file = target,
            annotate = annotate,
            use_listing_file = False,
            cplus = self.language == 'cpp',
            np_pythran = self.pythran_dir is not None,
            language_level = self.language_level,
            generate_pxi = False,
            evaluate_tree_assertions = True,
            common_utility_include_dir = common_utility_include_dir,
            **extra_compile_options
            )
        cython_compile(source, options=options,
                       full_module_name=module)

    def run_distutils(self, test_directory, module, workdir, incdir,
                      extra_extension_args=None):
        cwd = os.getcwd()
        os.chdir(workdir)
        try:
            build_extension = build_ext(get_distutils_distro())
            build_extension.include_dirs = INCLUDE_DIRS[:]
            if incdir:
                build_extension.include_dirs.append(incdir)
            build_extension.finalize_options()
            if COMPILER:
                build_extension.compiler = COMPILER

            ext_compile_flags = CFLAGS[:]

            if  build_extension.compiler == 'mingw32':
                ext_compile_flags.append('-Wno-format')
            if extra_extension_args is None:
                extra_extension_args = {}

            related_files = self.related_files(test_directory, module)
            self.copy_files(test_directory, workdir, related_files)

            from distutils.core import Extension
            extension = Extension(
                module,
                sources=self.source_files(workdir, module, related_files),
                extra_compile_args=ext_compile_flags,
                **extra_extension_args
                )

            if self.language == 'cpp':
                # Set the language now as the fixer might need it
                extension.language = 'c++'

            if 'distutils' in self.tags:
                from Cython.Build.Dependencies import DistutilsInfo
                from Cython.Utils import open_source_file
                pyx_path = os.path.join(self.test_directory, self.module + ".pyx")
                with open_source_file(pyx_path) as f:
                    DistutilsInfo(f).apply(extension)

            if self.pythran_dir:
                from Cython.Build.Dependencies import update_pythran_extension
                update_pythran_extension(extension)

            for matcher, fixer in list(EXT_EXTRAS.items()):
                if isinstance(matcher, str):
                    # lazy init
                    del EXT_EXTRAS[matcher]
                    matcher = string_selector(matcher)
                    EXT_EXTRAS[matcher] = fixer
                if matcher(module, self.tags):
                    newext = fixer(extension)
                    if newext is EXCLUDE_EXT:
                        return
                    extension = newext or extension
            if self.language == 'cpp':
                extension.language = 'c++'
            build_extension.extensions = [extension]
            build_extension.build_temp = workdir
            build_extension.build_lib  = workdir
            build_extension.run()
        finally:
            os.chdir(cwd)

        try:
            get_ext_fullpath = build_extension.get_ext_fullpath
        except AttributeError:
            def get_ext_fullpath(ext_name, self=build_extension):
                # copied from distutils.command.build_ext (missing in Py2.[45])
                fullname = self.get_ext_fullname(ext_name)
                modpath = fullname.split('.')
                filename = self.get_ext_filename(modpath[-1])
                if not self.inplace:
                    filename = os.path.join(*modpath[:-1]+[filename])
                    return os.path.join(self.build_lib, filename)
                package = '.'.join(modpath[0:-1])
                build_py = self.get_finalized_command('build_py')
                package_dir = os.path.abspath(build_py.get_package_dir(package))
                return os.path.join(package_dir, filename)

        return get_ext_fullpath(module)

    def compile(self, test_directory, module, workdir, incdir,
                expect_errors, expect_warnings, annotate, enable_pep489):
        expected_errors = expected_warnings = errors = warnings = ()
        if expect_errors or expect_warnings:
            expected_errors, expected_warnings = self.split_source_and_output(
                test_directory, module, workdir)
            test_directory = workdir

        if WITH_CYTHON:
            old_stderr = sys.stderr
            try:
                sys.stderr = ErrorWriter()
                self.run_cython(test_directory, module, workdir, incdir, annotate)
                errors, warnings = sys.stderr.getall()
            finally:
                sys.stderr = old_stderr
            if self.test_determinism and not expect_errors:
                workdir2 = workdir + '-again'
                os.mkdir(workdir2)
                self.run_cython(test_directory, module, workdir2, incdir, annotate)
                diffs = []
                for file in os.listdir(workdir2):
                    if (open(os.path.join(workdir, file)).read()
                        != open(os.path.join(workdir2, file)).read()):
                        diffs.append(file)
                        os.system('diff -u %s/%s %s/%s > %s/%s.diff' % (
                            workdir, file,
                            workdir2, file,
                            workdir2, file))
                if diffs:
                    self.fail('Nondeterministic file generation: %s' % ', '.join(diffs))

        tostderr = sys.__stderr__.write
        if expected_warnings or (expect_warnings and warnings):
            self._match_output(expected_warnings, warnings, tostderr)
        if 'cerror' in self.tags['tag']:
            if errors:
                tostderr("\n=== Expected C compile error ===\n")
                tostderr("\n=== Got Cython errors: ===\n")
                tostderr('\n'.join(errors))
                tostderr('\n\n')
                raise RuntimeError('should have generated extension code')
        elif errors or expected_errors:
            self._match_output(expected_errors, errors, tostderr)
            return None

        so_path = None
        if not self.cython_only:
            from Cython.Utils import captured_fd, print_bytes
            from distutils.errors import CompileError, LinkError
            extra_args = {}
            if enable_pep489:
                extra_args['define_macros'] = [('CYTHON_PEP489_MULTI_PHASE_INIT', '1')]
            show_output = True
            get_stderr = get_stdout = None
            try:
                with captured_fd(1) as get_stdout:
                    with captured_fd(2) as get_stderr:
                        so_path = self.run_distutils(
                            test_directory, module, workdir, incdir, extra_extension_args=extra_args)
            except Exception as exc:
                if ('cerror' in self.tags['tag'] and
                    ((get_stderr and get_stderr()) or
                     isinstance(exc, (CompileError, LinkError)))):
                    show_output = False  # expected C compiler failure
                else:
                    raise
            else:
                if 'cerror' in self.tags['tag']:
                    raise RuntimeError('should have failed C compile')
            finally:
                if show_output:
                    stdout = get_stdout and get_stdout().strip()
                    if stdout:
                        tostderr("\n=== C/C++ compiler output: ===\n")
                        print_bytes(stdout, end=None, file=sys.__stderr__)
                    stderr = get_stderr and get_stderr().strip()
                    if stderr:
                        tostderr("\n=== C/C++ compiler error output: ===\n")
                        print_bytes(stderr, end=None, file=sys.__stderr__)
                    if stdout or stderr:
                        tostderr("\n==============================\n")
        return so_path

    def _match_output(self, expected_output, actual_output, write):
        try:
            for expected, actual in zip(expected_output, actual_output):
                self.assertEqual(expected, actual)
            if len(actual_output) < len(expected_output):
                expected = expected_output[len(actual_output)]
                self.assertEqual(expected, None)
            elif len(actual_output) > len(expected_output):
                unexpected = actual_output[len(expected_output)]
                self.assertEqual(None, unexpected)
        except AssertionError:
            write("\n=== Expected: ===\n")
            write('\n'.join(expected_output))
            write("\n\n=== Got: ===\n")
            write('\n'.join(actual_output))
            write('\n\n')
            raise


class CythonRunTestCase(CythonCompileTestCase):
    def setUp(self):
        CythonCompileTestCase.setUp(self)
        from Cython.Compiler import Options
        Options.clear_to_none = False

    def shortDescription(self):
        if self.cython_only:
            return CythonCompileTestCase.shortDescription(self)
        else:
            return "compiling (%s%s) and running %s" % (self.language, "/pythran" if self.pythran_dir is not None else "", self.name)

    def run(self, result=None):
        if result is None:
            result = self.defaultTestResult()
        result.startTest(self)
        try:
            self.setUp()
            try:
                self.success = False
                ext_so_path = self.runCompileTest()
                failures, errors = len(result.failures), len(result.errors)
                if not self.cython_only and ext_so_path is not None:
                    self.run_tests(result, ext_so_path)
                if failures == len(result.failures) and errors == len(result.errors):
                    # No new errors...
                    self.success = True
            finally:
                check_thread_termination()
        except Exception:
            result.addError(self, sys.exc_info())
            result.stopTest(self)
        try:
            self.tearDown()
        except Exception:
            pass

    def run_tests(self, result, ext_so_path):
        self.run_doctests(self.module, result, ext_so_path)

    def run_doctests(self, module_or_name, result, ext_so_path):
        def run_test(result):
            if isinstance(module_or_name, basestring):
                module = import_ext(module_or_name, ext_so_path)
            else:
                module = module_or_name
            tests = doctest.DocTestSuite(module)
            tests.run(result)
            if self.test_reload:
                import_ext(module_or_name, ext_so_path)  # try to reload module
        run_forked_test(result, run_test, self.shortDescription(), self.fork)

def run_forked_test(result, run_func, test_name, fork=True):
    if not fork or sys.version_info[0] >= 3 or not hasattr(os, 'fork'):
        run_func(result)
        sys.stdout.flush()
        sys.stderr.flush()
        gc.collect()
        return

    # fork to make sure we do not keep the tested module loaded
    result_handle, result_file = tempfile.mkstemp()
    os.close(result_handle)
    child_id = os.fork()
    if not child_id:
        result_code = 0
        output = None
        try:
            try:
                tests = partial_result = None
                try:
                    partial_result = PartialTestResult(result)
                    run_func(partial_result)
                    sys.stdout.flush()
                    sys.stderr.flush()
                    gc.collect()
                except Exception:
                    result_code = 1
                    if partial_result is not None:
                        if tests is None:
                            # importing failed, try to fake a test class
                            tests = _FakeClass(
                                failureException=sys.exc_info()[1],
                                _shortDescription=test_name,
                                module_name=None)
                        partial_result.addError(tests, sys.exc_info())
                output = open(result_file, 'wb')
                pickle.dump(partial_result.data(), output)
            except:
                traceback.print_exc()
        finally:
            try: sys.stderr.flush()
            except: pass
            try: sys.stdout.flush()
            except: pass
            try:
                if output is not None:
                    output.close()
            except:
                pass
            os._exit(result_code)

    try:
        cid, result_code = os.waitpid(child_id, 0)
        module_name = test_name.split()[-1]
        # os.waitpid returns the child's result code in the
        # upper byte of result_code, and the signal it was
        # killed by in the lower byte
        if result_code & 255:
            raise Exception("Tests in module '%s' were unexpectedly killed by signal %d"%
                            (module_name, result_code & 255))
        result_code >>= 8
        if result_code in (0,1):
            input = open(result_file, 'rb')
            try:
                PartialTestResult.join_results(result, pickle.load(input))
            finally:
                input.close()
        if result_code:
            raise Exception("Tests in module '%s' exited with status %d" %
                            (module_name, result_code))
    finally:
        try:
            os.unlink(result_file)
        except:
            pass

class PureDoctestTestCase(unittest.TestCase):
    def __init__(self, module_name, module_path):
        self.module_name = module_name
        self.module_path = module_path
        unittest.TestCase.__init__(self, 'run')

    def shortDescription(self):
        return "running pure doctests in %s" % self.module_name

    def run(self, result=None):
        if result is None:
            result = self.defaultTestResult()
        loaded_module_name = 'pure_doctest__' + self.module_name
        result.startTest(self)
        try:
            self.setUp()

            import imp
            m = imp.load_source(loaded_module_name, self.module_path)
            try:
                doctest.DocTestSuite(m).run(result)
            finally:
                del m
                if loaded_module_name in sys.modules:
                    del sys.modules[loaded_module_name]
                check_thread_termination()
        except Exception:
            result.addError(self, sys.exc_info())
            result.stopTest(self)
        try:
            self.tearDown()
        except Exception:
            pass

is_private_field = re.compile('^_[^_]').match

class _FakeClass(object):
    def __init__(self, **kwargs):
        self._shortDescription = kwargs.get('module_name')
        self.__dict__.update(kwargs)
    def shortDescription(self):
        return self._shortDescription

try: # Py2.7+ and Py3.2+
    from unittest.runner import _TextTestResult
except ImportError:
    from unittest import _TextTestResult

class PartialTestResult(_TextTestResult):
    def __init__(self, base_result):
        _TextTestResult.__init__(
            self, self._StringIO(), True,
            base_result.dots + base_result.showAll*2)

    def strip_error_results(self, results):
        for test_case, error in results:
            for attr_name in filter(is_private_field, dir(test_case)):
                if attr_name == '_dt_test':
                    test_case._dt_test = _FakeClass(
                        name=test_case._dt_test.name)
                elif attr_name != '_shortDescription':
                    setattr(test_case, attr_name, None)

    def data(self):
        self.strip_error_results(self.failures)
        self.strip_error_results(self.errors)
        return (self.failures, self.errors, self.testsRun,
                self.stream.getvalue())

    def join_results(result, data):
        """Static method for merging the result back into the main
        result object.
        """
        failures, errors, tests_run, output = data
        if output:
            result.stream.write(output)
        result.errors.extend(errors)
        result.failures.extend(failures)
        result.testsRun += tests_run

    join_results = staticmethod(join_results)

    class _StringIO(StringIO):
        def writeln(self, line):
            self.write("%s\n" % line)


class CythonUnitTestCase(CythonRunTestCase):
    def shortDescription(self):
        return "compiling (%s) tests in %s" % (self.language, self.name)

    def run_tests(self, result, ext_so_path):
        module = import_ext(self.module, ext_so_path)
        unittest.defaultTestLoader.loadTestsFromModule(module).run(result)


class CythonPyregrTestCase(CythonRunTestCase):
    def setUp(self):
        CythonRunTestCase.setUp(self)
        from Cython.Compiler import Options
        Options.error_on_unknown_names = False
        Options.error_on_uninitialized = False
        Options._directive_defaults.update(dict(
            binding=True, always_allow_keywords=True,
            set_initial_path="SOURCEFILE"))
        patch_inspect_isfunction()

    def related_files(self, test_directory, module_name):
        return _list_pyregr_data_files(test_directory)

    def _run_unittest(self, result, *classes):
        """Run tests from unittest.TestCase-derived classes."""
        valid_types = (unittest.TestSuite, unittest.TestCase)
        suite = unittest.TestSuite()
        for cls in classes:
            if isinstance(cls, str):
                if cls in sys.modules:
                    suite.addTest(unittest.findTestCases(sys.modules[cls]))
                else:
                    raise ValueError("str arguments must be keys in sys.modules")
            elif isinstance(cls, valid_types):
                suite.addTest(cls)
            else:
                suite.addTest(unittest.makeSuite(cls))
        suite.run(result)

    def _run_doctest(self, result, module):
        self.run_doctests(module, result, None)

    def run_tests(self, result, ext_so_path):
        try:
            from test import support
        except ImportError: # Python2.x
            from test import test_support as support

        def run_test(result):
            def run_unittest(*classes):
                return self._run_unittest(result, *classes)
            def run_doctest(module, verbosity=None):
                return self._run_doctest(result, module)

            backup = (support.run_unittest, support.run_doctest)
            support.run_unittest = run_unittest
            support.run_doctest = run_doctest

            try:
                try:
                    sys.stdout.flush() # helps in case of crashes
                    module = import_ext(self.module, ext_so_path)
                    sys.stdout.flush() # helps in case of crashes
                    if hasattr(module, 'test_main'):
                        # help 'doctest.DocFileTest' find the module path through frame inspection
                        fake_caller_module_globals = {
                            'module': module,
                            '__name__': module.__name__,
                        }
                        call_tests = eval(
                            'lambda: module.test_main()',
                            fake_caller_module_globals, fake_caller_module_globals)
                        call_tests()
                        sys.stdout.flush() # helps in case of crashes
                except (unittest.SkipTest, support.ResourceDenied):
                    result.addSkip(self, 'ok')
            finally:
                support.run_unittest, support.run_doctest = backup

        run_forked_test(result, run_test, self.shortDescription(), self.fork)


include_debugger = IS_CPYTHON


def collect_unittests(path, module_prefix, suite, selectors, exclude_selectors):
    def file_matches(filename):
        return filename.startswith("Test") and filename.endswith(".py")

    def package_matches(dirname):
        return dirname == "Tests"

    loader = unittest.TestLoader()

    if include_debugger:
        skipped_dirs = []
    else:
        skipped_dirs = ['Cython' + os.path.sep + 'Debugger' + os.path.sep]

    for dirpath, dirnames, filenames in os.walk(path):
        if dirpath != path and "__init__.py" not in filenames:
            skipped_dirs.append(dirpath + os.path.sep)
            continue
        skip = False
        for dir in skipped_dirs:
            if dirpath.startswith(dir):
                skip = True
        if skip:
            continue
        parentname = os.path.split(dirpath)[-1]
        if package_matches(parentname):
            for f in filenames:
                if file_matches(f):
                    filepath = os.path.join(dirpath, f)[:-len(".py")]
                    modulename = module_prefix + filepath[len(path)+1:].replace(os.path.sep, '.')
                    if not any(1 for match in selectors if match(modulename)):
                        continue
                    if any(1 for match in exclude_selectors if match(modulename)):
                        continue
                    module = __import__(modulename)
                    for x in modulename.split('.')[1:]:
                        module = getattr(module, x)
                    suite.addTests([loader.loadTestsFromModule(module)])


def collect_doctests(path, module_prefix, suite, selectors, exclude_selectors):
    def package_matches(dirname):
        if dirname == 'Debugger' and not include_debugger:
            return False
        return dirname not in ("Mac", "Distutils", "Plex", "Tempita")
    def file_matches(filename):
        filename, ext = os.path.splitext(filename)
        blacklist = ['libcython', 'libpython', 'test_libcython_in_gdb',
                     'TestLibCython']
        return (ext == '.py' and not
                '~' in filename and not
                '#' in filename and not
                filename.startswith('.') and not
                filename in blacklist)
    import doctest
    for dirpath, dirnames, filenames in os.walk(path):
        for dir in list(dirnames):
            if not package_matches(dir):
                dirnames.remove(dir)
        for f in filenames:
            if file_matches(f):
                if not f.endswith('.py'): continue
                filepath = os.path.join(dirpath, f)
                if os.path.getsize(filepath) == 0: continue
                filepath = filepath[:-len(".py")]
                modulename = module_prefix + filepath[len(path)+1:].replace(os.path.sep, '.')
                if not [ 1 for match in selectors if match(modulename) ]:
                    continue
                if [ 1 for match in exclude_selectors if match(modulename) ]:
                    continue
                if 'in_gdb' in modulename:
                    # These should only be imported from gdb.
                    continue
                module = __import__(modulename)
                for x in modulename.split('.')[1:]:
                    module = getattr(module, x)
                if hasattr(module, "__doc__") or hasattr(module, "__test__"):
                    try:
                        suite.addTest(doctest.DocTestSuite(module))
                    except ValueError: # no tests
                        pass


class EndToEndTest(unittest.TestCase):
    """
    This is a test of build/*.srctree files, where srctree defines a full
    directory structure and its header gives a list of commands to run.
    """
    cython_root = os.path.dirname(os.path.abspath(__file__))

    def __init__(self, treefile, workdir, cleanup_workdir=True):
        self.name = os.path.splitext(os.path.basename(treefile))[0]
        self.treefile = treefile
        self.workdir = os.path.join(workdir, self.name)
        self.cleanup_workdir = cleanup_workdir
        cython_syspath = [self.cython_root]
        for path in sys.path:
            if path.startswith(self.cython_root) and path not in cython_syspath:
                # Py3 installation and refnanny build prepend their
                # fixed paths to sys.path => prefer that over the
                # generic one (cython_root itself goes last)
                cython_syspath.append(path)
        self.cython_syspath = os.pathsep.join(cython_syspath[::-1])
        unittest.TestCase.__init__(self)

    def shortDescription(self):
        return "End-to-end %s" % self.name

    def setUp(self):
        from Cython.TestUtils import unpack_source_tree
        _, self.commands = unpack_source_tree(self.treefile, self.workdir)
        self.old_dir = os.getcwd()
        os.chdir(self.workdir)
        if self.workdir not in sys.path:
            sys.path.insert(0, self.workdir)

    def tearDown(self):
        if self.cleanup_workdir:
            for trial in range(5):
                try:
                    shutil.rmtree(self.workdir)
                except OSError:
                    time.sleep(0.1)
                else:
                    break
        os.chdir(self.old_dir)

    def _try_decode(self, content):
        try:
            return content.decode()
        except UnicodeDecodeError:
            return content.decode('iso-8859-1')

    def runTest(self):
        self.success = False
        commands = (self.commands
            .replace("CYTHON", "PYTHON %s" % os.path.join(self.cython_root, 'cython.py'))
            .replace("PYTHON", sys.executable))
        old_path = os.environ.get('PYTHONPATH')
        env = dict(os.environ)
        env['PYTHONPATH'] = self.cython_syspath + os.pathsep + (old_path or '')
        for command in filter(None, commands.splitlines()):
            p = subprocess.Popen(command,
                                 stderr=subprocess.PIPE,
                                 stdout=subprocess.PIPE,
                                 shell=True,
                                 env=env)
            out, err = p.communicate()
            res = p.returncode
            if res != 0:
                print(command)
                print(self._try_decode(out))
                print(self._try_decode(err))
            self.assertEqual(0, res, "non-zero exit status")
        self.success = True


# TODO: Support cython_freeze needed here as well.
# TODO: Windows support.

class EmbedTest(unittest.TestCase):

    working_dir = "Demos/embed"

    def setUp(self):
        self.old_dir = os.getcwd()
        os.chdir(self.working_dir)
        os.system(
            "make PYTHON='%s' clean > /dev/null" % sys.executable)

    def tearDown(self):
        try:
            os.system(
                "make PYTHON='%s' clean > /dev/null" % sys.executable)
        except:
            pass
        os.chdir(self.old_dir)

    def test_embed(self):
        libname = sysconfig.get_config_var('LIBRARY')
        libdir = sysconfig.get_config_var('LIBDIR')
        if not os.path.isdir(libdir) or libname not in os.listdir(libdir):
            libdir = os.path.join(os.path.dirname(sys.executable), '..', 'lib')
            if not os.path.isdir(libdir) or libname not in os.listdir(libdir):
                libdir = os.path.join(libdir, 'python%d.%d' % sys.version_info[:2], 'config')
                if not os.path.isdir(libdir) or libname not in os.listdir(libdir):
                    # report the error for the original directory
                    libdir = sysconfig.get_config_var('LIBDIR')
        cython = 'cython.py'
        if sys.version_info[0] >=3 and CY3_DIR:
            cython = os.path.join(CY3_DIR, cython)
        cython = os.path.abspath(os.path.join('..', '..', cython))
        self.assertTrue(os.system(
            "make PYTHON='%s' CYTHON='%s' LIBDIR1='%s' test > make.output" % (sys.executable, cython, libdir)) == 0)
        try:
            os.remove('make.output')
        except OSError:
            pass


class MissingDependencyExcluder(object):
    def __init__(self, deps):
        # deps: { matcher func : module name }
        self.exclude_matchers = []
        for matcher, mod in deps.items():
            try:
                __import__(mod)
            except ImportError:
                self.exclude_matchers.append(string_selector(matcher))
        self.tests_missing_deps = []
    def __call__(self, testname, tags=None):
        for matcher in self.exclude_matchers:
            if matcher(testname, tags):
                self.tests_missing_deps.append(testname)
                return True
        return False


class VersionDependencyExcluder(object):
    def __init__(self, deps):
        # deps: { version : matcher func }
        from sys import version_info
        self.exclude_matchers = []
        for ver, (compare, matcher) in deps.items():
            if compare(version_info, ver):
                self.exclude_matchers.append(matcher)
        self.tests_missing_deps = []
    def __call__(self, testname, tags=None):
        for matcher in self.exclude_matchers:
            if matcher(testname):
                self.tests_missing_deps.append(testname)
                return True
        return False


class FileListExcluder(object):
    def __init__(self, list_file, verbose=False):
        self.verbose = verbose
        self.excludes = {}
        self._list_file = os.path.relpath(list_file)
        with open(list_file) as f:
            for line in f:
                line = line.strip()
                if line and line[0] != '#':
                    self.excludes[line.split()[0]] = True

    def __call__(self, testname, tags=None):
        exclude = (testname in self.excludes
                   or testname.split('.')[-1] in self.excludes)
        if exclude and self.verbose:
            print("Excluding %s because it's listed in %s"
                  % (testname, self._list_file))
        return exclude


class TagsSelector(object):
    def __init__(self, tag, value):
        self.tag = tag
        self.value = value

    def __call__(self, testname, tags=None):
        if tags is None:
            return False
        else:
            return self.value in tags[self.tag]


class RegExSelector(object):
    def __init__(self, pattern_string):
        try:
            self.regex_matches = re.compile(pattern_string, re.I|re.U).search
        except re.error:
            print('Invalid pattern: %r' % pattern_string)
            raise

    def __call__(self, testname, tags=None):
        return self.regex_matches(testname)


def string_selector(s):
    if ':' in s:
        return TagsSelector(*s.split(':', 1))
    else:
        return RegExSelector(s)


class ShardExcludeSelector(object):
    # This is an exclude selector so it can override the (include) selectors.
    # It may not provide uniform distribution (in time or count), but is a
    # determanistic partition of the tests which is important.
    def __init__(self, shard_num, shard_count):
        self.shard_num = shard_num
        self.shard_count = shard_count

    def __call__(self, testname, tags=None, _hash=zlib.crc32, _is_py2=sys.version_info[0] < 3):
        # Cannot use simple hash() here as shard processes might use different hash seeds.
        # CRC32 is fast and simple, but might return negative values in Py2.
        hashval = _hash(testname) & 0x7fffffff if _is_py2 else _hash(testname.encode())
        return hashval % self.shard_count != self.shard_num


class PendingThreadsError(RuntimeError):
    pass

threads_seen = []

def check_thread_termination(ignore_seen=True):
    if threading is None: # no threading enabled in CPython
        return
    current = threading.currentThread()
    blocking_threads = []
    for t in threading.enumerate():
        if not t.isAlive() or t == current:
            continue
        t.join(timeout=2)
        if t.isAlive():
            if not ignore_seen:
                blocking_threads.append(t)
                continue
            for seen in threads_seen:
                if t is seen:
                    break
            else:
                threads_seen.append(t)
                blocking_threads.append(t)
    if not blocking_threads:
        return
    sys.stderr.write("warning: left-over threads found after running test:\n")
    for t in blocking_threads:
        sys.stderr.write('...%s\n'  % repr(t))
    raise PendingThreadsError("left-over threads found after running test")

def subprocess_output(cmd):
    try:
        p = subprocess.Popen(cmd, stdout=subprocess.PIPE, stderr=subprocess.STDOUT)
        return p.communicate()[0].decode('UTF-8')
    except OSError:
        return ''

def get_version():
    from Cython.Compiler.Version import version as cython_version
    full_version = cython_version
    top = os.path.dirname(os.path.abspath(__file__))
    if os.path.exists(os.path.join(top, '.git')):
        old_dir = os.getcwd()
        try:
            os.chdir(top)
            head_commit = subprocess_output(['git', 'rev-parse', 'HEAD']).strip()
            version_commit = subprocess_output(['git', 'rev-parse', cython_version]).strip()
            diff = subprocess_output(['git', 'diff', '--stat']).strip()
            if head_commit != version_commit:
                full_version += " " + head_commit
            if diff:
                full_version += ' + uncommitted changes'
        finally:
            os.chdir(old_dir)
    return full_version

_orig_stdout, _orig_stderr = sys.stdout, sys.stderr
def flush_and_terminate(status):
    try:
        _orig_stdout.flush()
        _orig_stderr.flush()
    finally:
        os._exit(status)

def main():

    global DISTDIR, WITH_CYTHON
    DISTDIR = os.path.join(os.getcwd(), os.path.dirname(sys.argv[0]))

    from Cython.Compiler import DebugFlags
    args = []
    for arg in sys.argv[1:]:
        if arg.startswith('--debug') and arg[2:].replace('-', '_') in dir(DebugFlags):
            setattr(DebugFlags, arg[2:].replace('-', '_'), True)
        else:
            args.append(arg)

    from optparse import OptionParser
    parser = OptionParser()
    parser.add_option("--no-cleanup", dest="cleanup_workdir",
                      action="store_false", default=True,
                      help="do not delete the generated C files (allows passing --no-cython on next run)")
    parser.add_option("--no-cleanup-sharedlibs", dest="cleanup_sharedlibs",
                      action="store_false", default=True,
                      help="do not delete the generated shared library files (allows manual module experimentation)")
    parser.add_option("--no-cleanup-failures", dest="cleanup_failures",
                      action="store_false", default=True,
                      help="enable --no-cleanup and --no-cleanup-sharedlibs for failed tests only")
    parser.add_option("--no-cython", dest="with_cython",
                      action="store_false", default=True,
                      help="do not run the Cython compiler, only the C compiler")
    parser.add_option("--compiler", dest="compiler", default=None,
                      help="C compiler type")
    backend_list = ','.join(BACKENDS)
    parser.add_option("--backends", dest="backends", default=backend_list,
                      help="select backends to test (default: %s)" % backend_list)
    parser.add_option("--no-c", dest="use_c",
                      action="store_false", default=True,
                      help="do not test C compilation backend")
    parser.add_option("--no-cpp", dest="use_cpp",
                      action="store_false", default=True,
                      help="do not test C++ compilation backend")
    parser.add_option("--no-unit", dest="unittests",
                      action="store_false", default=True,
                      help="do not run the unit tests")
    parser.add_option("--no-doctest", dest="doctests",
                      action="store_false", default=True,
                      help="do not run the doctests")
    parser.add_option("--no-file", dest="filetests",
                      action="store_false", default=True,
                      help="do not run the file based tests")
    parser.add_option("--no-pyregr", dest="pyregr",
                      action="store_false", default=True,
                      help="do not run the regression tests of CPython in tests/pyregr/")
    parser.add_option("--no-examples", dest="examples",
                      action="store_false", default=True,
                      help="Do not run the documentation tests in the examples directory.")
    parser.add_option("--cython-only", dest="cython_only",
                      action="store_true", default=False,
                      help="only compile pyx to c, do not run C compiler or run the tests")
    parser.add_option("--no-refnanny", dest="with_refnanny",
                      action="store_false", default=True,
                      help="do not regression test reference counting")
    parser.add_option("--no-fork", dest="fork",
                      action="store_false", default=True,
                      help="do not fork to run tests")
    parser.add_option("--sys-pyregr", dest="system_pyregr",
                      action="store_true", default=False,
                      help="run the regression tests of the CPython installation")
    parser.add_option("-x", "--exclude", dest="exclude",
                      action="append", metavar="PATTERN",
                      help="exclude tests matching the PATTERN")
    parser.add_option("-j", "--shard_count", dest="shard_count", metavar="N",
                      type=int, default=1,
                      help="shard this run into several parallel runs")
    parser.add_option("--shard_num", dest="shard_num", metavar="K",
                      type=int, default=-1,
                      help="test only this single shard")
    parser.add_option("-C", "--coverage", dest="coverage",
                      action="store_true", default=False,
                      help="collect source coverage data for the Compiler")
    parser.add_option("--coverage-xml", dest="coverage_xml",
                      action="store_true", default=False,
                      help="collect source coverage data for the Compiler in XML format")
    parser.add_option("--coverage-html", dest="coverage_html",
                      action="store_true", default=False,
                      help="collect source coverage data for the Compiler in HTML format")
    parser.add_option("-A", "--annotate", dest="annotate_source",
                      action="store_true", default=True,
                      help="generate annotated HTML versions of the test source files")
    parser.add_option("--no-annotate", dest="annotate_source",
                      action="store_false",
                      help="do not generate annotated HTML versions of the test source files")
    parser.add_option("-v", "--verbose", dest="verbosity",
                      action="count", default=0,
                      help="display test progress, pass twice to print test names")
    parser.add_option("-T", "--ticket", dest="tickets",
                      action="append",
                      help="a bug ticket number to run the respective test in 'tests/*'")
    parser.add_option("-3", dest="language_level",
                      action="store_const", const=3, default=2,
                      help="set language level to Python 3 (useful for running the CPython regression tests)'")
    parser.add_option("--xml-output", dest="xml_output_dir", metavar="DIR",
                      help="write test results in XML to directory DIR")
    parser.add_option("--exit-ok", dest="exit_ok", default=False,
                      action="store_true",
                      help="exit without error code even on test failures")
    parser.add_option("--failfast", dest="failfast", default=False,
                      action="store_true",
                      help="stop on first failure or error")
    parser.add_option("--root-dir", dest="root_dir", default=os.path.join(DISTDIR, 'tests'),
                      help=("Directory to look for the file based "
                            "tests (the ones which are deactivated with '--no-file'."))
    parser.add_option("--examples-dir", dest="examples_dir",
                      default=os.path.join(DISTDIR, 'docs', 'examples'),
                      help="working directory")
    parser.add_option("--work-dir", dest="work_dir", default=os.path.join(os.getcwd(), 'TEST_TMP'),
                      help="working directory")
    parser.add_option("--cython-dir", dest="cython_dir", default=os.getcwd(),
                      help="Cython installation directory (default: use local source version)")
    parser.add_option("--debug", dest="for_debugging", default=False, action="store_true",
                      help="configure for easier use with a debugger (e.g. gdb)")
    parser.add_option("--pyximport-py", dest="pyximport_py", default=False, action="store_true",
                      help="use pyximport to automatically compile imported .pyx and .py files")
    parser.add_option("--watermark", dest="watermark", default=None,
                      help="deterministic generated by string")
    parser.add_option("--use_common_utility_dir", default=False, action="store_true")
    parser.add_option("--use_formal_grammar", default=False, action="store_true")
    parser.add_option("--test_determinism", default=False, action="store_true",
                      help="test whether Cython's output is deterministic")
    parser.add_option("--pep489", dest="test_reload", default=False, action="store_true",
                      help="enable PEP-489 support and try reloading the test modules")
    parser.add_option("--pythran-dir", dest="pythran_dir", default=None,
                      help="specify Pythran include directory. This will run the C++ tests using Pythran backend for Numpy")

    options, cmd_args = parser.parse_args(args)

    if options.with_cython and sys.version_info[0] >= 3:
        sys.path.insert(0, options.cython_dir)

    WITH_CYTHON = options.with_cython

    coverage = None
    if options.coverage or options.coverage_xml or options.coverage_html:
        if options.shard_count <= 1 and options.shard_num < 0:
            if not WITH_CYTHON:
                options.coverage = options.coverage_xml = options.coverage_html = False
            else:
                print("Enabling coverage analysis")
                from coverage import coverage as _coverage
                coverage = _coverage(branch=True, omit=['Test*'])
                coverage.erase()
                coverage.start()

    if options.xml_output_dir:
        shutil.rmtree(options.xml_output_dir, ignore_errors=True)

    if options.shard_count > 1 and options.shard_num == -1:
        import multiprocessing
        pool = multiprocessing.Pool(options.shard_count)
        tasks = [(options, cmd_args, shard_num) for shard_num in range(options.shard_count)]
        errors = []
        for shard_num, return_code in pool.imap_unordered(runtests_callback, tasks):
            if return_code != 0:
                errors.append(shard_num)
                print("FAILED (%s/%s)" % (shard_num, options.shard_count))
            print("ALL DONE (%s/%s)" % (shard_num, options.shard_count))
        pool.close()
        pool.join()
        if errors:
            print("Errors for shards %s" % ", ".join([str(e) for e in errors]))
            return_code = 1
        else:
            return_code = 0
    else:
        _, return_code = runtests(options, cmd_args, coverage)
    print("ALL DONE")

    try:
        check_thread_termination(ignore_seen=False)
    except PendingThreadsError:
        # normal program exit won't kill the threads, do it the hard way here
        flush_and_terminate(return_code)
    else:
        sys.exit(return_code)


def configure_cython(options):
    global CompilationOptions, pyrex_default_options, cython_compile
    from Cython.Compiler.Main import \
        CompilationOptions, \
        default_options as pyrex_default_options, \
        compile as cython_compile
    from Cython.Compiler import Errors
    Errors.LEVEL = 0  # show all warnings
    from Cython.Compiler import Options
    Options.generate_cleanup_code = 3  # complete cleanup code
    from Cython.Compiler import DebugFlags
    DebugFlags.debug_temp_code_comments = 1
    pyrex_default_options['formal_grammar'] = options.use_formal_grammar
    if options.watermark:
        import Cython.Compiler.Version
        Cython.Compiler.Version.watermark = options.watermark


def runtests_callback(args):
    options, cmd_args, shard_num = args
    options.shard_num = shard_num
    return runtests(options, cmd_args)


def runtests(options, cmd_args, coverage=None):

    WITH_CYTHON = options.with_cython
    ROOTDIR = os.path.abspath(options.root_dir)
    WORKDIR = os.path.abspath(options.work_dir)

    if WITH_CYTHON:
        configure_cython(options)

    xml_output_dir = options.xml_output_dir
    if options.shard_num > -1:
        WORKDIR = os.path.join(WORKDIR, str(options.shard_num))
        if xml_output_dir:
            xml_output_dir = os.path.join(xml_output_dir, 'shard-%03d' % options.shard_num)

    # RUN ALL TESTS!
    UNITTEST_MODULE = "Cython"
    UNITTEST_ROOT = os.path.join(os.path.dirname(__file__), UNITTEST_MODULE)
    if WITH_CYTHON:
        if os.path.exists(WORKDIR):
            for path in os.listdir(WORKDIR):
                if path in ("support", "Cy3"): continue
                shutil.rmtree(os.path.join(WORKDIR, path), ignore_errors=True)
    if not os.path.exists(WORKDIR):
        os.makedirs(WORKDIR)

    if options.shard_num <= 0:
        sys.stderr.write("Python %s\n" % sys.version)
        sys.stderr.write("\n")
        if WITH_CYTHON:
            sys.stderr.write("Running tests against Cython %s\n" % get_version())
        else:
            sys.stderr.write("Running tests without Cython.\n")

    if options.for_debugging:
        options.cleanup_workdir = False
        options.cleanup_sharedlibs = False
        options.fork = False
        if WITH_CYTHON and include_debugger:
            from Cython.Compiler.Main import default_options as compiler_default_options
            compiler_default_options['gdb_debug'] = True
            compiler_default_options['output_dir'] = os.getcwd()

    if IS_PYPY:
        if options.with_refnanny:
            sys.stderr.write("Disabling refnanny in PyPy\n")
            options.with_refnanny = False

    if options.with_refnanny:
        from pyximport.pyxbuild import pyx_to_dll
        libpath = pyx_to_dll(os.path.join("Cython", "Runtime", "refnanny.pyx"),
                             build_in_temp=True,
                             pyxbuild_dir=os.path.join(WORKDIR, "support"))
        sys.path.insert(0, os.path.split(libpath)[0])
        CFLAGS.append("-DCYTHON_REFNANNY=1")

    if xml_output_dir and options.fork:
        # doesn't currently work together
        sys.stderr.write("Disabling forked testing to support XML test output\n")
        options.fork = False

    if WITH_CYTHON and options.language_level == 3:
        sys.stderr.write("Using Cython language level 3.\n")

    test_bugs = False
    if options.tickets:
        for ticket_number in options.tickets:
            test_bugs = True
            cmd_args.append('ticket:%s' % ticket_number)
    if not test_bugs:
        for selector in cmd_args:
            if selector.startswith('bugs'):
                test_bugs = True

    selectors = [ string_selector(r) for r in cmd_args ]
    verbose_excludes = selectors or options.verbosity >= 2
    if not selectors:
        selectors = [ lambda x, tags=None: True ]

    # Check which external modules are not present and exclude tests
    # which depends on them (by prefix)

    missing_dep_excluder = MissingDependencyExcluder(EXT_DEP_MODULES)
    version_dep_excluder = VersionDependencyExcluder(VER_DEP_MODULES)
    exclude_selectors = [missing_dep_excluder, version_dep_excluder] # want to print msg at exit

    try:
        import IPython.core.release
        if list(IPython.core.release._ver) < [1, 0, 0]:
            raise ImportError
    except (ImportError, AttributeError, TypeError):
        exclude_selectors.append(RegExSelector('IPython'))

    try:
        raise ImportError("Jedi typer is currently broken, see GH#1845")
        import jedi
        if not ([0, 9] <= list(map(int, re.findall('[0-9]+', jedi.__version__ or '0')))):
            raise ImportError
    except (ImportError, AttributeError, TypeError):
        exclude_selectors.append(RegExSelector('Jedi'))

    if options.exclude:
        exclude_selectors += [ string_selector(r) for r in options.exclude ]

    if not COMPILER_HAS_INT128 or not IS_CPYTHON:
        exclude_selectors += [RegExSelector('int128')]

    if options.shard_num > -1:
        exclude_selectors.append(ShardExcludeSelector(options.shard_num, options.shard_count))

    if not test_bugs:
        bug_files = [
            ('bugs.txt', True),
            ('pypy_bugs.txt', IS_PYPY),
            ('windows_bugs.txt', sys.platform == 'win32'),
            ('cygwin_bugs.txt', sys.platform == 'cygwin')
        ]

        exclude_selectors += [
            FileListExcluder(os.path.join(ROOTDIR, bugs_file_name),
                             verbose=verbose_excludes)
            for bugs_file_name, condition in bug_files if condition
        ]

    global COMPILER
    if options.compiler:
        COMPILER = options.compiler

    selected_backends = [ name.strip() for name in options.backends.split(',') if name.strip() ]
    backends = []
    for backend in selected_backends:
        if backend == 'c' and not options.use_c:
            continue
        elif backend == 'cpp' and not options.use_cpp:
            continue
        elif backend not in BACKENDS:
            sys.stderr.write("Unknown backend requested: '%s' not one of [%s]\n" % (
                backend, ','.join(BACKENDS)))
            sys.exit(1)
        backends.append(backend)
    if options.shard_num <= 0:
        sys.stderr.write("Backends: %s\n" % ','.join(backends))
    languages = backends

    if 'TRAVIS' in os.environ and sys.platform == 'darwin' and 'cpp' in languages:
        bugs_file_name = 'travis_macos_cpp_bugs.txt'
        exclude_selectors += [
            FileListExcluder(os.path.join(ROOTDIR, bugs_file_name),
                             verbose=verbose_excludes)
        ]

    if options.use_common_utility_dir:
        common_utility_dir = os.path.join(WORKDIR, 'utility_code')
        if not os.path.exists(common_utility_dir):
            os.makedirs(common_utility_dir)
    else:
        common_utility_dir = None

    sys.stderr.write("\n")

    test_suite = unittest.TestSuite()

    if options.unittests:
        collect_unittests(UNITTEST_ROOT, UNITTEST_MODULE + ".", test_suite, selectors, exclude_selectors)

    if options.doctests:
        collect_doctests(UNITTEST_ROOT, UNITTEST_MODULE + ".", test_suite, selectors, exclude_selectors)

    if options.filetests and languages:
        filetests = TestBuilder(ROOTDIR, WORKDIR, selectors, exclude_selectors,
<<<<<<< HEAD
                                options.annotate_source, options.cleanup_workdir,
                                options.cleanup_sharedlibs, options.cleanup_failures,
                                options.pyregr,
                                options.cython_only, languages, test_bugs,
                                options.fork, options.language_level,
                                options.test_determinism, options.test_reload,
                                common_utility_dir, options.pythran_dir)
=======
                                options, options.pyregr, languages, test_bugs,
                                options.language_level, common_utility_dir,
                                options.pythran_dir, add_embedded_test=True)
>>>>>>> 47c52132
        test_suite.addTest(filetests.build_suite())
    if options.examples and languages:
        for subdirectory in glob.glob(os.path.join(options.examples_dir, "*/")):
            filetests = TestBuilder(subdirectory, WORKDIR, selectors, exclude_selectors,
                                    options, options.pyregr, languages, test_bugs,
                                    options.language_level, common_utility_dir,
                                    options.pythran_dir,
                                    default_mode='compile')
            test_suite.addTest(filetests.build_suite())

    if options.system_pyregr and languages:
        sys_pyregr_dir = os.path.join(sys.prefix, 'lib', 'python'+sys.version[:3], 'test')
        if not os.path.isdir(sys_pyregr_dir):
            sys_pyregr_dir = os.path.join(os.path.dirname(sys.executable), 'Lib', 'test')  # source build
        if os.path.isdir(sys_pyregr_dir):
            filetests = TestBuilder(ROOTDIR, WORKDIR, selectors, exclude_selectors,
<<<<<<< HEAD
                                    options.annotate_source, options.cleanup_workdir,
                                    options.cleanup_sharedlibs, options.cleanup_failures,
                                    True,
                                    options.cython_only, languages, test_bugs,
                                    options.fork, sys.version_info[0],
                                    options.test_determinism, options.test_reload,
                                    common_utility_dir)
=======
                                    options, True, languages, test_bugs,
                                    sys.version_info[0], common_utility_dir)
>>>>>>> 47c52132
            sys.stderr.write("Including CPython regression tests in %s\n" % sys_pyregr_dir)
            test_suite.addTest(filetests.handle_directory(sys_pyregr_dir, 'pyregr'))

    if xml_output_dir:
        from Cython.Tests.xmlrunner import XMLTestRunner
        if not os.path.exists(xml_output_dir):
            try:
                os.makedirs(xml_output_dir)
            except OSError:
                pass  # concurrency issue?
        test_runner = XMLTestRunner(output=xml_output_dir,
                                    verbose=options.verbosity > 0)
        if options.failfast:
            sys.stderr.write("--failfast not supported with XML runner\n")
    else:
        text_runner_options = {}
        if options.failfast:
            if sys.version_info < (2, 7):
                sys.stderr.write("--failfast not supported with Python < 2.7\n")
            else:
                text_runner_options['failfast'] = True
        test_runner = unittest.TextTestRunner(verbosity=options.verbosity, **text_runner_options)

    if options.pyximport_py:
        from pyximport import pyximport
        pyximport.install(pyimport=True, build_dir=os.path.join(WORKDIR, '_pyximport'),
                          load_py_module_on_import_failure=True, inplace=True)

    try:
        gc.set_debug(gc.DEBUG_UNCOLLECTABLE)
    except AttributeError:
        pass  # not available on PyPy

    result = test_runner.run(test_suite)

    if common_utility_dir and options.shard_num < 0 and options.cleanup_workdir:
        shutil.rmtree(common_utility_dir)

    if coverage is not None:
        coverage.stop()
        ignored_modules = set(
            'Cython.Compiler.' + name
            for name in ('Version', 'DebugFlags', 'CmdLine')) | set(
            'Cython.' + name
            for name in ('Debugging',))
        ignored_packages = ['Cython.Runtime', 'Cython.Tempita']
        modules = [
            module for name, module in sys.modules.items()
            if module is not None and
            name.startswith('Cython.') and
            '.Tests' not in name and
            name not in ignored_modules and
            not any(name.startswith(package) for package in ignored_packages)
        ]
        if options.coverage:
            coverage.report(modules, show_missing=0)
        if options.coverage_xml:
            coverage.xml_report(modules, outfile="coverage-report.xml")
        if options.coverage_html:
            coverage.html_report(modules, directory="coverage-report-html")

    if missing_dep_excluder.tests_missing_deps:
        sys.stderr.write("Following tests excluded because of missing dependencies on your system:\n")
        for test in missing_dep_excluder.tests_missing_deps:
            sys.stderr.write("   %s\n" % test)

    if options.with_refnanny:
        import refnanny
        sys.stderr.write("\n".join([repr(x) for x in refnanny.reflog]))

    if options.exit_ok:
        return options.shard_num, 0
    else:
        return options.shard_num, not result.wasSuccessful()


if __name__ == '__main__':
    try:
        main()
    except Exception:
        traceback.print_exc()
        try:
            check_thread_termination(ignore_seen=False)
        except PendingThreadsError:
            # normal program exit won't kill the threads, do it the hard way here
            flush_and_terminate(1)
        sys.exit(1)<|MERGE_RESOLUTION|>--- conflicted
+++ resolved
@@ -524,19 +524,11 @@
 
 
 class TestBuilder(object):
-<<<<<<< HEAD
-    def __init__(self, rootdir, workdir, selectors, exclude_selectors, annotate,
-                 cleanup_workdir, cleanup_sharedlibs, cleanup_failures,
-                 with_pyregr, cython_only, languages, test_bugs, fork, language_level,
-                 test_determinism, test_reload,
-                 common_utility_dir, pythran_dir=None):
-=======
     def __init__(self, rootdir, workdir, selectors, exclude_selectors, options,
                  with_pyregr, languages, test_bugs, language_level,
                  common_utility_dir, pythran_dir=None,
                  default_mode='run',
                  add_embedded_test=False):
->>>>>>> 47c52132
         self.rootdir = rootdir
         self.workdir = workdir
         self.selectors = selectors
@@ -551,12 +543,8 @@
         self.test_bugs = test_bugs
         self.fork = options.fork
         self.language_level = language_level
-<<<<<<< HEAD
-        self.test_determinism = test_determinism
-        self.test_reload = test_reload
-=======
         self.test_determinism = options.test_determinism
->>>>>>> 47c52132
+        self.test_reload = options.test_reload
         self.common_utility_dir = common_utility_dir
         self.pythran_dir = pythran_dir
         self.default_mode = default_mode
@@ -2177,19 +2165,9 @@
 
     if options.filetests and languages:
         filetests = TestBuilder(ROOTDIR, WORKDIR, selectors, exclude_selectors,
-<<<<<<< HEAD
-                                options.annotate_source, options.cleanup_workdir,
-                                options.cleanup_sharedlibs, options.cleanup_failures,
-                                options.pyregr,
-                                options.cython_only, languages, test_bugs,
-                                options.fork, options.language_level,
-                                options.test_determinism, options.test_reload,
-                                common_utility_dir, options.pythran_dir)
-=======
                                 options, options.pyregr, languages, test_bugs,
                                 options.language_level, common_utility_dir,
                                 options.pythran_dir, add_embedded_test=True)
->>>>>>> 47c52132
         test_suite.addTest(filetests.build_suite())
     if options.examples and languages:
         for subdirectory in glob.glob(os.path.join(options.examples_dir, "*/")):
@@ -2206,18 +2184,8 @@
             sys_pyregr_dir = os.path.join(os.path.dirname(sys.executable), 'Lib', 'test')  # source build
         if os.path.isdir(sys_pyregr_dir):
             filetests = TestBuilder(ROOTDIR, WORKDIR, selectors, exclude_selectors,
-<<<<<<< HEAD
-                                    options.annotate_source, options.cleanup_workdir,
-                                    options.cleanup_sharedlibs, options.cleanup_failures,
-                                    True,
-                                    options.cython_only, languages, test_bugs,
-                                    options.fork, sys.version_info[0],
-                                    options.test_determinism, options.test_reload,
-                                    common_utility_dir)
-=======
                                     options, True, languages, test_bugs,
                                     sys.version_info[0], common_utility_dir)
->>>>>>> 47c52132
             sys.stderr.write("Including CPython regression tests in %s\n" % sys_pyregr_dir)
             test_suite.addTest(filetests.handle_directory(sys_pyregr_dir, 'pyregr'))
 
