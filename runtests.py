#!/usr/bin/env python

import atexit
import base64
import doctest
import gc
import glob
import heapq
import locale
import math
import operator
import os
import re
import shutil
import subprocess
import sys
import tempfile
import time
import traceback
import unittest
import warnings
import zlib
from collections import defaultdict
from contextlib import contextmanager

try:
    import platform
    IS_PYPY = platform.python_implementation() == 'PyPy'
    IS_CPYTHON = platform.python_implementation() == 'CPython'
    IS_GRAAL = platform.python_implementation() == 'GraalVM'
except (ImportError, AttributeError):
    IS_CPYTHON = True
    IS_PYPY = False
    IS_GRAAL = False

CAN_SYMLINK = sys.platform != 'win32' and hasattr(os, 'symlink')

from io import open as io_open
try:
    from StringIO import StringIO
except ImportError:
    from io import StringIO  # doesn't accept 'str' in Py2

try:
    import cPickle as pickle
except ImportError:
    import pickle

try:
    import threading
except ImportError: # No threads, no problems
    threading = None

try:
    from unittest import SkipTest
except ImportError:
    class SkipTest(Exception):  # don't raise, only provided to allow except-ing it!
        pass
    def skip_test(reason):
        sys.stderr.write("Skipping test: %s\n" % reason)
else:
    def skip_test(reason):
        raise SkipTest(reason)

try:
    basestring
except NameError:
    basestring = str

WITH_CYTHON = True

try:
    # Py3.12+ doesn't have distutils any more and requires setuptools to provide it.
    import setuptools
except ImportError:
    pass

from distutils.command.build_ext import build_ext as _build_ext
from distutils import sysconfig
_to_clean = []

@atexit.register
def _cleanup_files():
    """
    This is only used on Cygwin to clean up shared libraries that are unsafe
    to delete while the test suite is running.
    """

    for filename in _to_clean:
        if os.path.isdir(filename):
            shutil.rmtree(filename, ignore_errors=True)
        else:
            try:
                os.remove(filename)
            except OSError:
                pass


def get_distutils_distro(_cache=[]):
    if _cache:
        return _cache[0]
    # late import to accommodate for setuptools override
    from distutils.dist import Distribution
    distutils_distro = Distribution()

    if sys.platform == 'win32':
        # TODO: Figure out why this hackery (see https://thread.gmane.org/gmane.comp.python.cython.devel/8280/).
        config_files = distutils_distro.find_config_files()
        try:
            config_files.remove('setup.cfg')
        except ValueError:
            pass
        distutils_distro.parse_config_files(config_files)

        cfgfiles = distutils_distro.find_config_files()
        try:
            cfgfiles.remove('setup.cfg')
        except ValueError:
            pass
        distutils_distro.parse_config_files(cfgfiles)
    _cache.append(distutils_distro)
    return distutils_distro


def import_refnanny():
    try:
        # try test copy first
        import refnanny
        return refnanny
    except ImportError:
        pass
    import Cython.Runtime.refnanny
    return Cython.Runtime.refnanny


EXT_DEP_MODULES = {
    'tag:numpy':     'numpy',
    'tag:pythran':  'pythran',
    'tag:setuptools':  'setuptools.sandbox',
    'tag:asyncio':  'asyncio',
    'tag:pstats':   'pstats',
    'tag:posix':    'posix',
    'tag:array':    'array',
    'tag:coverage': 'Cython.Coverage',
    'Coverage':     'Cython.Coverage',
    'tag:ipython':  'IPython.testing.globalipapp',
    'tag:jedi':     'jedi_BROKEN_AND_DISABLED',
    'tag:test.support': 'test.support',  # support module for CPython unit tests
}

def patch_inspect_isfunction():
    import inspect
    orig_isfunction = inspect.isfunction
    def isfunction(obj):
        return orig_isfunction(obj) or type(obj).__name__ == 'cython_function_or_method'
    isfunction._orig_isfunction = orig_isfunction
    inspect.isfunction = isfunction

def unpatch_inspect_isfunction():
    import inspect
    try:
        orig_isfunction = inspect.isfunction._orig_isfunction
    except AttributeError:
        pass
    else:
        inspect.isfunction = orig_isfunction

def def_to_cdef(source):
    '''
    Converts the module-level def methods into cdef methods, i.e.

        @decorator
        def foo([args]):
            """
            [tests]
            """
            [body]

    becomes

        def foo([args]):
            """
            [tests]
            """
            return foo_c([args])

        cdef foo_c([args]):
            [body]
    '''
    output = []
    skip = False
    def_node = re.compile(r'def (\w+)\(([^()*]*)\):').match
    lines = iter(source.split('\n'))
    for line in lines:
        if not line.strip():
            output.append(line)
            continue

        if skip:
            if line[0] != ' ':
                skip = False
            else:
                continue

        if line[0] == '@':
            skip = True
            continue

        m = def_node(line)
        if m:
            name = m.group(1)
            args = m.group(2)
            if args:
                args_no_types = ", ".join(arg.split()[-1] for arg in args.split(','))
            else:
                args_no_types = ""
            output.append("def %s(%s):" % (name, args_no_types))
            line = next(lines)
            if '"""' in line:
                has_docstring = True
                output.append(line)
                for line in lines:
                    output.append(line)
                    if '"""' in line:
                        break
            else:
                has_docstring = False
            output.append("    return %s_c(%s)" % (name, args_no_types))
            output.append('')
            output.append("cdef %s_c(%s):" % (name, args))
            if not has_docstring:
                output.append(line)

        else:
            output.append(line)

    return '\n'.join(output)


def exclude_test_in_pyver(*versions):
    return sys.version_info[:2] in versions


def exclude_test_on_platform(*platforms):
    return sys.platform in platforms


def update_linetrace_extension(ext):
    if sys.version_info[:2] == (3, 12):
        # Line tracing is generally fragile in Py3.12.
        return EXCLUDE_EXT
    if not IS_CPYTHON and sys.version_info[:2] < (3, 13):
        # Tracing/profiling requires PEP-669 monitoring or old CPython tracing.
        return EXCLUDE_EXT
    ext.define_macros.append(('CYTHON_TRACE', 1))
    return ext


def update_numpy_extension(ext, set_api17_macro=True):
    import numpy as np
    # Add paths for npyrandom and npymath libraries:
    lib_path = [
        os.path.abspath(os.path.join(np.get_include(), '..', '..', 'random', 'lib')),
        os.path.abspath(os.path.join(np.get_include(), '..', 'lib'))
    ]
    ext.library_dirs += lib_path
    if sys.platform == "win32":
        ext.libraries += ["npymath"]
    else:
        ext.libraries += ["npymath", "m"]
    ext.include_dirs.append(np.get_include())

    if set_api17_macro and getattr(np, '__version__', '') not in ('1.19.0', '1.19.1'):
        ext.define_macros.append(('NPY_NO_DEPRECATED_API', 'NPY_1_7_API_VERSION'))
    del np

def update_gdb_extension(ext, _has_gdb=[None]):
    # We should probably also check for Python support.
    if not include_debugger:
        _has_gdb[0] = False
    if _has_gdb[0] is None:
        try:
            subprocess.check_call(["gdb", "--version"])
        except (IOError, subprocess.CalledProcessError):
            _has_gdb[0] = False
        else:
            _has_gdb[0] = True
    if not _has_gdb[0]:
        return EXCLUDE_EXT
    return ext


def update_openmp_extension(ext):
    ext.openmp = True
    language = ext.language

    if sys.platform == 'win32' and sys.version_info[:2] == (3,4):
        # OpenMP tests fail in appveyor in Py3.4 -> just ignore them, EoL of Py3.4 is early 2019...
        return EXCLUDE_EXT

    if language == 'cpp':
        flags = OPENMP_CPP_COMPILER_FLAGS
    else:
        flags = OPENMP_C_COMPILER_FLAGS

    if flags:
        compile_flags, link_flags = flags
        ext.extra_compile_args.extend(compile_flags.split())
        ext.extra_link_args.extend(link_flags.split())
        return ext
    elif sys.platform == 'win32':
        return ext

    return EXCLUDE_EXT


def update_cpp_extension(cpp_std, min_gcc_version=None, min_clang_version=None, min_macos_version=None):
    def _update_cpp_extension(ext):
        """
        Update cpp[cpp_std] extensions that will run on minimum versions of gcc / clang / macos.
        """
<<<<<<< HEAD
        # If the extension provides a -std=... option, assume that whatever C compiler we use
        # will probably be ok with it.
        already_has_std = any(
            ca for ca in ext.extra_compile_args
            if "-std" in ca and "-stdlib" not in ca
        ) if ext.extra_compile_args else False
=======
        # If the extension provides a -std=... option, and it's greater than the one
        # we're about to give, assume that whatever C compiler we use will probably be ok with it.
        extra_compile_args = []
        already_has_std = False
        if ext.extra_compile_args:
            std_regex = re.compile(r"-std(?!lib).*(?P<number>[0-9]+)")
            for ca in ext.extra_compile_args:
                match = std_regex.search(ca)
                if match:
                    number = int(match.group("number"))
                    if number < cpp_std:
                        continue  # and drop the argument
                    already_has_std = True
                extra_compile_args.append(ca)
            ext.extra_compile_args = extra_compile_args
>>>>>>> 094d4046

        use_gcc = use_clang = already_has_std

        # check for a usable gcc version
        gcc_version = get_gcc_version(ext.language)
        if gcc_version:
            if not already_has_std:
                compiler_version = gcc_version.group(1)
                if not min_gcc_version or float(compiler_version) >= float(min_gcc_version):
                    use_gcc = True
                    ext.extra_compile_args.append("-std=c++%s" % cpp_std)

            if use_gcc:
                return ext

        # check for a usable clang version
        clang_version = get_clang_version(ext.language)
        if clang_version:
            if not already_has_std:
                compiler_version = clang_version.group(1)
                if not min_clang_version or float(compiler_version) >= float(min_clang_version):
                    use_clang = True
                    ext.extra_compile_args.append("-std=c++%s" % cpp_std)
            if sys.platform == "darwin":
                ext.extra_compile_args.append("-stdlib=libc++")
                if min_macos_version is not None:
                    ext.extra_compile_args.append("-mmacosx-version-min=" + min_macos_version)

            if use_clang:
                return ext

        # no usable C compiler found => exclude the extension
        return EXCLUDE_EXT

    return _update_cpp_extension


update_cpp11_extension = update_cpp_extension(11, min_gcc_version="4.9", min_macos_version="10.7")
update_cpp17_extension = update_cpp_extension(17, min_gcc_version="5.0", min_macos_version="10.13")
update_cpp20_extension = update_cpp_extension(20, min_gcc_version="11.0", min_clang_version="13.0", min_macos_version="10.13")


def require_gcc(version):
    def check(ext):
        gcc_version = get_gcc_version(ext.language)
        if gcc_version:
            if float(gcc_version.group(1)) >= float(version):
                return ext
        return EXCLUDE_EXT
    return check

def get_cc_version(language):
    """
        finds gcc version using Popen
    """
    cc = ''
    if language == 'cpp':
        cc = os.environ.get('CXX') or sysconfig.get_config_var('CXX')
    if not cc:
        cc = os.environ.get('CC') or sysconfig.get_config_var('CC')
    if not cc:
        from distutils import ccompiler
        cc = ccompiler.get_default_compiler()
    if not cc:
        return ''

    # For some reason, cc can be e.g. 'gcc -pthread'
    cc = cc.split()[0]

    # Force english output
    env = os.environ.copy()
    env['LC_MESSAGES'] = 'C'
    try:
        p = subprocess.Popen([cc, "-v"], stderr=subprocess.PIPE, env=env)
    except EnvironmentError as exc:
        warnings.warn("Unable to find the %s compiler: %s: %s" %
                      (language, os.strerror(exc.errno), cc))
        return ''
    _, output = p.communicate()
    return output.decode(locale.getpreferredencoding() or 'ASCII', 'replace')


def get_gcc_version(language):
    matcher = re.compile(r"gcc version (\d+\.\d+)").search
    return matcher(get_cc_version(language))


def get_clang_version(language):
    matcher = re.compile(r"clang(?:-|\s+version\s+)(\d+\.\d+)").search
    return matcher(get_cc_version(language))


def get_openmp_compiler_flags(language):
    """
    As of gcc 4.2, it supports OpenMP 2.5. Gcc 4.4 implements 3.0. We don't
    (currently) check for other compilers.

    returns a two-tuple of (CFLAGS, LDFLAGS) to build the OpenMP extension
    """
    gcc_version = get_gcc_version(language)

    if not gcc_version:
        if sys.platform == 'win32':
            return '/openmp', ''
        else:
            return None # not gcc - FIXME: do something about other compilers

    # gcc defines "__int128_t", assume that at least all 64 bit architectures have it
    global COMPILER_HAS_INT128
    COMPILER_HAS_INT128 = getattr(sys, 'maxsize', getattr(sys, 'maxint', 0)) > 2**60

    compiler_version = gcc_version.group(1)
    if compiler_version:
        compiler_version = [int(num) for num in compiler_version.split('.')]
        if compiler_version >= [4, 2]:
            return '-fopenmp', '-fopenmp'

try:
    locale.setlocale(locale.LC_ALL, '')
except locale.Error:
    pass

COMPILER = None
COMPILER_HAS_INT128 = False
OPENMP_C_COMPILER_FLAGS = get_openmp_compiler_flags('c')
OPENMP_CPP_COMPILER_FLAGS = get_openmp_compiler_flags('cpp')

# Return this from the EXT_EXTRAS matcher callback to exclude the extension
EXCLUDE_EXT = object()

EXT_EXTRAS = {
    'tag:numpy' : update_numpy_extension,
    'tag:openmp': update_openmp_extension,
    'tag:gdb': update_gdb_extension,
    'tag:cpp11': update_cpp11_extension,
    'tag:cpp17': update_cpp17_extension,
    'tag:cpp20': update_cpp20_extension,
    'tag:trace' : update_linetrace_extension,
    'tag:cppexecpolicies': require_gcc("9.1"),
}

TAG_EXCLUDERS = sorted({
    'no-macos':  exclude_test_on_platform('darwin'),
    'pstats': exclude_test_in_pyver((3,12)),
    'trace': not IS_CPYTHON,
}.items())

# TODO: use tags
VER_DEP_MODULES = {
    # tests are excluded if 'CurrentPythonVersion OP VersionTuple', i.e.
    # (2,4) : (operator.lt, ...) excludes ... when PyVer < 2.4.x

    # FIXME: fix? delete?
    (3,4,999): (operator.gt, lambda x: x in ['run.initial_file_path',
                                             ]),

    (3,8): (operator.lt, lambda x: x in ['run.special_methods_T561_py38',
                                         ]),
    (3,12): (operator.ge, lambda x: x in [
        'run.py_unicode_strings',  # Py_UNICODE was removed
        'compile.pylong',  # PyLongObject changed its structure
        'run.longintrepr',  # PyLongObject changed its structure
        'run.line_trace',  # sys.monitoring broke sys.set_trace() line tracing
    ]),
}

INCLUDE_DIRS = [ d for d in os.getenv('INCLUDE', '').split(os.pathsep) if d ]
CFLAGS = os.getenv('CFLAGS', '').split()
CCACHE = os.getenv('CYTHON_RUNTESTS_CCACHE', '').split()
CDEFS = []
TEST_SUPPORT_DIR = 'testsupport'

BACKENDS = ['c', 'cpp']

UTF8_BOM_BYTES = r'\xef\xbb\xbf'.encode('ISO-8859-1').decode('unicode_escape')

# A selector that can be used to determine whether to run with Py_LIMITED_API
# (if run in limited api mode)
limited_api_full_tests = None


def memoize(f):
    uncomputed = object()
    f._cache = {}
    get = f._cache.get
    def func(*args):
        res = get(args, uncomputed)
        if res is uncomputed:
            res = f._cache[args] = f(*args)
        return res
    return func


@memoize
def parse_tags(filepath):
    tags = defaultdict(list)
    parse_tag = re.compile(r'#\s*(\w+)\s*:(.*)$').match
    with io_open(filepath, encoding='ISO-8859-1', errors='ignore') as f:
        for line in f:
            if line[0] != '#':
                # ignore BOM-like bytes and whitespace
                line = line.lstrip(UTF8_BOM_BYTES).strip()
                if not line:
                    if tags:
                        break  # assume all tags are in one block
                    continue
                if line[0] != '#':
                    break
            parsed = parse_tag(line)
            if parsed is not None:
                tag, values = parsed.groups()
                if tag not in ('mode', 'tag', 'ticket', 'cython', 'distutils', 'preparse'):
                    if tag in ('coding', 'encoding'):
                        continue
                    if tag == 'tags':
                        raise RuntimeError("test tags use the 'tag' directive, not 'tags' (%s)" % filepath)
                    print("WARNING: unknown test directive '%s' found (%s)" % (tag, filepath))
                values = values.split(',')
                tags[tag].extend(filter(None, [value.strip() for value in values]))
            elif tags:
                break  # assume all tags are in one block
    return tags


list_unchanging_dir = memoize(lambda x: os.listdir(x))  # needs lambda to set function attribute


@memoize
def _list_pyregr_data_files(test_directory):
    is_data_file = re.compile('(?:[.](txt|pem|db|html)|^bad.*[.]py)$').search
    return ['__init__.py'] + [
        filename for filename in list_unchanging_dir(test_directory)
        if is_data_file(filename)]


def import_module_from_file(module_name, file_path, execute=True):
    import importlib.util
    spec = importlib.util.spec_from_file_location(module_name, file_path)
    m = importlib.util.module_from_spec(spec)
    if execute:
        sys.modules[module_name] = m
        spec.loader.exec_module(m)
    return m


def import_ext(module_name, file_path=None):
    if file_path:
        return import_module_from_file(module_name, file_path)
    else:
        try:
            from importlib import invalidate_caches
        except ImportError:
            pass
        else:
            invalidate_caches()
        return __import__(module_name, globals(), locals(), ['*'])


class build_ext(_build_ext):
    def build_extension(self, ext):
        try:
            try: # Py2.7+ & Py3.2+
                compiler_obj = self.compiler_obj
            except AttributeError:
                compiler_obj = self.compiler
            if ext.language == 'c++':
                compiler_obj.compiler_so.remove('-Wstrict-prototypes')
            if CCACHE:
                compiler_obj.compiler_so = CCACHE + compiler_obj.compiler_so
            if getattr(ext, 'openmp', None) and compiler_obj.compiler_type == 'msvc':
                ext.extra_compile_args.append('/openmp')
        except Exception:
            pass
        _build_ext.build_extension(self, ext)


class ErrorWriter(object):
    match_error = re.compile(
        r'(?:(warning|performance hint):)?(?:.*:)?\s*([-0-9]+)\s*:\s*([-0-9]+)\s*:\s*(.*)').match

    def __init__(self, encoding=None):
        self.output = []
        self.encoding = encoding

    def write(self, value):
        if self.encoding:
            value = value.encode('ISO-8859-1').decode(self.encoding)
        self.output.append(value)

    def _collect(self):
        s = ''.join(self.output)
        results = {'error': [], 'warning': [], 'performance hint': []}
        for line in s.splitlines():
            match = self.match_error(line)
            if match:
                message_type, line, column, message = match.groups()
                results[message_type or 'error'].append((int(line), int(column), message.strip()))

        return [
            ["%d:%d: %s" % values for values in sorted(results[key])]
            for key in ('error', 'warning', 'performance hint')
        ]

    def geterrors(self):
        return self._collect()[0]

    def getall(self):
        return self._collect()

    def close(self):
        pass  # ignore, only to match file-like interface


class Stats(object):
    def __init__(self, top_n=8):
        self.top_n = top_n
        self.test_counts = defaultdict(int)
        self.test_times = defaultdict(float)
        self.top_tests = defaultdict(list)

    def add_time(self, name, language, metric, t, count=1):
        self.test_counts[metric] += count
        self.test_times[metric] += t
        top = self.top_tests[metric]
        push = heapq.heappushpop if len(top) >= self.top_n else heapq.heappush
        # min-heap => pop smallest/shortest until longest times remain
        push(top, (t, name, language))

    @contextmanager
    def time(self, name, language, metric):
        t = time.time()
        yield
        t = time.time() - t
        self.add_time(name, language, metric, t)

    def update(self, stats):
        # type: (Stats) -> None
        for metric, t in stats.test_times.items():
            self.test_times[metric] += t
            self.test_counts[metric] += stats.test_counts[metric]
            top = self.top_tests[metric]
            for entry in stats.top_tests[metric]:
                push = heapq.heappushpop if len(top) >= self.top_n else heapq.heappush
                push(top, entry)

    def print_stats(self, out=sys.stderr):
        if not self.test_times:
            return
        lines = ['Times:\n']
        for metric, t in sorted(self.test_times.items(), key=operator.itemgetter(1), reverse=True):
            count = self.test_counts[metric]
            top = self.top_tests[metric]
            lines.append("%-12s: %8.2f sec  (%4d, %6.3f / run) - slowest: %s\n" % (
                metric, t, count, t / count,
                ', '.join("'{2}:{1}' ({0:.2f}s)".format(*item) for item in heapq.nlargest(self.top_n, top))))
        out.write(''.join(lines))


class TestBuilder(object):
    def __init__(self, rootdir, workdir, selectors, exclude_selectors, options,
                 with_pyregr, languages, test_bugs, language_level,
                 common_utility_dir, pythran_dir=None,
                 default_mode='run', stats=None,
                 add_embedded_test=False, add_cython_import=False,
                 add_cpp_locals_extra_tests=False):
        self.rootdir = rootdir
        self.workdir = workdir
        self.selectors = selectors
        self.exclude_selectors = exclude_selectors
        self.shard_num = options.shard_num
        self.annotate = options.annotate_source
        self.cleanup_workdir = options.cleanup_workdir
        self.cleanup_sharedlibs = options.cleanup_sharedlibs
        self.cleanup_failures = options.cleanup_failures
        self.with_pyregr = with_pyregr
        self.cython_only = options.cython_only
        self.test_selector = re.compile(options.only_pattern).search if options.only_pattern else None
        self.languages = languages
        self.test_bugs = test_bugs
        self.fork = options.fork
        self.language_level = language_level
        self.test_determinism = options.test_determinism
        self.common_utility_dir = common_utility_dir
        self.pythran_dir = pythran_dir
        self.default_mode = default_mode
        self.stats = stats
        self.add_embedded_test = add_embedded_test
        self.add_cython_import = add_cython_import
        self.capture = options.capture
        self.add_cpp_locals_extra_tests = add_cpp_locals_extra_tests

    def build_suite(self):
        suite = unittest.TestSuite()
        filenames = os.listdir(self.rootdir)
        filenames.sort()
        # TODO: parallelise I/O with a thread pool for the different directories once we drop Py2 support
        for filename in filenames:
            path = os.path.join(self.rootdir, filename)
            if os.path.isdir(path) and filename != TEST_SUPPORT_DIR:
                if filename == 'pyregr' and not self.with_pyregr:
                    continue
                if filename == 'broken' and not self.test_bugs:
                    continue
                suite.addTest(
                    self.handle_directory(path, filename))
        if (sys.platform not in ['win32'] and self.add_embedded_test
                # the embedding test is currently broken in Py3.8+ and Py2.7, except on Linux.
                and ((3, 0) <= sys.version_info < (3, 8) or sys.platform != 'darwin')
                # broken on graal too
                and not IS_GRAAL):
            # Non-Windows makefile.
            if [1 for selector in self.selectors if selector("embedded")] \
                    and not [1 for selector in self.exclude_selectors if selector("embedded")]:
                suite.addTest(unittest.TestLoader().loadTestsFromTestCase(EmbedTest))
        return suite

    def handle_directory(self, path, context):
        workdir = os.path.join(self.workdir, context)
        if not os.path.exists(workdir):
            os.makedirs(workdir)

        suite = unittest.TestSuite()
        filenames = list_unchanging_dir(path)
        filenames.sort()
        for filename in filenames:
            filepath = os.path.join(path, filename)
            module, ext = os.path.splitext(filename)
            if ext not in ('.py', '.pyx', '.srctree'):
                continue
            if filename.startswith('.'):
                continue # certain emacs backup files
            if context == 'pyregr':
                tags = defaultdict(list)
            else:
                tags = parse_tags(filepath)
            fqmodule = "%s.%s" % (context, module)
            if not [ 1 for match in self.selectors
                     if match(fqmodule, tags) ]:
                continue
            if self.exclude_selectors:
                if [1 for match in self.exclude_selectors
                        if match(fqmodule, tags)]:
                    continue
            full_limited_api_mode = False
            if limited_api_full_tests and limited_api_full_tests(fqmodule):
                # TODO this (and CYTHON_LIMITED_API) don't yet make it into end-to-end tests
                full_limited_api_mode = True

            mode = self.default_mode
            if tags['mode']:
                mode = tags['mode'][0]
            elif context == 'pyregr':
                mode = 'pyregr'

            if ext == '.srctree':
                if self.cython_only:
                    # EndToEnd tests always execute arbitrary build and test code
                    continue
                if skip_limited(tags):
                    continue
                if 'cpp' not in tags['tag'] or 'cpp' in self.languages:
                    suite.addTest(EndToEndTest(filepath, workdir,
                             self.cleanup_workdir, stats=self.stats,
                             capture=self.capture, shard_num=self.shard_num))
                continue

            # Choose the test suite.
            if mode == 'pyregr':
                if not filename.startswith('test_'):
                    continue
                test_class = CythonPyregrTestCase
            elif mode == 'run':
                if module.startswith("test_"):
                    test_class = CythonUnitTestCase
                else:
                    test_class = CythonRunTestCase
            elif mode in ['compile', 'error']:
                test_class = CythonCompileTestCase
            else:
                raise KeyError('Invalid test mode: ' + mode)

            for test in self.build_tests(test_class, path, workdir,
                                         module, filepath, mode == 'error', tags,
                                         full_limited_api_mode=full_limited_api_mode):
                suite.addTest(test)

            if mode == 'run' and ext == '.py' and not self.cython_only and not filename.startswith('test_'):
                # additionally test file in real Python
                min_py_ver = [
                    (int(pyver.group(1)), int(pyver.group(2)))
                    for pyver in map(re.compile(r'pure([0-9]+)[.]([0-9]+)').match, tags['tag'])
                    if pyver
                ]
                if not min_py_ver or any(sys.version_info >= min_ver for min_ver in min_py_ver):
                    suite.addTest(PureDoctestTestCase(
                        module, filepath, tags, stats=self.stats, shard_num=self.shard_num))

        return suite

    def build_tests(self, test_class, path, workdir, module, module_path, expect_errors, tags, full_limited_api_mode):
        warning_errors = 'werror' in tags['tag']
        expect_log = ("errors",) if expect_errors else ()
        if 'warnings' in tags['tag']:
            expect_log += ("warnings",)
        if "perf_hints" in tags['tag']:
            expect_log += ("perf_hints",)

        extra_directives_list = [{}]

        if expect_errors:
            if skip_c(tags) and 'cpp' in self.languages:
                languages = ['cpp']
            else:
                languages = self.languages[:1]
        else:
            languages = self.languages
            if (self.add_cpp_locals_extra_tests and 'cpp' in languages and
                    'cpp' in tags['tag'] and not 'no-cpp-locals' in tags['tag']):
                extra_directives_list.append({'cpp_locals': True})

        if 'c' in languages and skip_c(tags):
            languages = list(languages)
            languages.remove('c')
        if 'cpp' in languages and 'no-cpp' in tags['tag']:
            languages = list(languages)
            languages.remove('cpp')
        if not languages:
            return []
        if skip_limited(tags):
            return []

        language_levels = [2, 3] if 'all_language_levels' in tags['tag'] else [None]

        pythran_dir = self.pythran_dir
        if 'pythran' in tags['tag'] and not pythran_dir and 'cpp' in languages:
            import pythran.config
            try:
                pythran_ext = pythran.config.make_extension(python=True)
            except TypeError:  # old pythran version syntax
                pythran_ext = pythran.config.make_extension()
            pythran_dir = pythran_ext['include_dirs'][0]

        add_cython_import = self.add_cython_import and module_path.endswith('.py')

        preparse_list = tags.get('preparse', ['id'])
        tests = [ self.build_test(test_class, path, workdir, module, module_path,
                                  tags, language, language_level,
                                  expect_log,
                                  warning_errors, preparse,
                                  pythran_dir if language == "cpp" else None,
                                  add_cython_import=add_cython_import,
                                  extra_directives=extra_directives,
                                  full_limited_api_mode=full_limited_api_mode)
                  for language in languages
                  for preparse in preparse_list
                  for language_level in language_levels
                  for extra_directives in extra_directives_list
        ]
        return tests

    def build_test(self, test_class, path, workdir, module, module_path, tags, language, language_level,
                   expect_log, warning_errors, preparse, pythran_dir, add_cython_import,
                   extra_directives, full_limited_api_mode):
        language_workdir = os.path.join(workdir, language)
        if not os.path.exists(language_workdir):
            os.makedirs(language_workdir)
        workdir = os.path.join(language_workdir, module)
        if preparse != 'id':
            workdir += '_%s' % (preparse,)
        if language_level:
            workdir += '_cy%d' % (language_level,)
        if extra_directives:
            workdir += ('_directives_'+ '_'.join('%s_%s' % (k, v) for k,v in extra_directives.items()))
        return test_class(path, workdir, module, module_path, tags,
                          language=language,
                          preparse=preparse,
                          expect_log=expect_log,
                          annotate=self.annotate,
                          cleanup_workdir=self.cleanup_workdir,
                          cleanup_sharedlibs=self.cleanup_sharedlibs,
                          cleanup_failures=self.cleanup_failures,
                          cython_only=self.cython_only,
                          test_selector=self.test_selector,
                          shard_num=self.shard_num,
                          fork=self.fork,
                          language_level=language_level or self.language_level,
                          warning_errors=warning_errors,
                          test_determinism=self.test_determinism,
                          common_utility_dir=self.common_utility_dir,
                          pythran_dir=pythran_dir,
                          stats=self.stats,
                          add_cython_import=add_cython_import,
                          full_limited_api_mode=full_limited_api_mode,
                          extra_directives=extra_directives,
                          )


def skip_c(tags):
    if 'cpp' in tags['tag']:
        return True

    # We don't want to create a distutils key in the
    # dictionary so we check before looping.
    if 'distutils' in tags:
        for option in tags['distutils']:
            split = option.split('=')
            if len(split) == 2:
                argument, value = split
                if argument.strip() == 'language' and value.strip() == 'c++':
                    return True
    return False


def skip_limited(tags):
    if 'limited-api' in tags['tag']:
        # Run limited-api tests only on CPython.
        if sys.implementation.name != 'cpython':
            return True
    return False


def filter_stderr(stderr_bytes):
    """
    Filter annoying warnings from output.
    """
    if b"Command line warning D9025" in stderr_bytes:
        # MSCV: cl : Command line warning D9025 : overriding '/Ox' with '/Od'
        stderr_bytes = b'\n'.join(
            line for line in stderr_bytes.splitlines()
            if b"Command line warning D9025" not in line)
    return stderr_bytes


def filter_test_suite(test_suite, selector):
    filtered_tests = []
    for test in test_suite._tests:
        if isinstance(test, unittest.TestSuite):
            filter_test_suite(test, selector)
        elif not selector(test.id()):
            continue
        filtered_tests.append(test)
    test_suite._tests[:] = filtered_tests


class CythonCompileTestCase(unittest.TestCase):
    def __init__(self, test_directory, workdir, module, module_path, tags, language='c', preparse='id',
                 expect_log=(),
                 annotate=False, cleanup_workdir=True,
                 cleanup_sharedlibs=True, cleanup_failures=True, cython_only=False, test_selector=None,
                 fork=True, language_level=2, warning_errors=False,
                 test_determinism=False, shard_num=0,
                 common_utility_dir=None, pythran_dir=None, stats=None, add_cython_import=False,
                 extra_directives=None, full_limited_api_mode=False):
        self.test_directory = test_directory
        self.tags = tags
        self.workdir = workdir
        self.module = module
        self.module_path = module_path
        self.language = language
        self.preparse = preparse
        self.name = module if self.preparse == "id" else "%s_%s" % (module, preparse)
        self.expect_log = expect_log
        self.annotate = annotate
        self.cleanup_workdir = cleanup_workdir
        self.cleanup_sharedlibs = cleanup_sharedlibs
        self.cleanup_failures = cleanup_failures
        self.cython_only = cython_only
        self.test_selector = test_selector
        self.shard_num = shard_num
        self.fork = fork
        self.language_level = language_level
        self.warning_errors = warning_errors
        self.test_determinism = test_determinism
        self.common_utility_dir = common_utility_dir
        self.pythran_dir = pythran_dir
        self.stats = stats
        self.add_cython_import = add_cython_import
        self.extra_directives = extra_directives if extra_directives is not None else {}
        self.full_limited_api_mode = full_limited_api_mode
        unittest.TestCase.__init__(self)

    def shortDescription(self):
        directives = ''
        if self.extra_directives:
            directives = "/" + ', '.join(f"{name}={value!r}" for name, value in sorted(self.extra_directives.items()))

        return (
            f"[{self.shard_num}] compiling ("
            f"{self.language}"
            f"{'/cy2' if self.language_level == 2 else '/cy3' if self.language_level == 3 else ''}"
            f"{'/pythran' if self.pythran_dir is not None else ''}"
            f"/{os.path.splitext(self.module_path)[1][1:]}"
            f"{directives}"
            f") {self.description_name()}"
        )

    def description_name(self):
        return self.name

    def setUp(self):
        from Cython.Compiler import Options
        self._saved_options = [
            (name, getattr(Options, name))
            for name in (
                'warning_errors',
                'clear_to_none',
                'error_on_unknown_names',
                'error_on_uninitialized',
                # 'cache_builtins',  # not currently supported due to incorrect global caching
            )
        ]
        self._saved_default_directives = list(Options.get_directive_defaults().items())
        Options.warning_errors = self.warning_errors
        Options._directive_defaults['autotestdict'] = False
        Options._directive_defaults.update(self.extra_directives)

        if not os.path.exists(self.workdir):
            os.makedirs(self.workdir)
        if self.workdir not in sys.path:
            sys.path.insert(0, self.workdir)

        if self.add_cython_import:
            with open(self.module_path, 'rb') as f:
                source = f.read()
                if b'cython.cimports.' in source:
                    from Cython.Shadow import CythonCImports
                    for name in set(re.findall(br"(cython\.cimports(?:\.\w+)+)", source)):
                        name = name.decode()
                        sys.modules[name] = CythonCImports(name)

    def tearDown(self):
        from Cython.Compiler import Options
        for name, value in self._saved_options:
            setattr(Options, name, value)
        Options._directive_defaults = dict(self._saved_default_directives)
        unpatch_inspect_isfunction()

        try:
            sys.path.remove(self.workdir)
        except ValueError:
            pass
        try:
            del sys.modules[self.module]
        except KeyError:
            pass

        # remove any stubs of cimported modules in pure Python mode
        if self.add_cython_import:
            for name in list(sys.modules):
                if name.startswith('cython.cimports.'):
                    del sys.modules[name]

        cleanup = self.cleanup_failures or self.success
        cleanup_c_files = WITH_CYTHON and self.cleanup_workdir and cleanup
        cleanup_lib_files = self.cleanup_sharedlibs and cleanup
        is_cygwin = sys.platform == 'cygwin'

        if os.path.exists(self.workdir):
            if cleanup_c_files and cleanup_lib_files and not is_cygwin:
                shutil.rmtree(self.workdir, ignore_errors=True)
            else:
                for rmfile in os.listdir(self.workdir):
                    ext = os.path.splitext(rmfile)[1]
                    if not cleanup_c_files:
                        # Keep C, C++ files, header files, preprocessed sources
                        # and assembly sources (typically the .i and .s files
                        # are intentionally generated when -save-temps is given)
                        if ext in (".c", ".cpp", ".h", ".i", ".ii", ".s"):
                            continue
                        if ext == ".html" and rmfile.startswith(self.module):
                            continue

                    is_shared_obj = ext in (".so", ".dll")

                    if not cleanup_lib_files and is_shared_obj:
                        continue

                    try:
                        rmfile = os.path.join(self.workdir, rmfile)
                        if os.path.isdir(rmfile):
                            shutil.rmtree(rmfile, ignore_errors=True)
                        elif is_cygwin and is_shared_obj:
                            # Delete later
                            _to_clean.append(rmfile)
                        else:
                            os.remove(rmfile)
                    except IOError:
                        pass

                if cleanup_c_files and cleanup_lib_files and is_cygwin:
                    # Finally, remove the work dir itself
                    _to_clean.append(self.workdir)

        if cleanup_c_files and os.path.exists(self.workdir + '-again'):
            shutil.rmtree(self.workdir + '-again', ignore_errors=True)

    def runTest(self):
        self.success = False
        self.runCompileTest()
        self.success = True

    def runCompileTest(self):
        return self.compile(
            self.test_directory, self.module, self.module_path, self.workdir,
            self.test_directory, self.expect_log,
            self.annotate, self.add_cython_import)

    def find_module_source_file(self, source_file):
        if not os.path.exists(source_file):
            source_file = source_file[:-1]
        return source_file

    def build_target_filename(self, module_name):
        target = '%s.%s' % (module_name, self.language)
        return target

    def related_files(self, test_directory, module_name):
        is_related = re.compile('%s_.*[.].*' % module_name).match
        return [filename for filename in list_unchanging_dir(test_directory)
                if is_related(filename)]

    def copy_files(self, test_directory, target_directory, file_list):
        if self.preparse and self.preparse != 'id':
            preparse_func = globals()[self.preparse]
            def copy(src, dest):
                with open(src) as fin:
                    with open(dest, 'w') as fout:
                        fout.write(preparse_func(fin.read()))
        else:
            # use symlink on Unix, copy on Windows
            copy = os.symlink if CAN_SYMLINK else shutil.copy

        join = os.path.join
        for filename in file_list:
            file_path = join(test_directory, filename)
            if os.path.exists(file_path):
                copy(file_path, join(target_directory, filename))

    def source_files(self, workdir, module_name, file_list):
        return ([self.build_target_filename(module_name)] +
            [filename for filename in file_list
             if not os.path.isfile(os.path.join(workdir, filename))])

    def split_source_and_output(self, source_file, workdir, add_cython_import=False):
        from Cython.Utils import detect_opened_file_encoding
        with io_open(source_file, 'rb') as f:
            # encoding is passed to ErrorWriter but not used on the source
            # since it is sometimes deliberately wrong
            encoding = detect_opened_file_encoding(f, default=None)

        with io_open(source_file, 'r', encoding='ISO-8859-1') as source_and_output:
            error_writer = warnings_writer = perf_hint_writer = None
            out = io_open(os.path.join(workdir, os.path.basename(source_file)),
                          'w', encoding='ISO-8859-1')
            try:
                for line in source_and_output:
                    if line.startswith(u"_ERRORS"):
                        out.close()
                        out = error_writer = ErrorWriter(encoding=encoding)
                    elif line.startswith(u"_WARNINGS"):
                        out.close()
                        out = warnings_writer = ErrorWriter(encoding=encoding)
                    elif line.startswith(u"_PERFORMANCE_HINTS"):
                        out.close()
                        out = perf_hint_writer = ErrorWriter(encoding=encoding)
                    else:
                        if add_cython_import and line.strip() and not (
                                line.startswith(u'#') or line.startswith(u"from __future__ import ")):
                            # insert "import cython" statement after any directives or future imports
                            if line !=  u"import cython\n":
                                out.write(u"import cython\n")
                            add_cython_import = False
                        out.write(line)
            finally:
                out.close()

        return (error_writer.geterrors() if error_writer else [],
                warnings_writer.geterrors() if warnings_writer else [],
                perf_hint_writer.geterrors() if perf_hint_writer else [])

    def run_cython(self, test_directory, module, module_path, targetdir, incdir, annotate,
                   extra_compile_options=None):
        include_dirs = INCLUDE_DIRS + [os.path.join(test_directory, '..', TEST_SUPPORT_DIR)]
        if incdir:
            include_dirs.append(incdir)

        if self.preparse != 'id' and test_directory != targetdir:
            file_name = os.path.basename(module_path)
            self.copy_files(test_directory, targetdir, [file_name])
            module_path = os.path.join(targetdir, file_name)
        target = os.path.join(targetdir, self.build_target_filename(module))

        if extra_compile_options is None:
            extra_compile_options = {}

        if 'allow_unknown_names' in self.tags['tag']:
            from Cython.Compiler import Options
            Options.error_on_unknown_names = False

        try:
            # see configure_cython()
            CompilationOptions, cython_compile, pyrex_default_options
        except NameError:
            from Cython.Compiler.Options import (
                CompilationOptions,
                default_options as pyrex_default_options,
            )
            from Cython.Compiler.Main import compile as cython_compile
        common_utility_include_dir = self.common_utility_dir

        options = CompilationOptions(
            pyrex_default_options,
            include_path = include_dirs,
            output_file = target,
            annotate = annotate,
            use_listing_file = False,
            cplus = self.language == 'cpp',
            np_pythran = self.pythran_dir is not None,
            language_level = self.language_level,
            generate_pxi = False,
            evaluate_tree_assertions = True,
            common_utility_include_dir = common_utility_include_dir,
            c_line_in_traceback = True,
            **extra_compile_options
            )
        cython_compile(module_path, options=options, full_module_name=module)

    def run_distutils(self, test_directory, module, workdir, incdir,
                      extra_extension_args=None):
        cwd = os.getcwd()
        os.chdir(workdir)
        try:
            build_extension = build_ext(get_distutils_distro())
            build_extension.include_dirs = INCLUDE_DIRS[:]
            if incdir:
                build_extension.include_dirs.append(incdir)
            build_extension.finalize_options()
            if COMPILER:
                build_extension.compiler = COMPILER

            ext_compile_flags = CFLAGS[:]
            ext_compile_defines = CDEFS[:]

            if  build_extension.compiler == 'mingw32':
                ext_compile_flags.append('-Wno-format')
            if extra_extension_args is None:
                extra_extension_args = {}

            related_files = self.related_files(test_directory, module)
            self.copy_files(test_directory, workdir, related_files)

            from distutils.core import Extension
            extension = Extension(
                module,
                sources=self.source_files(workdir, module, related_files),
                extra_compile_args=ext_compile_flags,
                define_macros=ext_compile_defines,
                **extra_extension_args
                )

            if self.language == 'cpp':
                # Set the language now as the fixer might need it
                extension.language = 'c++'
                if self.extra_directives.get('cpp_locals'):
                    extension = update_cpp17_extension(extension)
                    if extension is EXCLUDE_EXT:
                        return

            if 'distutils' in self.tags:
                from Cython.Build.Dependencies import DistutilsInfo
                from Cython.Utils import open_source_file
                pyx_path = self.find_module_source_file(
                    os.path.join(self.test_directory, self.module + ".pyx"))
                with open_source_file(pyx_path) as f:
                    DistutilsInfo(f).apply(extension)

            if self.pythran_dir:
                from Cython.Build.Dependencies import update_pythran_extension
                update_pythran_extension(extension)

            # Compile with -DCYTHON_CLINE_IN_TRACEBACK=1 unless we have
            # the "traceback" tag
            if 'traceback' not in self.tags['tag']:
                extension.define_macros.append(("CYTHON_CLINE_IN_TRACEBACK", 1))

            # Allow tests to be incrementally enabled with Py_LIMITED_API set.
            # This is intended to be temporary while limited API support
            # is improved. Eventually we'll want to move to excluding tests
            if self.full_limited_api_mode:
                extension.define_macros.append(("Py_LIMITED_API", 'PY_VERSION_HEX'))

            for matcher, fixer in list(EXT_EXTRAS.items()):
                if isinstance(matcher, str):
                    # lazy init
                    del EXT_EXTRAS[matcher]
                    matcher = string_selector(matcher)
                    EXT_EXTRAS[matcher] = fixer
                if matcher(module, self.tags):
                    newext = fixer(extension)
                    if newext is EXCLUDE_EXT:
                        return skip_test("Test '%s' excluded due to tags '%s'" % (
                            self.name, ', '.join(self.tags.get('tag', ''))))
                    extension = newext or extension
            if self.language == 'cpp':
                extension.language = 'c++'

            build_extension.extensions = [extension]
            build_extension.build_temp = workdir
            build_extension.build_lib  = workdir

            from Cython.Utils import captured_fd, prepare_captured
            from distutils.errors import CCompilerError

            error = None
            with captured_fd(2) as get_stderr:
                try:
                    build_extension.run()
                except CCompilerError as exc:
                    error = str(exc)
            stderr = get_stderr()
            if stderr and b"Command line warning D9025" in stderr:
                # Manually suppress annoying MSVC warnings about overridden CLI arguments.
                stderr = b''.join([
                    line for line in stderr.splitlines(keepends=True)
                    if b"Command line warning D9025" not in line
                ])
            if stderr:
                # The test module name should always be ASCII, but let's not risk encoding failures.
                output = b"Compiler output for module " + module.encode('utf-8') + b":\n" + stderr + b"\n"
                sys.stdout.buffer.write(output)
            if error is not None:
                raise CCompilerError(u"%s\nCompiler output:\n%s" % (error, prepare_captured(stderr)))
        finally:
            os.chdir(cwd)

        try:
            get_ext_fullpath = build_extension.get_ext_fullpath
        except AttributeError:
            def get_ext_fullpath(ext_name, self=build_extension):
                # copied from distutils.command.build_ext (missing in Py2.[45])
                fullname = self.get_ext_fullname(ext_name)
                modpath = fullname.split('.')
                filename = self.get_ext_filename(modpath[-1])
                if not self.inplace:
                    filename = os.path.join(*modpath[:-1]+[filename])
                    return os.path.join(self.build_lib, filename)
                package = '.'.join(modpath[0:-1])
                build_py = self.get_finalized_command('build_py')
                package_dir = os.path.abspath(build_py.get_package_dir(package))
                return os.path.join(package_dir, filename)

        return get_ext_fullpath(module)

    def compile(self, test_directory, module, module_path, workdir, incdir,
                expect_log, annotate, add_cython_import):
        expected_errors = expected_warnings = expected_perf_hints = errors = warnings = perf_hints = ()
        expect_errors = "errors" in expect_log
        expect_warnings = "warnings" in expect_log
        expect_perf_hints = "perf_hints" in expect_log
        if expect_errors or expect_warnings or expect_perf_hints or add_cython_import:
            expected_errors, expected_warnings, expected_perf_hints = self.split_source_and_output(
                module_path, workdir, add_cython_import)
            test_directory = workdir
            module_path = os.path.join(workdir, os.path.basename(module_path))

        if WITH_CYTHON:
            old_stderr = sys.stderr
            try:
                sys.stderr = ErrorWriter()
                with self.stats.time(self.name, self.language, 'cython'):
                    self.run_cython(test_directory, module, module_path, workdir, incdir, annotate)
                errors, warnings, perf_hints = sys.stderr.getall()
            finally:
                sys.stderr = old_stderr
            if self.test_determinism and not expect_errors:
                workdir2 = workdir + '-again'
                os.mkdir(workdir2)
                self.run_cython(test_directory, module, module_path, workdir2, incdir, annotate)
                diffs = []
                for file in os.listdir(workdir2):
                    with open(os.path.join(workdir, file)) as fid:
                        txt1 = fid.read()
                    with open(os.path.join(workdir2, file)) as fid:
                        txt2 = fid.read()
                    if txt1 != txt2:
                        diffs.append(file)
                        os.system('diff -u %s/%s %s/%s > %s/%s.diff' % (
                            workdir, file,
                            workdir2, file,
                            workdir2, file))
                if diffs:
                    self.fail('Nondeterministic file generation: %s' % ', '.join(diffs))

        tostderr = sys.__stderr__.write
        if 'cerror' in self.tags['tag']:
            if errors:
                tostderr("\n=== Expected C compile error ===\n")
                tostderr("\n=== Got Cython errors: ===\n")
                tostderr('\n'.join(errors))
                tostderr('\n\n')
                raise RuntimeError('should have generated extension code')
        elif errors or expected_errors:
            self._match_output(expected_errors, errors, tostderr)
            return None
        if expected_warnings or (expect_warnings and warnings):
            self._match_output(expected_warnings, warnings, tostderr)
        if expected_perf_hints or (expect_perf_hints and perf_hints):
            self._match_output(expected_perf_hints, perf_hints, tostderr)

        so_path = None
        if not self.cython_only:
            from Cython.Utils import captured_fd, print_bytes
            from distutils.errors import CCompilerError
            show_output = True
            get_stderr = get_stdout = None
            try:
                with captured_fd(1) as get_stdout:
                    with captured_fd(2) as get_stderr:
                        with self.stats.time(self.name, self.language, 'compile-%s' % self.language):
                            so_path = self.run_distutils(test_directory, module, workdir, incdir)
            except Exception as exc:
                if ('cerror' in self.tags['tag'] and
                    ((get_stderr and get_stderr()) or
                     isinstance(exc, CCompilerError))):
                    show_output = False  # expected C compiler failure
                else:
                    raise
            else:
                if 'cerror' in self.tags['tag']:
                    raise RuntimeError('should have failed C compile')
            finally:
                if show_output:
                    stdout = get_stdout and get_stdout().strip()
                    stderr = get_stderr and filter_stderr(get_stderr()).strip()
                    if so_path and not stderr:
                        # normal success case => ignore non-error compiler output
                        stdout = None
                    if stdout:
                        print_bytes(
                            stdout, header_text="\n=== C/C++ compiler output: =========\n",
                            end=None, file=sys.__stderr__)
                    if stderr:
                        print_bytes(
                            stderr, header_text="\n=== C/C++ compiler error output: ===\n",
                            end=None, file=sys.__stderr__)
                    if stdout or stderr:
                        tostderr("\n====================================\n")
        return so_path

    def _match_output(self, expected_output, actual_output, write):
        try:
            for expected, actual in zip(expected_output, actual_output):
                if expected != actual and '\\' in actual and os.sep == '\\' and '/' in expected and '\\' not in expected:
                    expected = expected.replace('/', '\\')
                self.assertEqual(expected, actual)
            if len(actual_output) < len(expected_output):
                expected = expected_output[len(actual_output)]
                self.assertEqual(expected, None)
            elif len(actual_output) > len(expected_output):
                unexpected = actual_output[len(expected_output)]
                self.assertEqual(None, unexpected)
        except AssertionError:
            write("\n=== Expected: ===\n")
            write('\n'.join(expected_output))
            write("\n\n=== Got: ===\n")
            write('\n'.join(actual_output))
            write('\n\n')
            raise


class CythonRunTestCase(CythonCompileTestCase):
    def setUp(self):
        CythonCompileTestCase.setUp(self)
        from Cython.Compiler import Options
        Options.clear_to_none = False

    def description_name(self):
        return self.name if self.cython_only else "and running %s" % self.name

    def run(self, result=None):
        if result is None:
            result = self.defaultTestResult()
        result.startTest(self)
        try:
            self.setUp()
            try:
                self.success = False
                ext_so_path = self.runCompileTest()
                failures, errors, skipped = len(result.failures), len(result.errors), len(result.skipped)
                if not self.cython_only and ext_so_path is not None:
                    self.run_tests(result, ext_so_path)
                if failures == len(result.failures) and errors == len(result.errors):
                    # No new errors...
                    self.success = True
            finally:
                check_thread_termination()
        except SkipTest as exc:
            result.addSkip(self, str(exc))
            result.stopTest(self)
        except Exception:
            result.addError(self, sys.exc_info())
            result.stopTest(self)
        try:
            self.tearDown()
        except Exception:
            pass

    def run_tests(self, result, ext_so_path):
        self.run_doctests(self.module, result, ext_so_path)

    def run_doctests(self, module_or_name, result, ext_so_path):
        def run_test(result):
            if isinstance(module_or_name, basestring):
                with self.stats.time(self.name, self.language, 'import'):
                    module = import_ext(module_or_name, ext_so_path)
            else:
                module = module_or_name
            tests = doctest.DocTestSuite(module)
            if self.test_selector:
                filter_test_suite(tests, self.test_selector)
            with self.stats.time(self.name, self.language, 'run'):
                tests.run(result)
        run_forked_test(result, run_test, self.shortDescription(), self.fork)


def run_forked_test(result, run_func, test_name, fork=True):
    if not fork or sys.version_info[0] >= 3 or not hasattr(os, 'fork'):
        run_func(result)
        sys.stdout.flush()
        sys.stderr.flush()
        gc.collect()
        return

    # fork to make sure we do not keep the tested module loaded
    result_handle, result_file = tempfile.mkstemp()
    os.close(result_handle)
    child_id = os.fork()
    if not child_id:
        result_code = 0
        try:
            try:
                tests = partial_result = None
                try:
                    partial_result = PartialTestResult(result)
                    run_func(partial_result)
                    sys.stdout.flush()
                    sys.stderr.flush()
                    gc.collect()
                except Exception:
                    result_code = 1
                    if partial_result is not None:
                        if tests is None:
                            # importing failed, try to fake a test class
                            tests = _FakeClass(
                                failureException=sys.exc_info()[1],
                                _shortDescription=test_name,
                                module_name=None)
                        partial_result.addError(tests, sys.exc_info())
                if partial_result is not None:
                    with open(result_file, 'wb') as output:
                        pickle.dump(partial_result.data(), output)
            except:
                traceback.print_exc()
        finally:
            try: sys.stderr.flush()
            except: pass
            try: sys.stdout.flush()
            except: pass
            os._exit(result_code)

    try:
        cid, result_code = os.waitpid(child_id, 0)
        module_name = test_name.split()[-1]
        # os.waitpid returns the child's result code in the
        # upper byte of result_code, and the signal it was
        # killed by in the lower byte
        if result_code & 255:
            raise Exception(
                "Tests in module '%s' were unexpectedly killed by signal %d, see test output for details." % (
                    module_name, result_code & 255))
        result_code >>= 8
        if result_code in (0,1):
            try:
                with open(result_file, 'rb') as f:
                    PartialTestResult.join_results(result, pickle.load(f))
            except Exception:
                raise Exception(
                    "Failed to load test result from test in module '%s' after exit status %d,"
                    " see test output for details." % (module_name, result_code))
        if result_code:
            raise Exception(
                "Tests in module '%s' exited with status %d, see test output for details." % (
                    module_name, result_code))
    finally:
        try:
            os.unlink(result_file)
        except:
            pass


class PureDoctestTestCase(unittest.TestCase):
    def __init__(self, module_name, module_path, tags, stats=None, shard_num=0):
        self.tags = tags
        self.module_name = self.name = module_name
        self.module_path = module_path
        self.stats = stats
        self.shard_num = shard_num
        unittest.TestCase.__init__(self, 'run')

    def shortDescription(self):
        return "[%d] running pure doctests in %s" % (
            self.shard_num, self.module_name)

    def run(self, result=None):
        if result is None:
            result = self.defaultTestResult()
        loaded_module_name = 'pure_doctest__' + self.module_name
        result.startTest(self)
        try:
            self.setUp()

            with self.stats.time(self.name, 'py', 'pyimport'):
                m = import_module_from_file(self.module_name, self.module_path)

            try:
                with self.stats.time(self.name, 'py', 'pyrun'):
                    doctest.DocTestSuite(m).run(result)
            finally:
                del m
                if loaded_module_name in sys.modules:
                    del sys.modules[loaded_module_name]
                check_thread_termination()
        except Exception:
            result.addError(self, sys.exc_info())
            result.stopTest(self)
        try:
            self.tearDown()
        except Exception:
            pass

        if 'mypy' in self.tags['tag']:
            try:
                from mypy import api as mypy_api
            except ImportError:
                pass
            else:
                with self.stats.time(self.name, 'py', 'mypy'):
                    mypy_result = mypy_api.run([
                        self.module_path,
                        '--ignore-missing-imports',
                        '--follow-imports', 'skip',
                        '--python-version', '3.10',
                    ])
                if mypy_result[2]:
                    self.fail(mypy_result[0])


is_private_field = re.compile('^_[^_]').match

class _FakeClass(object):
    def __init__(self, **kwargs):
        self._shortDescription = kwargs.get('module_name')
        self.__dict__.update(kwargs)
    def shortDescription(self):
        return self._shortDescription

from unittest import TextTestResult

class PartialTestResult(TextTestResult):
    def __init__(self, base_result):
        TextTestResult.__init__(
            self, self._StringIO(), True,
            base_result.dots + base_result.showAll*2)

    def strip_error_results(self, results):
        for test_case, error in results:
            for attr_name in filter(is_private_field, dir(test_case)):
                if attr_name == '_dt_test':
                    test_case._dt_test = _FakeClass(
                        name=test_case._dt_test.name)
                elif attr_name != '_shortDescription':
                    setattr(test_case, attr_name, None)

    def data(self):
        self.strip_error_results(self.failures)
        self.strip_error_results(self.errors)
        return (self.failures, self.errors, self.skipped, self.testsRun,
                self.stream.getvalue())

    def join_results(result, data):
        """Static method for merging the result back into the main
        result object.
        """
        failures, errors, skipped, tests_run, output = data
        if output:
            result.stream.write(output)
        result.errors.extend(errors)
        result.skipped.extend(skipped)
        result.failures.extend(failures)
        result.testsRun += tests_run

    join_results = staticmethod(join_results)

    class _StringIO(StringIO):
        def writeln(self, line):
            self.write("%s\n" % line)


class CythonUnitTestCase(CythonRunTestCase):
    def shortDescription(self):
        return "[%d] compiling (%s) tests in %s" % (
            self.shard_num, self.language, self.description_name())

    def run_tests(self, result, ext_so_path):
        with self.stats.time(self.name, self.language, 'import'):
            module = import_ext(self.module, ext_so_path)
        tests = unittest.defaultTestLoader.loadTestsFromModule(module)
        if self.test_selector:
            filter_test_suite(tests, self.test_selector)
        with self.stats.time(self.name, self.language, 'run'):
            tests.run(result)


class CythonPyregrTestCase(CythonRunTestCase):
    def setUp(self):
        CythonRunTestCase.setUp(self)
        from Cython.Compiler import Options
        Options.error_on_unknown_names = False
        Options.error_on_uninitialized = False
        Options._directive_defaults.update(dict(
            binding=True, always_allow_keywords=True,
            set_initial_path="SOURCEFILE"))
        patch_inspect_isfunction()

    def related_files(self, test_directory, module_name):
        return _list_pyregr_data_files(test_directory)

    def _run_unittest(self, result, *classes):
        """Run tests from unittest.TestCase-derived classes."""
        valid_types = (unittest.TestSuite, unittest.TestCase)
        suite = unittest.TestSuite()
        load_tests = unittest.TestLoader().loadTestsFromTestCase
        for cls in classes:
            if isinstance(cls, str):
                if cls in sys.modules:
                    suite.addTest(unittest.TestLoader().loadTestsFromModule(sys.modules[cls]))
                else:
                    raise ValueError("str arguments must be keys in sys.modules")
            elif isinstance(cls, valid_types):
                suite.addTest(cls)
            else:
                suite.addTest(load_tests(cls))
        with self.stats.time(self.name, self.language, 'run'):
            suite.run(result)

    def _run_doctest(self, result, module):
        self.run_doctests(module, result, None)

    def run_tests(self, result, ext_so_path):
        try:
            from test import support
        except ImportError: # Python2.x
            from test import test_support as support

        def run_test(result):
            def run_unittest(*classes):
                return self._run_unittest(result, *classes)
            def run_doctest(module, verbosity=None):
                return self._run_doctest(result, module)

            backup = (support.run_unittest, support.run_doctest)
            support.run_unittest = run_unittest
            support.run_doctest = run_doctest

            try:
                try:
                    sys.stdout.flush() # helps in case of crashes
                    with self.stats.time(self.name, self.language, 'import'):
                        module = import_ext(self.module, ext_so_path)
                    sys.stdout.flush() # helps in case of crashes
                    if hasattr(module, 'test_main'):
                        # help 'doctest.DocFileTest' find the module path through frame inspection
                        fake_caller_module_globals = {
                            'module': module,
                            '__name__': module.__name__,
                        }
                        call_tests = eval(
                            'lambda: module.test_main()',
                            fake_caller_module_globals, fake_caller_module_globals)
                        call_tests()
                        sys.stdout.flush() # helps in case of crashes
                except (unittest.SkipTest, support.ResourceDenied):
                    result.addSkip(self, 'ok')
            finally:
                support.run_unittest, support.run_doctest = backup

        run_forked_test(result, run_test, self.shortDescription(), self.fork)


class TestCodeFormat(unittest.TestCase):

    def __init__(self, cython_dir):
        self.cython_dir = cython_dir
        unittest.TestCase.__init__(self)

    def runTest(self):
        source_dirs = ['Cython', 'Demos', 'docs', 'pyximport', 'tests']

        import pycodestyle
        config_file = os.path.join(self.cython_dir, "setup.cfg")
        if not os.path.exists(config_file):
            config_file = os.path.join(os.path.dirname(__file__), "setup.cfg")
        total_errors = 0

        # checks for .py files
        paths = []
        for codedir in source_dirs:
            paths += glob.glob(os.path.join(self.cython_dir, codedir + "/**/*.py"), recursive=True)
        style = pycodestyle.StyleGuide(config_file=config_file)
        print("")  # Fix the first line of the report.
        result = style.check_files(paths)
        total_errors += result.total_errors

        # checks for non-Python source files
        paths = []
        for codedir in ['Cython', 'Demos', 'pyximport']:  # source_dirs:
            paths += glob.glob(os.path.join(self.cython_dir, codedir + "/**/*.p[yx][xdi]"), recursive=True)
        style = pycodestyle.StyleGuide(config_file=config_file, select=[
            # whitespace
            "W1", "W2", "W3",
            # indentation
            "E101", "E111",
        ])
        print("")  # Fix the first line of the report.
        result = style.check_files(paths)
        total_errors += result.total_errors

        """
        # checks for non-Python test files
        paths = []
        for codedir in ['tests']:
            paths += glob.glob(os.path.join(self.cython_dir, codedir + "/**/*.p[yx][xdi]"), recursive=True)
        style = pycodestyle.StyleGuide(select=[
            # whitespace
            "W1", "W2", "W3",
        ])
        result = style.check_files(paths)
        total_errors += result.total_errors
        """

        self.assertEqual(total_errors, 0, "Found code style errors.")


include_debugger = IS_CPYTHON


def collect_unittests(path, module_prefix, suite, selectors, exclude_selectors):
    def file_matches(filename):
        return filename.startswith("Test") and filename.endswith(".py")

    def package_matches(dirname):
        return dirname == "Tests"

    loader = unittest.TestLoader()
    from importlib import import_module

    if include_debugger:
        skipped_dirs = []
    else:
        skipped_dirs = ['Cython' + os.path.sep + 'Debugger' + os.path.sep]

    for dirpath, dirnames, filenames in os.walk(path):
        if dirpath != path and "__init__.py" not in filenames:
            skipped_dirs.append(dirpath + os.path.sep)
            continue
        skip = False
        for dir in skipped_dirs:
            if dirpath.startswith(dir):
                skip = True
        if skip:
            continue
        parentname = os.path.split(dirpath)[-1]
        if package_matches(parentname):
            for f in filenames:
                if file_matches(f):
                    filepath = os.path.join(dirpath, f)[:-len(".py")]
                    modulename = module_prefix + filepath[len(path)+1:].replace(os.path.sep, '.')
                    if not any(1 for match in selectors if match(modulename)):
                        continue
                    if any(1 for match in exclude_selectors if match(modulename)):
                        continue
                    module = import_module(modulename)
                    suite.addTests([loader.loadTestsFromModule(module)])


def collect_doctests(path, module_prefix, suite, selectors, exclude_selectors):
    def package_matches(dirname):
        if dirname == 'Debugger' and not include_debugger:
            return False
        return dirname not in ("Mac", "Distutils", "Plex", "Tempita")

    def file_matches(filename):
        filename, ext = os.path.splitext(filename)
        excludelist = ['libcython', 'libpython', 'test_libcython_in_gdb',
                       'TestLibCython']
        return (ext == '.py' and not
                '~' in filename and not
                '#' in filename and not
                filename.startswith('.') and not
                filename in excludelist)

    import doctest
    from importlib import import_module

    for dirpath, dirnames, filenames in os.walk(path):
        for dir in list(dirnames):
            if not package_matches(dir):
                dirnames.remove(dir)
        for f in filenames:
            if file_matches(f):
                if not f.endswith('.py'): continue
                filepath = os.path.join(dirpath, f)
                if os.path.getsize(filepath) == 0: continue
                filepath = filepath[:-len(".py")]
                modulename = module_prefix + filepath[len(path)+1:].replace(os.path.sep, '.')
                if not [ 1 for match in selectors if match(modulename) ]:
                    continue
                if [ 1 for match in exclude_selectors if match(modulename) ]:
                    continue
                if 'in_gdb' in modulename:
                    # These should only be imported from gdb.
                    continue
                module = import_module(modulename)
                if hasattr(module, "__doc__") or hasattr(module, "__test__"):
                    try:
                        suite.addTest(doctest.DocTestSuite(module))
                    except ValueError: # no tests
                        pass


class EndToEndTest(unittest.TestCase):
    """
    This is a test of build/*.srctree files, where srctree defines a full
    directory structure and its header gives a list of commands to run.
    """
    cython_root = os.path.dirname(os.path.abspath(__file__))

    def __init__(self, treefile, workdir, cleanup_workdir=True, stats=None, capture=True, shard_num=0):
        self.name = os.path.splitext(os.path.basename(treefile))[0]
        self.treefile = treefile
        self.workdir = os.path.join(workdir, self.name)
        self.cleanup_workdir = cleanup_workdir
        self.stats = stats
        self.capture = capture
        self.shard_num = shard_num
        cython_syspath = [self.cython_root]
        for path in sys.path:
            if path.startswith(self.cython_root) and path not in cython_syspath:
                # Py3 installation and refnanny build prepend their
                # fixed paths to sys.path => prefer that over the
                # generic one (cython_root itself goes last)
                cython_syspath.append(path)
        self.cython_syspath = os.pathsep.join(cython_syspath[::-1])
        unittest.TestCase.__init__(self)

    def shortDescription(self):
        return "[%d] End-to-end %s" % (
            self.shard_num, self.name)

    def setUp(self):
        from Cython.TestUtils import unpack_source_tree
        _, self.commands = unpack_source_tree(self.treefile, self.workdir, self.cython_root)

    def tearDown(self):
        if self.cleanup_workdir:
            for trial in range(5):
                try:
                    shutil.rmtree(self.workdir)
                except OSError:
                    time.sleep(0.1)
                else:
                    break

    def runTest(self):
        self.success = False
        old_path = os.environ.get('PYTHONPATH')
        new_path = self.cython_syspath
        if old_path:
            new_path = new_path + os.pathsep + self.workdir + os.pathsep + old_path
        env = dict(os.environ, PYTHONPATH=new_path, PYTHONIOENCODING='utf8')
        cmd = []
        out = []
        err = []
        workdir = self.workdir
        for command_no, command in enumerate(self.commands, 1):
            if command[0] == "UNSET":
                try:
                    envvar = command[1]
                except KeyError:
                    envvar = None
                env.pop(envvar, None)
                continue
            elif command[0] == "CD":
                if len(command) == 1:
                    workdir = self.workdir
                else:
                    workdir = os.path.normpath(os.path.join(workdir, command[1]))
                continue
            time_category = 'etoe-build' if (
                'setup.py' in command or 'cythonize.py' in command or 'cython.py' in command) else 'etoe-run'
            with self.stats.time('%s(%d)' % (self.name, command_no), 'c', time_category):
                if self.capture:
                    p = subprocess.Popen(command, stderr=subprocess.PIPE, stdout=subprocess.PIPE, env=env, cwd=workdir)
                    _out, _err = p.communicate()
                    res = p.returncode
                else:
                    p = subprocess.call(command, env=env, cwd=workdir)
                    _out, _err = b'', b''
                    res = p
            cmd.append(command)
            out.append(_out.decode('utf-8'))
            err.append(_err.decode('utf-8'))

            if res == 0 and b'REFNANNY: ' in _out:
                res = -1
            if res != 0:
                for c, o, e in zip(cmd, out, err):
                    sys.stderr.write("[%d] %s\n%s\n%s\n\n" % (
                        self.shard_num, c, o, e))
                sys.stderr.write("Final directory layout of '%s':\n%s\n\n" % (
                    self.name,
                    '\n'.join(os.path.join(dirpath, filename) for dirpath, dirs, files in os.walk(self.workdir) for filename in files),
                ))
                self.assertEqual(0, res, "non-zero exit status, last output was:\n%r\n-- stdout:%s\n-- stderr:%s\n" % (
                    ' '.join(command), out[-1], err[-1]))
        self.success = True


# TODO: Support cython_freeze needed here as well.
# TODO: Windows support.

class EmbedTest(unittest.TestCase):

    working_dir = "Demos/embed"

    def setUp(self):
        self.old_dir = os.getcwd()
        os.chdir(self.working_dir)
        os.system(
            "make PYTHON='%s' clean > /dev/null" % sys.executable)

    def tearDown(self):
        try:
            os.system(
                "make PYTHON='%s' clean > /dev/null" % sys.executable)
        except:
            pass
        os.chdir(self.old_dir)

    def test_embed(self):
        libname = sysconfig.get_config_var('LIBRARY')
        libdir = sysconfig.get_config_var('LIBDIR')
        if not os.path.isdir(libdir) or libname not in os.listdir(libdir):
            libdir = os.path.join(os.path.dirname(sys.executable), '..', 'lib')
            if not os.path.isdir(libdir) or libname not in os.listdir(libdir):
                libdir = os.path.join(libdir, 'python%d.%d' % sys.version_info[:2], 'config')
                if not os.path.isdir(libdir) or libname not in os.listdir(libdir):
                    # report the error for the original directory
                    libdir = sysconfig.get_config_var('LIBDIR')
        cython = os.path.abspath(os.path.join('..', '..', 'cython.py'))

        try:
            subprocess.check_output([
                    "make",
                    "PYTHON='%s'" % sys.executable,
                    "CYTHON='%s'" % cython,
                    "LIBDIR1='%s'" % libdir,
                    "paths", "test",
                ],
                stderr=subprocess.STDOUT,
            )
        except subprocess.CalledProcessError as err:
            if err.output:
                self.fail("EmbedTest failed: " + err.output.decode().strip())
            raise
        self.assertTrue(True)  # :)


def load_listfile(filename):
    # just reuse the FileListExclude implementation
    return list(FileListExcluder(filename))

class MissingDependencyExcluder(object):
    def __init__(self, deps):
        # deps: { matcher func : module name }
        self.exclude_matchers = []
        for matcher, module_name in deps.items():
            try:
                module = __import__(module_name)
            except ImportError:
                self.exclude_matchers.append(string_selector(matcher))
                print("Test dependency not found: '%s'" % module_name)
            else:
                version = self.find_dep_version(module_name, module)
                print("Test dependency found: '%s' version %s" % (module_name, version))
        self.tests_missing_deps = []

    def find_dep_version(self, name, module):
        try:
            version = module.__version__
        except AttributeError:
            stdlib_dir = os.path.dirname(shutil.__file__) + os.sep
            module_path = getattr(module, '__file__', stdlib_dir)  # no __file__? => builtin stdlib module
            # GraalPython seems to return None for some unknown reason
            if module_path and module_path.startswith(stdlib_dir):
                # stdlib module
                version = sys.version.partition(' ')[0]
            elif '.' in name:
                # incrementally look for a parent package with version
                name = name.rpartition('.')[0]
                return self.find_dep_version(name, __import__(name))
            else:
                version = '?.?'
        return version

    def __call__(self, testname, tags=None):
        for matcher in self.exclude_matchers:
            if matcher(testname, tags):
                self.tests_missing_deps.append(testname)
                return True
        return False


class VersionDependencyExcluder(object):
    def __init__(self, deps):
        # deps: { version : matcher func }
        from sys import version_info
        self.exclude_matchers = []
        for ver, (compare, matcher) in deps.items():
            if compare(version_info, ver):
                self.exclude_matchers.append(matcher)
        self.tests_missing_deps = []
    def __call__(self, testname, tags=None):
        for matcher in self.exclude_matchers:
            if matcher(testname):
                self.tests_missing_deps.append(testname)
                return True
        return False


class FileListExcluder(object):
    def __init__(self, list_file, verbose=False):
        self.verbose = verbose
        self.excludes = {}
        self._list_file = os.path.relpath(list_file)
        with open(list_file) as f:
            for line in f:
                line = line.strip()
                if line and line[0] != '#':
                    self.excludes[line.split()[0]] = True

    def __call__(self, testname, tags=None):
        exclude = any(string_selector(ex)(testname) for ex in self.excludes)
        if exclude and self.verbose:
            print("Excluding %s because it's listed in %s"
                  % (testname, self._list_file))
        return exclude


class TagsSelector(object):
    def __init__(self, tag, value):
        self.tag = tag
        self.value = value

    def __call__(self, testname, tags=None):
        if tags is None:
            return False
        else:
            return self.value in tags[self.tag]


class RegExSelector(object):
    def __init__(self, pattern_string):
        try:
            self.regex_matches = re.compile(pattern_string, re.I|re.U).search
        except re.error:
            print('Invalid pattern: %r' % pattern_string)
            raise

    def __call__(self, testname, tags=None):
        return self.regex_matches(testname)


def string_selector(s):
    if ':' in s:
        return TagsSelector(*s.split(':', 1))
    else:
        return RegExSelector(s)


class ShardExcludeSelector(object):
    # This is an exclude selector so it can override the (include) selectors.
    # It may not provide uniform distribution (in time or count), but is a
    # determanistic partition of the tests which is important.

    # Random seed to improve the hash distribution.
    _seed = base64.b64decode(b'2ged1EtsGz/GkisJr22UcLeP6n9XIaA5Vby2wM49Wvg=')

    def __init__(self, shard_num, shard_count):
        self.shard_num = shard_num
        self.shard_count = shard_count

    def __call__(self, testname, tags=None, _hash=zlib.crc32):
        # Cannot use simple hash() here as shard processes might use different hash seeds.
        # CRC32 is fast and simple.
        return _hash(self._seed + testname.encode()) % self.shard_count != self.shard_num


class PendingThreadsError(RuntimeError):
    pass

threads_seen = []

def check_thread_termination(ignore_seen=True):
    if threading is None: # no threading enabled in CPython
        return
    current = threading.current_thread()
    blocking_threads = []
    for t in threading.enumerate():
        if not t.is_alive() or t == current or t.name == 'time_stamper':
            continue
        t.join(timeout=2)
        if t.is_alive():
            if not ignore_seen:
                blocking_threads.append(t)
                continue
            for seen in threads_seen:
                if t is seen:
                    break
            else:
                threads_seen.append(t)
                blocking_threads.append(t)
    if not blocking_threads:
        return
    sys.stderr.write("warning: left-over threads found after running test:\n")
    for t in blocking_threads:
        sys.stderr.write('...%s\n'  % repr(t))
    raise PendingThreadsError("left-over threads found after running test")

def subprocess_output(cmd):
    try:
        p = subprocess.Popen(cmd, stdout=subprocess.PIPE, stderr=subprocess.STDOUT)
        return p.communicate()[0].decode('UTF-8')
    except OSError:
        return ''

def get_version():
    from Cython.Compiler.Version import version as cython_version
    full_version = cython_version
    top = os.path.dirname(os.path.abspath(__file__))
    if os.path.exists(os.path.join(top, '.git')):
        old_dir = os.getcwd()
        try:
            os.chdir(top)
            head_commit = subprocess_output(['git', 'rev-parse', 'HEAD']).strip()
            version_commit = subprocess_output(['git', 'rev-parse', cython_version]).strip()
            diff = subprocess_output(['git', 'diff', '--stat']).strip()
            if head_commit != version_commit:
                full_version += " " + head_commit
            if diff:
                full_version += ' + uncommitted changes'
        finally:
            os.chdir(old_dir)
    return full_version

_orig_stdout, _orig_stderr = sys.stdout, sys.stderr
def flush_and_terminate(status):
    try:
        _orig_stdout.flush()
        _orig_stderr.flush()
    finally:
        os._exit(status)

def main():

    global DISTDIR, WITH_CYTHON

    # Set an environment variable to the top directory
    os.environ['CYTHON_PROJECT_DIR'] = os.path.abspath(os.path.dirname(__file__))

    DISTDIR = os.path.join(os.getcwd(), os.path.dirname(sys.argv[0]))

    from Cython.Compiler import DebugFlags
    args = []
    for arg in sys.argv[1:]:
        if arg.startswith('--debug') and arg[2:].replace('-', '_') in dir(DebugFlags):
            setattr(DebugFlags, arg[2:].replace('-', '_'), True)
        else:
            args.append(arg)

    from optparse import OptionParser
    parser = OptionParser(usage="usage: %prog [options] [selector ...]")
    parser.add_option("--no-cleanup", dest="cleanup_workdir",
                      action="store_false", default=True,
                      help="do not delete the generated C files (allows passing --no-cython on next run)")
    parser.add_option("--no-cleanup-sharedlibs", dest="cleanup_sharedlibs",
                      action="store_false", default=True,
                      help="do not delete the generated shared library files (allows manual module experimentation)")
    parser.add_option("--no-cleanup-failures", dest="cleanup_failures",
                      action="store_false", default=True,
                      help="enable --no-cleanup and --no-cleanup-sharedlibs for failed tests only")
    parser.add_option("--no-cython", dest="with_cython",
                      action="store_false", default=True,
                      help="do not run the Cython compiler, only the C compiler")
    parser.add_option("--compiler", dest="compiler", default=None,
                      help="C compiler type")
    backend_list = ','.join(BACKENDS)
    parser.add_option("--backends", dest="backends", default=backend_list,
                      help="select backends to test (default: %s)" % backend_list)
    parser.add_option("--no-c", dest="use_c",
                      action="store_false", default=True,
                      help="do not test C compilation backend")
    parser.add_option("--no-cpp", dest="use_cpp",
                      action="store_false", default=True,
                      help="do not test C++ compilation backend")
    parser.add_option("--no-cpp-locals", dest="use_cpp_locals",
                      action="store_false", default=True,
                      help="do not rerun select C++ tests with cpp_locals directive")
    parser.add_option("--no-unit", dest="unittests",
                      action="store_false", default=True,
                      help="do not run the unit tests")
    parser.add_option("--no-doctest", dest="doctests",
                      action="store_false", default=True,
                      help="do not run the doctests")
    parser.add_option("--no-file", dest="filetests",
                      action="store_false", default=True,
                      help="do not run the file based tests")
    parser.add_option("--no-pyregr", dest="pyregr",
                      action="store_false", default=True,
                      help="do not run the regression tests of CPython in tests/pyregr/")
    parser.add_option("--no-examples", dest="examples",
                      action="store_false", default=True,
                      help="Do not run the documentation tests in the examples directory.")
    parser.add_option("--no-code-style", dest="code_style",
                      action="store_false", default=True,
                      help="Do not run the code style (PEP8) checks.")
    parser.add_option("--cython-only", dest="cython_only",
                      action="store_true", default=False,
                      help="only compile pyx to c, do not run C compiler or run the tests")
    parser.add_option("--no-refnanny", dest="with_refnanny",
                      action="store_false", default=True,
                      help="do not regression test reference counting")
    parser.add_option("--no-fork", dest="fork",
                      action="store_false", default=True,
                      help="do not fork to run tests")
    parser.add_option("--sys-pyregr", dest="system_pyregr",
                      action="store_true", default=False,
                      help="run the regression tests of the CPython installation")
    parser.add_option("-x", "--exclude", dest="exclude",
                      action="append", metavar="PATTERN",
                      help="exclude tests matching the PATTERN")
    parser.add_option("--listfile", dest="listfile",
                      action="append",
                      help="specify a file containing a list of tests to run")
    parser.add_option("-j", "--shard_count", dest="shard_count", metavar="N",
                      type=int, default=1,
                      help="shard this run into several parallel runs")
    parser.add_option("--shard_num", dest="shard_num", metavar="K",
                      type=int, default=-1,
                      help="test only this single shard")
    parser.add_option("--profile", dest="profile",
                      action="store_true", default=False,
                      help="enable profiling of the tests")
    parser.add_option("-C", "--coverage", dest="coverage",
                      action="store_true", default=False,
                      help="collect source coverage data for the Compiler")
    parser.add_option("--coverage-xml", dest="coverage_xml",
                      action="store_true", default=False,
                      help="collect source coverage data for the Compiler in XML format")
    parser.add_option("--coverage-html", dest="coverage_html",
                      action="store_true", default=False,
                      help="collect source coverage data for the Compiler in HTML format")
    parser.add_option("-A", "--annotate", dest="annotate_source",
                      action="store_true", default=True,
                      help="generate annotated HTML versions of the test source files")
    parser.add_option("--no-annotate", dest="annotate_source",
                      action="store_false",
                      help="do not generate annotated HTML versions of the test source files")
    parser.add_option("-v", "--verbose", dest="verbosity",
                      action="count", default=0,
                      help="display test progress, pass twice to print test names")
    parser.add_option("-T", "--ticket", dest="tickets",
                      action="append",
                      help="a bug ticket number to run the respective test in 'tests/*'")
    parser.add_option("-k", dest="only_pattern",
                      help="a regex pattern for selecting doctests and test functions in the test modules")
    parser.add_option("-3", dest="language_level",
                      action="store_const", const=3, default=2,
                      help="set language level to Python 3 (useful for running the CPython regression tests)'")
    parser.add_option("--xml-output", dest="xml_output_dir", metavar="DIR",
                      help="write test results in XML to directory DIR")
    parser.add_option("--exit-ok", dest="exit_ok", default=False,
                      action="store_true",
                      help="exit without error code even on test failures")
    parser.add_option("--failfast", dest="failfast", default=False,
                      action="store_true",
                      help="stop on first failure or error")
    parser.add_option("--root-dir", dest="root_dir", default=os.path.join(DISTDIR, 'tests'),
                      help=("Directory to look for the file based "
                            "tests (the ones which are deactivated with '--no-file'."))
    parser.add_option("--examples-dir", dest="examples_dir",
                      default=os.path.join(DISTDIR, 'docs', 'examples'),
                      help="Directory to look for documentation example tests")
    parser.add_option("--work-dir", dest="work_dir", default=os.path.join(os.getcwd(), 'TEST_TMP'),
                      help="working directory")
    parser.add_option("--cython-dir", dest="cython_dir", default=os.getcwd(),
                      help="Cython installation directory (default: use local source version)")
    parser.add_option("--debug", dest="for_debugging", default=False, action="store_true",
                      help="configure for easier use with a debugger (e.g. gdb)")
    parser.add_option("--pyximport-py", dest="pyximport_py", default=False, action="store_true",
                      help="use pyximport to automatically compile imported .pyx and .py files")
    parser.add_option("--watermark", dest="watermark", default=None,
                      help="deterministic generated by string")
    parser.add_option("--use_common_utility_dir", default=False, action="store_true")
    parser.add_option("--use_formal_grammar", default=False, action="store_true")
    parser.add_option("--test_determinism", default=False, action="store_true",
                      help="test whether Cython's output is deterministic")
    parser.add_option("--pythran-dir", dest="pythran_dir", default=None,
                      help="specify Pythran include directory. This will run the C++ tests using Pythran backend for Numpy")
    parser.add_option("--no-capture", dest="capture", default=True, action="store_false",
                      help="do not capture stdout, stderr in srctree tests. Makes pdb.set_trace interactive")
    parser.add_option("--limited-api", dest="limited_api", default=False, action="store_true",
                      help="Compiles Cython using CPython's LIMITED_API")

    options, cmd_args = parser.parse_args(args)

    if options.with_cython:
        sys.path.insert(0, options.cython_dir)

    # requires glob with the wildcard.
    if cmd_args:
        options.code_style = False

    WITH_CYTHON = options.with_cython

    coverage = None
    if options.coverage or options.coverage_xml or options.coverage_html:
        if not WITH_CYTHON:
            options.coverage = options.coverage_xml = options.coverage_html = False
        elif options.shard_num == -1:
            print("Enabling coverage analysis")
            from coverage import coverage as _coverage
            coverage = _coverage(branch=True)
            coverage.erase()
            coverage.start()

    if options.xml_output_dir:
        shutil.rmtree(options.xml_output_dir, ignore_errors=True)

    if options.listfile:
        for listfile in options.listfile:
            cmd_args.extend(load_listfile(listfile))

    if options.capture and not options.for_debugging:
        keep_alive_interval = 10
    else:
        keep_alive_interval = None
    if options.shard_count > 1 and options.shard_num == -1:
        if "PYTHONIOENCODING" not in os.environ:
            # Make sure subprocesses can print() Unicode text.
            os.environ["PYTHONIOENCODING"] = sys.stdout.encoding or sys.getdefaultencoding()
        import multiprocessing
        pool = multiprocessing.Pool(options.shard_count)
        tasks = [(options, cmd_args, shard_num) for shard_num in range(options.shard_count)]
        open_shards = list(range(options.shard_count))
        error_shards = []
        failure_outputs = []
        # NOTE: create process pool before time stamper thread to avoid forking issues.
        total_time = time.time()
        stats = Stats()
        merged_pipeline_stats = defaultdict(lambda: (0, 0))
        with time_stamper_thread(interval=keep_alive_interval, open_shards=open_shards):
            for shard_num, shard_stats, pipeline_stats, return_code, failure_output in pool.imap_unordered(runtests_callback, tasks):
                open_shards.remove(shard_num)
                if return_code != 0:
                    error_shards.append(shard_num)
                    failure_outputs.append(failure_output)
                    sys.stderr.write("FAILED (%s/%s)\n" % (shard_num, options.shard_count))
                sys.stderr.write("ALL DONE (%s/%s)\n" % (shard_num, options.shard_count))

                stats.update(shard_stats)
                for stage_name, (stage_time, stage_count) in pipeline_stats.items():
                    old_time, old_count = merged_pipeline_stats[stage_name]
                    merged_pipeline_stats[stage_name] = (old_time + stage_time, old_count + stage_count)

        pool.close()
        pool.join()
        pool.terminate()  # graalpy seems happier if we terminate now rather than leaving it to the gc

        total_time = time.time() - total_time
        sys.stderr.write("Sharded tests run in %d seconds (%.1f minutes)\n" % (round(total_time), total_time / 60.))
        if error_shards:
            sys.stderr.write("Errors found in shards %s\n" % ", ".join([str(e) for e in error_shards]))
            for failure_output in zip(error_shards, failure_outputs):
                sys.stderr.write("\nErrors from shard %s:\n%s" % failure_output)
            return_code = 1
        else:
            return_code = 0
    else:
        with time_stamper_thread(interval=keep_alive_interval):
            _, stats, merged_pipeline_stats, return_code, _ = runtests(options, cmd_args, coverage)

    if coverage:
        if options.shard_count > 1 and options.shard_num == -1:
            coverage.combine()
        coverage.stop()

    def as_msecs(t, unit=1000000):
        # pipeline times are in msecs
        return t // unit + float(t % unit) / unit

    pipeline_stats = [
        (as_msecs(stage_time), as_msecs(stage_time) / stage_count, stage_count, stage_name)
        for stage_name, (stage_time, stage_count) in merged_pipeline_stats.items()
    ]
    total_pipeline_time_percent = math.fsum(stats[0] for stats in pipeline_stats) / 100.0
    pipeline_stats.sort(reverse=True)
    sys.stderr.write("Most expensive pipeline stages: %s\n" % ", ".join(
        "%r: %.2f / %d (%.3f / run, %.1f%%)" % (
            stage_name, total_stage_time, stage_count, stage_time, total_stage_time / total_pipeline_time_percent)
        for total_stage_time, stage_time, stage_count, stage_name in pipeline_stats[:10]
    ))

    stats.print_stats(sys.stderr)

    if coverage:
        save_coverage(coverage, options)

    sys.stderr.write("ALL DONE\n")
    sys.stderr.flush()

    try:
        check_thread_termination(ignore_seen=False)
    except PendingThreadsError:
        # normal program exit won't kill the threads, do it the hard way here
        flush_and_terminate(return_code)
    else:
        sys.exit(return_code)


@contextmanager
def time_stamper_thread(interval=10, open_shards=None):
    """
    Print regular time stamps into the build logs to find slow tests.
    @param interval: time interval in seconds
    """
    if not interval or interval < 0:
        # Do nothing
        yield
        return

    import threading
    import datetime
    from time import sleep

    interval = range(interval * 4)
    now = datetime.datetime.now
    stop = False

    # We capture stderr in some places.
    # => make sure we write to the real (original) stderr of the test runner.
    stderr = os.dup(2)
    def write(s):
        os.write(stderr, s if type(s) is bytes else s.encode('ascii'))

    def time_stamper():
        waiting_for_shards = ""
        while True:
            if stop:
                return
            for _ in interval:
                sleep(1./4)
                if stop:
                    return
            if open_shards is not None:
                waiting_for_shards = f" - waiting for {open_shards}"
            write(f'\n#### {now()}{waiting_for_shards}\n')

    thread = threading.Thread(target=time_stamper, name='time_stamper')
    thread.daemon = True
    thread.start()
    try:
        yield
    finally:
        stop = True
        thread.join()
        os.close(stderr)


def configure_cython(options):
    global CompilationOptions, pyrex_default_options, cython_compile
    from Cython.Compiler.Options import \
        CompilationOptions, \
        default_options as pyrex_default_options
    from Cython.Compiler.Options import _directive_defaults as directive_defaults

    from Cython.Compiler import Errors
    Errors.LEVEL = 0  # show all warnings

    from Cython.Compiler import Options
    Options.generate_cleanup_code = 3  # complete cleanup code

    from Cython.Compiler import DebugFlags
    DebugFlags.debug_temp_code_comments = 1
    DebugFlags.debug_no_exception_intercept = 1  # provide better crash output in CI runs

    pyrex_default_options['formal_grammar'] = options.use_formal_grammar
    if options.profile:
        directive_defaults['profile'] = True
    if options.watermark:
        import Cython.Compiler.Version
        Cython.Compiler.Version.watermark = options.watermark


def save_coverage(coverage, options):
    if options.coverage:
        coverage.report(show_missing=0)
    if options.coverage_xml:
        coverage.xml_report(outfile="coverage-report.xml")
    if options.coverage_html:
        coverage.html_report(directory="coverage-report-html")


def runtests_callback(args):
    options, cmd_args, shard_num = args
    options.shard_num = shard_num

    # Make the shard number visible in faulthandler stack traces in the case of process crashes.
    try:
        runtests.__code__ = runtests.__code__.replace(co_name=f"runtests_SHARD_{shard_num}")
    except (AttributeError, TypeError):
        # No .replace() in Py3.7, 'co_name' might not be replacible, whatever.
        pass

    return runtests(options, cmd_args)


def runtests(options, cmd_args, coverage=None):
    # faulthandler should be able to provide a limited traceback
    # in the event of a segmentation fault. Only available on Python 3.3+
    try:
        import faulthandler
    except ImportError:
        pass  # OK - not essential
    else:
        faulthandler.enable()

    WITH_CYTHON = options.with_cython
    ROOTDIR = os.path.abspath(options.root_dir)
    WORKDIR = os.path.abspath(options.work_dir)

    if WITH_CYTHON:
        configure_cython(options)

    xml_output_dir = options.xml_output_dir
    if options.shard_num > -1:
        WORKDIR = os.path.join(WORKDIR, str(options.shard_num))
        if xml_output_dir:
            xml_output_dir = os.path.join(xml_output_dir, 'shard-%03d' % options.shard_num)

    # RUN ALL TESTS!
    UNITTEST_MODULE = "Cython"
    UNITTEST_ROOT = os.path.join(os.path.dirname(__file__), UNITTEST_MODULE)
    if WITH_CYTHON:
        if os.path.exists(WORKDIR):
            for path in os.listdir(WORKDIR):
                if path in ("support", "Cy3"): continue
                shutil.rmtree(os.path.join(WORKDIR, path), ignore_errors=True)
    if not os.path.exists(WORKDIR):
        os.makedirs(WORKDIR)

    if options.shard_num <= 0:
        sys.stderr.write("Python %s\n" % sys.version)
        sys.stderr.write("\n")
        if WITH_CYTHON:
            sys.stderr.write("Running tests against Cython %s\n" % get_version())
        else:
            sys.stderr.write("Running tests without Cython.\n")

    if options.for_debugging:
        options.cleanup_workdir = False
        options.cleanup_sharedlibs = False
        options.fork = False
        if WITH_CYTHON and include_debugger:
            from Cython.Compiler.Options import default_options as compiler_default_options
            compiler_default_options['gdb_debug'] = True
            compiler_default_options['output_dir'] = os.getcwd()

    if IS_PYPY:
        if options.with_refnanny:
            sys.stderr.write("Disabling refnanny in PyPy\n")
            options.with_refnanny = False

    refnanny = None
    if options.with_refnanny:
        try:
            refnanny = import_refnanny()
        except ImportError:
            from pyximport.pyxbuild import pyx_to_dll
            libpath = pyx_to_dll(os.path.join("Cython", "Runtime", "refnanny.pyx"),
                                build_in_temp=True,
                                pyxbuild_dir=os.path.join(WORKDIR, "support"))
            sys.path.insert(0, os.path.split(libpath)[0])
            refnanny = import_refnanny()
        CDEFS.append(('CYTHON_REFNANNY', '1'))

    if options.limited_api:
        global limited_api_full_tests
        CDEFS.append(('CYTHON_LIMITED_API', '1'))
        CFLAGS.append('-Wno-unused-function')
        # limited_api_full_tests is not actually "excludes" but just reusing the mechanism.
        # These files will be run with Py_LIMITED_API defined
        limited_api_full_tests = FileListExcluder(
            os.path.join(ROOTDIR, "test_in_limited_api.txt"))

    if xml_output_dir and options.fork:
        # doesn't currently work together
        sys.stderr.write("Disabling forked testing to support XML test output\n")
        options.fork = False

    if WITH_CYTHON:
        sys.stderr.write("Using Cython language level %d.\n" % options.language_level)

    test_bugs = False
    if options.tickets:
        for ticket_number in options.tickets:
            test_bugs = True
            cmd_args.append('ticket:%s' % ticket_number)
    if not test_bugs:
        for selector in cmd_args:
            if selector.startswith('bugs'):
                test_bugs = True

    selectors = [ string_selector(r) for r in cmd_args ]
    verbose_excludes = selectors or options.verbosity >= 2
    if not selectors:
        selectors = [ lambda x, tags=None: True ]

    # Check which external modules are not present and exclude tests
    # which depends on them (by prefix)

    missing_dep_excluder = MissingDependencyExcluder(EXT_DEP_MODULES)
    version_dep_excluder = VersionDependencyExcluder(VER_DEP_MODULES)
    exclude_selectors = [missing_dep_excluder, version_dep_excluder] # want to print msg at exit

    try:
        import IPython.core.release
        if list(IPython.core.release._ver) < [1, 0, 0]:
            raise ImportError
    except (ImportError, AttributeError, TypeError):
        exclude_selectors.append(RegExSelector('IPython'))

    try:
        raise ImportError("Jedi typer is currently broken, see GH#1845")
        import jedi
        if not ([0, 9] <= list(map(int, re.findall('[0-9]+', jedi.__version__ or '0')))):
            raise ImportError
    except (ImportError, AttributeError, TypeError):
        exclude_selectors.append(RegExSelector('Jedi'))

    if options.exclude:
        exclude_selectors += [ string_selector(r) for r in options.exclude ]

    if not COMPILER_HAS_INT128:
        exclude_selectors += [RegExSelector('int128')]

    if options.shard_num > -1:
        exclude_selectors.append(ShardExcludeSelector(options.shard_num, options.shard_count))

    if not test_bugs:
        bug_files = [
            ('bugs.txt', True),
            ('pypy_bugs.txt', IS_PYPY),
            ('pypy_crash_bugs.txt', IS_PYPY),
            ('pypy_implementation_detail_bugs.txt', IS_PYPY),
            ('graal_bugs.txt', IS_GRAAL),
            ('limited_api_bugs.txt', options.limited_api),
            ('windows_bugs.txt', sys.platform == 'win32'),
            ('cygwin_bugs.txt', sys.platform == 'cygwin'),
            ('windows_bugs_39.txt', sys.platform == 'win32' and sys.version_info[:2] == (3, 9)),
        ]

        exclude_selectors += [
            FileListExcluder(os.path.join(ROOTDIR, bugs_file_name),
                             verbose=verbose_excludes)
            for bugs_file_name, condition in bug_files if condition
        ]

    if sys.version_info < (3, 11) and options.limited_api:
        # exclude everything with memoryviews in since this is a big
        # missing feature from the limited API in these versions
        exclude_selectors += [
            TagsSelector('tag', 'memoryview'),
            FileListExcluder(os.path.join(ROOTDIR, "memoryview_tests.txt")),
        ]

    exclude_selectors += [TagsSelector('tag', tag) for tag, exclude in TAG_EXCLUDERS if exclude]

    global COMPILER
    if options.compiler:
        COMPILER = options.compiler

    selected_backends = [ name.strip() for name in options.backends.split(',') if name.strip() ]
    backends = []
    for backend in selected_backends:
        if backend == 'c' and not options.use_c:
            continue
        elif backend == 'cpp' and not options.use_cpp:
            continue
        elif backend not in BACKENDS:
            sys.stderr.write("Unknown backend requested: '%s' not one of [%s]\n" % (
                backend, ','.join(BACKENDS)))
            sys.exit(1)
        backends.append(backend)
    if options.shard_num <= 0:
        sys.stderr.write("Backends: %s\n" % ','.join(backends))
    languages = backends

    if 'CI' in os.environ and sys.platform == 'darwin' and 'cpp' in languages:
        bugs_file_name = 'macos_cpp_bugs.txt'
        exclude_selectors += [
            FileListExcluder(os.path.join(ROOTDIR, bugs_file_name),
                             verbose=verbose_excludes)
        ]

    if options.use_common_utility_dir:
        common_utility_dir = os.path.join(WORKDIR, 'utility_code')
        if not os.path.exists(common_utility_dir):
            os.makedirs(common_utility_dir)
    else:
        common_utility_dir = None

    sys.stderr.write("\n")

    test_suite = unittest.TestSuite()
    stats = Stats()

    if options.unittests:
        collect_unittests(UNITTEST_ROOT, UNITTEST_MODULE + ".", test_suite, selectors, exclude_selectors)

    if options.doctests:
        collect_doctests(UNITTEST_ROOT, UNITTEST_MODULE + ".", test_suite, selectors, exclude_selectors)

    if options.filetests and languages:
        filetests = TestBuilder(ROOTDIR, WORKDIR, selectors, exclude_selectors,
                                options, options.pyregr, languages, test_bugs,
                                options.language_level, common_utility_dir,
                                options.pythran_dir, add_embedded_test=True, stats=stats,
                                add_cpp_locals_extra_tests=options.use_cpp_locals)
        test_suite.addTest(filetests.build_suite())

    if options.examples and languages:
        examples_workdir = os.path.join(WORKDIR, 'examples')
        language_level = 3
        for subdirectory in glob.glob(os.path.join(options.examples_dir, "*/")):
            filetests = TestBuilder(subdirectory, examples_workdir, selectors, exclude_selectors,
                                    options, options.pyregr, languages, test_bugs,
                                    language_level, common_utility_dir,
                                    options.pythran_dir,
                                    default_mode='compile', stats=stats, add_cython_import=True)
            test_suite.addTest(filetests.build_suite())

    if options.system_pyregr and languages:
        sys_pyregr_dir = os.path.join(sys.prefix, 'lib', 'python'+sys.version[:3], 'test')
        if not os.path.isdir(sys_pyregr_dir):
            sys_pyregr_dir = os.path.join(os.path.dirname(sys.executable), 'Lib', 'test')  # source build
        if os.path.isdir(sys_pyregr_dir):
            filetests = TestBuilder(ROOTDIR, WORKDIR, selectors, exclude_selectors,
                                    options, True, languages, test_bugs,
                                    sys.version_info[0], common_utility_dir, stats=stats)
            sys.stderr.write("Including CPython regression tests in %s\n" % sys_pyregr_dir)
            test_suite.addTest(filetests.handle_directory(sys_pyregr_dir, 'pyregr'))

    if options.code_style and options.shard_num <= 0:
        try:
            import pycodestyle
        except ImportError:
            # Hack to make the exclusion visible.
            missing_dep_excluder.tests_missing_deps.append('TestCodeFormat')
        else:
            test_suite.addTest(TestCodeFormat(options.cython_dir))

    if xml_output_dir:
        from Cython.Tests.xmlrunner import XMLTestRunner
        if not os.path.exists(xml_output_dir):
            try:
                os.makedirs(xml_output_dir)
            except OSError:
                pass  # concurrency issue?
        test_runner = XMLTestRunner(output=xml_output_dir,
                                    verbose=options.verbosity > 0)
        if options.failfast:
            sys.stderr.write("--failfast not supported with XML runner\n")
    else:
        text_runner_options = {}
        if options.failfast:
            text_runner_options['failfast'] = True
        test_runner = unittest.TextTestRunner(verbosity=options.verbosity, **text_runner_options)

    if options.pyximport_py:
        from pyximport import pyximport
        pyximport.install(pyimport=True, build_dir=os.path.join(WORKDIR, '_pyximport'),
                          load_py_module_on_import_failure=True, inplace=True)

    try:
        gc.set_debug(gc.DEBUG_UNCOLLECTABLE)
    except AttributeError:
        pass  # not available on PyPy

    enable_faulthandler = False
    old_faulhandler_envvar = os.environ.get('PYTHONFAULTHANDLER')
    try:
        import faulthandler
    except ImportError:
        pass
    else:
        os.environ['PYTHONFAULTHANDLER'] = "1"
        enable_faulthandler = not faulthandler.is_enabled()
        if enable_faulthandler:
            faulthandler.enable()

    # Run the collected tests.
    try:
        if options.shard_num > -1:
            thread_id = f" (Thread ID 0x{threading.get_ident():x})" if threading is not None else ""
            sys.stderr.write(f"Tests in shard ({options.shard_num}/{options.shard_count}) starting{thread_id}\n")
        result = test_runner.run(test_suite)
    except Exception as exc:
        # Make sure we print exceptions also from shards.
        if options.shard_num > -1:
            sys.stderr.write(f"Tests in shard ({options.shard_num}/{options.shard_count}) crashed: {exc}\n")
        import traceback
        traceback.print_exc()
        raise
    finally:
        if enable_faulthandler:
            faulthandler.disable()
        if os.environ.get('PYTHONFAULTHANDLER') != old_faulhandler_envvar:
            if old_faulhandler_envvar is None:
                del os.environ['PYTHONFAULTHANDLER']
            else:
                os.environ['PYTHONFAULTHANDLER'] = old_faulhandler_envvar

    if common_utility_dir and options.shard_num < 0 and options.cleanup_workdir:
        shutil.rmtree(common_utility_dir)

    from Cython.Compiler.Pipeline import get_timings
    pipeline_stats = get_timings()

    if missing_dep_excluder.tests_missing_deps:
        sys.stderr.write("Following tests excluded because of missing dependencies on your system:\n")
        for test in missing_dep_excluder.tests_missing_deps:
            sys.stderr.write("   %s\n" % test)

    if options.with_refnanny and refnanny is not None:
        sys.stderr.write("\n".join([repr(x) for x in refnanny.reflog]))

    result_code = 0 if options.exit_ok else not result.wasSuccessful()

    if xml_output_dir:
        failure_output = ""
    else:
        failure_output = "".join(collect_failure_output(result))

    return options.shard_num, stats, pipeline_stats, result_code, failure_output


def collect_failure_output(result):
    """Extract test error/failure output from a TextTestResult."""
    failure_output = []
    for flavour, errors in (("ERROR", result.errors), ("FAIL", result.failures)):
        for test, err in errors:
            failure_output.append("%s\n%s: %s\n%s\n%s\n" % (
                result.separator1,
                flavour, result.getDescription(test),
                result.separator2,
                err))
    return failure_output


if __name__ == '__main__':
    try:
        main()
    except Exception:
        traceback.print_exc()
        try:
            check_thread_termination(ignore_seen=False)
        except PendingThreadsError:
            # normal program exit won't kill the threads, do it the hard way here
            flush_and_terminate(1)
        sys.exit(1)<|MERGE_RESOLUTION|>--- conflicted
+++ resolved
@@ -319,14 +319,6 @@
         """
         Update cpp[cpp_std] extensions that will run on minimum versions of gcc / clang / macos.
         """
-<<<<<<< HEAD
-        # If the extension provides a -std=... option, assume that whatever C compiler we use
-        # will probably be ok with it.
-        already_has_std = any(
-            ca for ca in ext.extra_compile_args
-            if "-std" in ca and "-stdlib" not in ca
-        ) if ext.extra_compile_args else False
-=======
         # If the extension provides a -std=... option, and it's greater than the one
         # we're about to give, assume that whatever C compiler we use will probably be ok with it.
         extra_compile_args = []
@@ -342,7 +334,6 @@
                     already_has_std = True
                 extra_compile_args.append(ca)
             ext.extra_compile_args = extra_compile_args
->>>>>>> 094d4046
 
         use_gcc = use_clang = already_has_std
 
