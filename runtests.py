#!/usr/bin/env python

from __future__ import print_function

import atexit
import base64
import os
import sys
import re
import gc
import heapq
import locale
import shutil
import time
import unittest
import doctest
import operator
import subprocess
import tempfile
import traceback
import warnings
import zlib
import glob
from contextlib import contextmanager
from collections import defaultdict

try:
    import platform
    IS_PYPY = platform.python_implementation() == 'PyPy'
    IS_CPYTHON = platform.python_implementation() == 'CPython'
except (ImportError, AttributeError):
    IS_CPYTHON = True
    IS_PYPY = False
IS_PY2 = sys.version_info[0] < 3

from io import open as io_open
try:
    from StringIO import StringIO
except ImportError:
    from io import StringIO  # doesn't accept 'str' in Py2

try:
    import cPickle as pickle
except ImportError:
    import pickle

try:
    import threading
except ImportError: # No threads, no problems
    threading = None

try:
    from unittest import SkipTest
except ImportError:
    class SkipTest(Exception):  # don't raise, only provided to allow except-ing it!
        pass
    def skip_test(reason):
        sys.stderr.write("Skipping test: %s\n" % reason)
else:
    def skip_test(reason):
        raise SkipTest(reason)

try:
    basestring
except NameError:
    basestring = str

WITH_CYTHON = True

from distutils.command.build_ext import build_ext as _build_ext
from distutils import sysconfig
_to_clean = []

@atexit.register
def _cleanup_files():
    """
    This is only used on Cygwin to clean up shared libraries that are unsafe
    to delete while the test suite is running.
    """

    for filename in _to_clean:
        if os.path.isdir(filename):
            shutil.rmtree(filename, ignore_errors=True)
        else:
            try:
                os.remove(filename)
            except OSError:
                pass


def get_distutils_distro(_cache=[]):
    if _cache:
        return _cache[0]
    # late import to accommodate for setuptools override
    from distutils.dist import Distribution
    distutils_distro = Distribution()

    if sys.platform == 'win32':
        # TODO: Figure out why this hackery (see https://thread.gmane.org/gmane.comp.python.cython.devel/8280/).
        config_files = distutils_distro.find_config_files()
        try:
            config_files.remove('setup.cfg')
        except ValueError:
            pass
        distutils_distro.parse_config_files(config_files)

        cfgfiles = distutils_distro.find_config_files()
        try:
            cfgfiles.remove('setup.cfg')
        except ValueError:
            pass
        distutils_distro.parse_config_files(cfgfiles)
    _cache.append(distutils_distro)
    return distutils_distro


EXT_DEP_MODULES = {
    'tag:numpy':     'numpy',
    'tag:pythran':  'pythran',
    'tag:setuptools':  'setuptools.sandbox',
    'tag:asyncio':  'asyncio',
    'tag:pstats':   'pstats',
    'tag:posix':    'posix',
    'tag:array':    'array',
    'tag:coverage': 'Cython.Coverage',
    'Coverage':     'Cython.Coverage',
    'tag:ipython':  'IPython.testing.globalipapp',
    'tag:jedi':     'jedi_BROKEN_AND_DISABLED',
    'tag:test.support': 'test.support',  # support module for CPython unit tests
}

def patch_inspect_isfunction():
    import inspect
    orig_isfunction = inspect.isfunction
    def isfunction(obj):
        return orig_isfunction(obj) or type(obj).__name__ == 'cython_function_or_method'
    isfunction._orig_isfunction = orig_isfunction
    inspect.isfunction = isfunction

def unpatch_inspect_isfunction():
    import inspect
    try:
        orig_isfunction = inspect.isfunction._orig_isfunction
    except AttributeError:
        pass
    else:
        inspect.isfunction = orig_isfunction

def def_to_cdef(source):
    '''
    Converts the module-level def methods into cdef methods, i.e.

        @decorator
        def foo([args]):
            """
            [tests]
            """
            [body]

    becomes

        def foo([args]):
            """
            [tests]
            """
            return foo_c([args])

        cdef foo_c([args]):
            [body]
    '''
    output = []
    skip = False
    def_node = re.compile(r'def (\w+)\(([^()*]*)\):').match
    lines = iter(source.split('\n'))
    for line in lines:
        if not line.strip():
            output.append(line)
            continue

        if skip:
            if line[0] != ' ':
                skip = False
            else:
                continue

        if line[0] == '@':
            skip = True
            continue

        m = def_node(line)
        if m:
            name = m.group(1)
            args = m.group(2)
            if args:
                args_no_types = ", ".join(arg.split()[-1] for arg in args.split(','))
            else:
                args_no_types = ""
            output.append("def %s(%s):" % (name, args_no_types))
            line = next(lines)
            if '"""' in line:
                has_docstring = True
                output.append(line)
                for line in lines:
                    output.append(line)
                    if '"""' in line:
                        break
            else:
                has_docstring = False
            output.append("    return %s_c(%s)" % (name, args_no_types))
            output.append('')
            output.append("cdef %s_c(%s):" % (name, args))
            if not has_docstring:
                output.append(line)

        else:
            output.append(line)

    return '\n'.join(output)


def exclude_extension_in_pyver(*versions):
    def check(ext):
        return EXCLUDE_EXT if sys.version_info[:2] in versions else ext
    return check


def exclude_extension_on_platform(*platforms):
    def check(ext):
        return EXCLUDE_EXT if sys.platform in platforms else ext
    return check


def update_linetrace_extension(ext):
    ext.define_macros.append(('CYTHON_TRACE', 1))
    return ext


def update_numpy_extension(ext, set_api17_macro=True):
    import numpy
    from numpy.distutils.misc_util import get_info

    ext.include_dirs.append(numpy.get_include())

    if set_api17_macro:
        ext.define_macros.append(('NPY_NO_DEPRECATED_API', 'NPY_1_7_API_VERSION'))

    # We need the npymath library for numpy.math.
    # This is typically a static-only library.
    for attr, value in get_info('npymath').items():
        getattr(ext, attr).extend(value)


def update_openmp_extension(ext):
    ext.openmp = True
    language = ext.language

    if sys.platform == 'win32' and sys.version_info[:2] == (3,4):
        # OpenMP tests fail in appveyor in Py3.4 -> just ignore them, EoL of Py3.4 is early 2019...
        return EXCLUDE_EXT

    if language == 'cpp':
        flags = OPENMP_CPP_COMPILER_FLAGS
    else:
        flags = OPENMP_C_COMPILER_FLAGS

    if flags:
        compile_flags, link_flags = flags
        ext.extra_compile_args.extend(compile_flags.split())
        ext.extra_link_args.extend(link_flags.split())
        return ext
    elif sys.platform == 'win32':
        return ext

    return EXCLUDE_EXT


def update_cpp11_extension(ext):
    """
        update cpp11 extensions that will run on versions of gcc >4.8
    """
    gcc_version = get_gcc_version(ext.language)
    if gcc_version:
        compiler_version = gcc_version.group(1)
        if float(compiler_version) > 4.8:
            ext.extra_compile_args.append("-std=c++11")
        return ext

    clang_version = get_clang_version(ext.language)
    if clang_version:
        ext.extra_compile_args.append("-std=c++11")
        if sys.platform == "darwin":
          ext.extra_compile_args.append("-stdlib=libc++")
          ext.extra_compile_args.append("-mmacosx-version-min=10.7")
        return ext

    return EXCLUDE_EXT


def get_cc_version(language):
    """
        finds gcc version using Popen
    """
    if language == 'cpp':
        cc = sysconfig.get_config_var('CXX')
    else:
        cc = sysconfig.get_config_var('CC')
    if not cc:
        from distutils import ccompiler
        cc = ccompiler.get_default_compiler()

    if not cc:
        return ''

    # For some reason, cc can be e.g. 'gcc -pthread'
    cc = cc.split()[0]

    # Force english output
    env = os.environ.copy()
    env['LC_MESSAGES'] = 'C'
    try:
        p = subprocess.Popen([cc, "-v"], stderr=subprocess.PIPE, env=env)
    except EnvironmentError:
        # Be compatible with Python 3
        warnings.warn("Unable to find the %s compiler: %s: %s" %
                      (language, os.strerror(sys.exc_info()[1].errno), cc))
        return ''
    _, output = p.communicate()
    return output.decode(locale.getpreferredencoding() or 'ASCII', 'replace')


def get_gcc_version(language):
    matcher = re.compile(r"gcc version (\d+\.\d+)").search
    return matcher(get_cc_version(language))


def get_clang_version(language):
    matcher = re.compile(r"clang(?:-|\s+version\s+)(\d+\.\d+)").search
    return matcher(get_cc_version(language))


def get_openmp_compiler_flags(language):
    """
    As of gcc 4.2, it supports OpenMP 2.5. Gcc 4.4 implements 3.0. We don't
    (currently) check for other compilers.

    returns a two-tuple of (CFLAGS, LDFLAGS) to build the OpenMP extension
    """
    gcc_version = get_gcc_version(language)

    if not gcc_version:
        if sys.platform == 'win32':
            return '/openmp', ''
        else:
            return None # not gcc - FIXME: do something about other compilers

    # gcc defines "__int128_t", assume that at least all 64 bit architectures have it
    global COMPILER_HAS_INT128
    COMPILER_HAS_INT128 = getattr(sys, 'maxsize', getattr(sys, 'maxint', 0)) > 2**60

    compiler_version = gcc_version.group(1)
    if compiler_version and compiler_version.split('.') >= ['4', '2']:
        return '-fopenmp', '-fopenmp'

try:
    locale.setlocale(locale.LC_ALL, '')
except locale.Error:
    pass

COMPILER = None
COMPILER_HAS_INT128 = False
OPENMP_C_COMPILER_FLAGS = get_openmp_compiler_flags('c')
OPENMP_CPP_COMPILER_FLAGS = get_openmp_compiler_flags('cpp')

# Return this from the EXT_EXTRAS matcher callback to exclude the extension
EXCLUDE_EXT = object()

EXT_EXTRAS = {
    'tag:numpy' : update_numpy_extension,
    'tag:openmp': update_openmp_extension,
    'tag:cpp11': update_cpp11_extension,
    'tag:trace' : update_linetrace_extension,
    'tag:bytesformat':  exclude_extension_in_pyver((3, 3), (3, 4)),  # no %-bytes formatting
    'tag:no-macos':  exclude_extension_on_platform('darwin'),
    'tag:py3only':  exclude_extension_in_pyver((2, 7)),
}


# TODO: use tags
VER_DEP_MODULES = {
    # tests are excluded if 'CurrentPythonVersion OP VersionTuple', i.e.
    # (2,4) : (operator.lt, ...) excludes ... when PyVer < 2.4.x

    # The next line should start (3,); but this is a dictionary, so
    # we can only have one (3,) key.  Since 2.7 is supposed to be the
    # last 2.x release, things would have to change drastically for this
    # to be unsafe...
    (2,999): (operator.lt, lambda x: x in ['run.special_methods_T561_py3',
                                           'run.test_raisefrom',
                                           'run.different_package_names',
                                           'run.unicode_imports',  # encoding problems on appveyor in Py2
                                           'run.reimport_failure',  # reimports don't do anything in Py2
                                           ]),
    (3,): (operator.ge, lambda x: x in ['run.non_future_division',
                                        'compile.extsetslice',
                                        'compile.extdelslice',
                                        'run.special_methods_T561_py2',
                                        ]),
    (3,3) : (operator.lt, lambda x: x in ['build.package_compilation',
                                          'build.cythonize_pep420_namespace',
                                          'run.yield_from_py33',
                                          'pyximport.pyximport_namespace',
                                          'run.qualname',
                                          ]),
    (3,4): (operator.lt, lambda x: x in ['run.py34_signature',
                                         'run.test_unicode',  # taken from Py3.7, difficult to backport
                                         ]),
    (3,4,999): (operator.gt, lambda x: x in ['run.initial_file_path',
                                             ]),
    (3,5): (operator.lt, lambda x: x in ['run.py35_pep492_interop',
                                         'run.py35_asyncio_async_def',
                                         'run.mod__spec__',
                                         'run.pep526_variable_annotations',  # typing module
                                         'run.test_exceptions',  # copied from Py3.7+
                                         ]),
}

INCLUDE_DIRS = [ d for d in os.getenv('INCLUDE', '').split(os.pathsep) if d ]
CFLAGS = os.getenv('CFLAGS', '').split()
CCACHE = os.getenv('CYTHON_RUNTESTS_CCACHE', '').split()
TEST_SUPPORT_DIR = 'testsupport'

BACKENDS = ['c', 'cpp']

UTF8_BOM_BYTES = r'\xef\xbb\xbf'.encode('ISO-8859-1').decode('unicode_escape')


def memoize(f):
    uncomputed = object()
    f._cache = {}
    def func(*args):
        res = f._cache.get(args, uncomputed)
        if res is uncomputed:
            res = f._cache[args] = f(*args)
        return res
    return func


@memoize
def parse_tags(filepath):
    tags = defaultdict(list)
    parse_tag = re.compile(r'#\s*(\w+)\s*:(.*)$').match
    with io_open(filepath, encoding='ISO-8859-1', errors='ignore') as f:
        for line in f:
            # ignore BOM-like bytes and whitespace
            line = line.lstrip(UTF8_BOM_BYTES).strip()
            if not line:
                if tags:
                    break  # assume all tags are in one block
                else:
                    continue
            if line[0] != '#':
                break
            parsed = parse_tag(line)
            if parsed:
                tag, values = parsed.groups()
                if tag in ('coding', 'encoding'):
                    continue
                if tag == 'tags':
                    tag = 'tag'
                    print("WARNING: test tags use the 'tag' directive, not 'tags' (%s)" % filepath)
                if tag not in ('mode', 'tag', 'ticket', 'cython', 'distutils', 'preparse'):
                    print("WARNING: unknown test directive '%s' found (%s)" % (tag, filepath))
                values = values.split(',')
                tags[tag].extend(filter(None, [value.strip() for value in values]))
            elif tags:
                break  # assume all tags are in one block
    return tags


list_unchanging_dir = memoize(lambda x: os.listdir(x))  # needs lambda to set function attribute


@memoize
def _list_pyregr_data_files(test_directory):
    is_data_file = re.compile('(?:[.](txt|pem|db|html)|^bad.*[.]py)$').search
    return ['__init__.py'] + [
        filename for filename in list_unchanging_dir(test_directory)
        if is_data_file(filename)]


def import_ext(module_name, file_path=None):
    if file_path:
        import imp
        return imp.load_dynamic(module_name, file_path)
    else:
        try:
            from importlib import invalidate_caches
        except ImportError:
            pass
        else:
            invalidate_caches()
        return __import__(module_name, globals(), locals(), ['*'])


class build_ext(_build_ext):
    def build_extension(self, ext):
        try:
            try: # Py2.7+ & Py3.2+
                compiler_obj = self.compiler_obj
            except AttributeError:
                compiler_obj = self.compiler
            if ext.language == 'c++':
                compiler_obj.compiler_so.remove('-Wstrict-prototypes')
            if CCACHE:
                compiler_obj.compiler_so = CCACHE + compiler_obj.compiler_so
            if getattr(ext, 'openmp', None) and compiler_obj.compiler_type == 'msvc':
                ext.extra_compile_args.append('/openmp')
        except Exception:
            pass
        _build_ext.build_extension(self, ext)


class ErrorWriter(object):
    match_error = re.compile(r'(warning:)?(?:.*:)?\s*([-0-9]+)\s*:\s*([-0-9]+)\s*:\s*(.*)').match

    def __init__(self, encoding=None):
        self.output = []
        self.encoding = encoding

    def write(self, value):
        if self.encoding:
            value = value.encode('ISO-8859-1').decode(self.encoding)
        self.output.append(value)

    def _collect(self):
        s = ''.join(self.output)
        results = {'errors': [], 'warnings': []}
        for line in s.splitlines():
            match = self.match_error(line)
            if match:
                is_warning, line, column, message = match.groups()
                results['warnings' if is_warning else 'errors'].append((int(line), int(column), message.strip()))

        return [["%d:%d: %s" % values for values in sorted(results[key])] for key in ('errors', 'warnings')]

    def geterrors(self):
        return self._collect()[0]

    def getwarnings(self):
        return self._collect()[1]

    def getall(self):
        return self._collect()

    def close(self):
        pass  # ignore, only to match file-like interface


class Stats(object):
    def __init__(self, top_n=8):
        self.top_n = top_n
        self.test_counts = defaultdict(int)
        self.test_times = defaultdict(float)
        self.top_tests = defaultdict(list)

    def add_time(self, name, language, metric, t):
        self.test_counts[metric] += 1
        self.test_times[metric] += t
        top = self.top_tests[metric]
        push = heapq.heappushpop if len(top) >= self.top_n else heapq.heappush
        # min-heap => pop smallest/shortest until longest times remain
        push(top, (t, name, language))

    @contextmanager
    def time(self, name, language, metric):
        t = time.time()
        yield
        t = time.time() - t
        self.add_time(name, language, metric, t)

    def update(self, stats):
        # type: (Stats) -> None
        for metric, t in stats.test_times.items():
            self.test_times[metric] += t
            self.test_counts[metric] += stats.test_counts[metric]
            top = self.top_tests[metric]
            for entry in stats.top_tests[metric]:
                push = heapq.heappushpop if len(top) >= self.top_n else heapq.heappush
                push(top, entry)

    def print_stats(self, out=sys.stderr):
        if not self.test_times:
            return
        lines = ['Times:\n']
        for metric, t in sorted(self.test_times.items()):
            count = self.test_counts[metric]
            top = self.top_tests[metric]
            lines.append("%-12s: %8.2f sec  (%4d, %6.3f / run) - slowest: %s\n" % (
                metric, t, count, t / count,
                ', '.join("'{2}:{1}' ({0:.2f}s)".format(*item) for item in heapq.nlargest(self.top_n, top))))
        out.write(''.join(lines))


class TestBuilder(object):
    def __init__(self, rootdir, workdir, selectors, exclude_selectors, options,
                 with_pyregr, languages, test_bugs, language_level,
                 common_utility_dir, pythran_dir=None,
                 default_mode='run', stats=None,
                 add_embedded_test=False):
        self.rootdir = rootdir
        self.workdir = workdir
        self.selectors = selectors
        self.exclude_selectors = exclude_selectors
        self.annotate = options.annotate_source
        self.cleanup_workdir = options.cleanup_workdir
        self.cleanup_sharedlibs = options.cleanup_sharedlibs
        self.cleanup_failures = options.cleanup_failures
        self.with_pyregr = with_pyregr
        self.cython_only = options.cython_only
        self.doctest_selector = re.compile(options.only_pattern).search if options.only_pattern else None
        self.languages = languages
        self.test_bugs = test_bugs
        self.fork = options.fork
        self.language_level = language_level
        self.test_determinism = options.test_determinism
        self.common_utility_dir = common_utility_dir
        self.pythran_dir = pythran_dir
        self.default_mode = default_mode
        self.stats = stats
        self.add_embedded_test = add_embedded_test
        self.capture = options.capture

    def build_suite(self):
        suite = unittest.TestSuite()
        filenames = os.listdir(self.rootdir)
        filenames.sort()
        # TODO: parallelise I/O with a thread pool for the different directories once we drop Py2 support
        for filename in filenames:
            path = os.path.join(self.rootdir, filename)
            if os.path.isdir(path) and filename != TEST_SUPPORT_DIR:
                if filename == 'pyregr' and not self.with_pyregr:
                    continue
                if filename == 'broken' and not self.test_bugs:
                    continue
                suite.addTest(
                    self.handle_directory(path, filename))
        if sys.platform not in ['win32'] and self.add_embedded_test:
            # Non-Windows makefile.
            if [1 for selector in self.selectors if selector("embedded")] \
                    and not [1 for selector in self.exclude_selectors if selector("embedded")]:
                suite.addTest(unittest.makeSuite(EmbedTest))
        return suite

    def handle_directory(self, path, context):
        workdir = os.path.join(self.workdir, context)
        if not os.path.exists(workdir):
            os.makedirs(workdir)

        suite = unittest.TestSuite()
        filenames = list_unchanging_dir(path)
        filenames.sort()
        for filename in filenames:
            filepath = os.path.join(path, filename)
            module, ext = os.path.splitext(filename)
            if ext not in ('.py', '.pyx', '.srctree'):
                continue
            if filename.startswith('.'):
                continue # certain emacs backup files
            if context == 'pyregr':
                tags = defaultdict(list)
            else:
                tags = parse_tags(filepath)
            fqmodule = "%s.%s" % (context, module)
            if not [ 1 for match in self.selectors
                     if match(fqmodule, tags) ]:
                continue
            if self.exclude_selectors:
                if [1 for match in self.exclude_selectors
                        if match(fqmodule, tags)]:
                    continue

            mode = self.default_mode
            if tags['mode']:
                mode = tags['mode'][0]
            elif context == 'pyregr':
                mode = 'pyregr'

            if ext == '.srctree':
                if 'cpp' not in tags['tag'] or 'cpp' in self.languages:
                    suite.addTest(EndToEndTest(filepath, workdir,
                             self.cleanup_workdir, stats=self.stats,
                             capture=self.capture))
                continue

            # Choose the test suite.
            if mode == 'pyregr':
                if not filename.startswith('test_'):
                    continue
                test_class = CythonPyregrTestCase
            elif mode == 'run':
                if module.startswith("test_"):
                    test_class = CythonUnitTestCase
                else:
                    test_class = CythonRunTestCase
            elif mode in ['compile', 'error']:
                test_class = CythonCompileTestCase
            else:
                raise KeyError('Invalid test mode: ' + mode)

            for test in self.build_tests(test_class, path, workdir,
                                         module, mode == 'error', tags):
                suite.addTest(test)

            if mode == 'run' and ext == '.py' and not self.cython_only and not filename.startswith('test_'):
                # additionally test file in real Python
                min_py_ver = [
                    (int(pyver.group(1)), int(pyver.group(2)))
                    for pyver in map(re.compile(r'pure([0-9]+)[.]([0-9]+)').match, tags['tag'])
                    if pyver
                ]
                if not min_py_ver or any(sys.version_info >= min_ver for min_ver in min_py_ver):
                    suite.addTest(PureDoctestTestCase(module, os.path.join(path, filename), tags, stats=self.stats))

        return suite

    def build_tests(self, test_class, path, workdir, module, expect_errors, tags):
        warning_errors = 'werror' in tags['tag']
        expect_warnings = 'warnings' in tags['tag']

        if expect_errors:
            if skip_c(tags) and 'cpp' in self.languages:
                languages = ['cpp']
            else:
                languages = self.languages[:1]
        else:
            languages = self.languages

        if 'c' in languages and skip_c(tags):
            languages = list(languages)
            languages.remove('c')
        if 'cpp' in languages and 'no-cpp' in tags['tag']:
            languages = list(languages)
            languages.remove('cpp')
        if not languages:
            return []

        language_levels = [2, 3] if 'all_language_levels' in tags['tag'] else [None]

        pythran_dir = self.pythran_dir
        if 'pythran' in tags['tag'] and not pythran_dir and 'cpp' in languages:
            import pythran.config
            try:
                pythran_ext = pythran.config.make_extension(python=True)
            except TypeError:  # old pythran version syntax
                pythran_ext = pythran.config.make_extension()
            pythran_dir = pythran_ext['include_dirs'][0]

        preparse_list = tags.get('preparse', ['id'])
        tests = [ self.build_test(test_class, path, workdir, module, tags, language, language_level,
                                  expect_errors, expect_warnings, warning_errors, preparse,
                                  pythran_dir if language == "cpp" else None)
                  for language in languages
                  for preparse in preparse_list
                  for language_level in language_levels
        ]
        return tests

    def build_test(self, test_class, path, workdir, module, tags, language, language_level,
                   expect_errors, expect_warnings, warning_errors, preparse, pythran_dir):
        language_workdir = os.path.join(workdir, language)
        if not os.path.exists(language_workdir):
            os.makedirs(language_workdir)
        workdir = os.path.join(language_workdir, module)
        if preparse != 'id':
            workdir += '_%s' % (preparse,)
        if language_level:
            workdir += '_cy%d' % (language_level,)
        return test_class(path, workdir, module, tags,
                          language=language,
                          preparse=preparse,
                          expect_errors=expect_errors,
                          expect_warnings=expect_warnings,
                          annotate=self.annotate,
                          cleanup_workdir=self.cleanup_workdir,
                          cleanup_sharedlibs=self.cleanup_sharedlibs,
                          cleanup_failures=self.cleanup_failures,
                          cython_only=self.cython_only,
                          doctest_selector=self.doctest_selector,
                          fork=self.fork,
                          language_level=language_level or self.language_level,
                          warning_errors=warning_errors,
                          test_determinism=self.test_determinism,
                          common_utility_dir=self.common_utility_dir,
                          pythran_dir=pythran_dir,
                          stats=self.stats)


def skip_c(tags):
    if 'cpp' in tags['tag']:
        return True

    # We don't want to create a distutils key in the
    # dictionary so we check before looping.
    if 'distutils' in tags:
        for option in tags['distutils']:
            splitted = option.split('=')
            if len(splitted) == 2:
                argument, value = splitted
                if argument.strip() == 'language' and value.strip() == 'c++':
                    return True
    return False


def filter_stderr(stderr_bytes):
    """
    Filter annoying warnings from output.
    """
    if b"Command line warning D9025" in stderr_bytes:
        # MSCV: cl : Command line warning D9025 : overriding '/Ox' with '/Od'
        stderr_bytes = b'\n'.join(
            line for line in stderr_bytes.splitlines()
            if b"Command line warning D9025" not in line)
    return stderr_bytes


class CythonCompileTestCase(unittest.TestCase):
    def __init__(self, test_directory, workdir, module, tags, language='c', preparse='id',
                 expect_errors=False, expect_warnings=False, annotate=False, cleanup_workdir=True,
<<<<<<< HEAD
                 cleanup_sharedlibs=True, cleanup_failures=True, cython_only=False,
                 fork=True, language_level=3, warning_errors=False,
=======
                 cleanup_sharedlibs=True, cleanup_failures=True, cython_only=False, doctest_selector=None,
                 fork=True, language_level=2, warning_errors=False,
>>>>>>> c42ad917
                 test_determinism=False,
                 common_utility_dir=None, pythran_dir=None, stats=None):
        self.test_directory = test_directory
        self.tags = tags
        self.workdir = workdir
        self.module = module
        self.language = language
        self.preparse = preparse
        self.name = module if self.preparse == "id" else "%s_%s" % (module, preparse)
        self.expect_errors = expect_errors
        self.expect_warnings = expect_warnings
        self.annotate = annotate
        self.cleanup_workdir = cleanup_workdir
        self.cleanup_sharedlibs = cleanup_sharedlibs
        self.cleanup_failures = cleanup_failures
        self.cython_only = cython_only
        self.doctest_selector = doctest_selector
        self.fork = fork
        self.language_level = language_level
        self.warning_errors = warning_errors
        self.test_determinism = test_determinism
        self.common_utility_dir = common_utility_dir
        self.pythran_dir = pythran_dir
        self.stats = stats
        unittest.TestCase.__init__(self)

    def shortDescription(self):
        return "compiling (%s%s%s) %s" % (
            self.language,
            "/cy2" if self.language_level == 2 else "/cy3" if self.language_level == 3 else "",
            "/pythran" if self.pythran_dir is not None else "",
            self.description_name()
        )

    def description_name(self):
        return self.name

    def setUp(self):
        from Cython.Compiler import Options
        self._saved_options = [
            (name, getattr(Options, name))
            for name in (
                'warning_errors',
                'clear_to_none',
                'error_on_unknown_names',
                'error_on_uninitialized',
                # 'cache_builtins',  # not currently supported due to incorrect global caching
            )
        ]
        self._saved_default_directives = list(Options.get_directive_defaults().items())
        Options.warning_errors = self.warning_errors
        if sys.version_info >= (3, 4):
            Options._directive_defaults['autotestdict'] = False

        if not os.path.exists(self.workdir):
            os.makedirs(self.workdir)
        if self.workdir not in sys.path:
            sys.path.insert(0, self.workdir)

    def tearDown(self):
        from Cython.Compiler import Options
        for name, value in self._saved_options:
            setattr(Options, name, value)
        Options._directive_defaults = dict(self._saved_default_directives)
        unpatch_inspect_isfunction()

        try:
            sys.path.remove(self.workdir)
        except ValueError:
            pass
        try:
            del sys.modules[self.module]
        except KeyError:
            pass
        cleanup = self.cleanup_failures or self.success
        cleanup_c_files = WITH_CYTHON and self.cleanup_workdir and cleanup
        cleanup_lib_files = self.cleanup_sharedlibs and cleanup
        is_cygwin = sys.platform == 'cygwin'

        if os.path.exists(self.workdir):
            if cleanup_c_files and cleanup_lib_files and not is_cygwin:
                shutil.rmtree(self.workdir, ignore_errors=True)
            else:
                for rmfile in os.listdir(self.workdir):
                    ext = os.path.splitext(rmfile)[1]
                    if not cleanup_c_files:
                        # Keep C, C++ files, header files, preprocessed sources
                        # and assembly sources (typically the .i and .s files
                        # are intentionally generated when -save-temps is given)
                        if ext in (".c", ".cpp", ".h", ".i", ".ii", ".s"):
                            continue
                        if ext == ".html" and rmfile.startswith(self.module):
                            continue

                    is_shared_obj = ext in (".so", ".dll")

                    if not cleanup_lib_files and is_shared_obj:
                        continue

                    try:
                        rmfile = os.path.join(self.workdir, rmfile)
                        if os.path.isdir(rmfile):
                            shutil.rmtree(rmfile, ignore_errors=True)
                        elif is_cygwin and is_shared_obj:
                            # Delete later
                            _to_clean.append(rmfile)
                        else:
                            os.remove(rmfile)
                    except IOError:
                        pass

                if cleanup_c_files and cleanup_lib_files and is_cygwin:
                    # Finally, remove the work dir itself
                    _to_clean.append(self.workdir)

        if cleanup_c_files and os.path.exists(self.workdir + '-again'):
            shutil.rmtree(self.workdir + '-again', ignore_errors=True)


    def runTest(self):
        self.success = False
        self.runCompileTest()
        self.success = True

    def runCompileTest(self):
        return self.compile(
            self.test_directory, self.module, self.workdir,
            self.test_directory, self.expect_errors, self.expect_warnings, self.annotate)

    def find_module_source_file(self, source_file):
        if not os.path.exists(source_file):
            source_file = source_file[:-1]
        return source_file

    def build_target_filename(self, module_name):
        target = '%s.%s' % (module_name, self.language)
        return target

    def related_files(self, test_directory, module_name):
        is_related = re.compile('%s_.*[.].*' % module_name).match
        return [filename for filename in list_unchanging_dir(test_directory)
                if is_related(filename)]

    def copy_files(self, test_directory, target_directory, file_list):
        if self.preparse and self.preparse != 'id':
            preparse_func = globals()[self.preparse]
            def copy(src, dest):
                with open(src) as fin:
                    with open(dest, 'w') as fout:
                        fout.write(preparse_func(fin.read()))
        else:
            # use symlink on Unix, copy on Windows
            try:
                copy = os.symlink
            except AttributeError:
                copy = shutil.copy

        join = os.path.join
        for filename in file_list:
            file_path = join(test_directory, filename)
            if os.path.exists(file_path):
                copy(file_path, join(target_directory, filename))

    def source_files(self, workdir, module_name, file_list):
        return ([self.build_target_filename(module_name)] +
            [filename for filename in file_list
             if not os.path.isfile(os.path.join(workdir, filename))])

    def split_source_and_output(self, test_directory, module, workdir):
        source_file = self.find_module_source_file(os.path.join(test_directory, module) + '.pyx')

        from Cython.Utils import detect_opened_file_encoding
        with io_open(source_file, 'rb') as f:
            # encoding is passed to ErrorWriter but not used on the source
            # since it is sometimes deliberately wrong
            encoding = detect_opened_file_encoding(f, default=None)

        with io_open(source_file, 'r', encoding='ISO-8859-1') as source_and_output:
            error_writer = warnings_writer = None
            out = io_open(os.path.join(workdir, module + os.path.splitext(source_file)[1]),
                          'w', encoding='ISO-8859-1')
            try:
                for line in source_and_output:
                    if line.startswith("_ERRORS"):
                        out.close()
                        out = error_writer = ErrorWriter(encoding=encoding)
                    elif line.startswith("_WARNINGS"):
                        out.close()
                        out = warnings_writer = ErrorWriter(encoding=encoding)
                    else:
                        out.write(line)
            finally:
                out.close()

        return (error_writer.geterrors() if error_writer else [],
                warnings_writer.geterrors() if warnings_writer else [])

    def run_cython(self, test_directory, module, targetdir, incdir, annotate,
                   extra_compile_options=None):
        include_dirs = INCLUDE_DIRS + [os.path.join(test_directory, '..', TEST_SUPPORT_DIR)]
        if incdir:
            include_dirs.append(incdir)

        if self.preparse == 'id':
            source = self.find_module_source_file(
                os.path.join(test_directory, module + '.pyx'))
        else:
            self.copy_files(test_directory, targetdir, [module + '.pyx'])
            source = os.path.join(targetdir, module + '.pyx')
        target = os.path.join(targetdir, self.build_target_filename(module))

        if extra_compile_options is None:
            extra_compile_options = {}

        if 'allow_unknown_names' in self.tags['tag']:
            from Cython.Compiler import Options
            Options.error_on_unknown_names = False

        try:
            CompilationOptions
        except NameError:
            from Cython.Compiler.Options import CompilationOptions
            from Cython.Compiler.Main import compile as cython_compile
            from Cython.Compiler.Options import default_options
        common_utility_include_dir = self.common_utility_dir

        options = CompilationOptions(
            default_options,
            include_path = include_dirs,
            output_file = target,
            annotate = annotate,
            use_listing_file = False,
            cplus = self.language == 'cpp',
            np_pythran = self.pythran_dir is not None,
            language_level = self.language_level,
            generate_pxi = False,
            evaluate_tree_assertions = True,
            common_utility_include_dir = common_utility_include_dir,
            **extra_compile_options
            )
        cython_compile(source, options=options,
                       full_module_name=module)

    def run_distutils(self, test_directory, module, workdir, incdir,
                      extra_extension_args=None):
        cwd = os.getcwd()
        os.chdir(workdir)
        try:
            build_extension = build_ext(get_distutils_distro())
            build_extension.include_dirs = INCLUDE_DIRS[:]
            if incdir:
                build_extension.include_dirs.append(incdir)
            build_extension.finalize_options()
            if COMPILER:
                build_extension.compiler = COMPILER

            ext_compile_flags = CFLAGS[:]

            if  build_extension.compiler == 'mingw32':
                ext_compile_flags.append('-Wno-format')
            if extra_extension_args is None:
                extra_extension_args = {}

            related_files = self.related_files(test_directory, module)
            self.copy_files(test_directory, workdir, related_files)

            from distutils.core import Extension
            extension = Extension(
                module,
                sources=self.source_files(workdir, module, related_files),
                extra_compile_args=ext_compile_flags,
                **extra_extension_args
                )

            if self.language == 'cpp':
                # Set the language now as the fixer might need it
                extension.language = 'c++'

            if 'distutils' in self.tags:
                from Cython.Build.Dependencies import DistutilsInfo
                from Cython.Utils import open_source_file
                pyx_path = os.path.join(self.test_directory, self.module + ".pyx")
                with open_source_file(pyx_path) as f:
                    DistutilsInfo(f).apply(extension)

            if self.pythran_dir:
                from Cython.Build.Dependencies import update_pythran_extension
                update_pythran_extension(extension)

            # Compile with -DCYTHON_CLINE_IN_TRACEBACK=1 unless we have
            # the "traceback" tag
            if 'traceback' not in self.tags['tag']:
                extension.define_macros.append(("CYTHON_CLINE_IN_TRACEBACK", 1))

            for matcher, fixer in list(EXT_EXTRAS.items()):
                if isinstance(matcher, str):
                    # lazy init
                    del EXT_EXTRAS[matcher]
                    matcher = string_selector(matcher)
                    EXT_EXTRAS[matcher] = fixer
                if matcher(module, self.tags):
                    newext = fixer(extension)
                    if newext is EXCLUDE_EXT:
                        return skip_test("Test '%s' excluded due to tags '%s'" % (
                            self.name, ', '.join(self.tags.get('tag', ''))))
                    extension = newext or extension
            if self.language == 'cpp':
                extension.language = 'c++'
            if IS_PY2:
                workdir = str(workdir)  # work around type check in distutils that disallows unicode strings
            build_extension.extensions = [extension]
            build_extension.build_temp = workdir
            build_extension.build_lib  = workdir
            build_extension.run()
        finally:
            os.chdir(cwd)

        try:
            get_ext_fullpath = build_extension.get_ext_fullpath
        except AttributeError:
            def get_ext_fullpath(ext_name, self=build_extension):
                # copied from distutils.command.build_ext (missing in Py2.[45])
                fullname = self.get_ext_fullname(ext_name)
                modpath = fullname.split('.')
                filename = self.get_ext_filename(modpath[-1])
                if not self.inplace:
                    filename = os.path.join(*modpath[:-1]+[filename])
                    return os.path.join(self.build_lib, filename)
                package = '.'.join(modpath[0:-1])
                build_py = self.get_finalized_command('build_py')
                package_dir = os.path.abspath(build_py.get_package_dir(package))
                return os.path.join(package_dir, filename)

        return get_ext_fullpath(module)

    def compile(self, test_directory, module, workdir, incdir,
                expect_errors, expect_warnings, annotate):
        expected_errors = expected_warnings = errors = warnings = ()
        if expect_errors or expect_warnings:
            expected_errors, expected_warnings = self.split_source_and_output(
                test_directory, module, workdir)
            test_directory = workdir

        if WITH_CYTHON:
            old_stderr = sys.stderr
            try:
                sys.stderr = ErrorWriter()
                with self.stats.time(self.name, self.language, 'cython'):
                    self.run_cython(test_directory, module, workdir, incdir, annotate)
                errors, warnings = sys.stderr.getall()
            finally:
                sys.stderr = old_stderr
            if self.test_determinism and not expect_errors:
                workdir2 = workdir + '-again'
                os.mkdir(workdir2)
                self.run_cython(test_directory, module, workdir2, incdir, annotate)
                diffs = []
                for file in os.listdir(workdir2):
                    if (open(os.path.join(workdir, file)).read()
                        != open(os.path.join(workdir2, file)).read()):
                        diffs.append(file)
                        os.system('diff -u %s/%s %s/%s > %s/%s.diff' % (
                            workdir, file,
                            workdir2, file,
                            workdir2, file))
                if diffs:
                    self.fail('Nondeterministic file generation: %s' % ', '.join(diffs))

        tostderr = sys.__stderr__.write
        if expected_warnings or (expect_warnings and warnings):
            self._match_output(expected_warnings, warnings, tostderr)
        if 'cerror' in self.tags['tag']:
            if errors:
                tostderr("\n=== Expected C compile error ===\n")
                tostderr("\n=== Got Cython errors: ===\n")
                tostderr('\n'.join(errors))
                tostderr('\n\n')
                raise RuntimeError('should have generated extension code')
        elif errors or expected_errors:
            self._match_output(expected_errors, errors, tostderr)
            return None

        so_path = None
        if not self.cython_only:
            from Cython.Utils import captured_fd, print_bytes
            from distutils.errors import CompileError, LinkError
            show_output = True
            get_stderr = get_stdout = None
            try:
                with captured_fd(1) as get_stdout:
                    with captured_fd(2) as get_stderr:
                        with self.stats.time(self.name, self.language, 'compile-%s' % self.language):
                            so_path = self.run_distutils(test_directory, module, workdir, incdir)
            except Exception as exc:
                if ('cerror' in self.tags['tag'] and
                    ((get_stderr and get_stderr()) or
                     isinstance(exc, (CompileError, LinkError)))):
                    show_output = False  # expected C compiler failure
                else:
                    raise
            else:
                if 'cerror' in self.tags['tag']:
                    raise RuntimeError('should have failed C compile')
            finally:
                if show_output:
                    stdout = get_stdout and get_stdout().strip()
                    stderr = get_stderr and filter_stderr(get_stderr()).strip()
                    if so_path and not stderr:
                        # normal success case => ignore non-error compiler output
                        stdout = None
                    if stdout:
                        print_bytes(
                            stdout, header_text="\n=== C/C++ compiler output: =========\n",
                            end=None, file=sys.__stderr__)
                    if stderr:
                        print_bytes(
                            stderr, header_text="\n=== C/C++ compiler error output: ===\n",
                            end=None, file=sys.__stderr__)
                    if stdout or stderr:
                        tostderr("\n====================================\n")
        return so_path

    def _match_output(self, expected_output, actual_output, write):
        try:
            for expected, actual in zip(expected_output, actual_output):
                self.assertEqual(expected, actual)
            if len(actual_output) < len(expected_output):
                expected = expected_output[len(actual_output)]
                self.assertEqual(expected, None)
            elif len(actual_output) > len(expected_output):
                unexpected = actual_output[len(expected_output)]
                self.assertEqual(None, unexpected)
        except AssertionError:
            write("\n=== Expected: ===\n")
            write('\n'.join(expected_output))
            write("\n\n=== Got: ===\n")
            write('\n'.join(actual_output))
            write('\n\n')
            raise


class CythonRunTestCase(CythonCompileTestCase):
    def setUp(self):
        CythonCompileTestCase.setUp(self)
        from Cython.Compiler import Options
        Options.clear_to_none = False

    def description_name(self):
        return self.name if self.cython_only else "and running %s" % self.name

    def run(self, result=None):
        if result is None:
            result = self.defaultTestResult()
        result.startTest(self)
        try:
            self.setUp()
            try:
                self.success = False
                ext_so_path = self.runCompileTest()
                failures, errors, skipped = len(result.failures), len(result.errors), len(result.skipped)
                if not self.cython_only and ext_so_path is not None:
                    self.run_tests(result, ext_so_path)
                if failures == len(result.failures) and errors == len(result.errors):
                    # No new errors...
                    self.success = True
            finally:
                check_thread_termination()
        except SkipTest as exc:
            result.addSkip(self, str(exc))
            result.stopTest(self)
        except Exception:
            result.addError(self, sys.exc_info())
            result.stopTest(self)
        try:
            self.tearDown()
        except Exception:
            pass

    def run_tests(self, result, ext_so_path):
        self.run_doctests(self.module, result, ext_so_path)

    def run_doctests(self, module_or_name, result, ext_so_path):
        def run_test(result):
            if isinstance(module_or_name, basestring):
                with self.stats.time(self.name, self.language, 'import'):
                    module = import_ext(module_or_name, ext_so_path)
            else:
                module = module_or_name
            tests = doctest.DocTestSuite(module)
            if self.doctest_selector is not None:
                tests._tests[:] = [test for test in tests._tests if self.doctest_selector(test.id())]
            with self.stats.time(self.name, self.language, 'run'):
                tests.run(result)
        run_forked_test(result, run_test, self.shortDescription(), self.fork)


def run_forked_test(result, run_func, test_name, fork=True):
    if not fork or sys.version_info[0] >= 3 or not hasattr(os, 'fork'):
        run_func(result)
        sys.stdout.flush()
        sys.stderr.flush()
        gc.collect()
        return

    # fork to make sure we do not keep the tested module loaded
    result_handle, result_file = tempfile.mkstemp()
    os.close(result_handle)
    child_id = os.fork()
    if not child_id:
        result_code = 0
        try:
            try:
                tests = partial_result = None
                try:
                    partial_result = PartialTestResult(result)
                    run_func(partial_result)
                    sys.stdout.flush()
                    sys.stderr.flush()
                    gc.collect()
                except Exception:
                    result_code = 1
                    if partial_result is not None:
                        if tests is None:
                            # importing failed, try to fake a test class
                            tests = _FakeClass(
                                failureException=sys.exc_info()[1],
                                _shortDescription=test_name,
                                module_name=None)
                        partial_result.addError(tests, sys.exc_info())
                if partial_result is not None:
                    with open(result_file, 'wb') as output:
                        pickle.dump(partial_result.data(), output)
            except:
                traceback.print_exc()
        finally:
            try: sys.stderr.flush()
            except: pass
            try: sys.stdout.flush()
            except: pass
            os._exit(result_code)

    try:
        cid, result_code = os.waitpid(child_id, 0)
        module_name = test_name.split()[-1]
        # os.waitpid returns the child's result code in the
        # upper byte of result_code, and the signal it was
        # killed by in the lower byte
        if result_code & 255:
            raise Exception(
                "Tests in module '%s' were unexpectedly killed by signal %d, see test output for details." % (
                    module_name, result_code & 255))
        result_code >>= 8
        if result_code in (0,1):
            try:
                with open(result_file, 'rb') as f:
                    PartialTestResult.join_results(result, pickle.load(f))
            except Exception:
                raise Exception(
                    "Failed to load test result from test in module '%s' after exit status %d,"
                    " see test output for details." % (module_name, result_code))
        if result_code:
            raise Exception(
                "Tests in module '%s' exited with status %d, see test output for details." % (
                    module_name, result_code))
    finally:
        try:
            os.unlink(result_file)
        except:
            pass


class PureDoctestTestCase(unittest.TestCase):
    def __init__(self, module_name, module_path, tags, stats=None):
        self.tags = tags
        self.module_name = self.name = module_name
        self.module_path = module_path
        self.stats = stats
        unittest.TestCase.__init__(self, 'run')

    def shortDescription(self):
        return "running pure doctests in %s" % self.module_name

    def run(self, result=None):
        if result is None:
            result = self.defaultTestResult()
        loaded_module_name = 'pure_doctest__' + self.module_name
        result.startTest(self)
        try:
            self.setUp()

            import imp
            with self.stats.time(self.name, 'py', 'pyimport'):
                m = imp.load_source(loaded_module_name, self.module_path)
            try:
                with self.stats.time(self.name, 'py', 'pyrun'):
                    doctest.DocTestSuite(m).run(result)
            finally:
                del m
                if loaded_module_name in sys.modules:
                    del sys.modules[loaded_module_name]
                check_thread_termination()
        except Exception:
            result.addError(self, sys.exc_info())
            result.stopTest(self)
        try:
            self.tearDown()
        except Exception:
            pass

        if 'mypy' in self.tags['tag']:
            try:
                from mypy import api as mypy_api
            except ImportError:
                pass
            else:
                with self.stats.time(self.name, 'py', 'mypy'):
                    mypy_result = mypy_api.run([
                        self.module_path,
                        '--ignore-missing-imports',
                        '--follow-imports', 'skip',
                    ])
                if mypy_result[2]:
                    self.fail(mypy_result[0])


is_private_field = re.compile('^_[^_]').match

class _FakeClass(object):
    def __init__(self, **kwargs):
        self._shortDescription = kwargs.get('module_name')
        self.__dict__.update(kwargs)
    def shortDescription(self):
        return self._shortDescription

try: # Py2.7+ and Py3.2+
    from unittest.runner import _TextTestResult
except ImportError:
    from unittest import _TextTestResult

class PartialTestResult(_TextTestResult):
    def __init__(self, base_result):
        _TextTestResult.__init__(
            self, self._StringIO(), True,
            base_result.dots + base_result.showAll*2)

    def strip_error_results(self, results):
        for test_case, error in results:
            for attr_name in filter(is_private_field, dir(test_case)):
                if attr_name == '_dt_test':
                    test_case._dt_test = _FakeClass(
                        name=test_case._dt_test.name)
                elif attr_name != '_shortDescription':
                    setattr(test_case, attr_name, None)

    def data(self):
        self.strip_error_results(self.failures)
        self.strip_error_results(self.errors)
        return (self.failures, self.errors, self.skipped, self.testsRun,
                self.stream.getvalue())

    def join_results(result, data):
        """Static method for merging the result back into the main
        result object.
        """
        failures, errors, skipped, tests_run, output = data
        if output:
            result.stream.write(output)
        result.errors.extend(errors)
        result.skipped.extend(skipped)
        result.failures.extend(failures)
        result.testsRun += tests_run

    join_results = staticmethod(join_results)

    class _StringIO(StringIO):
        def writeln(self, line):
            self.write("%s\n" % line)


class CythonUnitTestCase(CythonRunTestCase):
    def shortDescription(self):
        return "compiling (%s) tests in %s" % (self.language, self.description_name())

    def run_tests(self, result, ext_so_path):
        with self.stats.time(self.name, self.language, 'import'):
            module = import_ext(self.module, ext_so_path)
        tests = unittest.defaultTestLoader.loadTestsFromModule(module)
        with self.stats.time(self.name, self.language, 'run'):
            tests.run(result)


class CythonPyregrTestCase(CythonRunTestCase):
    def setUp(self):
        CythonRunTestCase.setUp(self)
        from Cython.Compiler import Options
        Options.error_on_unknown_names = False
        Options.error_on_uninitialized = False
        Options._directive_defaults.update(dict(
            binding=True, always_allow_keywords=True,
            set_initial_path="SOURCEFILE"))
        patch_inspect_isfunction()

    def related_files(self, test_directory, module_name):
        return _list_pyregr_data_files(test_directory)

    def _run_unittest(self, result, *classes):
        """Run tests from unittest.TestCase-derived classes."""
        valid_types = (unittest.TestSuite, unittest.TestCase)
        suite = unittest.TestSuite()
        for cls in classes:
            if isinstance(cls, str):
                if cls in sys.modules:
                    suite.addTest(unittest.findTestCases(sys.modules[cls]))
                else:
                    raise ValueError("str arguments must be keys in sys.modules")
            elif isinstance(cls, valid_types):
                suite.addTest(cls)
            else:
                suite.addTest(unittest.makeSuite(cls))
        with self.stats.time(self.name, self.language, 'run'):
            suite.run(result)

    def _run_doctest(self, result, module):
        self.run_doctests(module, result, None)

    def run_tests(self, result, ext_so_path):
        try:
            from test import support
        except ImportError: # Python2.x
            from test import test_support as support

        def run_test(result):
            def run_unittest(*classes):
                return self._run_unittest(result, *classes)
            def run_doctest(module, verbosity=None):
                return self._run_doctest(result, module)

            backup = (support.run_unittest, support.run_doctest)
            support.run_unittest = run_unittest
            support.run_doctest = run_doctest

            try:
                try:
                    sys.stdout.flush() # helps in case of crashes
                    with self.stats.time(self.name, self.language, 'import'):
                        module = import_ext(self.module, ext_so_path)
                    sys.stdout.flush() # helps in case of crashes
                    if hasattr(module, 'test_main'):
                        # help 'doctest.DocFileTest' find the module path through frame inspection
                        fake_caller_module_globals = {
                            'module': module,
                            '__name__': module.__name__,
                        }
                        call_tests = eval(
                            'lambda: module.test_main()',
                            fake_caller_module_globals, fake_caller_module_globals)
                        call_tests()
                        sys.stdout.flush() # helps in case of crashes
                except (unittest.SkipTest, support.ResourceDenied):
                    result.addSkip(self, 'ok')
            finally:
                support.run_unittest, support.run_doctest = backup

        run_forked_test(result, run_test, self.shortDescription(), self.fork)


class TestCodeFormat(unittest.TestCase):

    def __init__(self, cython_dir):
        self.cython_dir = cython_dir
        unittest.TestCase.__init__(self)

    def runTest(self):
        import pycodestyle
        config_file = os.path.join(self.cython_dir, "setup.cfg")
        if not os.path.exists(config_file):
            config_file = os.path.join(os.path.dirname(__file__), "setup.cfg")
        paths = []
        for codedir in ['Cython', 'Demos', 'docs', 'pyximport', 'tests']:
            paths += glob.glob(os.path.join(self.cython_dir, codedir + "/**/*.py"), recursive=True)
        style = pycodestyle.StyleGuide(config_file=config_file)
        print("")  # Fix the first line of the report.
        result = style.check_files(paths)
        self.assertEqual(result.total_errors, 0, "Found code style errors.")


include_debugger = IS_CPYTHON


def collect_unittests(path, module_prefix, suite, selectors, exclude_selectors):
    def file_matches(filename):
        return filename.startswith("Test") and filename.endswith(".py")

    def package_matches(dirname):
        return dirname == "Tests"

    loader = unittest.TestLoader()

    if include_debugger:
        skipped_dirs = []
    else:
        skipped_dirs = ['Cython' + os.path.sep + 'Debugger' + os.path.sep]

    for dirpath, dirnames, filenames in os.walk(path):
        if dirpath != path and "__init__.py" not in filenames:
            skipped_dirs.append(dirpath + os.path.sep)
            continue
        skip = False
        for dir in skipped_dirs:
            if dirpath.startswith(dir):
                skip = True
        if skip:
            continue
        parentname = os.path.split(dirpath)[-1]
        if package_matches(parentname):
            for f in filenames:
                if file_matches(f):
                    filepath = os.path.join(dirpath, f)[:-len(".py")]
                    modulename = module_prefix + filepath[len(path)+1:].replace(os.path.sep, '.')
                    if not any(1 for match in selectors if match(modulename)):
                        continue
                    if any(1 for match in exclude_selectors if match(modulename)):
                        continue
                    module = __import__(modulename)
                    for x in modulename.split('.')[1:]:
                        module = getattr(module, x)
                    suite.addTests([loader.loadTestsFromModule(module)])


def collect_doctests(path, module_prefix, suite, selectors, exclude_selectors):
    def package_matches(dirname):
        if dirname == 'Debugger' and not include_debugger:
            return False
        return dirname not in ("Mac", "Distutils", "Plex", "Tempita")
    def file_matches(filename):
        filename, ext = os.path.splitext(filename)
        blacklist = ['libcython', 'libpython', 'test_libcython_in_gdb',
                     'TestLibCython']
        return (ext == '.py' and not
                '~' in filename and not
                '#' in filename and not
                filename.startswith('.') and not
                filename in blacklist)
    import doctest
    for dirpath, dirnames, filenames in os.walk(path):
        for dir in list(dirnames):
            if not package_matches(dir):
                dirnames.remove(dir)
        for f in filenames:
            if file_matches(f):
                if not f.endswith('.py'): continue
                filepath = os.path.join(dirpath, f)
                if os.path.getsize(filepath) == 0: continue
                filepath = filepath[:-len(".py")]
                modulename = module_prefix + filepath[len(path)+1:].replace(os.path.sep, '.')
                if not [ 1 for match in selectors if match(modulename) ]:
                    continue
                if [ 1 for match in exclude_selectors if match(modulename) ]:
                    continue
                if 'in_gdb' in modulename:
                    # These should only be imported from gdb.
                    continue
                module = __import__(modulename)
                for x in modulename.split('.')[1:]:
                    module = getattr(module, x)
                if hasattr(module, "__doc__") or hasattr(module, "__test__"):
                    try:
                        suite.addTest(doctest.DocTestSuite(module))
                    except ValueError: # no tests
                        pass


class EndToEndTest(unittest.TestCase):
    """
    This is a test of build/*.srctree files, where srctree defines a full
    directory structure and its header gives a list of commands to run.
    """
    cython_root = os.path.dirname(os.path.abspath(__file__))

    def __init__(self, treefile, workdir, cleanup_workdir=True, stats=None, capture=True):
        self.name = os.path.splitext(os.path.basename(treefile))[0]
        self.treefile = treefile
        self.workdir = os.path.join(workdir, self.name)
        self.cleanup_workdir = cleanup_workdir
        self.stats = stats
        self.capture = capture
        cython_syspath = [self.cython_root]
        for path in sys.path:
            if path.startswith(self.cython_root) and path not in cython_syspath:
                # Py3 installation and refnanny build prepend their
                # fixed paths to sys.path => prefer that over the
                # generic one (cython_root itself goes last)
                cython_syspath.append(path)
        self.cython_syspath = os.pathsep.join(cython_syspath[::-1])
        unittest.TestCase.__init__(self)

    def shortDescription(self):
        return "End-to-end %s" % self.name

    def setUp(self):
        from Cython.TestUtils import unpack_source_tree
        _, self.commands = unpack_source_tree(self.treefile, self.workdir, self.cython_root)
        self.old_dir = os.getcwd()
        os.chdir(self.workdir)

    def tearDown(self):
        if self.cleanup_workdir:
            for trial in range(5):
                try:
                    shutil.rmtree(self.workdir)
                except OSError:
                    time.sleep(0.1)
                else:
                    break
        os.chdir(self.old_dir)

    def _try_decode(self, content):
        try:
            return content.decode()
        except UnicodeDecodeError:
            return content.decode('iso-8859-1')

    def runTest(self):
        self.success = False
        old_path = os.environ.get('PYTHONPATH')
        env = dict(os.environ)
        new_path = self.cython_syspath
        if old_path:
            new_path = new_path + os.pathsep + self.workdir + os.pathsep + old_path
        env['PYTHONPATH'] = new_path
        if not env.get("PYTHONIOENCODING"):
            env["PYTHONIOENCODING"] = sys.stdout.encoding or sys.getdefaultencoding()
        cmd = []
        out = []
        err = []
        for command_no, command in enumerate(self.commands, 1):
            with self.stats.time('%s(%d)' % (self.name, command_no), 'c',
                                 'etoe-build' if 'setup.py' in command else 'etoe-run'):
                if self.capture:
                    p = subprocess.Popen(command, stderr=subprocess.PIPE, stdout=subprocess.PIPE, env=env)
                    _out, _err = p.communicate()
                    res = p.returncode
                else:
                    p = subprocess.call(command, env=env)
                    _out, _err = b'', b''
                    res = p
                cmd.append(command)
                out.append(_out)
                err.append(_err)
            if res == 0 and b'REFNANNY: ' in _out:
                res = -1
            if res != 0:
                for c, o, e in zip(cmd, out, err):
                    sys.stderr.write("%s\n%s\n%s\n\n" % (
                        c, self._try_decode(o), self._try_decode(e)))
            self.assertEqual(0, res, "non-zero exit status")
        self.success = True


# TODO: Support cython_freeze needed here as well.
# TODO: Windows support.

class EmbedTest(unittest.TestCase):

    working_dir = "Demos/embed"

    def setUp(self):
        self.old_dir = os.getcwd()
        os.chdir(self.working_dir)
        os.system(
            "make PYTHON='%s' clean > /dev/null" % sys.executable)

    def tearDown(self):
        try:
            os.system(
                "make PYTHON='%s' clean > /dev/null" % sys.executable)
        except:
            pass
        os.chdir(self.old_dir)

    def test_embed(self):
        libname = sysconfig.get_config_var('LIBRARY')
        libdir = sysconfig.get_config_var('LIBDIR')
        if not os.path.isdir(libdir) or libname not in os.listdir(libdir):
            libdir = os.path.join(os.path.dirname(sys.executable), '..', 'lib')
            if not os.path.isdir(libdir) or libname not in os.listdir(libdir):
                libdir = os.path.join(libdir, 'python%d.%d' % sys.version_info[:2], 'config')
                if not os.path.isdir(libdir) or libname not in os.listdir(libdir):
                    # report the error for the original directory
                    libdir = sysconfig.get_config_var('LIBDIR')
        cython = os.path.abspath(os.path.join('..', '..', 'cython.py'))

        try:
            subprocess.check_output([
                "make",
                "PYTHON='%s'" % sys.executable,
                "CYTHON='%s'" % cython,
                "LIBDIR1='%s'" % libdir,
                "paths", "test",
            ])
        except subprocess.CalledProcessError as err:
            print(err.output.decode())
            raise
        self.assertTrue(True)  # :)


def load_listfile(filename):
    # just re-use the FileListExclude implementation
    fle = FileListExcluder(filename)
    return list(fle.excludes)

class MissingDependencyExcluder(object):
    def __init__(self, deps):
        # deps: { matcher func : module name }
        self.exclude_matchers = []
        for matcher, mod in deps.items():
            try:
                __import__(mod)
            except ImportError:
                self.exclude_matchers.append(string_selector(matcher))
        self.tests_missing_deps = []
    def __call__(self, testname, tags=None):
        for matcher in self.exclude_matchers:
            if matcher(testname, tags):
                self.tests_missing_deps.append(testname)
                return True
        return False


class VersionDependencyExcluder(object):
    def __init__(self, deps):
        # deps: { version : matcher func }
        from sys import version_info
        self.exclude_matchers = []
        for ver, (compare, matcher) in deps.items():
            if compare(version_info, ver):
                self.exclude_matchers.append(matcher)
        self.tests_missing_deps = []
    def __call__(self, testname, tags=None):
        for matcher in self.exclude_matchers:
            if matcher(testname):
                self.tests_missing_deps.append(testname)
                return True
        return False


class FileListExcluder(object):
    def __init__(self, list_file, verbose=False):
        self.verbose = verbose
        self.excludes = {}
        self._list_file = os.path.relpath(list_file)
        with open(list_file) as f:
            for line in f:
                line = line.strip()
                if line and line[0] != '#':
                    self.excludes[line.split()[0]] = True

    def __call__(self, testname, tags=None):
        exclude = any(string_selector(ex)(testname) for ex in self.excludes)
        if exclude and self.verbose:
            print("Excluding %s because it's listed in %s"
                  % (testname, self._list_file))
        return exclude


class TagsSelector(object):
    def __init__(self, tag, value):
        self.tag = tag
        self.value = value

    def __call__(self, testname, tags=None):
        if tags is None:
            return False
        else:
            return self.value in tags[self.tag]


class RegExSelector(object):
    def __init__(self, pattern_string):
        try:
            self.regex_matches = re.compile(pattern_string, re.I|re.U).search
        except re.error:
            print('Invalid pattern: %r' % pattern_string)
            raise

    def __call__(self, testname, tags=None):
        return self.regex_matches(testname)


def string_selector(s):
    if ':' in s:
        return TagsSelector(*s.split(':', 1))
    else:
        return RegExSelector(s)


class ShardExcludeSelector(object):
    # This is an exclude selector so it can override the (include) selectors.
    # It may not provide uniform distribution (in time or count), but is a
    # determanistic partition of the tests which is important.

    # Random seed to improve the hash distribution.
    _seed = base64.b64decode(b'2ged1EtsGz/GkisJr22UcLeP6n9XIaA5Vby2wM49Wvg=')

    def __init__(self, shard_num, shard_count):
        self.shard_num = shard_num
        self.shard_count = shard_count

    def __call__(self, testname, tags=None, _hash=zlib.crc32, _is_py2=IS_PY2):
        # Cannot use simple hash() here as shard processes might use different hash seeds.
        # CRC32 is fast and simple, but might return negative values in Py2.
        hashval = _hash(self._seed + testname) & 0x7fffffff if _is_py2 else _hash(self._seed + testname.encode())
        return hashval % self.shard_count != self.shard_num


class PendingThreadsError(RuntimeError):
    pass

threads_seen = []

def check_thread_termination(ignore_seen=True):
    if threading is None: # no threading enabled in CPython
        return
    current = threading.current_thread()
    blocking_threads = []
    for t in threading.enumerate():
        if not t.is_alive() or t == current or t.name == 'time_stamper':
            continue
        t.join(timeout=2)
        if t.is_alive():
            if not ignore_seen:
                blocking_threads.append(t)
                continue
            for seen in threads_seen:
                if t is seen:
                    break
            else:
                threads_seen.append(t)
                blocking_threads.append(t)
    if not blocking_threads:
        return
    sys.stderr.write("warning: left-over threads found after running test:\n")
    for t in blocking_threads:
        sys.stderr.write('...%s\n'  % repr(t))
    raise PendingThreadsError("left-over threads found after running test")

def subprocess_output(cmd):
    try:
        p = subprocess.Popen(cmd, stdout=subprocess.PIPE, stderr=subprocess.STDOUT)
        return p.communicate()[0].decode('UTF-8')
    except OSError:
        return ''

def get_version():
    from Cython.Compiler.Version import version as cython_version
    full_version = cython_version
    top = os.path.dirname(os.path.abspath(__file__))
    if os.path.exists(os.path.join(top, '.git')):
        old_dir = os.getcwd()
        try:
            os.chdir(top)
            head_commit = subprocess_output(['git', 'rev-parse', 'HEAD']).strip()
            version_commit = subprocess_output(['git', 'rev-parse', cython_version]).strip()
            diff = subprocess_output(['git', 'diff', '--stat']).strip()
            if head_commit != version_commit:
                full_version += " " + head_commit
            if diff:
                full_version += ' + uncommitted changes'
        finally:
            os.chdir(old_dir)
    return full_version

_orig_stdout, _orig_stderr = sys.stdout, sys.stderr
def flush_and_terminate(status):
    try:
        _orig_stdout.flush()
        _orig_stderr.flush()
    finally:
        os._exit(status)

def main():

    global DISTDIR, WITH_CYTHON

    # Set an environment variable to the top directory
    os.environ['CYTHON_PROJECT_DIR'] = os.path.abspath(os.path.dirname(__file__))

    DISTDIR = os.path.join(os.getcwd(), os.path.dirname(sys.argv[0]))

    from Cython.Compiler import DebugFlags
    args = []
    for arg in sys.argv[1:]:
        if arg.startswith('--debug') and arg[2:].replace('-', '_') in dir(DebugFlags):
            setattr(DebugFlags, arg[2:].replace('-', '_'), True)
        else:
            args.append(arg)

    from optparse import OptionParser
    parser = OptionParser()
    parser.add_option("--no-cleanup", dest="cleanup_workdir",
                      action="store_false", default=True,
                      help="do not delete the generated C files (allows passing --no-cython on next run)")
    parser.add_option("--no-cleanup-sharedlibs", dest="cleanup_sharedlibs",
                      action="store_false", default=True,
                      help="do not delete the generated shared library files (allows manual module experimentation)")
    parser.add_option("--no-cleanup-failures", dest="cleanup_failures",
                      action="store_false", default=True,
                      help="enable --no-cleanup and --no-cleanup-sharedlibs for failed tests only")
    parser.add_option("--no-cython", dest="with_cython",
                      action="store_false", default=True,
                      help="do not run the Cython compiler, only the C compiler")
    parser.add_option("--compiler", dest="compiler", default=None,
                      help="C compiler type")
    backend_list = ','.join(BACKENDS)
    parser.add_option("--backends", dest="backends", default=backend_list,
                      help="select backends to test (default: %s)" % backend_list)
    parser.add_option("--no-c", dest="use_c",
                      action="store_false", default=True,
                      help="do not test C compilation backend")
    parser.add_option("--no-cpp", dest="use_cpp",
                      action="store_false", default=True,
                      help="do not test C++ compilation backend")
    parser.add_option("--no-unit", dest="unittests",
                      action="store_false", default=True,
                      help="do not run the unit tests")
    parser.add_option("--no-doctest", dest="doctests",
                      action="store_false", default=True,
                      help="do not run the doctests")
    parser.add_option("--no-file", dest="filetests",
                      action="store_false", default=True,
                      help="do not run the file based tests")
    parser.add_option("--no-pyregr", dest="pyregr",
                      action="store_false", default=True,
                      help="do not run the regression tests of CPython in tests/pyregr/")
    parser.add_option("--no-examples", dest="examples",
                      action="store_false", default=True,
                      help="Do not run the documentation tests in the examples directory.")
    parser.add_option("--no-code-style", dest="code_style",
                      action="store_false", default=True,
                      help="Do not run the code style (PEP8) checks.")
    parser.add_option("--cython-only", dest="cython_only",
                      action="store_true", default=False,
                      help="only compile pyx to c, do not run C compiler or run the tests")
    parser.add_option("--no-refnanny", dest="with_refnanny",
                      action="store_false", default=True,
                      help="do not regression test reference counting")
    parser.add_option("--no-fork", dest="fork",
                      action="store_false", default=True,
                      help="do not fork to run tests")
    parser.add_option("--sys-pyregr", dest="system_pyregr",
                      action="store_true", default=False,
                      help="run the regression tests of the CPython installation")
    parser.add_option("-x", "--exclude", dest="exclude",
                      action="append", metavar="PATTERN",
                      help="exclude tests matching the PATTERN")
    parser.add_option("--listfile", dest="listfile",
                      action="append",
                      help="specify a file containing a list of tests to run")
    parser.add_option("-j", "--shard_count", dest="shard_count", metavar="N",
                      type=int, default=1,
                      help="shard this run into several parallel runs")
    parser.add_option("--shard_num", dest="shard_num", metavar="K",
                      type=int, default=-1,
                      help="test only this single shard")
    parser.add_option("--profile", dest="profile",
                      action="store_true", default=False,
                      help="enable profiling of the tests")
    parser.add_option("-C", "--coverage", dest="coverage",
                      action="store_true", default=False,
                      help="collect source coverage data for the Compiler")
    parser.add_option("--coverage-xml", dest="coverage_xml",
                      action="store_true", default=False,
                      help="collect source coverage data for the Compiler in XML format")
    parser.add_option("--coverage-html", dest="coverage_html",
                      action="store_true", default=False,
                      help="collect source coverage data for the Compiler in HTML format")
    parser.add_option("-A", "--annotate", dest="annotate_source",
                      action="store_true", default=True,
                      help="generate annotated HTML versions of the test source files")
    parser.add_option("--no-annotate", dest="annotate_source",
                      action="store_false",
                      help="do not generate annotated HTML versions of the test source files")
    parser.add_option("-v", "--verbose", dest="verbosity",
                      action="count", default=0,
                      help="display test progress, pass twice to print test names")
    parser.add_option("-T", "--ticket", dest="tickets",
                      action="append",
                      help="a bug ticket number to run the respective test in 'tests/*'")
    parser.add_option("-k", dest="only_pattern",
                      help="a regex pattern for selecting doctests and test functions in the test modules")
    parser.add_option("-3", dest="language_level",
                      action="store_const", const=3, default=2,
                      help="set language level to Python 3 (useful for running the CPython regression tests)'")
    parser.add_option("--xml-output", dest="xml_output_dir", metavar="DIR",
                      help="write test results in XML to directory DIR")
    parser.add_option("--exit-ok", dest="exit_ok", default=False,
                      action="store_true",
                      help="exit without error code even on test failures")
    parser.add_option("--failfast", dest="failfast", default=False,
                      action="store_true",
                      help="stop on first failure or error")
    parser.add_option("--root-dir", dest="root_dir", default=os.path.join(DISTDIR, 'tests'),
                      help=("Directory to look for the file based "
                            "tests (the ones which are deactivated with '--no-file'."))
    parser.add_option("--examples-dir", dest="examples_dir",
                      default=os.path.join(DISTDIR, 'docs', 'examples'),
                      help="Directory to look for documentation example tests")
    parser.add_option("--work-dir", dest="work_dir", default=os.path.join(os.getcwd(), 'TEST_TMP'),
                      help="working directory")
    parser.add_option("--cython-dir", dest="cython_dir", default=os.getcwd(),
                      help="Cython installation directory (default: use local source version)")
    parser.add_option("--debug", dest="for_debugging", default=False, action="store_true",
                      help="configure for easier use with a debugger (e.g. gdb)")
    parser.add_option("--pyximport-py", dest="pyximport_py", default=False, action="store_true",
                      help="use pyximport to automatically compile imported .pyx and .py files")
    parser.add_option("--watermark", dest="watermark", default=None,
                      help="deterministic generated by string")
    parser.add_option("--use_common_utility_dir", default=False, action="store_true")
    parser.add_option("--use_formal_grammar", default=False, action="store_true")
    parser.add_option("--test_determinism", default=False, action="store_true",
                      help="test whether Cython's output is deterministic")
    parser.add_option("--pythran-dir", dest="pythran_dir", default=None,
                      help="specify Pythran include directory. This will run the C++ tests using Pythran backend for Numpy")
    parser.add_option("--no-capture", dest="capture", default=True, action="store_false",
                      help="do not capture stdout, stderr in srctree tests. Makes pdb.set_trace interactive")
    parser.add_option("--limited-api", dest="limited_api", default=False, action="store_true",
                      help="Compiles Cython using CPython's LIMITED_API")

    options, cmd_args = parser.parse_args(args)

    if options.with_cython and sys.version_info[0] >= 3:
        sys.path.insert(0, options.cython_dir)

    # requires glob with the wildcard.
    if sys.version_info < (3, 5) or cmd_args:
        options.code_style = False

    WITH_CYTHON = options.with_cython

    coverage = None
    if options.coverage or options.coverage_xml or options.coverage_html:
        if not WITH_CYTHON:
            options.coverage = options.coverage_xml = options.coverage_html = False
        elif options.shard_num == -1:
            print("Enabling coverage analysis")
            from coverage import coverage as _coverage
            coverage = _coverage(branch=True)
            coverage.erase()
            coverage.start()

    if options.xml_output_dir:
        shutil.rmtree(options.xml_output_dir, ignore_errors=True)

    if options.listfile:
        for listfile in options.listfile:
            cmd_args.extend(load_listfile(listfile))

    if options.capture and not options.for_debugging:
        keep_alive_interval = 10
    else:
        keep_alive_interval = None
    if options.shard_count > 1 and options.shard_num == -1:
        if "PYTHONIOENCODING" not in os.environ:
            # Make sure subprocesses can print() Unicode text.
            os.environ["PYTHONIOENCODING"] = sys.stdout.encoding or sys.getdefaultencoding()
        import multiprocessing
        pool = multiprocessing.Pool(options.shard_count)
        tasks = [(options, cmd_args, shard_num) for shard_num in range(options.shard_count)]
        errors = []
        # NOTE: create process pool before time stamper thread to avoid forking issues.
        total_time = time.time()
        stats = Stats()
        with time_stamper_thread(interval=keep_alive_interval):
            for shard_num, shard_stats, return_code in pool.imap_unordered(runtests_callback, tasks):
                if return_code != 0:
                    errors.append(shard_num)
                    sys.stderr.write("FAILED (%s/%s)\n" % (shard_num, options.shard_count))
                sys.stderr.write("ALL DONE (%s/%s)\n" % (shard_num, options.shard_count))
                stats.update(shard_stats)
        pool.close()
        pool.join()
        total_time = time.time() - total_time
        sys.stderr.write("Sharded tests run in %d seconds (%.1f minutes)\n" % (round(total_time), total_time / 60.))
        if errors:
            sys.stderr.write("Errors for shards %s\n" % ", ".join([str(e) for e in errors]))
            return_code = 1
        else:
            return_code = 0
    else:
        with time_stamper_thread(interval=keep_alive_interval):
            _, stats, return_code = runtests(options, cmd_args, coverage)

    if coverage:
        if options.shard_count > 1 and options.shard_num == -1:
            coverage.combine()
        coverage.stop()

    stats.print_stats(sys.stderr)
    if coverage:
        save_coverage(coverage, options)

    sys.stderr.write("ALL DONE\n")
    sys.stderr.flush()

    try:
        check_thread_termination(ignore_seen=False)
    except PendingThreadsError:
        # normal program exit won't kill the threads, do it the hard way here
        flush_and_terminate(return_code)
    else:
        sys.exit(return_code)


@contextmanager
def time_stamper_thread(interval=10):
    """
    Print regular time stamps into the build logs to find slow tests.
    @param interval: time interval in seconds
    """
    if not interval or interval < 0:
        # Do nothing
        yield
        return

    try:
        _xrange = xrange
    except NameError:
        _xrange = range

    import threading
    import datetime
    from time import sleep

    interval = _xrange(interval * 4)
    now = datetime.datetime.now
    stop = False

    # We capture stderr in some places.
    # => make sure we write to the real (original) stderr of the test runner.
    stderr = os.dup(2)
    def write(s):
        os.write(stderr, s if type(s) is bytes else s.encode('ascii'))

    def time_stamper():
        while True:
            for _ in interval:
                if stop:
                    return
                sleep(1./4)
            write('\n#### %s\n' % now())

    thread = threading.Thread(target=time_stamper, name='time_stamper')
    thread.setDaemon(True)  # Py2 ...
    thread.start()
    try:
        yield
    finally:
        stop = True
        thread.join()
        os.close(stderr)


def configure_cython(options):
    global CompilationOptions, pyrex_default_options, cython_compile
    from Cython.Compiler.Options import \
        CompilationOptions, \
        default_options as pyrex_default_options
    from Cython.Compiler.Options import _directive_defaults as directive_defaults
    from Cython.Compiler import Errors
    Errors.LEVEL = 0  # show all warnings
    from Cython.Compiler import Options
    Options.generate_cleanup_code = 3  # complete cleanup code
    from Cython.Compiler import DebugFlags
    DebugFlags.debug_temp_code_comments = 1
    pyrex_default_options['formal_grammar'] = options.use_formal_grammar
    if options.profile:
        directive_defaults['profile'] = True
    if options.watermark:
        import Cython.Compiler.Version
        Cython.Compiler.Version.watermark = options.watermark


def save_coverage(coverage, options):
    if options.coverage:
        coverage.report(show_missing=0)
    if options.coverage_xml:
        coverage.xml_report(outfile="coverage-report.xml")
    if options.coverage_html:
        coverage.html_report(directory="coverage-report-html")


def runtests_callback(args):
    options, cmd_args, shard_num = args
    options.shard_num = shard_num
    return runtests(options, cmd_args)


def runtests(options, cmd_args, coverage=None):
    # faulthandler should be able to provide a limited traceback
    # in the event of a segmentation fault. Hopefully better than Travis
    # just keeping running until timeout. Only available on Python 3.3+
    try:
        import faulthandler
    except ImportError:
        pass  # OK - not essential
    else:
        faulthandler.enable()

    if sys.platform == "win32" and sys.version_info < (3, 6):
        # enable Unicode console output, if possible
        try:
            import win_unicode_console
        except ImportError:
            pass
        else:
            win_unicode_console.enable()

    WITH_CYTHON = options.with_cython
    ROOTDIR = os.path.abspath(options.root_dir)
    WORKDIR = os.path.abspath(options.work_dir)

    if WITH_CYTHON:
        configure_cython(options)

    xml_output_dir = options.xml_output_dir
    if options.shard_num > -1:
        WORKDIR = os.path.join(WORKDIR, str(options.shard_num))
        if xml_output_dir:
            xml_output_dir = os.path.join(xml_output_dir, 'shard-%03d' % options.shard_num)

    # RUN ALL TESTS!
    UNITTEST_MODULE = "Cython"
    UNITTEST_ROOT = os.path.join(os.path.dirname(__file__), UNITTEST_MODULE)
    if WITH_CYTHON:
        if os.path.exists(WORKDIR):
            for path in os.listdir(WORKDIR):
                if path in ("support", "Cy3"): continue
                shutil.rmtree(os.path.join(WORKDIR, path), ignore_errors=True)
    if not os.path.exists(WORKDIR):
        os.makedirs(WORKDIR)

    if options.shard_num <= 0:
        sys.stderr.write("Python %s\n" % sys.version)
        sys.stderr.write("\n")
        if WITH_CYTHON:
            sys.stderr.write("Running tests against Cython %s\n" % get_version())
        else:
            sys.stderr.write("Running tests without Cython.\n")

    if options.for_debugging:
        options.cleanup_workdir = False
        options.cleanup_sharedlibs = False
        options.fork = False
        if WITH_CYTHON and include_debugger:
            from Cython.Compiler.Options import default_options as compiler_default_options
            compiler_default_options['gdb_debug'] = True
            compiler_default_options['output_dir'] = os.getcwd()

    if IS_PYPY:
        if options.with_refnanny:
            sys.stderr.write("Disabling refnanny in PyPy\n")
            options.with_refnanny = False

    if options.with_refnanny:
        from pyximport.pyxbuild import pyx_to_dll
        libpath = pyx_to_dll(os.path.join("Cython", "Runtime", "refnanny.pyx"),
                             build_in_temp=True,
                             pyxbuild_dir=os.path.join(WORKDIR, "support"))
        sys.path.insert(0, os.path.split(libpath)[0])
        CFLAGS.append("-DCYTHON_REFNANNY=1")

    if options.limited_api:
        CFLAGS.append("-DCYTHON_LIMITED_API=1")
        CFLAGS.append('-Wno-unused-function')

    if xml_output_dir and options.fork:
        # doesn't currently work together
        sys.stderr.write("Disabling forked testing to support XML test output\n")
        options.fork = False

    if WITH_CYTHON:
        sys.stderr.write("Using Cython language level %d.\n" % options.language_level)

    test_bugs = False
    if options.tickets:
        for ticket_number in options.tickets:
            test_bugs = True
            cmd_args.append('ticket:%s' % ticket_number)
    if not test_bugs:
        for selector in cmd_args:
            if selector.startswith('bugs'):
                test_bugs = True

    selectors = [ string_selector(r) for r in cmd_args ]
    verbose_excludes = selectors or options.verbosity >= 2
    if not selectors:
        selectors = [ lambda x, tags=None: True ]

    # Check which external modules are not present and exclude tests
    # which depends on them (by prefix)

    missing_dep_excluder = MissingDependencyExcluder(EXT_DEP_MODULES)
    version_dep_excluder = VersionDependencyExcluder(VER_DEP_MODULES)
    exclude_selectors = [missing_dep_excluder, version_dep_excluder] # want to print msg at exit

    try:
        import IPython.core.release
        if list(IPython.core.release._ver) < [1, 0, 0]:
            raise ImportError
    except (ImportError, AttributeError, TypeError):
        exclude_selectors.append(RegExSelector('IPython'))

    try:
        raise ImportError("Jedi typer is currently broken, see GH#1845")
        import jedi
        if not ([0, 9] <= list(map(int, re.findall('[0-9]+', jedi.__version__ or '0')))):
            raise ImportError
    except (ImportError, AttributeError, TypeError):
        exclude_selectors.append(RegExSelector('Jedi'))

    if options.exclude:
        exclude_selectors += [ string_selector(r) for r in options.exclude ]

    if not COMPILER_HAS_INT128 or not IS_CPYTHON:
        exclude_selectors += [RegExSelector('int128')]

    if options.shard_num > -1:
        exclude_selectors.append(ShardExcludeSelector(options.shard_num, options.shard_count))

    if not test_bugs:
        bug_files = [
            ('bugs.txt', True),
            ('pypy_bugs.txt', IS_PYPY),
            ('pypy2_bugs.txt', IS_PYPY and IS_PY2),
            ('pypy_crash_bugs.txt', IS_PYPY),
            ('pypy_implementation_detail_bugs.txt', IS_PYPY),
            ('limited_api_bugs.txt', options.limited_api),
            ('windows_bugs.txt', sys.platform == 'win32'),
            ('cygwin_bugs.txt', sys.platform == 'cygwin')
        ]

        exclude_selectors += [
            FileListExcluder(os.path.join(ROOTDIR, bugs_file_name),
                             verbose=verbose_excludes)
            for bugs_file_name, condition in bug_files if condition
        ]

    global COMPILER
    if options.compiler:
        COMPILER = options.compiler

    selected_backends = [ name.strip() for name in options.backends.split(',') if name.strip() ]
    backends = []
    for backend in selected_backends:
        if backend == 'c' and not options.use_c:
            continue
        elif backend == 'cpp' and not options.use_cpp:
            continue
        elif backend not in BACKENDS:
            sys.stderr.write("Unknown backend requested: '%s' not one of [%s]\n" % (
                backend, ','.join(BACKENDS)))
            sys.exit(1)
        backends.append(backend)
    if options.shard_num <= 0:
        sys.stderr.write("Backends: %s\n" % ','.join(backends))
    languages = backends

    if 'TRAVIS' in os.environ and sys.platform == 'darwin' and 'cpp' in languages:
        bugs_file_name = 'travis_macos_cpp_bugs.txt'
        exclude_selectors += [
            FileListExcluder(os.path.join(ROOTDIR, bugs_file_name),
                             verbose=verbose_excludes)
        ]

    if options.use_common_utility_dir:
        common_utility_dir = os.path.join(WORKDIR, 'utility_code')
        if not os.path.exists(common_utility_dir):
            os.makedirs(common_utility_dir)
    else:
        common_utility_dir = None

    sys.stderr.write("\n")

    test_suite = unittest.TestSuite()
    stats = Stats()

    if options.unittests:
        collect_unittests(UNITTEST_ROOT, UNITTEST_MODULE + ".", test_suite, selectors, exclude_selectors)

    if options.doctests:
        collect_doctests(UNITTEST_ROOT, UNITTEST_MODULE + ".", test_suite, selectors, exclude_selectors)

    if options.filetests and languages:
        filetests = TestBuilder(ROOTDIR, WORKDIR, selectors, exclude_selectors,
                                options, options.pyregr, languages, test_bugs,
                                options.language_level, common_utility_dir,
                                options.pythran_dir, add_embedded_test=True, stats=stats)
        test_suite.addTest(filetests.build_suite())
    if options.examples and languages:
        examples_workdir = os.path.join(WORKDIR, 'examples')
        for subdirectory in glob.glob(os.path.join(options.examples_dir, "*/")):
            filetests = TestBuilder(subdirectory, examples_workdir, selectors, exclude_selectors,
                                    options, options.pyregr, languages, test_bugs,
                                    options.language_level, common_utility_dir,
                                    options.pythran_dir,
                                    default_mode='compile', stats=stats)
            test_suite.addTest(filetests.build_suite())

    if options.system_pyregr and languages:
        sys_pyregr_dir = os.path.join(sys.prefix, 'lib', 'python'+sys.version[:3], 'test')
        if not os.path.isdir(sys_pyregr_dir):
            sys_pyregr_dir = os.path.join(os.path.dirname(sys.executable), 'Lib', 'test')  # source build
        if os.path.isdir(sys_pyregr_dir):
            filetests = TestBuilder(ROOTDIR, WORKDIR, selectors, exclude_selectors,
                                    options, True, languages, test_bugs,
                                    sys.version_info[0], common_utility_dir, stats=stats)
            sys.stderr.write("Including CPython regression tests in %s\n" % sys_pyregr_dir)
            test_suite.addTest(filetests.handle_directory(sys_pyregr_dir, 'pyregr'))

    if options.code_style and options.shard_num <= 0:
        try:
            import pycodestyle
        except ImportError:
            # Hack to make the exclusion visible.
            missing_dep_excluder.tests_missing_deps.append('TestCodeFormat')
        else:
            test_suite.addTest(TestCodeFormat(options.cython_dir))

    if xml_output_dir:
        from Cython.Tests.xmlrunner import XMLTestRunner
        if not os.path.exists(xml_output_dir):
            try:
                os.makedirs(xml_output_dir)
            except OSError:
                pass  # concurrency issue?
        test_runner = XMLTestRunner(output=xml_output_dir,
                                    verbose=options.verbosity > 0)
        if options.failfast:
            sys.stderr.write("--failfast not supported with XML runner\n")
    else:
        text_runner_options = {}
        if options.failfast:
            text_runner_options['failfast'] = True
        test_runner = unittest.TextTestRunner(verbosity=options.verbosity, **text_runner_options)

    if options.pyximport_py:
        from pyximport import pyximport
        pyximport.install(pyimport=True, build_dir=os.path.join(WORKDIR, '_pyximport'),
                          load_py_module_on_import_failure=True, inplace=True)

    try:
        gc.set_debug(gc.DEBUG_UNCOLLECTABLE)
    except AttributeError:
        pass  # not available on PyPy

    result = test_runner.run(test_suite)

    if common_utility_dir and options.shard_num < 0 and options.cleanup_workdir:
        shutil.rmtree(common_utility_dir)

    if missing_dep_excluder.tests_missing_deps:
        sys.stderr.write("Following tests excluded because of missing dependencies on your system:\n")
        for test in missing_dep_excluder.tests_missing_deps:
            sys.stderr.write("   %s\n" % test)

    if options.with_refnanny:
        import refnanny
        sys.stderr.write("\n".join([repr(x) for x in refnanny.reflog]))

    if options.exit_ok:
        return options.shard_num, stats, 0
    else:
        return options.shard_num, stats, not result.wasSuccessful()


if __name__ == '__main__':
    try:
        main()
    except Exception:
        traceback.print_exc()
        try:
            check_thread_termination(ignore_seen=False)
        except PendingThreadsError:
            # normal program exit won't kill the threads, do it the hard way here
            flush_and_terminate(1)
        sys.exit(1)<|MERGE_RESOLUTION|>--- conflicted
+++ resolved
@@ -826,13 +826,8 @@
 class CythonCompileTestCase(unittest.TestCase):
     def __init__(self, test_directory, workdir, module, tags, language='c', preparse='id',
                  expect_errors=False, expect_warnings=False, annotate=False, cleanup_workdir=True,
-<<<<<<< HEAD
-                 cleanup_sharedlibs=True, cleanup_failures=True, cython_only=False,
+                 cleanup_sharedlibs=True, cleanup_failures=True, cython_only=False, doctest_selector=None,
                  fork=True, language_level=3, warning_errors=False,
-=======
-                 cleanup_sharedlibs=True, cleanup_failures=True, cython_only=False, doctest_selector=None,
-                 fork=True, language_level=2, warning_errors=False,
->>>>>>> c42ad917
                  test_determinism=False,
                  common_utility_dir=None, pythran_dir=None, stats=None):
         self.test_directory = test_directory
