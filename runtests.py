--- conflicted
+++ resolved
@@ -2282,134 +2282,6 @@
         "--compiler", dest="compiler", default=None,
         help="C compiler type")
     backend_list = ','.join(BACKENDS)
-<<<<<<< HEAD
-    parser.add_option("--backends", dest="backends", default=backend_list,
-                      help="select backends to test (default: %s)" % backend_list)
-    parser.add_option("--no-c", dest="use_c",
-                      action="store_false", default=True,
-                      help="do not test C compilation backend")
-    parser.add_option("--no-cpp", dest="use_cpp",
-                      action="store_false", default=True,
-                      help="do not test C++ compilation backend")
-    parser.add_option("--no-cpp-locals", dest="use_cpp_locals",
-                      action="store_false", default=True,
-                      help="do not rerun select C++ tests with cpp_locals directive")
-    parser.add_option("--no-unit", dest="unittests",
-                      action="store_false", default=True,
-                      help="do not run the unit tests")
-    parser.add_option("--no-doctest", dest="doctests",
-                      action="store_false", default=True,
-                      help="do not run the doctests")
-    parser.add_option("--no-file", dest="filetests",
-                      action="store_false", default=True,
-                      help="do not run the file based tests")
-    parser.add_option("--no-pyregr", dest="pyregr",
-                      action="store_false", default=True,
-                      help="do not run the regression tests of CPython in tests/pyregr/")
-    parser.add_option("--no-examples", dest="examples",
-                      action="store_false", default=True,
-                      help="Do not run the documentation tests in the examples directory.")
-    parser.add_option("--no-code-style", dest="code_style",
-                      action="store_false", default=True,
-                      help="Do not run the code style (PEP8) checks.")
-    parser.add_option("--no-tree-asserts", dest="evaluate_tree_assertions",
-                      action="store_false", default=True,
-                      help="Do not evaluation tree path assertions (which prevents C code generation in tests)")
-    parser.add_option("--cython-only", dest="cython_only",
-                      action="store_true", default=False,
-                      help="only compile pyx to c, do not run C compiler or run the tests")
-    parser.add_option("--no-refnanny", dest="with_refnanny",
-                      action="store_false", default=True,
-                      help="do not regression test reference counting")
-    parser.add_option("--no-fork", dest="fork",
-                      action="store_false", default=True,
-                      help="does nothing, argument kept for compatibility only")
-    parser.add_option("--sys-pyregr", dest="system_pyregr",
-                      action="store_true", default=False,
-                      help="run the regression tests of the CPython installation")
-    parser.add_option("-x", "--exclude", dest="exclude",
-                      action="append", metavar="PATTERN",
-                      help="exclude tests matching the PATTERN")
-    parser.add_option("--listfile", dest="listfile",
-                      action="append",
-                      help="specify a file containing a list of tests to run")
-    parser.add_option("-j", "--shard_count", dest="shard_count", metavar="N",
-                      type=int, default=1,
-                      help="shard this run into several parallel runs")
-    parser.add_option("--shard_num", dest="shard_num", metavar="K",
-                      type=int, default=-1,
-                      help="test only this single shard")
-    parser.add_option("--profile", dest="profile",
-                      action="store_true", default=False,
-                      help="enable profiling of the tests")
-    parser.add_option("-C", "--coverage", dest="coverage",
-                      action="store_true", default=False,
-                      help="collect source coverage data for the Compiler")
-    parser.add_option("--coverage-xml", dest="coverage_xml",
-                      action="store_true", default=False,
-                      help="collect source coverage data for the Compiler in XML format")
-    parser.add_option("--coverage-html", dest="coverage_html",
-                      action="store_true", default=False,
-                      help="collect source coverage data for the Compiler in HTML format")
-    parser.add_option("--tracemalloc", dest="tracemalloc",
-                      action="store_true", default=False,
-                      help="enable tracemalloc for the tests")
-    parser.add_option("-A", "--annotate", dest="annotate_source",
-                      action="store_true", default=True,
-                      help="generate annotated HTML versions of the test source files")
-    parser.add_option("--no-annotate", dest="annotate_source",
-                      action="store_false",
-                      help="do not generate annotated HTML versions of the test source files")
-    parser.add_option("-v", "--verbose", dest="verbosity",
-                      action="count", default=0,
-                      help="display test progress, pass twice to print test names")
-    parser.add_option("-T", "--ticket", dest="tickets",
-                      action="append",
-                      help="a bug ticket number to run the respective test in 'tests/*'")
-    parser.add_option("-k", dest="only_pattern",
-                      help="a regex pattern for selecting doctests and test functions in the test modules")
-    parser.add_option("-3", dest="language_level",
-                      action="store_const", const=3, default=2,
-                      help="set language level to Python 3 (useful for running the CPython regression tests)'")
-    parser.add_option("--xml-output", dest="xml_output_dir", metavar="DIR",
-                      help="write test results in XML to directory DIR")
-    parser.add_option("--exit-ok", dest="exit_ok", default=False,
-                      action="store_true",
-                      help="exit without error code even on test failures")
-    parser.add_option("--failfast", dest="failfast", default=False,
-                      action="store_true",
-                      help="stop on first failure or error")
-    parser.add_option("--root-dir", dest="root_dir", default=os.path.join(DISTDIR, 'tests'),
-                      help=("Directory to look for the file based "
-                            "tests (the ones which are deactivated with '--no-file'."))
-    parser.add_option("--examples-dir", dest="examples_dir",
-                      default=os.path.join(DISTDIR, 'docs', 'examples'),
-                      help="Directory to look for documentation example tests")
-    parser.add_option("--work-dir", dest="work_dir", default=os.path.join(os.getcwd(), 'TEST_TMP'),
-                      help="working directory")
-    parser.add_option("--cython-dir", dest="cython_dir", default=os.getcwd(),
-                      help="Cython installation directory (default: use local source version)")
-    parser.add_option("--debug", dest="for_debugging", default=False, action="store_true",
-                      help="configure for easier use with a debugger (e.g. gdb)")
-    parser.add_option("--pyximport-py", dest="pyximport_py", default=False, action="store_true",
-                      help="use pyximport to automatically compile imported .pyx and .py files")
-    parser.add_option("--watermark", dest="watermark", default=None,
-                      help="deterministic generated by string")
-    parser.add_option("--use_common_utility_dir", default=False, action="store_true")
-    parser.add_option("--use_formal_grammar", default=False, action="store_true")
-    parser.add_option("--test_determinism", default=False, action="store_true",
-                      help="test whether Cython's output is deterministic")
-    parser.add_option("--pythran-dir", dest="pythran_dir", default=None,
-                      help="specify Pythran include directory. This will run the C++ tests using Pythran backend for Numpy")
-    parser.add_option("--no-capture", dest="capture", default=True, action="store_false",
-                      help="do not capture stdout, stderr in srctree tests. Makes pdb.set_trace interactive")
-    parser.add_option("--limited-api", dest="limited_api", default=False, action="store_true",
-                      help="Compiles Cython using CPython's LIMITED_API")
-    parser.add_option("--limited-api-version", dest="limited_api_version", default="", action="store",
-                      help="Run Limited API tests with a specific version (e.g. '3.11')")
-
-    options, cmd_args = parser.parse_args(args)
-=======
     parser.add_argument(
         "--backends", dest="backends", default=backend_list,
         help="select backends to test (default: %s)" % backend_list)
@@ -2463,7 +2335,7 @@
         help="do not regression test reference counting")
     parser.add_argument(
         "--no-fork", dest="fork",
-        action="store_false", default=True,
+        action="store_false", default=True, deprecated=True,
         help="does nothing, argument kept for compatibility only")
     parser.add_argument(
         "--sys-pyregr", dest="system_pyregr",
@@ -2575,13 +2447,12 @@
         "--no-capture", dest="capture", default=True, action="store_false",
         help="do not capture stdout, stderr in srctree tests. Makes pdb.set_trace interactive")
     parser.add_argument(
-        "--limited-api", dest="limited_api", default=False, action="store_true",
+        "--limited-api", dest="limited_api", nargs='?', default=False, const=True, action="store",
         help="Compiles Cython using CPython's LIMITED_API")
     parser.add_argument('cmd_args', nargs='*')
 
     options = parser.parse_args(args)
     cmd_args = options.cmd_args
->>>>>>> a2e5e398
 
     if options.with_cython:
         sys.path.insert(0, options.cython_dir)
@@ -2863,12 +2734,13 @@
         CDEFS.append(('CYTHON_REFNANNY', '1'))
 
     sys_version_or_limited_version = sys.version_info
-    if options.limited_api or options.limited_api_version:
-        options.limited_api = True
-        if options.limited_api_version:
-            limited_api_version = re.match(r"^(\d+)[.](\d+)$", options.limited_api_version)
+    if options.limited_api:
+        if options.limited_api is True:
+            CDEFS.append(("Py_LIMITED_API", '(PY_VERSION_HEX & 0xffff0000)'))
+        else:
+            limited_api_version = re.match(r"^(\d+)[.](\d+)$", options.limited_api)
             if not limited_api_version:
-                sys.stderr.write('Limited version string should be in the form "3.11"\n')
+                sys.stderr.write('Limited API version string should be in the form "3.11"\n')
                 exit(1)
             limited_api_major_version = int(limited_api_version.group(1))
             limited_api_minor_version = int(limited_api_version.group(2))
@@ -2881,8 +2753,6 @@
                 limited_api_minor_version,
                 0
             )
-        else:
-            CDEFS.append(("Py_LIMITED_API", '(PY_VERSION_HEX & 0xffff0000)'))
         CFLAGS.append('-Wno-unused-function')
 
     if WITH_CYTHON:
