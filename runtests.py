#!/usr/bin/env python

from __future__ import print_function

import atexit
import base64
import os
import sys
import re
import gc
import heapq
import locale
import shutil
import time
import unittest
import doctest
import operator
import subprocess
import tempfile
import traceback
import warnings
import zlib
import glob
from contextlib import contextmanager
from collections import defaultdict

try:
    import platform
    IS_PYPY = platform.python_implementation() == 'PyPy'
    IS_CPYTHON = platform.python_implementation() == 'CPython'
    IS_GRAAL = platform.python_implementation() == 'GraalVM'
except (ImportError, AttributeError):
    IS_CPYTHON = True
    IS_PYPY = False
    IS_GRAAL = False

IS_PY2 = sys.version_info[0] < 3
CAN_SYMLINK = sys.platform != 'win32' and hasattr(os, 'symlink')

from io import open as io_open
try:
    from StringIO import StringIO
except ImportError:
    from io import StringIO  # doesn't accept 'str' in Py2

try:
    import cPickle as pickle
except ImportError:
    import pickle

try:
    import threading
except ImportError: # No threads, no problems
    threading = None

try:
    from unittest import SkipTest
except ImportError:
    class SkipTest(Exception):  # don't raise, only provided to allow except-ing it!
        pass
    def skip_test(reason):
        sys.stderr.write("Skipping test: %s\n" % reason)
else:
    def skip_test(reason):
        raise SkipTest(reason)

try:
    basestring
except NameError:
    basestring = str

WITH_CYTHON = True

try:
    # Py3.12+ doesn't have distutils any more and requires setuptools to provide it.
    import setuptools
except ImportError:
    pass

from distutils.command.build_ext import build_ext as _build_ext
from distutils import sysconfig
_to_clean = []

@atexit.register
def _cleanup_files():
    """
    This is only used on Cygwin to clean up shared libraries that are unsafe
    to delete while the test suite is running.
    """

    for filename in _to_clean:
        if os.path.isdir(filename):
            shutil.rmtree(filename, ignore_errors=True)
        else:
            try:
                os.remove(filename)
            except OSError:
                pass


def get_distutils_distro(_cache=[]):
    if _cache:
        return _cache[0]
    # late import to accommodate for setuptools override
    from distutils.dist import Distribution
    distutils_distro = Distribution()

    if sys.platform == 'win32':
        # TODO: Figure out why this hackery (see https://thread.gmane.org/gmane.comp.python.cython.devel/8280/).
        config_files = distutils_distro.find_config_files()
        try:
            config_files.remove('setup.cfg')
        except ValueError:
            pass
        distutils_distro.parse_config_files(config_files)

        cfgfiles = distutils_distro.find_config_files()
        try:
            cfgfiles.remove('setup.cfg')
        except ValueError:
            pass
        distutils_distro.parse_config_files(cfgfiles)
    _cache.append(distutils_distro)
    return distutils_distro


EXT_DEP_MODULES = {
    'tag:numpy':     'numpy',
    'tag:pythran':  'pythran',
    'tag:setuptools':  'setuptools.sandbox',
    'tag:asyncio':  'asyncio',
    'tag:pstats':   'pstats',
    'tag:posix':    'posix',
    'tag:array':    'array',
    'tag:coverage': 'Cython.Coverage',
    'Coverage':     'Cython.Coverage',
    'tag:ipython':  'IPython.testing.globalipapp',
    'tag:jedi':     'jedi_BROKEN_AND_DISABLED',
    'tag:test.support': 'test.support',  # support module for CPython unit tests
}

def patch_inspect_isfunction():
    import inspect
    orig_isfunction = inspect.isfunction
    def isfunction(obj):
        return orig_isfunction(obj) or type(obj).__name__ == 'cython_function_or_method'
    isfunction._orig_isfunction = orig_isfunction
    inspect.isfunction = isfunction

def unpatch_inspect_isfunction():
    import inspect
    try:
        orig_isfunction = inspect.isfunction._orig_isfunction
    except AttributeError:
        pass
    else:
        inspect.isfunction = orig_isfunction

def def_to_cdef(source):
    '''
    Converts the module-level def methods into cdef methods, i.e.

        @decorator
        def foo([args]):
            """
            [tests]
            """
            [body]

    becomes

        def foo([args]):
            """
            [tests]
            """
            return foo_c([args])

        cdef foo_c([args]):
            [body]
    '''
    output = []
    skip = False
    def_node = re.compile(r'def (\w+)\(([^()*]*)\):').match
    lines = iter(source.split('\n'))
    for line in lines:
        if not line.strip():
            output.append(line)
            continue

        if skip:
            if line[0] != ' ':
                skip = False
            else:
                continue

        if line[0] == '@':
            skip = True
            continue

        m = def_node(line)
        if m:
            name = m.group(1)
            args = m.group(2)
            if args:
                args_no_types = ", ".join(arg.split()[-1] for arg in args.split(','))
            else:
                args_no_types = ""
            output.append("def %s(%s):" % (name, args_no_types))
            line = next(lines)
            if '"""' in line:
                has_docstring = True
                output.append(line)
                for line in lines:
                    output.append(line)
                    if '"""' in line:
                        break
            else:
                has_docstring = False
            output.append("    return %s_c(%s)" % (name, args_no_types))
            output.append('')
            output.append("cdef %s_c(%s):" % (name, args))
            if not has_docstring:
                output.append(line)

        else:
            output.append(line)

    return '\n'.join(output)


def exclude_extension_in_pyver(*versions):
    def check(ext):
        return EXCLUDE_EXT if sys.version_info[:2] in versions else ext
    return check


def exclude_extension_on_platform(*platforms):
    def check(ext):
        return EXCLUDE_EXT if sys.platform in platforms else ext
    return check


def update_linetrace_extension(ext):
    ext.define_macros.append(('CYTHON_TRACE', 1))
    return ext


def update_numpy_extension(ext, set_api17_macro=True):
    import numpy as np
    # Add paths for npyrandom and npymath libraries:
    lib_path = [
        os.path.abspath(os.path.join(np.get_include(), '..', '..', 'random', 'lib')),
        os.path.abspath(os.path.join(np.get_include(), '..', 'lib'))
    ]
    ext.library_dirs += lib_path
    if sys.platform == "win32":
        ext.libraries += ["npymath"]
    else:
        ext.libraries += ["npymath", "m"]
    ext.include_dirs.append(np.get_include())

    if set_api17_macro and getattr(np, '__version__', '') not in ('1.19.0', '1.19.1'):
        ext.define_macros.append(('NPY_NO_DEPRECATED_API', 'NPY_1_7_API_VERSION'))
    del np

def update_gdb_extension(ext, _has_gdb=[None]):
    # We should probably also check for Python support.
    if not include_debugger:
        _has_gdb[0] = False
    if _has_gdb[0] is None:
        try:
            subprocess.check_call(["gdb", "--version"])
        except (IOError, subprocess.CalledProcessError):
            _has_gdb[0] = False
        else:
            _has_gdb[0] = True
    if not _has_gdb[0]:
        return EXCLUDE_EXT
    return ext


def update_openmp_extension(ext):
    ext.openmp = True
    language = ext.language

    if sys.platform == 'win32' and sys.version_info[:2] == (3,4):
        # OpenMP tests fail in appveyor in Py3.4 -> just ignore them, EoL of Py3.4 is early 2019...
        return EXCLUDE_EXT

    if language == 'cpp':
        flags = OPENMP_CPP_COMPILER_FLAGS
    else:
        flags = OPENMP_C_COMPILER_FLAGS

    if flags:
        compile_flags, link_flags = flags
        ext.extra_compile_args.extend(compile_flags.split())
        ext.extra_link_args.extend(link_flags.split())
        return ext
    elif sys.platform == 'win32':
        return ext

    return EXCLUDE_EXT


def update_cpp_extension(cpp_std, min_gcc_version=None, min_clang_version=None, min_macos_version=None):
    def _update_cpp_extension(ext):
        """
        Update cpp[cpp_std] extensions that will run on minimum versions of gcc / clang / macos.
        """
        # If the extension provides a -std=... option, assume that whatever C compiler we use
        # will probably be ok with it.
        already_has_std = any(
            ca for ca in ext.extra_compile_args
            if "-std" in ca and "-stdlib" not in ca
        )
        use_gcc = use_clang = already_has_std

        # check for a usable gcc version
        gcc_version = get_gcc_version(ext.language)
        if gcc_version:
            if cpp_std >= 17 and sys.version_info[0] < 3:
                # The Python 2.7 headers contain the 'register' modifier
                # which gcc warns about in C++17 mode.
                ext.extra_compile_args.append('-Wno-register')
            if not already_has_std:
                compiler_version = gcc_version.group(1)
                if not min_gcc_version or float(compiler_version) >= float(min_gcc_version):
                    use_gcc = True
                    ext.extra_compile_args.append("-std=c++%s" % cpp_std)

            if use_gcc:
                return ext

        # check for a usable clang version
        clang_version = get_clang_version(ext.language)
        if clang_version:
            if cpp_std >= 17 and sys.version_info[0] < 3:
                # The Python 2.7 headers contain the 'register' modifier
                # which clang warns about in C++17 mode.
                ext.extra_compile_args.append('-Wno-register')
            if not already_has_std:
                compiler_version = clang_version.group(1)
                if not min_clang_version or float(compiler_version) >= float(min_clang_version):
                    use_clang = True
                    ext.extra_compile_args.append("-std=c++%s" % cpp_std)
            if sys.platform == "darwin":
                ext.extra_compile_args.append("-stdlib=libc++")
                if min_macos_version is not None:
                    ext.extra_compile_args.append("-mmacosx-version-min=" + min_macos_version)

            if use_clang:
                return ext

        # no usable C compiler found => exclude the extension
        return EXCLUDE_EXT

    return _update_cpp_extension


def require_gcc(version):
    def check(ext):
        gcc_version = get_gcc_version(ext.language)
        if gcc_version:
            if float(gcc_version.group(1)) >= float(version):
                return ext
        return EXCLUDE_EXT
    return check

def get_cc_version(language):
    """
        finds gcc version using Popen
    """
    cc = ''
    if language == 'cpp':
        cc = os.environ.get('CXX') or sysconfig.get_config_var('CXX')
    if not cc:
        cc = os.environ.get('CC') or sysconfig.get_config_var('CC')
    if not cc:
        from distutils import ccompiler
        cc = ccompiler.get_default_compiler()
    if not cc:
        return ''

    # For some reason, cc can be e.g. 'gcc -pthread'
    cc = cc.split()[0]

    # Force english output
    env = os.environ.copy()
    env['LC_MESSAGES'] = 'C'
    try:
        p = subprocess.Popen([cc, "-v"], stderr=subprocess.PIPE, env=env)
    except EnvironmentError as exc:
        warnings.warn("Unable to find the %s compiler: %s: %s" %
                      (language, os.strerror(exc.errno), cc))
        return ''
    _, output = p.communicate()
    return output.decode(locale.getpreferredencoding() or 'ASCII', 'replace')


def get_gcc_version(language):
    matcher = re.compile(r"gcc version (\d+\.\d+)").search
    return matcher(get_cc_version(language))


def get_clang_version(language):
    matcher = re.compile(r"clang(?:-|\s+version\s+)(\d+\.\d+)").search
    return matcher(get_cc_version(language))


def get_openmp_compiler_flags(language):
    """
    As of gcc 4.2, it supports OpenMP 2.5. Gcc 4.4 implements 3.0. We don't
    (currently) check for other compilers.

    returns a two-tuple of (CFLAGS, LDFLAGS) to build the OpenMP extension
    """
    gcc_version = get_gcc_version(language)

    if not gcc_version:
        if sys.platform == 'win32':
            return '/openmp', ''
        else:
            return None # not gcc - FIXME: do something about other compilers

    # gcc defines "__int128_t", assume that at least all 64 bit architectures have it
    global COMPILER_HAS_INT128
    COMPILER_HAS_INT128 = getattr(sys, 'maxsize', getattr(sys, 'maxint', 0)) > 2**60

    compiler_version = gcc_version.group(1)
    if compiler_version:
        compiler_version = [int(num) for num in compiler_version.split('.')]
        if compiler_version >= [4, 2]:
            return '-fopenmp', '-fopenmp'

try:
    locale.setlocale(locale.LC_ALL, '')
except locale.Error:
    pass

COMPILER = None
COMPILER_HAS_INT128 = False
OPENMP_C_COMPILER_FLAGS = get_openmp_compiler_flags('c')
OPENMP_CPP_COMPILER_FLAGS = get_openmp_compiler_flags('cpp')

# Return this from the EXT_EXTRAS matcher callback to exclude the extension
EXCLUDE_EXT = object()

EXT_EXTRAS = {
    'tag:numpy' : update_numpy_extension,
    'tag:openmp': update_openmp_extension,
    'tag:gdb': update_gdb_extension,
    'tag:cpp11': update_cpp_extension(11, min_gcc_version="4.9", min_macos_version="10.7"),
    'tag:cpp17': update_cpp_extension(17, min_gcc_version="5.0", min_macos_version="10.13"),
    'tag:cpp20': update_cpp_extension(20, min_gcc_version="11.0", min_clang_version="13.0", min_macos_version="10.13"),
    'tag:trace' : update_linetrace_extension,
    'tag:bytesformat':  exclude_extension_in_pyver((3, 3), (3, 4)),  # no %-bytes formatting
    'tag:no-macos':  exclude_extension_on_platform('darwin'),
    'tag:py3only':  exclude_extension_in_pyver((2, 7)),
    'tag:cppexecpolicies': require_gcc("9.1"),
}


# TODO: use tags
VER_DEP_MODULES = {
    # tests are excluded if 'CurrentPythonVersion OP VersionTuple', i.e.
    # (2,4) : (operator.lt, ...) excludes ... when PyVer < 2.4.x

    # The next line should start (3,); but this is a dictionary, so
    # we can only have one (3,) key.  Since 2.7 is supposed to be the
    # last 2.x release, things would have to change drastically for this
    # to be unsafe...
    (2,999): (operator.lt, lambda x: x in ['run.special_methods_T561_py3',
                                           'run.test_raisefrom',
                                           'run.different_package_names',
                                           'run.unicode_imports',  # encoding problems on appveyor in Py2
                                           'run.reimport_failure',  # reimports don't do anything in Py2
                                           'run.cpp_stl_cmath_cpp17',
                                           'run.cpp_stl_cmath_cpp20'
                                           ]),
    (3,): (operator.ge, lambda x: x in ['run.non_future_division',
                                        'compile.extsetslice',
                                        'compile.extdelslice',
                                        'run.special_methods_T561_py2',
                                        'run.builtin_type_inheritance_T608_py2only',
                                        ]),
    (3,3) : (operator.lt, lambda x: x in ['build.package_compilation',
                                          'build.cythonize_pep420_namespace',
                                          'run.yield_from_py33',
                                          'pyximport.pyximport_namespace',
                                          'run.qualname',
                                          ]),
    (3,4): (operator.lt, lambda x: x in ['run.py34_signature',
                                         'run.test_unicode',  # taken from Py3.7, difficult to backport
                                         'run.pep442_tp_finalize',
                                         'run.pep442_tp_finalize_cimport',
                                         ]),
    (3,4,999): (operator.gt, lambda x: x in ['run.initial_file_path',
                                             ]),
    (3,5): (operator.lt, lambda x: x in ['run.py35_pep492_interop',
                                         'run.py35_asyncio_async_def',
                                         'run.mod__spec__',
                                         'run.pep526_variable_annotations',  # typing module
                                         'run.test_exceptions',  # copied from Py3.7+
                                         'run.time_pxd',  # _PyTime_GetSystemClock doesn't exist in 3.4
                                         'run.cpython_capi_py35',
                                         'embedding.embedded',  # From the docs, needs Py_DecodeLocale
                                         ]),
    (3,7): (operator.lt, lambda x: x in ['run.pycontextvar',
                                         'run.pep557_dataclasses',  # dataclasses module
                                         'run.test_dataclasses',
                                         'run.isolated_limited_api_tests',
                                         ]),
    (3,8): (operator.lt, lambda x: x in ['run.special_methods_T561_py38',
                                         ]),
    (3,11,999): (operator.gt, lambda x: x in [
        'run.py_unicode_strings',  # Py_UNICODE was removed
        'compile.pylong',  # PyLongObject changed its structure
        'run.longintrepr',  # PyLongObject changed its structure
    ]),
    # See https://github.com/python/cpython/issues/104614 - fixed in Py3.12.0b2, remove eventually.
    (3,12,0,'beta',1): (operator.eq, lambda x: 'cdef_multiple_inheritance' in x or 'pep442' in x),

}

INCLUDE_DIRS = [ d for d in os.getenv('INCLUDE', '').split(os.pathsep) if d ]
CFLAGS = os.getenv('CFLAGS', '').split()
CCACHE = os.getenv('CYTHON_RUNTESTS_CCACHE', '').split()
CDEFS = []
TEST_SUPPORT_DIR = 'testsupport'

BACKENDS = ['c', 'cpp']

UTF8_BOM_BYTES = r'\xef\xbb\xbf'.encode('ISO-8859-1').decode('unicode_escape')

# A selector that can be used to determine whether to run with Py_LIMITED_API
# (if run in limited api mode)
limited_api_full_tests = None


def memoize(f):
    uncomputed = object()
    f._cache = {}
    def func(*args):
        res = f._cache.get(args, uncomputed)
        if res is uncomputed:
            res = f._cache[args] = f(*args)
        return res
    return func


@memoize
def parse_tags(filepath):
    tags = defaultdict(list)
    parse_tag = re.compile(r'#\s*(\w+)\s*:(.*)$').match
    with io_open(filepath, encoding='ISO-8859-1', errors='ignore') as f:
        for line in f:
            # ignore BOM-like bytes and whitespace
            line = line.lstrip(UTF8_BOM_BYTES).strip()
            if not line:
                if tags:
                    break  # assume all tags are in one block
                else:
                    continue
            if line[0] != '#':
                break
            parsed = parse_tag(line)
            if parsed:
                tag, values = parsed.groups()
                if tag in ('coding', 'encoding'):
                    continue
                if tag == 'tags':
                    raise RuntimeError("test tags use the 'tag' directive, not 'tags' (%s)" % filepath)
                if tag not in ('mode', 'tag', 'ticket', 'cython', 'distutils', 'preparse'):
                    print("WARNING: unknown test directive '%s' found (%s)" % (tag, filepath))
                values = values.split(',')
                tags[tag].extend(filter(None, [value.strip() for value in values]))
            elif tags:
                break  # assume all tags are in one block
    return tags


list_unchanging_dir = memoize(lambda x: os.listdir(x))  # needs lambda to set function attribute


@memoize
def _list_pyregr_data_files(test_directory):
    is_data_file = re.compile('(?:[.](txt|pem|db|html)|^bad.*[.]py)$').search
    return ['__init__.py'] + [
        filename for filename in list_unchanging_dir(test_directory)
        if is_data_file(filename)]


def import_module_from_file(module_name, file_path, execute=True):
    import importlib.util
    spec = importlib.util.spec_from_file_location(module_name, file_path)
    m = importlib.util.module_from_spec(spec)
    if execute:
        sys.modules[module_name] = m
        spec.loader.exec_module(m)
    return m


def import_ext(module_name, file_path=None):
    if file_path:
        if sys.version_info >= (3, 5):
            return import_module_from_file(module_name, file_path)
        else:
            import imp
            return imp.load_dynamic(module_name, file_path)
    else:
        try:
            from importlib import invalidate_caches
        except ImportError:
            pass
        else:
            invalidate_caches()
        return __import__(module_name, globals(), locals(), ['*'])


class build_ext(_build_ext):
    def build_extension(self, ext):
        try:
            try: # Py2.7+ & Py3.2+
                compiler_obj = self.compiler_obj
            except AttributeError:
                compiler_obj = self.compiler
            if ext.language == 'c++':
                compiler_obj.compiler_so.remove('-Wstrict-prototypes')
            if CCACHE:
                compiler_obj.compiler_so = CCACHE + compiler_obj.compiler_so
            if getattr(ext, 'openmp', None) and compiler_obj.compiler_type == 'msvc':
                ext.extra_compile_args.append('/openmp')
        except Exception:
            pass
        _build_ext.build_extension(self, ext)


class ErrorWriter(object):
    match_error = re.compile(
        r'(?:(warning|performance hint):)?(?:.*:)?\s*([-0-9]+)\s*:\s*([-0-9]+)\s*:\s*(.*)').match

    def __init__(self, encoding=None):
        self.output = []
        self.encoding = encoding

    def write(self, value):
        if self.encoding:
            value = value.encode('ISO-8859-1').decode(self.encoding)
        self.output.append(value)

    def _collect(self):
        s = ''.join(self.output)
        results = {'error': [], 'warning': [], 'performance hint': []}
        for line in s.splitlines():
            match = self.match_error(line)
            if match:
                message_type, line, column, message = match.groups()
                results[message_type or 'error'].append((int(line), int(column), message.strip()))

        return [
            ["%d:%d: %s" % values for values in sorted(results[key])]
            for key in ('error', 'warning', 'performance hint')
        ]

    def geterrors(self):
        return self._collect()[0]

    def getall(self):
        return self._collect()

    def close(self):
        pass  # ignore, only to match file-like interface


class Stats(object):
    def __init__(self, top_n=8):
        self.top_n = top_n
        self.test_counts = defaultdict(int)
        self.test_times = defaultdict(float)
        self.top_tests = defaultdict(list)

    def add_time(self, name, language, metric, t, count=1):
        self.test_counts[metric] += count
        self.test_times[metric] += t
        top = self.top_tests[metric]
        push = heapq.heappushpop if len(top) >= self.top_n else heapq.heappush
        # min-heap => pop smallest/shortest until longest times remain
        push(top, (t, name, language))

    @contextmanager
    def time(self, name, language, metric):
        t = time.time()
        yield
        t = time.time() - t
        self.add_time(name, language, metric, t)

    def update(self, stats):
        # type: (Stats) -> None
        for metric, t in stats.test_times.items():
            self.test_times[metric] += t
            self.test_counts[metric] += stats.test_counts[metric]
            top = self.top_tests[metric]
            for entry in stats.top_tests[metric]:
                push = heapq.heappushpop if len(top) >= self.top_n else heapq.heappush
                push(top, entry)

    def print_stats(self, out=sys.stderr):
        if not self.test_times:
            return
        lines = ['Times:\n']
        for metric, t in sorted(self.test_times.items(), key=operator.itemgetter(1), reverse=True):
            count = self.test_counts[metric]
            top = self.top_tests[metric]
            lines.append("%-12s: %8.2f sec  (%4d, %6.3f / run) - slowest: %s\n" % (
                metric, t, count, t / count,
                ', '.join("'{2}:{1}' ({0:.2f}s)".format(*item) for item in heapq.nlargest(self.top_n, top))))
        out.write(''.join(lines))


class TestBuilder(object):
    def __init__(self, rootdir, workdir, selectors, exclude_selectors, options,
                 with_pyregr, languages, test_bugs, language_level,
                 common_utility_dir, pythran_dir=None,
                 default_mode='run', stats=None,
                 add_embedded_test=False, add_cython_import=False,
                 add_cpp_locals_extra_tests=False):
        self.rootdir = rootdir
        self.workdir = workdir
        self.selectors = selectors
        self.exclude_selectors = exclude_selectors
        self.shard_num = options.shard_num
        self.annotate = options.annotate_source
        self.cleanup_workdir = options.cleanup_workdir
        self.cleanup_sharedlibs = options.cleanup_sharedlibs
        self.cleanup_failures = options.cleanup_failures
        self.with_pyregr = with_pyregr
        self.cython_only = options.cython_only
        self.test_selector = re.compile(options.only_pattern).search if options.only_pattern else None
        self.languages = languages
        self.test_bugs = test_bugs
        self.fork = options.fork
        self.language_level = language_level
        self.test_determinism = options.test_determinism
        self.common_utility_dir = common_utility_dir
        self.pythran_dir = pythran_dir
        self.default_mode = default_mode
        self.stats = stats
        self.add_embedded_test = add_embedded_test
        self.add_cython_import = add_cython_import
        self.capture = options.capture
        self.add_cpp_locals_extra_tests = add_cpp_locals_extra_tests

    def build_suite(self):
        suite = unittest.TestSuite()
        filenames = os.listdir(self.rootdir)
        filenames.sort()
        # TODO: parallelise I/O with a thread pool for the different directories once we drop Py2 support
        for filename in filenames:
            path = os.path.join(self.rootdir, filename)
            if os.path.isdir(path) and filename != TEST_SUPPORT_DIR:
                if filename == 'pyregr' and not self.with_pyregr:
                    continue
                if filename == 'broken' and not self.test_bugs:
                    continue
                suite.addTest(
                    self.handle_directory(path, filename))
        if (sys.platform not in ['win32'] and self.add_embedded_test
                # the embedding test is currently broken in Py3.8+ and Py2.7, except on Linux.
                and ((3, 0) <= sys.version_info < (3, 8) or sys.platform != 'darwin')):
            # Non-Windows makefile.
            if [1 for selector in self.selectors if selector("embedded")] \
                    and not [1 for selector in self.exclude_selectors if selector("embedded")]:
                suite.addTest(unittest.TestLoader().loadTestsFromTestCase(EmbedTest))
        return suite

    def handle_directory(self, path, context):
        workdir = os.path.join(self.workdir, context)
        if not os.path.exists(workdir):
            os.makedirs(workdir)

        suite = unittest.TestSuite()
        filenames = list_unchanging_dir(path)
        filenames.sort()
        for filename in filenames:
            filepath = os.path.join(path, filename)
            module, ext = os.path.splitext(filename)
            if ext not in ('.py', '.pyx', '.srctree'):
                continue
            if filename.startswith('.'):
                continue # certain emacs backup files
            if context == 'pyregr':
                tags = defaultdict(list)
            else:
                tags = parse_tags(filepath)
            fqmodule = "%s.%s" % (context, module)
            if not [ 1 for match in self.selectors
                     if match(fqmodule, tags) ]:
                continue
            if self.exclude_selectors:
                if [1 for match in self.exclude_selectors
                        if match(fqmodule, tags)]:
                    continue
            full_limited_api_mode = False
            if limited_api_full_tests and limited_api_full_tests(fqmodule):
                # TODO this (and CYTHON_LIMITED_API) don't yet make it into end-to-end tests
                full_limited_api_mode = True

            mode = self.default_mode
            if tags['mode']:
                mode = tags['mode'][0]
            elif context == 'pyregr':
                mode = 'pyregr'

            if ext == '.srctree':
                if self.cython_only:
                    # EndToEnd tests always execute arbitrary build and test code
                    continue
                if skip_limited(tags):
                    continue
                if 'cpp' not in tags['tag'] or 'cpp' in self.languages:
                    suite.addTest(EndToEndTest(filepath, workdir,
                             self.cleanup_workdir, stats=self.stats,
                             capture=self.capture, shard_num=self.shard_num))
                continue

            # Choose the test suite.
            if mode == 'pyregr':
                if not filename.startswith('test_'):
                    continue
                test_class = CythonPyregrTestCase
            elif mode == 'run':
                if module.startswith("test_"):
                    test_class = CythonUnitTestCase
                else:
                    test_class = CythonRunTestCase
            elif mode in ['compile', 'error']:
                test_class = CythonCompileTestCase
            else:
                raise KeyError('Invalid test mode: ' + mode)

            for test in self.build_tests(test_class, path, workdir,
                                         module, filepath, mode == 'error', tags,
                                         full_limited_api_mode=full_limited_api_mode):
                suite.addTest(test)

            if mode == 'run' and ext == '.py' and not self.cython_only and not filename.startswith('test_'):
                # additionally test file in real Python
                min_py_ver = [
                    (int(pyver.group(1)), int(pyver.group(2)))
                    for pyver in map(re.compile(r'pure([0-9]+)[.]([0-9]+)').match, tags['tag'])
                    if pyver
                ]
                if not min_py_ver or any(sys.version_info >= min_ver for min_ver in min_py_ver):
                    suite.addTest(PureDoctestTestCase(
                        module, filepath, tags, stats=self.stats, shard_num=self.shard_num))

        return suite

    def build_tests(self, test_class, path, workdir, module, module_path, expect_errors, tags, full_limited_api_mode):
        warning_errors = 'werror' in tags['tag']
        expect_log = ("errors",) if expect_errors else ()
        if 'warnings' in tags['tag']:
            expect_log += ("warnings",)
        if "perf_hints" in tags['tag']:
            expect_log += ("perf_hints",)

        extra_directives_list = [{}]

        if expect_errors:
            if skip_c(tags) and 'cpp' in self.languages:
                languages = ['cpp']
            else:
                languages = self.languages[:1]
        else:
            languages = self.languages

        if 'c' in languages and skip_c(tags):
            languages = list(languages)
            languages.remove('c')
        if 'cpp' in languages and 'no-cpp' in tags['tag']:
            languages = list(languages)
            languages.remove('cpp')
        if (self.add_cpp_locals_extra_tests and 'cpp' in languages and
                'cpp' in tags['tag'] and not 'no-cpp-locals' in tags['tag']):
            extra_directives_list.append({'cpp_locals': True})
        if not languages:
            return []
        if skip_limited(tags):
            return []

        language_levels = [2, 3] if 'all_language_levels' in tags['tag'] else [None]

        pythran_dir = self.pythran_dir
        if 'pythran' in tags['tag'] and not pythran_dir and 'cpp' in languages:
            import pythran.config
            try:
                pythran_ext = pythran.config.make_extension(python=True)
            except TypeError:  # old pythran version syntax
                pythran_ext = pythran.config.make_extension()
            pythran_dir = pythran_ext['include_dirs'][0]

        add_cython_import = self.add_cython_import and module_path.endswith('.py')

        preparse_list = tags.get('preparse', ['id'])
        tests = [ self.build_test(test_class, path, workdir, module, module_path,
                                  tags, language, language_level,
                                  expect_log,
                                  warning_errors, preparse,
                                  pythran_dir if language == "cpp" else None,
                                  add_cython_import=add_cython_import,
                                  extra_directives=extra_directives,
                                  full_limited_api_mode=full_limited_api_mode)
                  for language in languages
                  for preparse in preparse_list
                  for language_level in language_levels
                  for extra_directives in extra_directives_list
        ]
        return tests

    def build_test(self, test_class, path, workdir, module, module_path, tags, language, language_level,
<<<<<<< HEAD
                   expect_errors, expect_warnings, warning_errors, preparse, pythran_dir, add_cython_import,
                   extra_directives, full_limited_api_mode):
=======
                   expect_log, warning_errors, preparse, pythran_dir, add_cython_import,
                   extra_directives):
>>>>>>> a272c626
        language_workdir = os.path.join(workdir, language)
        if not os.path.exists(language_workdir):
            os.makedirs(language_workdir)
        workdir = os.path.join(language_workdir, module)
        if preparse != 'id':
            workdir += '_%s' % (preparse,)
        if language_level:
            workdir += '_cy%d' % (language_level,)
        if extra_directives:
            workdir += ('_directives_'+ '_'.join('%s_%s' % (k, v) for k,v in extra_directives.items()))
        return test_class(path, workdir, module, module_path, tags,
                          language=language,
                          preparse=preparse,
                          expect_log=expect_log,
                          annotate=self.annotate,
                          cleanup_workdir=self.cleanup_workdir,
                          cleanup_sharedlibs=self.cleanup_sharedlibs,
                          cleanup_failures=self.cleanup_failures,
                          cython_only=self.cython_only,
                          test_selector=self.test_selector,
                          shard_num=self.shard_num,
                          fork=self.fork,
                          language_level=language_level or self.language_level,
                          warning_errors=warning_errors,
                          test_determinism=self.test_determinism,
                          common_utility_dir=self.common_utility_dir,
                          pythran_dir=pythran_dir,
                          stats=self.stats,
                          add_cython_import=add_cython_import,
                          full_limited_api_mode=full_limited_api_mode,
                          )


def skip_c(tags):
    if 'cpp' in tags['tag']:
        return True

    # We don't want to create a distutils key in the
    # dictionary so we check before looping.
    if 'distutils' in tags:
        for option in tags['distutils']:
            split = option.split('=')
            if len(split) == 2:
                argument, value = split
                if argument.strip() == 'language' and value.strip() == 'c++':
                    return True
    return False


def skip_limited(tags):
    if 'limited-api' in tags['tag']:
        # Run limited-api tests only on CPython 3.x.
        if sys.version_info[0] < 3:
            return True
        if sys.implementation.name != 'cpython':
            return True
    return False


def filter_stderr(stderr_bytes):
    """
    Filter annoying warnings from output.
    """
    if b"Command line warning D9025" in stderr_bytes:
        # MSCV: cl : Command line warning D9025 : overriding '/Ox' with '/Od'
        stderr_bytes = b'\n'.join(
            line for line in stderr_bytes.splitlines()
            if b"Command line warning D9025" not in line)
    return stderr_bytes


def filter_test_suite(test_suite, selector):
    filtered_tests = []
    for test in test_suite._tests:
        if isinstance(test, unittest.TestSuite):
            filter_test_suite(test, selector)
        elif not selector(test.id()):
            continue
        filtered_tests.append(test)
    test_suite._tests[:] = filtered_tests


class CythonCompileTestCase(unittest.TestCase):
    def __init__(self, test_directory, workdir, module, module_path, tags, language='c', preparse='id',
                 expect_log=(),
                 annotate=False, cleanup_workdir=True,
                 cleanup_sharedlibs=True, cleanup_failures=True, cython_only=False, test_selector=None,
                 fork=True, language_level=2, warning_errors=False,
                 test_determinism=False, shard_num=0,
                 common_utility_dir=None, pythran_dir=None, stats=None, add_cython_import=False,
                 extra_directives=None, full_limited_api_mode=False):
        if extra_directives is None:
            extra_directives = {}
        self.test_directory = test_directory
        self.tags = tags
        self.workdir = workdir
        self.module = module
        self.module_path = module_path
        self.language = language
        self.preparse = preparse
        self.name = module if self.preparse == "id" else "%s_%s" % (module, preparse)
        self.expect_log = expect_log
        self.annotate = annotate
        self.cleanup_workdir = cleanup_workdir
        self.cleanup_sharedlibs = cleanup_sharedlibs
        self.cleanup_failures = cleanup_failures
        self.cython_only = cython_only
        self.test_selector = test_selector
        self.shard_num = shard_num
        self.fork = fork
        self.language_level = language_level
        self.warning_errors = warning_errors
        self.test_determinism = test_determinism
        self.common_utility_dir = common_utility_dir
        self.pythran_dir = pythran_dir
        self.stats = stats
        self.add_cython_import = add_cython_import
        self.extra_directives = extra_directives
        self.full_limited_api_mode = full_limited_api_mode
        unittest.TestCase.__init__(self)

    def shortDescription(self):
        return "[%d] compiling (%s%s%s) %s" % (
            self.shard_num,
            self.language,
            "/cy2" if self.language_level == 2 else "/cy3" if self.language_level == 3 else "",
            "/pythran" if self.pythran_dir is not None else "",
            self.description_name()
        )

    def description_name(self):
        return self.name

    def setUp(self):
        from Cython.Compiler import Options
        self._saved_options = [
            (name, getattr(Options, name))
            for name in (
                'warning_errors',
                'clear_to_none',
                'error_on_unknown_names',
                'error_on_uninitialized',
                # 'cache_builtins',  # not currently supported due to incorrect global caching
            )
        ]
        self._saved_default_directives = list(Options.get_directive_defaults().items())
        Options.warning_errors = self.warning_errors
        if sys.version_info >= (3, 4):
            Options._directive_defaults['autotestdict'] = False
        Options._directive_defaults.update(self.extra_directives)

        if not os.path.exists(self.workdir):
            os.makedirs(self.workdir)
        if self.workdir not in sys.path:
            sys.path.insert(0, self.workdir)

        if self.add_cython_import:
            with open(self.module_path, 'rb') as f:
                source = f.read()
                if b'cython.cimports.' in source:
                    from Cython.Shadow import CythonCImports
                    for name in set(re.findall(br"(cython\.cimports(?:\.\w+)+)", source)):
                        name = name.decode()
                        sys.modules[name] = CythonCImports(name)

    def tearDown(self):
        from Cython.Compiler import Options
        for name, value in self._saved_options:
            setattr(Options, name, value)
        Options._directive_defaults = dict(self._saved_default_directives)
        unpatch_inspect_isfunction()

        try:
            sys.path.remove(self.workdir)
        except ValueError:
            pass
        try:
            del sys.modules[self.module]
        except KeyError:
            pass

        # remove any stubs of cimported modules in pure Python mode
        if self.add_cython_import:
            for name in list(sys.modules):
                if name.startswith('cython.cimports.'):
                    del sys.modules[name]

        cleanup = self.cleanup_failures or self.success
        cleanup_c_files = WITH_CYTHON and self.cleanup_workdir and cleanup
        cleanup_lib_files = self.cleanup_sharedlibs and cleanup
        is_cygwin = sys.platform == 'cygwin'

        if os.path.exists(self.workdir):
            if cleanup_c_files and cleanup_lib_files and not is_cygwin:
                shutil.rmtree(self.workdir, ignore_errors=True)
            else:
                for rmfile in os.listdir(self.workdir):
                    ext = os.path.splitext(rmfile)[1]
                    if not cleanup_c_files:
                        # Keep C, C++ files, header files, preprocessed sources
                        # and assembly sources (typically the .i and .s files
                        # are intentionally generated when -save-temps is given)
                        if ext in (".c", ".cpp", ".h", ".i", ".ii", ".s"):
                            continue
                        if ext == ".html" and rmfile.startswith(self.module):
                            continue

                    is_shared_obj = ext in (".so", ".dll")

                    if not cleanup_lib_files and is_shared_obj:
                        continue

                    try:
                        rmfile = os.path.join(self.workdir, rmfile)
                        if os.path.isdir(rmfile):
                            shutil.rmtree(rmfile, ignore_errors=True)
                        elif is_cygwin and is_shared_obj:
                            # Delete later
                            _to_clean.append(rmfile)
                        else:
                            os.remove(rmfile)
                    except IOError:
                        pass

                if cleanup_c_files and cleanup_lib_files and is_cygwin:
                    # Finally, remove the work dir itself
                    _to_clean.append(self.workdir)

        if cleanup_c_files and os.path.exists(self.workdir + '-again'):
            shutil.rmtree(self.workdir + '-again', ignore_errors=True)


    def runTest(self):
        self.success = False
        self.runCompileTest()
        self.success = True

    def runCompileTest(self):
        return self.compile(
            self.test_directory, self.module, self.module_path, self.workdir,
            self.test_directory, self.expect_log,
            self.annotate, self.add_cython_import)

    def find_module_source_file(self, source_file):
        if not os.path.exists(source_file):
            source_file = source_file[:-1]
        return source_file

    def build_target_filename(self, module_name):
        target = '%s.%s' % (module_name, self.language)
        return target

    def related_files(self, test_directory, module_name):
        is_related = re.compile('%s_.*[.].*' % module_name).match
        return [filename for filename in list_unchanging_dir(test_directory)
                if is_related(filename)]

    def copy_files(self, test_directory, target_directory, file_list):
        if self.preparse and self.preparse != 'id':
            preparse_func = globals()[self.preparse]
            def copy(src, dest):
                with open(src) as fin:
                    with open(dest, 'w') as fout:
                        fout.write(preparse_func(fin.read()))
        else:
            # use symlink on Unix, copy on Windows
            copy = os.symlink if CAN_SYMLINK else shutil.copy

        join = os.path.join
        for filename in file_list:
            file_path = join(test_directory, filename)
            if os.path.exists(file_path):
                copy(file_path, join(target_directory, filename))

    def source_files(self, workdir, module_name, file_list):
        return ([self.build_target_filename(module_name)] +
            [filename for filename in file_list
             if not os.path.isfile(os.path.join(workdir, filename))])

    def split_source_and_output(self, source_file, workdir, add_cython_import=False):
        from Cython.Utils import detect_opened_file_encoding
        with io_open(source_file, 'rb') as f:
            # encoding is passed to ErrorWriter but not used on the source
            # since it is sometimes deliberately wrong
            encoding = detect_opened_file_encoding(f, default=None)

        with io_open(source_file, 'r', encoding='ISO-8859-1') as source_and_output:
            error_writer = warnings_writer = perf_hint_writer = None
            out = io_open(os.path.join(workdir, os.path.basename(source_file)),
                          'w', encoding='ISO-8859-1')
            try:
                for line in source_and_output:
                    if line.startswith(u"_ERRORS"):
                        out.close()
                        out = error_writer = ErrorWriter(encoding=encoding)
                    elif line.startswith(u"_WARNINGS"):
                        out.close()
                        out = warnings_writer = ErrorWriter(encoding=encoding)
                    elif line.startswith(u"_PERFORMANCE_HINTS"):
                        out.close()
                        out = perf_hint_writer = ErrorWriter(encoding=encoding)
                    else:
                        if add_cython_import and line.strip() and not (
                                line.startswith(u'#') or line.startswith(u"from __future__ import ")):
                            # insert "import cython" statement after any directives or future imports
                            if line !=  u"import cython\n":
                                out.write(u"import cython\n")
                            add_cython_import = False
                        out.write(line)
            finally:
                out.close()

        return (error_writer.geterrors() if error_writer else [],
                warnings_writer.geterrors() if warnings_writer else [],
                perf_hint_writer.geterrors() if perf_hint_writer else [])

    def run_cython(self, test_directory, module, module_path, targetdir, incdir, annotate,
                   extra_compile_options=None):
        include_dirs = INCLUDE_DIRS + [os.path.join(test_directory, '..', TEST_SUPPORT_DIR)]
        if incdir:
            include_dirs.append(incdir)

        if self.preparse != 'id' and test_directory != targetdir:
            file_name = os.path.basename(module_path)
            self.copy_files(test_directory, targetdir, [file_name])
            module_path = os.path.join(targetdir, file_name)
        target = os.path.join(targetdir, self.build_target_filename(module))

        if extra_compile_options is None:
            extra_compile_options = {}

        if 'allow_unknown_names' in self.tags['tag']:
            from Cython.Compiler import Options
            Options.error_on_unknown_names = False

        try:
            # see configure_cython()
            CompilationOptions, cython_compile, pyrex_default_options
        except NameError:
            from Cython.Compiler.Options import (
                CompilationOptions,
                default_options as pyrex_default_options,
            )
            from Cython.Compiler.Main import compile as cython_compile
        common_utility_include_dir = self.common_utility_dir

        options = CompilationOptions(
            pyrex_default_options,
            include_path = include_dirs,
            output_file = target,
            annotate = annotate,
            use_listing_file = False,
            cplus = self.language == 'cpp',
            np_pythran = self.pythran_dir is not None,
            language_level = self.language_level,
            generate_pxi = False,
            evaluate_tree_assertions = True,
            common_utility_include_dir = common_utility_include_dir,
            **extra_compile_options
            )
        cython_compile(module_path, options=options, full_module_name=module)

    def run_distutils(self, test_directory, module, workdir, incdir,
                      extra_extension_args=None):
        cwd = os.getcwd()
        os.chdir(workdir)
        try:
            build_extension = build_ext(get_distutils_distro())
            build_extension.include_dirs = INCLUDE_DIRS[:]
            if incdir:
                build_extension.include_dirs.append(incdir)
            build_extension.finalize_options()
            if COMPILER:
                build_extension.compiler = COMPILER

            ext_compile_flags = CFLAGS[:]
            ext_compile_defines = CDEFS[:]

            if  build_extension.compiler == 'mingw32':
                ext_compile_flags.append('-Wno-format')
            if extra_extension_args is None:
                extra_extension_args = {}

            related_files = self.related_files(test_directory, module)
            self.copy_files(test_directory, workdir, related_files)

            from distutils.core import Extension
            extension = Extension(
                module,
                sources=self.source_files(workdir, module, related_files),
                extra_compile_args=ext_compile_flags,
                define_macros=ext_compile_defines,
                **extra_extension_args
                )

            if self.language == 'cpp':
                # Set the language now as the fixer might need it
                extension.language = 'c++'
                if self.extra_directives.get('cpp_locals'):
                    extension = update_cpp17_extension(extension)
                    if extension is EXCLUDE_EXT:
                        return

            if 'distutils' in self.tags:
                from Cython.Build.Dependencies import DistutilsInfo
                from Cython.Utils import open_source_file
                pyx_path = self.find_module_source_file(
                    os.path.join(self.test_directory, self.module + ".pyx"))
                with open_source_file(pyx_path) as f:
                    DistutilsInfo(f).apply(extension)

            if self.pythran_dir:
                from Cython.Build.Dependencies import update_pythran_extension
                update_pythran_extension(extension)

            # Compile with -DCYTHON_CLINE_IN_TRACEBACK=1 unless we have
            # the "traceback" tag
            if 'traceback' not in self.tags['tag']:
                extension.define_macros.append(("CYTHON_CLINE_IN_TRACEBACK", 1))

            # Allow tests to be incrementally enabled with Py_LIMITED_API set.
            # This is intended to be temporary while limited API support
            # is improved. Eventually we'll want to move to excluding tests
            if self.full_limited_api_mode:
                extension.define_macros.append(("Py_LIMITED_API", 'PY_VERSION_HEX'))

            for matcher, fixer in list(EXT_EXTRAS.items()):
                if isinstance(matcher, str):
                    # lazy init
                    del EXT_EXTRAS[matcher]
                    matcher = string_selector(matcher)
                    EXT_EXTRAS[matcher] = fixer
                if matcher(module, self.tags):
                    newext = fixer(extension)
                    if newext is EXCLUDE_EXT:
                        return skip_test("Test '%s' excluded due to tags '%s'" % (
                            self.name, ', '.join(self.tags.get('tag', ''))))
                    extension = newext or extension
            if self.language == 'cpp':
                extension.language = 'c++'
            if IS_PY2:
                workdir = str(workdir)  # work around type check in distutils that disallows unicode strings

            build_extension.extensions = [extension]
            build_extension.build_temp = workdir
            build_extension.build_lib  = workdir

            from Cython.Utils import captured_fd, prepare_captured
            from distutils.errors import CompileError

            error = None
            with captured_fd(2) as get_stderr:
                try:
                    build_extension.run()
                except CompileError as exc:
                    error = str(exc)
            stderr = get_stderr()
            if stderr and b"Command line warning D9025" in stderr:
                # Manually suppress annoying MSVC warnings about overridden CLI arguments.
                stderr = b''.join([
                    line for line in stderr.splitlines(keepends=True)
                    if b"Command line warning D9025" not in line
                ])
            if stderr:
                # The test module name should always be ASCII, but let's not risk encoding failures.
                output = b"Compiler output for module " + module.encode('utf-8') + b":\n" + stderr + b"\n"
                out = sys.stdout if sys.version_info[0] == 2 else sys.stdout.buffer
                out.write(output)
            if error is not None:
                raise CompileError(u"%s\nCompiler output:\n%s" % (error, prepare_captured(stderr)))
        finally:
            os.chdir(cwd)

        try:
            get_ext_fullpath = build_extension.get_ext_fullpath
        except AttributeError:
            def get_ext_fullpath(ext_name, self=build_extension):
                # copied from distutils.command.build_ext (missing in Py2.[45])
                fullname = self.get_ext_fullname(ext_name)
                modpath = fullname.split('.')
                filename = self.get_ext_filename(modpath[-1])
                if not self.inplace:
                    filename = os.path.join(*modpath[:-1]+[filename])
                    return os.path.join(self.build_lib, filename)
                package = '.'.join(modpath[0:-1])
                build_py = self.get_finalized_command('build_py')
                package_dir = os.path.abspath(build_py.get_package_dir(package))
                return os.path.join(package_dir, filename)

        return get_ext_fullpath(module)

    def compile(self, test_directory, module, module_path, workdir, incdir,
                expect_log, annotate, add_cython_import):
        expected_errors = expected_warnings = expected_perf_hints = errors = warnings = perf_hints = ()
        expect_errors = "errors" in expect_log
        expect_warnings = "warnings" in expect_log
        expect_perf_hints = "perf_hints" in expect_log
        if expect_errors or expect_warnings or expect_perf_hints or add_cython_import:
            expected_errors, expected_warnings, expected_perf_hints = self.split_source_and_output(
                module_path, workdir, add_cython_import)
            test_directory = workdir
            module_path = os.path.join(workdir, os.path.basename(module_path))

        if WITH_CYTHON:
            old_stderr = sys.stderr
            try:
                sys.stderr = ErrorWriter()
                with self.stats.time(self.name, self.language, 'cython'):
                    self.run_cython(test_directory, module, module_path, workdir, incdir, annotate)
                errors, warnings, perf_hints = sys.stderr.getall()
            finally:
                sys.stderr = old_stderr
            if self.test_determinism and not expect_errors:
                workdir2 = workdir + '-again'
                os.mkdir(workdir2)
                self.run_cython(test_directory, module, module_path, workdir2, incdir, annotate)
                diffs = []
                for file in os.listdir(workdir2):
                    with open(os.path.join(workdir, file)) as fid:
                        txt1 = fid.read()
                    with open(os.path.join(workdir2, file)) as fid:
                        txt2 = fid.read()
                    if txt1 != txt2:
                        diffs.append(file)
                        os.system('diff -u %s/%s %s/%s > %s/%s.diff' % (
                            workdir, file,
                            workdir2, file,
                            workdir2, file))
                if diffs:
                    self.fail('Nondeterministic file generation: %s' % ', '.join(diffs))

        tostderr = sys.__stderr__.write
        if expected_warnings or (expect_warnings and warnings):
            self._match_output(expected_warnings, warnings, tostderr)
        if expected_perf_hints or (expect_perf_hints and perf_hints):
            self._match_output(expected_perf_hints, perf_hints, tostderr)
        if 'cerror' in self.tags['tag']:
            if errors:
                tostderr("\n=== Expected C compile error ===\n")
                tostderr("\n=== Got Cython errors: ===\n")
                tostderr('\n'.join(errors))
                tostderr('\n\n')
                raise RuntimeError('should have generated extension code')
        elif errors or expected_errors:
            self._match_output(expected_errors, errors, tostderr)
            return None

        so_path = None
        if not self.cython_only:
            from Cython.Utils import captured_fd, print_bytes
            from distutils.errors import CompileError, LinkError
            show_output = True
            get_stderr = get_stdout = None
            try:
                with captured_fd(1) as get_stdout:
                    with captured_fd(2) as get_stderr:
                        with self.stats.time(self.name, self.language, 'compile-%s' % self.language):
                            so_path = self.run_distutils(test_directory, module, workdir, incdir)
            except Exception as exc:
                if ('cerror' in self.tags['tag'] and
                    ((get_stderr and get_stderr()) or
                     isinstance(exc, (CompileError, LinkError)))):
                    show_output = False  # expected C compiler failure
                else:
                    raise
            else:
                if 'cerror' in self.tags['tag']:
                    raise RuntimeError('should have failed C compile')
            finally:
                if show_output:
                    stdout = get_stdout and get_stdout().strip()
                    stderr = get_stderr and filter_stderr(get_stderr()).strip()
                    if so_path and not stderr:
                        # normal success case => ignore non-error compiler output
                        stdout = None
                    if stdout:
                        print_bytes(
                            stdout, header_text="\n=== C/C++ compiler output: =========\n",
                            end=None, file=sys.__stderr__)
                    if stderr:
                        print_bytes(
                            stderr, header_text="\n=== C/C++ compiler error output: ===\n",
                            end=None, file=sys.__stderr__)
                    if stdout or stderr:
                        tostderr("\n====================================\n")
        return so_path

    def _match_output(self, expected_output, actual_output, write):
        try:
            for expected, actual in zip(expected_output, actual_output):
                if expected != actual and '\\' in actual and os.sep == '\\' and '/' in expected and '\\' not in expected:
                    expected = expected.replace('/', '\\')
                self.assertEqual(expected, actual)
            if len(actual_output) < len(expected_output):
                expected = expected_output[len(actual_output)]
                self.assertEqual(expected, None)
            elif len(actual_output) > len(expected_output):
                unexpected = actual_output[len(expected_output)]
                self.assertEqual(None, unexpected)
        except AssertionError:
            write("\n=== Expected: ===\n")
            write('\n'.join(expected_output))
            write("\n\n=== Got: ===\n")
            write('\n'.join(actual_output))
            write('\n\n')
            raise


class CythonRunTestCase(CythonCompileTestCase):
    def setUp(self):
        CythonCompileTestCase.setUp(self)
        from Cython.Compiler import Options
        Options.clear_to_none = False

    def description_name(self):
        return self.name if self.cython_only else "and running %s" % self.name

    def run(self, result=None):
        if result is None:
            result = self.defaultTestResult()
        result.startTest(self)
        try:
            self.setUp()
            try:
                self.success = False
                ext_so_path = self.runCompileTest()
                failures, errors, skipped = len(result.failures), len(result.errors), len(result.skipped)
                if not self.cython_only and ext_so_path is not None:
                    self.run_tests(result, ext_so_path)
                if failures == len(result.failures) and errors == len(result.errors):
                    # No new errors...
                    self.success = True
            finally:
                check_thread_termination()
        except SkipTest as exc:
            result.addSkip(self, str(exc))
            result.stopTest(self)
        except Exception:
            result.addError(self, sys.exc_info())
            result.stopTest(self)
        try:
            self.tearDown()
        except Exception:
            pass

    def run_tests(self, result, ext_so_path):
        self.run_doctests(self.module, result, ext_so_path)

    def run_doctests(self, module_or_name, result, ext_so_path):
        def run_test(result):
            if isinstance(module_or_name, basestring):
                with self.stats.time(self.name, self.language, 'import'):
                    module = import_ext(module_or_name, ext_so_path)
            else:
                module = module_or_name
            tests = doctest.DocTestSuite(module)
            if self.test_selector:
                filter_test_suite(tests, self.test_selector)
            with self.stats.time(self.name, self.language, 'run'):
                tests.run(result)
        run_forked_test(result, run_test, self.shortDescription(), self.fork)


def run_forked_test(result, run_func, test_name, fork=True):
    if not fork or sys.version_info[0] >= 3 or not hasattr(os, 'fork'):
        run_func(result)
        sys.stdout.flush()
        sys.stderr.flush()
        gc.collect()
        return

    # fork to make sure we do not keep the tested module loaded
    result_handle, result_file = tempfile.mkstemp()
    os.close(result_handle)
    child_id = os.fork()
    if not child_id:
        result_code = 0
        try:
            try:
                tests = partial_result = None
                try:
                    partial_result = PartialTestResult(result)
                    run_func(partial_result)
                    sys.stdout.flush()
                    sys.stderr.flush()
                    gc.collect()
                except Exception:
                    result_code = 1
                    if partial_result is not None:
                        if tests is None:
                            # importing failed, try to fake a test class
                            tests = _FakeClass(
                                failureException=sys.exc_info()[1],
                                _shortDescription=test_name,
                                module_name=None)
                        partial_result.addError(tests, sys.exc_info())
                if partial_result is not None:
                    with open(result_file, 'wb') as output:
                        pickle.dump(partial_result.data(), output)
            except:
                traceback.print_exc()
        finally:
            try: sys.stderr.flush()
            except: pass
            try: sys.stdout.flush()
            except: pass
            os._exit(result_code)

    try:
        cid, result_code = os.waitpid(child_id, 0)
        module_name = test_name.split()[-1]
        # os.waitpid returns the child's result code in the
        # upper byte of result_code, and the signal it was
        # killed by in the lower byte
        if result_code & 255:
            raise Exception(
                "Tests in module '%s' were unexpectedly killed by signal %d, see test output for details." % (
                    module_name, result_code & 255))
        result_code >>= 8
        if result_code in (0,1):
            try:
                with open(result_file, 'rb') as f:
                    PartialTestResult.join_results(result, pickle.load(f))
            except Exception:
                raise Exception(
                    "Failed to load test result from test in module '%s' after exit status %d,"
                    " see test output for details." % (module_name, result_code))
        if result_code:
            raise Exception(
                "Tests in module '%s' exited with status %d, see test output for details." % (
                    module_name, result_code))
    finally:
        try:
            os.unlink(result_file)
        except:
            pass


class PureDoctestTestCase(unittest.TestCase):
    def __init__(self, module_name, module_path, tags, stats=None, shard_num=0):
        self.tags = tags
        self.module_name = self.name = module_name
        self.module_path = module_path
        self.stats = stats
        self.shard_num = shard_num
        unittest.TestCase.__init__(self, 'run')

    def shortDescription(self):
        return "[%d] running pure doctests in %s" % (
            self.shard_num, self.module_name)

    def run(self, result=None):
        if result is None:
            result = self.defaultTestResult()
        loaded_module_name = 'pure_doctest__' + self.module_name
        result.startTest(self)
        try:
            self.setUp()

            with self.stats.time(self.name, 'py', 'pyimport'):
                if sys.version_info >= (3, 5):
                    m = import_module_from_file(self.module_name, self.module_path)
                else:
                    import imp
                    m = imp.load_source(loaded_module_name, self.module_path)

            try:
                with self.stats.time(self.name, 'py', 'pyrun'):
                    doctest.DocTestSuite(m).run(result)
            finally:
                del m
                if loaded_module_name in sys.modules:
                    del sys.modules[loaded_module_name]
                check_thread_termination()
        except Exception:
            result.addError(self, sys.exc_info())
            result.stopTest(self)
        try:
            self.tearDown()
        except Exception:
            pass

        if 'mypy' in self.tags['tag']:
            try:
                from mypy import api as mypy_api
            except ImportError:
                pass
            else:
                with self.stats.time(self.name, 'py', 'mypy'):
                    mypy_result = mypy_api.run([
                        self.module_path,
                        '--ignore-missing-imports',
                        '--follow-imports', 'skip',
                    ])
                if mypy_result[2]:
                    self.fail(mypy_result[0])


is_private_field = re.compile('^_[^_]').match

class _FakeClass(object):
    def __init__(self, **kwargs):
        self._shortDescription = kwargs.get('module_name')
        self.__dict__.update(kwargs)
    def shortDescription(self):
        return self._shortDescription

from unittest import TextTestResult

class PartialTestResult(TextTestResult):
    def __init__(self, base_result):
        TextTestResult.__init__(
            self, self._StringIO(), True,
            base_result.dots + base_result.showAll*2)

    def strip_error_results(self, results):
        for test_case, error in results:
            for attr_name in filter(is_private_field, dir(test_case)):
                if attr_name == '_dt_test':
                    test_case._dt_test = _FakeClass(
                        name=test_case._dt_test.name)
                elif attr_name != '_shortDescription':
                    setattr(test_case, attr_name, None)

    def data(self):
        self.strip_error_results(self.failures)
        self.strip_error_results(self.errors)
        return (self.failures, self.errors, self.skipped, self.testsRun,
                self.stream.getvalue())

    def join_results(result, data):
        """Static method for merging the result back into the main
        result object.
        """
        failures, errors, skipped, tests_run, output = data
        if output:
            result.stream.write(output)
        result.errors.extend(errors)
        result.skipped.extend(skipped)
        result.failures.extend(failures)
        result.testsRun += tests_run

    join_results = staticmethod(join_results)

    class _StringIO(StringIO):
        def writeln(self, line):
            self.write("%s\n" % line)


class CythonUnitTestCase(CythonRunTestCase):
    def shortDescription(self):
        return "[%d] compiling (%s) tests in %s" % (
            self.shard_num, self.language, self.description_name())

    def run_tests(self, result, ext_so_path):
        with self.stats.time(self.name, self.language, 'import'):
            module = import_ext(self.module, ext_so_path)
        tests = unittest.defaultTestLoader.loadTestsFromModule(module)
        if self.test_selector:
            filter_test_suite(tests, self.test_selector)
        with self.stats.time(self.name, self.language, 'run'):
            tests.run(result)


class CythonPyregrTestCase(CythonRunTestCase):
    def setUp(self):
        CythonRunTestCase.setUp(self)
        from Cython.Compiler import Options
        Options.error_on_unknown_names = False
        Options.error_on_uninitialized = False
        Options._directive_defaults.update(dict(
            binding=True, always_allow_keywords=True,
            set_initial_path="SOURCEFILE"))
        patch_inspect_isfunction()

    def related_files(self, test_directory, module_name):
        return _list_pyregr_data_files(test_directory)

    def _run_unittest(self, result, *classes):
        """Run tests from unittest.TestCase-derived classes."""
        valid_types = (unittest.TestSuite, unittest.TestCase)
        suite = unittest.TestSuite()
        load_tests = unittest.TestLoader().loadTestsFromTestCase
        for cls in classes:
            if isinstance(cls, str):
                if cls in sys.modules:
                    suite.addTest(unittest.findTestCases(sys.modules[cls]))
                else:
                    raise ValueError("str arguments must be keys in sys.modules")
            elif isinstance(cls, valid_types):
                suite.addTest(cls)
            else:
                suite.addTest(load_tests(cls))
        with self.stats.time(self.name, self.language, 'run'):
            suite.run(result)

    def _run_doctest(self, result, module):
        self.run_doctests(module, result, None)

    def run_tests(self, result, ext_so_path):
        try:
            from test import support
        except ImportError: # Python2.x
            from test import test_support as support

        def run_test(result):
            def run_unittest(*classes):
                return self._run_unittest(result, *classes)
            def run_doctest(module, verbosity=None):
                return self._run_doctest(result, module)

            backup = (support.run_unittest, support.run_doctest)
            support.run_unittest = run_unittest
            support.run_doctest = run_doctest

            try:
                try:
                    sys.stdout.flush() # helps in case of crashes
                    with self.stats.time(self.name, self.language, 'import'):
                        module = import_ext(self.module, ext_so_path)
                    sys.stdout.flush() # helps in case of crashes
                    if hasattr(module, 'test_main'):
                        # help 'doctest.DocFileTest' find the module path through frame inspection
                        fake_caller_module_globals = {
                            'module': module,
                            '__name__': module.__name__,
                        }
                        call_tests = eval(
                            'lambda: module.test_main()',
                            fake_caller_module_globals, fake_caller_module_globals)
                        call_tests()
                        sys.stdout.flush() # helps in case of crashes
                except (unittest.SkipTest, support.ResourceDenied):
                    result.addSkip(self, 'ok')
            finally:
                support.run_unittest, support.run_doctest = backup

        run_forked_test(result, run_test, self.shortDescription(), self.fork)


class TestCodeFormat(unittest.TestCase):

    def __init__(self, cython_dir):
        self.cython_dir = cython_dir
        unittest.TestCase.__init__(self)

    def runTest(self):
        source_dirs = ['Cython', 'Demos', 'docs', 'pyximport', 'tests']

        import pycodestyle
        config_file = os.path.join(self.cython_dir, "setup.cfg")
        if not os.path.exists(config_file):
            config_file = os.path.join(os.path.dirname(__file__), "setup.cfg")
        total_errors = 0

        # checks for .py files
        paths = []
        for codedir in source_dirs:
            paths += glob.glob(os.path.join(self.cython_dir, codedir + "/**/*.py"), recursive=True)
        style = pycodestyle.StyleGuide(config_file=config_file)
        print("")  # Fix the first line of the report.
        result = style.check_files(paths)
        total_errors += result.total_errors

        # checks for non-Python source files
        paths = []
        for codedir in ['Cython', 'Demos', 'pyximport']:  # source_dirs:
            paths += glob.glob(os.path.join(self.cython_dir, codedir + "/**/*.p[yx][xdi]"), recursive=True)
        style = pycodestyle.StyleGuide(config_file=config_file, select=[
            # whitespace
            "W1", "W2", "W3",
            # indentation
            "E101", "E111",
        ])
        print("")  # Fix the first line of the report.
        result = style.check_files(paths)
        total_errors += result.total_errors

        """
        # checks for non-Python test files
        paths = []
        for codedir in ['tests']:
            paths += glob.glob(os.path.join(self.cython_dir, codedir + "/**/*.p[yx][xdi]"), recursive=True)
        style = pycodestyle.StyleGuide(select=[
            # whitespace
            "W1", "W2", "W3",
        ])
        result = style.check_files(paths)
        total_errors += result.total_errors
        """

        self.assertEqual(total_errors, 0, "Found code style errors.")


include_debugger = IS_CPYTHON


def collect_unittests(path, module_prefix, suite, selectors, exclude_selectors):
    def file_matches(filename):
        return filename.startswith("Test") and filename.endswith(".py")

    def package_matches(dirname):
        return dirname == "Tests"

    loader = unittest.TestLoader()

    if include_debugger:
        skipped_dirs = []
    else:
        skipped_dirs = ['Cython' + os.path.sep + 'Debugger' + os.path.sep]

    for dirpath, dirnames, filenames in os.walk(path):
        if dirpath != path and "__init__.py" not in filenames:
            skipped_dirs.append(dirpath + os.path.sep)
            continue
        skip = False
        for dir in skipped_dirs:
            if dirpath.startswith(dir):
                skip = True
        if skip:
            continue
        parentname = os.path.split(dirpath)[-1]
        if package_matches(parentname):
            for f in filenames:
                if file_matches(f):
                    filepath = os.path.join(dirpath, f)[:-len(".py")]
                    modulename = module_prefix + filepath[len(path)+1:].replace(os.path.sep, '.')
                    if not any(1 for match in selectors if match(modulename)):
                        continue
                    if any(1 for match in exclude_selectors if match(modulename)):
                        continue
                    module = __import__(modulename)
                    for x in modulename.split('.')[1:]:
                        module = getattr(module, x)
                    suite.addTests([loader.loadTestsFromModule(module)])


def collect_doctests(path, module_prefix, suite, selectors, exclude_selectors):
    def package_matches(dirname):
        if dirname == 'Debugger' and not include_debugger:
            return False
        return dirname not in ("Mac", "Distutils", "Plex", "Tempita")
    def file_matches(filename):
        filename, ext = os.path.splitext(filename)
        excludelist = ['libcython', 'libpython', 'test_libcython_in_gdb',
                       'TestLibCython']
        return (ext == '.py' and not
                '~' in filename and not
                '#' in filename and not
                filename.startswith('.') and not
                filename in excludelist)
    import doctest
    for dirpath, dirnames, filenames in os.walk(path):
        for dir in list(dirnames):
            if not package_matches(dir):
                dirnames.remove(dir)
        for f in filenames:
            if file_matches(f):
                if not f.endswith('.py'): continue
                filepath = os.path.join(dirpath, f)
                if os.path.getsize(filepath) == 0: continue
                filepath = filepath[:-len(".py")]
                modulename = module_prefix + filepath[len(path)+1:].replace(os.path.sep, '.')
                if not [ 1 for match in selectors if match(modulename) ]:
                    continue
                if [ 1 for match in exclude_selectors if match(modulename) ]:
                    continue
                if 'in_gdb' in modulename:
                    # These should only be imported from gdb.
                    continue
                module = __import__(modulename)
                for x in modulename.split('.')[1:]:
                    module = getattr(module, x)
                if hasattr(module, "__doc__") or hasattr(module, "__test__"):
                    try:
                        suite.addTest(doctest.DocTestSuite(module))
                    except ValueError: # no tests
                        pass


class EndToEndTest(unittest.TestCase):
    """
    This is a test of build/*.srctree files, where srctree defines a full
    directory structure and its header gives a list of commands to run.
    """
    cython_root = os.path.dirname(os.path.abspath(__file__))

    def __init__(self, treefile, workdir, cleanup_workdir=True, stats=None, capture=True, shard_num=0):
        self.name = os.path.splitext(os.path.basename(treefile))[0]
        self.treefile = treefile
        self.workdir = os.path.join(workdir, self.name)
        self.cleanup_workdir = cleanup_workdir
        self.stats = stats
        self.capture = capture
        self.shard_num = shard_num
        cython_syspath = [self.cython_root]
        for path in sys.path:
            if path.startswith(self.cython_root) and path not in cython_syspath:
                # Py3 installation and refnanny build prepend their
                # fixed paths to sys.path => prefer that over the
                # generic one (cython_root itself goes last)
                cython_syspath.append(path)
        self.cython_syspath = os.pathsep.join(cython_syspath[::-1])
        unittest.TestCase.__init__(self)

    def shortDescription(self):
        return "[%d] End-to-end %s" % (
            self.shard_num, self.name)

    def setUp(self):
        from Cython.TestUtils import unpack_source_tree
        _, self.commands = unpack_source_tree(self.treefile, self.workdir, self.cython_root)
        self.old_dir = os.getcwd()
        os.chdir(self.workdir)

    def tearDown(self):
        if self.cleanup_workdir:
            for trial in range(5):
                try:
                    shutil.rmtree(self.workdir)
                except OSError:
                    time.sleep(0.1)
                else:
                    break
        os.chdir(self.old_dir)

    def _try_decode(self, content):
        if not isinstance(content, bytes):
            return content
        try:
            return content.decode()
        except UnicodeDecodeError:
            return content.decode('iso-8859-1')

    def runTest(self):
        self.success = False
        old_path = os.environ.get('PYTHONPATH')
        env = dict(os.environ)
        new_path = self.cython_syspath
        if old_path:
            new_path = new_path + os.pathsep + self.workdir + os.pathsep + old_path
        env['PYTHONPATH'] = new_path
        if not env.get("PYTHONIOENCODING"):
            env["PYTHONIOENCODING"] = sys.stdout.encoding or sys.getdefaultencoding()
        cmd = []
        out = []
        err = []
        for command_no, command in enumerate(self.commands, 1):
            with self.stats.time('%s(%d)' % (self.name, command_no), 'c',
                                 'etoe-build' if 'setup.py' in command else 'etoe-run'):
                if self.capture:
                    p = subprocess.Popen(command, stderr=subprocess.PIPE, stdout=subprocess.PIPE, env=env)
                    _out, _err = p.communicate()
                    res = p.returncode
                else:
                    p = subprocess.call(command, env=env)
                    _out, _err = b'', b''
                    res = p
            cmd.append(command)
            out.append(_out)
            err.append(_err)

            if res == 0 and b'REFNANNY: ' in _out:
                res = -1
            if res != 0:
                for c, o, e in zip(cmd, out, err):
                    sys.stderr.write("[%d] %s\n%s\n%s\n\n" % (
                        self.shard_num, c, self._try_decode(o), self._try_decode(e)))
                sys.stderr.write("Final directory layout of '%s':\n%s\n\n" % (
                    self.name,
                    '\n'.join(os.path.join(dirpath, filename) for dirpath, dirs, files in os.walk(".") for filename in files),
                ))
                self.assertEqual(0, res, "non-zero exit status, last output was:\n%r\n-- stdout:%s\n-- stderr:%s\n" % (
                    ' '.join(command), self._try_decode(out[-1]), self._try_decode(err[-1])))
        self.success = True


# TODO: Support cython_freeze needed here as well.
# TODO: Windows support.

class EmbedTest(unittest.TestCase):

    working_dir = "Demos/embed"

    def setUp(self):
        self.old_dir = os.getcwd()
        os.chdir(self.working_dir)
        os.system(
            "make PYTHON='%s' clean > /dev/null" % sys.executable)

    def tearDown(self):
        try:
            os.system(
                "make PYTHON='%s' clean > /dev/null" % sys.executable)
        except:
            pass
        os.chdir(self.old_dir)

    def test_embed(self):
        libname = sysconfig.get_config_var('LIBRARY')
        libdir = sysconfig.get_config_var('LIBDIR')
        if not os.path.isdir(libdir) or libname not in os.listdir(libdir):
            libdir = os.path.join(os.path.dirname(sys.executable), '..', 'lib')
            if not os.path.isdir(libdir) or libname not in os.listdir(libdir):
                libdir = os.path.join(libdir, 'python%d.%d' % sys.version_info[:2], 'config')
                if not os.path.isdir(libdir) or libname not in os.listdir(libdir):
                    # report the error for the original directory
                    libdir = sysconfig.get_config_var('LIBDIR')
        cython = os.path.abspath(os.path.join('..', '..', 'cython.py'))

        try:
            subprocess.check_output([
                    "make",
                    "PYTHON='%s'" % sys.executable,
                    "CYTHON='%s'" % cython,
                    "LIBDIR1='%s'" % libdir,
                    "paths", "test",
                ],
                stderr=subprocess.STDOUT,
            )
        except subprocess.CalledProcessError as err:
            if err.output:
                self.fail("EmbedTest failed: " + err.output.decode().strip())
            raise
        self.assertTrue(True)  # :)


def load_listfile(filename):
    # just reuse the FileListExclude implementation
    return list(FileListExcluder(filename))

class MissingDependencyExcluder(object):
    def __init__(self, deps):
        # deps: { matcher func : module name }
        self.exclude_matchers = []
        for matcher, module_name in deps.items():
            try:
                module = __import__(module_name)
            except ImportError:
                self.exclude_matchers.append(string_selector(matcher))
                print("Test dependency not found: '%s'" % module_name)
            else:
                version = self.find_dep_version(module_name, module)
                print("Test dependency found: '%s' version %s" % (module_name, version))
        self.tests_missing_deps = []

    def find_dep_version(self, name, module):
        try:
            version = module.__version__
        except AttributeError:
            stdlib_dir = os.path.dirname(shutil.__file__) + os.sep
            module_path = getattr(module, '__file__', stdlib_dir)  # no __file__? => builtin stdlib module
            # GraalPython seems to return None for some unknown reason
            if module_path and module_path.startswith(stdlib_dir):
                # stdlib module
                version = sys.version.partition(' ')[0]
            elif '.' in name:
                # incrementally look for a parent package with version
                name = name.rpartition('.')[0]
                return self.find_dep_version(name, __import__(name))
            else:
                version = '?.?'
        return version

    def __call__(self, testname, tags=None):
        for matcher in self.exclude_matchers:
            if matcher(testname, tags):
                self.tests_missing_deps.append(testname)
                return True
        return False


class VersionDependencyExcluder(object):
    def __init__(self, deps):
        # deps: { version : matcher func }
        from sys import version_info
        self.exclude_matchers = []
        for ver, (compare, matcher) in deps.items():
            if compare(version_info, ver):
                self.exclude_matchers.append(matcher)
        self.tests_missing_deps = []
    def __call__(self, testname, tags=None):
        for matcher in self.exclude_matchers:
            if matcher(testname):
                self.tests_missing_deps.append(testname)
                return True
        return False


class FileListExcluder(object):
    def __init__(self, list_file, verbose=False):
        self.verbose = verbose
        self.excludes = {}
        self._list_file = os.path.relpath(list_file)
        with open(list_file) as f:
            for line in f:
                line = line.strip()
                if line and line[0] != '#':
                    self.excludes[line.split()[0]] = True

    def __call__(self, testname, tags=None):
        exclude = any(string_selector(ex)(testname) for ex in self.excludes)
        if exclude and self.verbose:
            print("Excluding %s because it's listed in %s"
                  % (testname, self._list_file))
        return exclude


class TagsSelector(object):
    def __init__(self, tag, value):
        self.tag = tag
        self.value = value

    def __call__(self, testname, tags=None):
        if tags is None:
            return False
        else:
            return self.value in tags[self.tag]


class RegExSelector(object):
    def __init__(self, pattern_string):
        try:
            self.regex_matches = re.compile(pattern_string, re.I|re.U).search
        except re.error:
            print('Invalid pattern: %r' % pattern_string)
            raise

    def __call__(self, testname, tags=None):
        return self.regex_matches(testname)


def string_selector(s):
    if ':' in s:
        return TagsSelector(*s.split(':', 1))
    else:
        return RegExSelector(s)


class ShardExcludeSelector(object):
    # This is an exclude selector so it can override the (include) selectors.
    # It may not provide uniform distribution (in time or count), but is a
    # determanistic partition of the tests which is important.

    # Random seed to improve the hash distribution.
    _seed = base64.b64decode(b'2ged1EtsGz/GkisJr22UcLeP6n9XIaA5Vby2wM49Wvg=')

    def __init__(self, shard_num, shard_count):
        self.shard_num = shard_num
        self.shard_count = shard_count

    def __call__(self, testname, tags=None, _hash=zlib.crc32, _is_py2=IS_PY2):
        # Cannot use simple hash() here as shard processes might use different hash seeds.
        # CRC32 is fast and simple, but might return negative values in Py2.
        hashval = _hash(self._seed + testname) & 0x7fffffff if _is_py2 else _hash(self._seed + testname.encode())
        return hashval % self.shard_count != self.shard_num


class PendingThreadsError(RuntimeError):
    pass

threads_seen = []

def check_thread_termination(ignore_seen=True):
    if threading is None: # no threading enabled in CPython
        return
    current = threading.current_thread()
    blocking_threads = []
    for t in threading.enumerate():
        if not t.is_alive() or t == current or t.name == 'time_stamper':
            continue
        t.join(timeout=2)
        if t.is_alive():
            if not ignore_seen:
                blocking_threads.append(t)
                continue
            for seen in threads_seen:
                if t is seen:
                    break
            else:
                threads_seen.append(t)
                blocking_threads.append(t)
    if not blocking_threads:
        return
    sys.stderr.write("warning: left-over threads found after running test:\n")
    for t in blocking_threads:
        sys.stderr.write('...%s\n'  % repr(t))
    raise PendingThreadsError("left-over threads found after running test")

def subprocess_output(cmd):
    try:
        p = subprocess.Popen(cmd, stdout=subprocess.PIPE, stderr=subprocess.STDOUT)
        return p.communicate()[0].decode('UTF-8')
    except OSError:
        return ''

def get_version():
    from Cython.Compiler.Version import version as cython_version
    full_version = cython_version
    top = os.path.dirname(os.path.abspath(__file__))
    if os.path.exists(os.path.join(top, '.git')):
        old_dir = os.getcwd()
        try:
            os.chdir(top)
            head_commit = subprocess_output(['git', 'rev-parse', 'HEAD']).strip()
            version_commit = subprocess_output(['git', 'rev-parse', cython_version]).strip()
            diff = subprocess_output(['git', 'diff', '--stat']).strip()
            if head_commit != version_commit:
                full_version += " " + head_commit
            if diff:
                full_version += ' + uncommitted changes'
        finally:
            os.chdir(old_dir)
    return full_version

_orig_stdout, _orig_stderr = sys.stdout, sys.stderr
def flush_and_terminate(status):
    try:
        _orig_stdout.flush()
        _orig_stderr.flush()
    finally:
        os._exit(status)

def main():

    global DISTDIR, WITH_CYTHON

    # Set an environment variable to the top directory
    os.environ['CYTHON_PROJECT_DIR'] = os.path.abspath(os.path.dirname(__file__))

    DISTDIR = os.path.join(os.getcwd(), os.path.dirname(sys.argv[0]))

    from Cython.Compiler import DebugFlags
    args = []
    for arg in sys.argv[1:]:
        if arg.startswith('--debug') and arg[2:].replace('-', '_') in dir(DebugFlags):
            setattr(DebugFlags, arg[2:].replace('-', '_'), True)
        else:
            args.append(arg)

    from optparse import OptionParser
    parser = OptionParser(usage="usage: %prog [options] [selector ...]")
    parser.add_option("--no-cleanup", dest="cleanup_workdir",
                      action="store_false", default=True,
                      help="do not delete the generated C files (allows passing --no-cython on next run)")
    parser.add_option("--no-cleanup-sharedlibs", dest="cleanup_sharedlibs",
                      action="store_false", default=True,
                      help="do not delete the generated shared library files (allows manual module experimentation)")
    parser.add_option("--no-cleanup-failures", dest="cleanup_failures",
                      action="store_false", default=True,
                      help="enable --no-cleanup and --no-cleanup-sharedlibs for failed tests only")
    parser.add_option("--no-cython", dest="with_cython",
                      action="store_false", default=True,
                      help="do not run the Cython compiler, only the C compiler")
    parser.add_option("--compiler", dest="compiler", default=None,
                      help="C compiler type")
    backend_list = ','.join(BACKENDS)
    parser.add_option("--backends", dest="backends", default=backend_list,
                      help="select backends to test (default: %s)" % backend_list)
    parser.add_option("--no-c", dest="use_c",
                      action="store_false", default=True,
                      help="do not test C compilation backend")
    parser.add_option("--no-cpp", dest="use_cpp",
                      action="store_false", default=True,
                      help="do not test C++ compilation backend")
    parser.add_option("--no-cpp-locals", dest="use_cpp_locals",
                      action="store_false", default=True,
                      help="do not rerun select C++ tests with cpp_locals directive")
    parser.add_option("--no-unit", dest="unittests",
                      action="store_false", default=True,
                      help="do not run the unit tests")
    parser.add_option("--no-doctest", dest="doctests",
                      action="store_false", default=True,
                      help="do not run the doctests")
    parser.add_option("--no-file", dest="filetests",
                      action="store_false", default=True,
                      help="do not run the file based tests")
    parser.add_option("--no-pyregr", dest="pyregr",
                      action="store_false", default=True,
                      help="do not run the regression tests of CPython in tests/pyregr/")
    parser.add_option("--no-examples", dest="examples",
                      action="store_false", default=True,
                      help="Do not run the documentation tests in the examples directory.")
    parser.add_option("--no-code-style", dest="code_style",
                      action="store_false", default=True,
                      help="Do not run the code style (PEP8) checks.")
    parser.add_option("--cython-only", dest="cython_only",
                      action="store_true", default=False,
                      help="only compile pyx to c, do not run C compiler or run the tests")
    parser.add_option("--no-refnanny", dest="with_refnanny",
                      action="store_false", default=True,
                      help="do not regression test reference counting")
    parser.add_option("--no-fork", dest="fork",
                      action="store_false", default=True,
                      help="do not fork to run tests")
    parser.add_option("--sys-pyregr", dest="system_pyregr",
                      action="store_true", default=False,
                      help="run the regression tests of the CPython installation")
    parser.add_option("-x", "--exclude", dest="exclude",
                      action="append", metavar="PATTERN",
                      help="exclude tests matching the PATTERN")
    parser.add_option("--listfile", dest="listfile",
                      action="append",
                      help="specify a file containing a list of tests to run")
    parser.add_option("-j", "--shard_count", dest="shard_count", metavar="N",
                      type=int, default=1,
                      help="shard this run into several parallel runs")
    parser.add_option("--shard_num", dest="shard_num", metavar="K",
                      type=int, default=-1,
                      help="test only this single shard")
    parser.add_option("--profile", dest="profile",
                      action="store_true", default=False,
                      help="enable profiling of the tests")
    parser.add_option("-C", "--coverage", dest="coverage",
                      action="store_true", default=False,
                      help="collect source coverage data for the Compiler")
    parser.add_option("--coverage-xml", dest="coverage_xml",
                      action="store_true", default=False,
                      help="collect source coverage data for the Compiler in XML format")
    parser.add_option("--coverage-html", dest="coverage_html",
                      action="store_true", default=False,
                      help="collect source coverage data for the Compiler in HTML format")
    parser.add_option("-A", "--annotate", dest="annotate_source",
                      action="store_true", default=True,
                      help="generate annotated HTML versions of the test source files")
    parser.add_option("--no-annotate", dest="annotate_source",
                      action="store_false",
                      help="do not generate annotated HTML versions of the test source files")
    parser.add_option("-v", "--verbose", dest="verbosity",
                      action="count", default=0,
                      help="display test progress, pass twice to print test names")
    parser.add_option("-T", "--ticket", dest="tickets",
                      action="append",
                      help="a bug ticket number to run the respective test in 'tests/*'")
    parser.add_option("-k", dest="only_pattern",
                      help="a regex pattern for selecting doctests and test functions in the test modules")
    parser.add_option("-3", dest="language_level",
                      action="store_const", const=3, default=2,
                      help="set language level to Python 3 (useful for running the CPython regression tests)'")
    parser.add_option("--xml-output", dest="xml_output_dir", metavar="DIR",
                      help="write test results in XML to directory DIR")
    parser.add_option("--exit-ok", dest="exit_ok", default=False,
                      action="store_true",
                      help="exit without error code even on test failures")
    parser.add_option("--failfast", dest="failfast", default=False,
                      action="store_true",
                      help="stop on first failure or error")
    parser.add_option("--root-dir", dest="root_dir", default=os.path.join(DISTDIR, 'tests'),
                      help=("Directory to look for the file based "
                            "tests (the ones which are deactivated with '--no-file'."))
    parser.add_option("--examples-dir", dest="examples_dir",
                      default=os.path.join(DISTDIR, 'docs', 'examples'),
                      help="Directory to look for documentation example tests")
    parser.add_option("--work-dir", dest="work_dir", default=os.path.join(os.getcwd(), 'TEST_TMP'),
                      help="working directory")
    parser.add_option("--cython-dir", dest="cython_dir", default=os.getcwd(),
                      help="Cython installation directory (default: use local source version)")
    parser.add_option("--debug", dest="for_debugging", default=False, action="store_true",
                      help="configure for easier use with a debugger (e.g. gdb)")
    parser.add_option("--pyximport-py", dest="pyximport_py", default=False, action="store_true",
                      help="use pyximport to automatically compile imported .pyx and .py files")
    parser.add_option("--watermark", dest="watermark", default=None,
                      help="deterministic generated by string")
    parser.add_option("--use_common_utility_dir", default=False, action="store_true")
    parser.add_option("--use_formal_grammar", default=False, action="store_true")
    parser.add_option("--test_determinism", default=False, action="store_true",
                      help="test whether Cython's output is deterministic")
    parser.add_option("--pythran-dir", dest="pythran_dir", default=None,
                      help="specify Pythran include directory. This will run the C++ tests using Pythran backend for Numpy")
    parser.add_option("--no-capture", dest="capture", default=True, action="store_false",
                      help="do not capture stdout, stderr in srctree tests. Makes pdb.set_trace interactive")
    parser.add_option("--limited-api", dest="limited_api", default=False, action="store_true",
                      help="Compiles Cython using CPython's LIMITED_API")

    options, cmd_args = parser.parse_args(args)

    if options.with_cython and sys.version_info[0] >= 3:
        sys.path.insert(0, options.cython_dir)

    # requires glob with the wildcard.
    if sys.version_info < (3, 5) or cmd_args:
        options.code_style = False

    WITH_CYTHON = options.with_cython

    coverage = None
    if options.coverage or options.coverage_xml or options.coverage_html:
        if not WITH_CYTHON:
            options.coverage = options.coverage_xml = options.coverage_html = False
        elif options.shard_num == -1:
            print("Enabling coverage analysis")
            from coverage import coverage as _coverage
            coverage = _coverage(branch=True)
            coverage.erase()
            coverage.start()

    if options.xml_output_dir:
        shutil.rmtree(options.xml_output_dir, ignore_errors=True)

    if options.listfile:
        for listfile in options.listfile:
            cmd_args.extend(load_listfile(listfile))

    if options.capture and not options.for_debugging:
        keep_alive_interval = 10
    else:
        keep_alive_interval = None
    if options.shard_count > 1 and options.shard_num == -1:
        if "PYTHONIOENCODING" not in os.environ:
            # Make sure subprocesses can print() Unicode text.
            os.environ["PYTHONIOENCODING"] = sys.stdout.encoding or sys.getdefaultencoding()
        import multiprocessing
        pool = multiprocessing.Pool(options.shard_count)
        tasks = [(options, cmd_args, shard_num) for shard_num in range(options.shard_count)]
        error_shards = []
        failure_outputs = []
        # NOTE: create process pool before time stamper thread to avoid forking issues.
        total_time = time.time()
        stats = Stats()
        merged_pipeline_stats = defaultdict(lambda: (0, 0))
        with time_stamper_thread(interval=keep_alive_interval):
            for shard_num, shard_stats, pipeline_stats, return_code, failure_output in pool.imap_unordered(runtests_callback, tasks):
                if return_code != 0:
                    error_shards.append(shard_num)
                    failure_outputs.append(failure_output)
                    sys.stderr.write("FAILED (%s/%s)\n" % (shard_num, options.shard_count))
                sys.stderr.write("ALL DONE (%s/%s)\n" % (shard_num, options.shard_count))

                stats.update(shard_stats)
                for stage_name, (stage_time, stage_count) in pipeline_stats.items():
                    old_time, old_count = merged_pipeline_stats[stage_name]
                    merged_pipeline_stats[stage_name] = (old_time + stage_time, old_count + stage_count)

        pool.close()
        pool.join()

        total_time = time.time() - total_time
        sys.stderr.write("Sharded tests run in %d seconds (%.1f minutes)\n" % (round(total_time), total_time / 60.))
        if error_shards:
            sys.stderr.write("Errors found in shards %s\n" % ", ".join([str(e) for e in error_shards]))
            for failure_output in zip(error_shards, failure_outputs):
                sys.stderr.write("\nErrors from shard %s:\n%s" % failure_output)
            return_code = 1
        else:
            return_code = 0
    else:
        with time_stamper_thread(interval=keep_alive_interval):
            _, stats, merged_pipeline_stats, return_code, _ = runtests(options, cmd_args, coverage)

    if coverage:
        if options.shard_count > 1 and options.shard_num == -1:
            coverage.combine()
        coverage.stop()

    def as_msecs(t, unit=1000000):
        # pipeline times are in msecs
        return t // unit + float(t % unit) / unit

    pipeline_stats = [
        (as_msecs(stage_time), as_msecs(stage_time) / stage_count, stage_count, stage_name)
        for stage_name, (stage_time, stage_count) in merged_pipeline_stats.items()
    ]
    pipeline_stats.sort(reverse=True)
    sys.stderr.write("Most expensive pipeline stages: %s\n" % ", ".join(
        "%r: %.2f / %d (%.3f / run)" % (stage_name, total_stage_time, stage_count, stage_time)
        for total_stage_time, stage_time, stage_count, stage_name in pipeline_stats[:10]
    ))

    stats.print_stats(sys.stderr)

    if coverage:
        save_coverage(coverage, options)

    sys.stderr.write("ALL DONE\n")
    sys.stderr.flush()

    try:
        check_thread_termination(ignore_seen=False)
    except PendingThreadsError:
        # normal program exit won't kill the threads, do it the hard way here
        flush_and_terminate(return_code)
    else:
        sys.exit(return_code)


@contextmanager
def time_stamper_thread(interval=10):
    """
    Print regular time stamps into the build logs to find slow tests.
    @param interval: time interval in seconds
    """
    if not interval or interval < 0:
        # Do nothing
        yield
        return

    try:
        _xrange = xrange
    except NameError:
        _xrange = range

    import threading
    import datetime
    from time import sleep

    interval = _xrange(interval * 4)
    now = datetime.datetime.now
    stop = False

    # We capture stderr in some places.
    # => make sure we write to the real (original) stderr of the test runner.
    stderr = os.dup(2)
    def write(s):
        os.write(stderr, s if type(s) is bytes else s.encode('ascii'))

    def time_stamper():
        while True:
            for _ in interval:
                if stop:
                    return
                sleep(1./4)
            write('\n#### %s\n' % now())

    thread = threading.Thread(target=time_stamper, name='time_stamper')
    thread.daemon = True
    thread.start()
    try:
        yield
    finally:
        stop = True
        thread.join()
        os.close(stderr)


def configure_cython(options):
    global CompilationOptions, pyrex_default_options, cython_compile
    from Cython.Compiler.Options import \
        CompilationOptions, \
        default_options as pyrex_default_options
    from Cython.Compiler.Options import _directive_defaults as directive_defaults

    from Cython.Compiler import Errors
    Errors.LEVEL = 0  # show all warnings

    from Cython.Compiler import Options
    Options.generate_cleanup_code = 3  # complete cleanup code

    from Cython.Compiler import DebugFlags
    DebugFlags.debug_temp_code_comments = 1
    DebugFlags.debug_no_exception_intercept = 1  # provide better crash output in CI runs

    pyrex_default_options['formal_grammar'] = options.use_formal_grammar
    if options.profile:
        directive_defaults['profile'] = True
    if options.watermark:
        import Cython.Compiler.Version
        Cython.Compiler.Version.watermark = options.watermark


def save_coverage(coverage, options):
    if options.coverage:
        coverage.report(show_missing=0)
    if options.coverage_xml:
        coverage.xml_report(outfile="coverage-report.xml")
    if options.coverage_html:
        coverage.html_report(directory="coverage-report-html")


def runtests_callback(args):
    options, cmd_args, shard_num = args
    options.shard_num = shard_num
    return runtests(options, cmd_args)


def runtests(options, cmd_args, coverage=None):
    # faulthandler should be able to provide a limited traceback
    # in the event of a segmentation fault. Only available on Python 3.3+
    try:
        import faulthandler
    except ImportError:
        pass  # OK - not essential
    else:
        faulthandler.enable()

    if sys.platform == "win32" and sys.version_info < (3, 6):
        # enable Unicode console output, if possible
        try:
            import win_unicode_console
        except ImportError:
            pass
        else:
            win_unicode_console.enable()

    WITH_CYTHON = options.with_cython
    ROOTDIR = os.path.abspath(options.root_dir)
    WORKDIR = os.path.abspath(options.work_dir)

    if WITH_CYTHON:
        configure_cython(options)

    xml_output_dir = options.xml_output_dir
    if options.shard_num > -1:
        WORKDIR = os.path.join(WORKDIR, str(options.shard_num))
        if xml_output_dir:
            xml_output_dir = os.path.join(xml_output_dir, 'shard-%03d' % options.shard_num)

    # RUN ALL TESTS!
    UNITTEST_MODULE = "Cython"
    UNITTEST_ROOT = os.path.join(os.path.dirname(__file__), UNITTEST_MODULE)
    if WITH_CYTHON:
        if os.path.exists(WORKDIR):
            for path in os.listdir(WORKDIR):
                if path in ("support", "Cy3"): continue
                shutil.rmtree(os.path.join(WORKDIR, path), ignore_errors=True)
    if not os.path.exists(WORKDIR):
        os.makedirs(WORKDIR)

    if options.shard_num <= 0:
        sys.stderr.write("Python %s\n" % sys.version)
        sys.stderr.write("\n")
        if WITH_CYTHON:
            sys.stderr.write("Running tests against Cython %s\n" % get_version())
        else:
            sys.stderr.write("Running tests without Cython.\n")

    if options.for_debugging:
        options.cleanup_workdir = False
        options.cleanup_sharedlibs = False
        options.fork = False
        if WITH_CYTHON and include_debugger:
            from Cython.Compiler.Options import default_options as compiler_default_options
            compiler_default_options['gdb_debug'] = True
            compiler_default_options['output_dir'] = os.getcwd()

    if IS_PYPY:
        if options.with_refnanny:
            sys.stderr.write("Disabling refnanny in PyPy\n")
            options.with_refnanny = False

    if options.with_refnanny:
        from pyximport.pyxbuild import pyx_to_dll
        libpath = pyx_to_dll(os.path.join("Cython", "Runtime", "refnanny.pyx"),
                             build_in_temp=True,
                             pyxbuild_dir=os.path.join(WORKDIR, "support"))
        sys.path.insert(0, os.path.split(libpath)[0])
        CDEFS.append(('CYTHON_REFNANNY', '1'))

    if options.limited_api:
        global limited_api_full_tests
        CDEFS.append(('CYTHON_LIMITED_API', '1'))
        CFLAGS.append('-Wno-unused-function')
        # limited_api_full_tests is not actually "excludes" but just reusing the mechanism.
        # These files will be run with Py_LIMITED_API defined
        limited_api_full_tests = FileListExcluder(
            os.path.join(ROOTDIR, "test_in_limited_api.txt"))

    if xml_output_dir and options.fork:
        # doesn't currently work together
        sys.stderr.write("Disabling forked testing to support XML test output\n")
        options.fork = False

    if WITH_CYTHON:
        sys.stderr.write("Using Cython language level %d.\n" % options.language_level)

    test_bugs = False
    if options.tickets:
        for ticket_number in options.tickets:
            test_bugs = True
            cmd_args.append('ticket:%s' % ticket_number)
    if not test_bugs:
        for selector in cmd_args:
            if selector.startswith('bugs'):
                test_bugs = True

    selectors = [ string_selector(r) for r in cmd_args ]
    verbose_excludes = selectors or options.verbosity >= 2
    if not selectors:
        selectors = [ lambda x, tags=None: True ]

    # Check which external modules are not present and exclude tests
    # which depends on them (by prefix)

    missing_dep_excluder = MissingDependencyExcluder(EXT_DEP_MODULES)
    version_dep_excluder = VersionDependencyExcluder(VER_DEP_MODULES)
    exclude_selectors = [missing_dep_excluder, version_dep_excluder] # want to print msg at exit

    try:
        import IPython.core.release
        if list(IPython.core.release._ver) < [1, 0, 0]:
            raise ImportError
    except (ImportError, AttributeError, TypeError):
        exclude_selectors.append(RegExSelector('IPython'))

    try:
        raise ImportError("Jedi typer is currently broken, see GH#1845")
        import jedi
        if not ([0, 9] <= list(map(int, re.findall('[0-9]+', jedi.__version__ or '0')))):
            raise ImportError
    except (ImportError, AttributeError, TypeError):
        exclude_selectors.append(RegExSelector('Jedi'))

    if options.exclude:
        exclude_selectors += [ string_selector(r) for r in options.exclude ]

    if not COMPILER_HAS_INT128:
        exclude_selectors += [RegExSelector('int128')]

    if options.shard_num > -1:
        exclude_selectors.append(ShardExcludeSelector(options.shard_num, options.shard_count))

    if not test_bugs:
        bug_files = [
            ('bugs.txt', True),
            ('pypy_bugs.txt', IS_PYPY),
            ('pypy2_bugs.txt', IS_PYPY and IS_PY2),
            ('pypy_crash_bugs.txt', IS_PYPY),
            ('pypy_implementation_detail_bugs.txt', IS_PYPY),
            ('graal_bugs.txt', IS_GRAAL),
            ('limited_api_bugs.txt', options.limited_api),
            ('windows_bugs.txt', sys.platform == 'win32'),
            ('cygwin_bugs.txt', sys.platform == 'cygwin'),
            ('windows_bugs_39.txt', sys.platform == 'win32' and sys.version_info[:2] == (3, 9))
        ]

        exclude_selectors += [
            FileListExcluder(os.path.join(ROOTDIR, bugs_file_name),
                             verbose=verbose_excludes)
            for bugs_file_name, condition in bug_files if condition
        ]

    global COMPILER
    if options.compiler:
        COMPILER = options.compiler

    selected_backends = [ name.strip() for name in options.backends.split(',') if name.strip() ]
    backends = []
    for backend in selected_backends:
        if backend == 'c' and not options.use_c:
            continue
        elif backend == 'cpp' and not options.use_cpp:
            continue
        elif backend not in BACKENDS:
            sys.stderr.write("Unknown backend requested: '%s' not one of [%s]\n" % (
                backend, ','.join(BACKENDS)))
            sys.exit(1)
        backends.append(backend)
    if options.shard_num <= 0:
        sys.stderr.write("Backends: %s\n" % ','.join(backends))
    languages = backends

    if 'CI' in os.environ and sys.platform == 'darwin' and 'cpp' in languages:
        bugs_file_name = 'macos_cpp_bugs.txt'
        exclude_selectors += [
            FileListExcluder(os.path.join(ROOTDIR, bugs_file_name),
                             verbose=verbose_excludes)
        ]

    if options.use_common_utility_dir:
        common_utility_dir = os.path.join(WORKDIR, 'utility_code')
        if not os.path.exists(common_utility_dir):
            os.makedirs(common_utility_dir)
    else:
        common_utility_dir = None

    sys.stderr.write("\n")

    test_suite = unittest.TestSuite()
    stats = Stats()

    if options.unittests:
        collect_unittests(UNITTEST_ROOT, UNITTEST_MODULE + ".", test_suite, selectors, exclude_selectors)

    if options.doctests:
        collect_doctests(UNITTEST_ROOT, UNITTEST_MODULE + ".", test_suite, selectors, exclude_selectors)

    if options.filetests and languages:
        filetests = TestBuilder(ROOTDIR, WORKDIR, selectors, exclude_selectors,
                                options, options.pyregr, languages, test_bugs,
                                options.language_level, common_utility_dir,
                                options.pythran_dir, add_embedded_test=True, stats=stats,
                                add_cpp_locals_extra_tests=options.use_cpp_locals)
        test_suite.addTest(filetests.build_suite())

    if options.examples and languages:
        examples_workdir = os.path.join(WORKDIR, 'examples')
        for subdirectory in glob.glob(os.path.join(options.examples_dir, "*/")):
            filetests = TestBuilder(subdirectory, examples_workdir, selectors, exclude_selectors,
                                    options, options.pyregr, languages, test_bugs,
                                    options.language_level, common_utility_dir,
                                    options.pythran_dir,
                                    default_mode='compile', stats=stats, add_cython_import=True)
            test_suite.addTest(filetests.build_suite())

    if options.system_pyregr and languages:
        sys_pyregr_dir = os.path.join(sys.prefix, 'lib', 'python'+sys.version[:3], 'test')
        if not os.path.isdir(sys_pyregr_dir):
            sys_pyregr_dir = os.path.join(os.path.dirname(sys.executable), 'Lib', 'test')  # source build
        if os.path.isdir(sys_pyregr_dir):
            filetests = TestBuilder(ROOTDIR, WORKDIR, selectors, exclude_selectors,
                                    options, True, languages, test_bugs,
                                    sys.version_info[0], common_utility_dir, stats=stats)
            sys.stderr.write("Including CPython regression tests in %s\n" % sys_pyregr_dir)
            test_suite.addTest(filetests.handle_directory(sys_pyregr_dir, 'pyregr'))

    if options.code_style and options.shard_num <= 0:
        try:
            import pycodestyle
        except ImportError:
            # Hack to make the exclusion visible.
            missing_dep_excluder.tests_missing_deps.append('TestCodeFormat')
        else:
            test_suite.addTest(TestCodeFormat(options.cython_dir))

    if xml_output_dir:
        from Cython.Tests.xmlrunner import XMLTestRunner
        if not os.path.exists(xml_output_dir):
            try:
                os.makedirs(xml_output_dir)
            except OSError:
                pass  # concurrency issue?
        test_runner = XMLTestRunner(output=xml_output_dir,
                                    verbose=options.verbosity > 0)
        if options.failfast:
            sys.stderr.write("--failfast not supported with XML runner\n")
    else:
        text_runner_options = {}
        if options.failfast:
            text_runner_options['failfast'] = True
        test_runner = unittest.TextTestRunner(verbosity=options.verbosity, **text_runner_options)

    if options.pyximport_py:
        from pyximport import pyximport
        pyximport.install(pyimport=True, build_dir=os.path.join(WORKDIR, '_pyximport'),
                          load_py_module_on_import_failure=True, inplace=True)

    try:
        gc.set_debug(gc.DEBUG_UNCOLLECTABLE)
    except AttributeError:
        pass  # not available on PyPy

    enable_faulthandler = False
    try:
        import faulthandler
    except ImportError:
        pass
    else:
        enable_faulthandler = not faulthandler.is_enabled()
        if enable_faulthandler:
            faulthandler.enable()

    # Run the collected tests.
    try:
        if options.shard_num > -1:
            sys.stderr.write("Tests in shard %d/%d starting\n" % (options.shard_num, options.shard_count))
        result = test_runner.run(test_suite)
    except Exception as exc:
        # Make sure we print exceptions also from shards.
        if options.shard_num > -1:
            sys.stderr.write("Tests in shard %d/%d crashed: %s\n" % (options.shard_num, options.shard_count, exc))
        import traceback
        traceback.print_exc()
        raise
    finally:
        if enable_faulthandler:
            faulthandler.disable()

    if common_utility_dir and options.shard_num < 0 and options.cleanup_workdir:
        shutil.rmtree(common_utility_dir)

    from Cython.Compiler.Pipeline import get_timings
    pipeline_stats = get_timings()

    if missing_dep_excluder.tests_missing_deps:
        sys.stderr.write("Following tests excluded because of missing dependencies on your system:\n")
        for test in missing_dep_excluder.tests_missing_deps:
            sys.stderr.write("   %s\n" % test)

    if options.with_refnanny:
        import refnanny
        sys.stderr.write("\n".join([repr(x) for x in refnanny.reflog]))

    result_code = 0 if options.exit_ok else not result.wasSuccessful()

    if xml_output_dir:
        failure_output = ""
    else:
        failure_output = "".join(collect_failure_output(result))

    return options.shard_num, stats, pipeline_stats, result_code, failure_output


def collect_failure_output(result):
    """Extract test error/failure output from a TextTestResult."""
    failure_output = []
    for flavour, errors in (("ERROR", result.errors), ("FAIL", result.failures)):
        for test, err in errors:
            failure_output.append("%s\n%s: %s\n%s\n%s\n" % (
                result.separator1,
                flavour, result.getDescription(test),
                result.separator2,
                err))
    return failure_output


if __name__ == '__main__':
    try:
        main()
    except Exception:
        traceback.print_exc()
        try:
            check_thread_termination(ignore_seen=False)
        except PendingThreadsError:
            # normal program exit won't kill the threads, do it the hard way here
            flush_and_terminate(1)
        sys.exit(1)<|MERGE_RESOLUTION|>--- conflicted
+++ resolved
@@ -919,13 +919,8 @@
         return tests
 
     def build_test(self, test_class, path, workdir, module, module_path, tags, language, language_level,
-<<<<<<< HEAD
-                   expect_errors, expect_warnings, warning_errors, preparse, pythran_dir, add_cython_import,
+                   expect_log, warning_errors, preparse, pythran_dir, add_cython_import,
                    extra_directives, full_limited_api_mode):
-=======
-                   expect_log, warning_errors, preparse, pythran_dir, add_cython_import,
-                   extra_directives):
->>>>>>> a272c626
         language_workdir = os.path.join(workdir, language)
         if not os.path.exists(language_workdir):
             os.makedirs(language_workdir)
