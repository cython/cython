--- conflicted
+++ resolved
@@ -377,6 +377,7 @@
 update_cpp11_extension = update_cpp_extension(11, min_gcc_version="4.9", min_macos_version="10.7")
 update_cpp17_extension = update_cpp_extension(17, min_gcc_version="5.0", min_macos_version="10.13")
 update_cpp20_extension = update_cpp_extension(20, min_gcc_version="11.0", min_clang_version="13.0", min_macos_version="10.13")
+update_c11_extension = update_c_extension(11, min_gcc_version="4.7", min_clang_version="3.3")
 
 
 def require_gcc(version):
@@ -471,16 +472,10 @@
     'tag:numpy' : update_numpy_extension,
     'tag:openmp': update_openmp_extension,
     'tag:gdb': update_gdb_extension,
-<<<<<<< HEAD
     'tag:cpp11': update_cpp11_extension,
     'tag:cpp17': update_cpp17_extension,
     'tag:cpp20': update_cpp20_extension,
-=======
-    'tag:cpp11': update_cpp_extension(11, min_gcc_version="4.9", min_macos_version="10.7"),
-    'tag:cpp17': update_cpp_extension(17, min_gcc_version="5.0", min_macos_version="10.13"),
-    'tag:cpp20': update_cpp_extension(20, min_gcc_version="11.0", min_clang_version="13.0", min_macos_version="10.13"),
-    'tag:c11': update_c_extension(11, min_gcc_version="4.7", min_clang_version="3.3"),
->>>>>>> 0d2d4fa4
+    'tag:c11': update_c11_extension,
     'tag:trace' : update_linetrace_extension,
     'tag:cppexecpolicies': require_gcc("9.1"),
 }
@@ -925,13 +920,8 @@
                           common_utility_dir=self.common_utility_dir,
                           pythran_dir=pythran_dir,
                           stats=self.stats,
-<<<<<<< HEAD
                           add_cython_import=add_cython_import,
-                          full_limited_api_mode=full_limited_api_mode,
                           extra_directives=extra_directives,
-=======
-                          add_cython_import=add_cython_import
->>>>>>> 0d2d4fa4
                           )
 
 
@@ -990,13 +980,7 @@
                  fork=True, language_level=2, warning_errors=False,
                  test_determinism=False, shard_num=0,
                  common_utility_dir=None, pythran_dir=None, stats=None, add_cython_import=False,
-<<<<<<< HEAD
-                 extra_directives=None, full_limited_api_mode=False):
-=======
                  extra_directives=None):
-        if extra_directives is None:
-            extra_directives = {}
->>>>>>> 0d2d4fa4
         self.test_directory = test_directory
         self.tags = tags
         self.workdir = workdir
@@ -1021,12 +1005,7 @@
         self.pythran_dir = pythran_dir
         self.stats = stats
         self.add_cython_import = add_cython_import
-<<<<<<< HEAD
         self.extra_directives = extra_directives if extra_directives is not None else {}
-        self.full_limited_api_mode = full_limited_api_mode
-=======
-        self.extra_directives = extra_directives
->>>>>>> 0d2d4fa4
         unittest.TestCase.__init__(self)
 
     def shortDescription(self):
