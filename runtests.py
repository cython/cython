--- conflicted
+++ resolved
@@ -477,12 +477,7 @@
     # See https://github.com/python/cpython/issues/104614 - fixed in Py3.12.0b2, remove eventually.
     (3,12,0,'beta',1): (operator.eq, lambda x: 'cdef_multiple_inheritance' in x or 'pep442' in x),
     # Profiling is broken on Python 3.12
-<<<<<<< HEAD
-    (3,12): ((lambda actual, v3_12: actual[:2]==v3_12), (lambda x: x.find("pstats") != -1)),
-
-=======
     (3,12): ((lambda actual, v3_12: actual[:2]==v3_12), (lambda x: "pstats" in x)),
->>>>>>> 4bbefa36
 }
 
 INCLUDE_DIRS = [ d for d in os.getenv('INCLUDE', '').split(os.pathsep) if d ]
