#!/usr/bin/env python

from __future__ import print_function

import atexit
import base64
import os
import sys
import re
import gc
import heapq
import locale
import shutil
import time
import unittest
import doctest
import operator
import subprocess
import tempfile
import traceback
import warnings
import zlib
import glob
from contextlib import contextmanager
from collections import defaultdict

try:
    import platform
    IS_PYPY = platform.python_implementation() == 'PyPy'
    IS_CPYTHON = platform.python_implementation() == 'CPython'
    IS_GRAAL = platform.python_implementation() == 'GraalVM'
except (ImportError, AttributeError):
    IS_CPYTHON = True
    IS_PYPY = False
    IS_GRAAL = False

IS_PY2 = sys.version_info[0] < 3
CAN_SYMLINK = sys.platform != 'win32' and hasattr(os, 'symlink')

from io import open as io_open
try:
    from StringIO import StringIO
except ImportError:
    from io import StringIO  # doesn't accept 'str' in Py2

try:
    import cPickle as pickle
except ImportError:
    import pickle

try:
    import threading
except ImportError: # No threads, no problems
    threading = None

try:
    from unittest import SkipTest
except ImportError:
    class SkipTest(Exception):  # don't raise, only provided to allow except-ing it!
        pass
    def skip_test(reason):
        sys.stderr.write("Skipping test: %s\n" % reason)
else:
    def skip_test(reason):
        raise SkipTest(reason)

try:
    basestring
except NameError:
    basestring = str

WITH_CYTHON = True

try:
    # Py3.12+ doesn't have distutils any more and requires setuptools to provide it.
    import setuptools
except ImportError:
    pass

from distutils.command.build_ext import build_ext as _build_ext
from distutils import sysconfig
_to_clean = []

@atexit.register
def _cleanup_files():
    """
    This is only used on Cygwin to clean up shared libraries that are unsafe
    to delete while the test suite is running.
    """

    for filename in _to_clean:
        if os.path.isdir(filename):
            shutil.rmtree(filename, ignore_errors=True)
        else:
            try:
                os.remove(filename)
            except OSError:
                pass


def get_distutils_distro(_cache=[]):
    if _cache:
        return _cache[0]
    # late import to accommodate for setuptools override
    from distutils.dist import Distribution
    distutils_distro = Distribution()

    if sys.platform == 'win32':
        # TODO: Figure out why this hackery (see https://thread.gmane.org/gmane.comp.python.cython.devel/8280/).
        config_files = distutils_distro.find_config_files()
        try:
            config_files.remove('setup.cfg')
        except ValueError:
            pass
        distutils_distro.parse_config_files(config_files)

        cfgfiles = distutils_distro.find_config_files()
        try:
            cfgfiles.remove('setup.cfg')
        except ValueError:
            pass
        distutils_distro.parse_config_files(cfgfiles)
    _cache.append(distutils_distro)
    return distutils_distro


EXT_DEP_MODULES = {
    'tag:numpy':     'numpy',
    'tag:pythran':  'pythran',
    'tag:setuptools':  'setuptools.sandbox',
    'tag:asyncio':  'asyncio',
    'tag:pstats':   'pstats',
    'tag:posix':    'posix',
    'tag:array':    'array',
    'tag:coverage': 'Cython.Coverage',
    'Coverage':     'Cython.Coverage',
    'tag:ipython':  'IPython.testing.globalipapp',
    'tag:jedi':     'jedi_BROKEN_AND_DISABLED',
    'tag:test.support': 'test.support',  # support module for CPython unit tests
}

def patch_inspect_isfunction():
    import inspect
    orig_isfunction = inspect.isfunction
    def isfunction(obj):
        return orig_isfunction(obj) or type(obj).__name__ == 'cython_function_or_method'
    isfunction._orig_isfunction = orig_isfunction
    inspect.isfunction = isfunction

def unpatch_inspect_isfunction():
    import inspect
    try:
        orig_isfunction = inspect.isfunction._orig_isfunction
    except AttributeError:
        pass
    else:
        inspect.isfunction = orig_isfunction

def def_to_cdef(source):
    '''
    Converts the module-level def methods into cdef methods, i.e.

        @decorator
        def foo([args]):
            """
            [tests]
            """
            [body]

    becomes

        def foo([args]):
            """
            [tests]
            """
            return foo_c([args])

        cdef foo_c([args]):
            [body]
    '''
    output = []
    skip = False
    def_node = re.compile(r'def (\w+)\(([^()*]*)\):').match
    lines = iter(source.split('\n'))
    for line in lines:
        if not line.strip():
            output.append(line)
            continue

        if skip:
            if line[0] != ' ':
                skip = False
            else:
                continue

        if line[0] == '@':
            skip = True
            continue

        m = def_node(line)
        if m:
            name = m.group(1)
            args = m.group(2)
            if args:
                args_no_types = ", ".join(arg.split()[-1] for arg in args.split(','))
            else:
                args_no_types = ""
            output.append("def %s(%s):" % (name, args_no_types))
            line = next(lines)
            if '"""' in line:
                has_docstring = True
                output.append(line)
                for line in lines:
                    output.append(line)
                    if '"""' in line:
                        break
            else:
                has_docstring = False
            output.append("    return %s_c(%s)" % (name, args_no_types))
            output.append('')
            output.append("cdef %s_c(%s):" % (name, args))
            if not has_docstring:
                output.append(line)

        else:
            output.append(line)

    return '\n'.join(output)


def exclude_extension_in_pyver(*versions):
    def check(ext):
        return EXCLUDE_EXT if sys.version_info[:2] in versions else ext
    return check


def exclude_extension_on_platform(*platforms):
    def check(ext):
        return EXCLUDE_EXT if sys.platform in platforms else ext
    return check


def update_linetrace_extension(ext):
    ext.define_macros.append(('CYTHON_TRACE', 1))
    return ext


def update_numpy_extension(ext, set_api17_macro=True):
    import numpy
    from numpy.distutils.misc_util import get_info

    ext.include_dirs.append(numpy.get_include())

    if set_api17_macro and getattr(numpy, '__version__', '') not in ('1.19.0', '1.19.1'):
        ext.define_macros.append(('NPY_NO_DEPRECATED_API', 'NPY_1_7_API_VERSION'))

    # We need the npymath library for numpy.math.
    # This is typically a static-only library.
    for attr, value in get_info('npymath').items():
        getattr(ext, attr).extend(value)


def update_gdb_extension(ext, _has_gdb=[None]):
    # We should probably also check for Python support.
    if not include_debugger:
        _has_gdb[0] = False
    if _has_gdb[0] is None:
        try:
            subprocess.check_call(["gdb", "--version"])
        except (IOError, subprocess.CalledProcessError):
            _has_gdb[0] = False
        else:
            _has_gdb[0] = True
    if not _has_gdb[0]:
        return EXCLUDE_EXT
    return ext


def update_openmp_extension(ext):
    ext.openmp = True
    language = ext.language

    if sys.platform == 'win32' and sys.version_info[:2] == (3,4):
        # OpenMP tests fail in appveyor in Py3.4 -> just ignore them, EoL of Py3.4 is early 2019...
        return EXCLUDE_EXT

    if language == 'cpp':
        flags = OPENMP_CPP_COMPILER_FLAGS
    else:
        flags = OPENMP_C_COMPILER_FLAGS

    if flags:
        compile_flags, link_flags = flags
        ext.extra_compile_args.extend(compile_flags.split())
        ext.extra_link_args.extend(link_flags.split())
        return ext
    elif sys.platform == 'win32':
        return ext

    return EXCLUDE_EXT


def update_cpp_extension(cpp_std, min_gcc_version=None, min_clang_version=None, min_macos_version=None):
    def _update_cpp_extension(ext):
        """
        Update cpp[cpp_std] extensions that will run on minimum versions of gcc / clang / macos.
        """
        # If the extension provides a -std=... option, assume that whatever C compiler we use
        # will probably be ok with it.
        already_has_std = any(
            ca for ca in ext.extra_compile_args
            if "-std" in ca and "-stdlib" not in ca
        )
        use_gcc = use_clang = already_has_std

        # check for a usable gcc version
        gcc_version = get_gcc_version(ext.language)
        if gcc_version:
            if cpp_std >= 17 and sys.version_info[0] < 3:
                # The Python 2.7 headers contain the 'register' modifier
                # which gcc warns about in C++17 mode.
                ext.extra_compile_args.append('-Wno-register')
            if not already_has_std:
                compiler_version = gcc_version.group(1)
                if not min_gcc_version or float(compiler_version) >= float(min_gcc_version):
                    use_gcc = True
                    ext.extra_compile_args.append("-std=c++%s" % cpp_std)

            if use_gcc:
                return ext

        # check for a usable clang version
        clang_version = get_clang_version(ext.language)
        if clang_version:
            if cpp_std >= 17 and sys.version_info[0] < 3:
                # The Python 2.7 headers contain the 'register' modifier
                # which clang warns about in C++17 mode.
                ext.extra_compile_args.append('-Wno-register')
            if not already_has_std:
                compiler_version = clang_version.group(1)
                if not min_clang_version or float(compiler_version) >= float(min_clang_version):
                    use_clang = True
                    ext.extra_compile_args.append("-std=c++%s" % cpp_std)
            if sys.platform == "darwin":
                ext.extra_compile_args.append("-stdlib=libc++")
                if min_macos_version is not None:
                    ext.extra_compile_args.append("-mmacosx-version-min=" + min_macos_version)

            if use_clang:
                return ext

        # no usable C compiler found => exclude the extension
        return EXCLUDE_EXT

    return _update_cpp_extension


def require_gcc(version):
    def check(ext):
        gcc_version = get_gcc_version(ext.language)
        if gcc_version:
            if float(gcc_version.group(1)) >= float(version):
                return ext
        return EXCLUDE_EXT
    return check

def get_cc_version(language):
    """
        finds gcc version using Popen
    """
    cc = ''
    if language == 'cpp':
        cc = os.environ.get('CXX') or sysconfig.get_config_var('CXX')
    if not cc:
        cc = os.environ.get('CC') or sysconfig.get_config_var('CC')
    if not cc:
        from distutils import ccompiler
        cc = ccompiler.get_default_compiler()
    if not cc:
        return ''

    # For some reason, cc can be e.g. 'gcc -pthread'
    cc = cc.split()[0]

    # Force english output
    env = os.environ.copy()
    env['LC_MESSAGES'] = 'C'
    try:
        p = subprocess.Popen([cc, "-v"], stderr=subprocess.PIPE, env=env)
    except EnvironmentError as exc:
        warnings.warn("Unable to find the %s compiler: %s: %s" %
                      (language, os.strerror(exc.errno), cc))
        return ''
    _, output = p.communicate()
    return output.decode(locale.getpreferredencoding() or 'ASCII', 'replace')


def get_gcc_version(language):
    matcher = re.compile(r"gcc version (\d+\.\d+)").search
    return matcher(get_cc_version(language))


def get_clang_version(language):
    matcher = re.compile(r"clang(?:-|\s+version\s+)(\d+\.\d+)").search
    return matcher(get_cc_version(language))


def get_openmp_compiler_flags(language):
    """
    As of gcc 4.2, it supports OpenMP 2.5. Gcc 4.4 implements 3.0. We don't
    (currently) check for other compilers.

    returns a two-tuple of (CFLAGS, LDFLAGS) to build the OpenMP extension
    """
    gcc_version = get_gcc_version(language)

    if not gcc_version:
        if sys.platform == 'win32':
            return '/openmp', ''
        else:
            return None # not gcc - FIXME: do something about other compilers

    # gcc defines "__int128_t", assume that at least all 64 bit architectures have it
    global COMPILER_HAS_INT128
    COMPILER_HAS_INT128 = getattr(sys, 'maxsize', getattr(sys, 'maxint', 0)) > 2**60

    compiler_version = gcc_version.group(1)
    if compiler_version:
        compiler_version = [int(num) for num in compiler_version.split('.')]
        if compiler_version >= [4, 2]:
            return '-fopenmp', '-fopenmp'

try:
    locale.setlocale(locale.LC_ALL, '')
except locale.Error:
    pass

COMPILER = None
COMPILER_HAS_INT128 = False
OPENMP_C_COMPILER_FLAGS = get_openmp_compiler_flags('c')
OPENMP_CPP_COMPILER_FLAGS = get_openmp_compiler_flags('cpp')

# Return this from the EXT_EXTRAS matcher callback to exclude the extension
EXCLUDE_EXT = object()

EXT_EXTRAS = {
    'tag:numpy' : update_numpy_extension,
    'tag:openmp': update_openmp_extension,
    'tag:gdb': update_gdb_extension,
    'tag:cpp11': update_cpp_extension(11, min_gcc_version="4.9", min_macos_version="10.7"),
    'tag:cpp17': update_cpp_extension(17, min_gcc_version="5.0", min_macos_version="10.13"),
    'tag:cpp20': update_cpp_extension(20, min_gcc_version="11.0", min_clang_version="13.0", min_macos_version="10.13"),
    'tag:trace' : update_linetrace_extension,
    'tag:bytesformat':  exclude_extension_in_pyver((3, 3), (3, 4)),  # no %-bytes formatting
    'tag:no-macos':  exclude_extension_on_platform('darwin'),
    'tag:py3only':  exclude_extension_in_pyver((2, 7)),
    'tag:cppexecpolicies': require_gcc("9.1"),
}


# TODO: use tags
VER_DEP_MODULES = {
    # tests are excluded if 'CurrentPythonVersion OP VersionTuple', i.e.
    # (2,4) : (operator.lt, ...) excludes ... when PyVer < 2.4.x

    # The next line should start (3,); but this is a dictionary, so
    # we can only have one (3,) key.  Since 2.7 is supposed to be the
    # last 2.x release, things would have to change drastically for this
    # to be unsafe...
    (2,999): (operator.lt, lambda x: x in ['run.special_methods_T561_py3',
                                           'run.test_raisefrom',
                                           'run.different_package_names',
                                           'run.unicode_imports',  # encoding problems on appveyor in Py2
                                           'run.reimport_failure',  # reimports don't do anything in Py2
                                           'run.cpp_stl_cmath_cpp17',
                                           'run.cpp_stl_cmath_cpp20'
                                           ]),
    (3,): (operator.ge, lambda x: x in ['run.non_future_division',
                                        'compile.extsetslice',
                                        'compile.extdelslice',
                                        'run.special_methods_T561_py2',
                                        'run.builtin_type_inheritance_T608_py2only',
                                        ]),
    (3,3) : (operator.lt, lambda x: x in ['build.package_compilation',
                                          'build.cythonize_pep420_namespace',
                                          'run.yield_from_py33',
                                          'pyximport.pyximport_namespace',
                                          'run.qualname',
                                          ]),
    (3,4): (operator.lt, lambda x: x in ['run.py34_signature',
                                         'run.test_unicode',  # taken from Py3.7, difficult to backport
                                         'run.pep442_tp_finalize',
                                         'run.pep442_tp_finalize_cimport',
                                         ]),
    (3,4,999): (operator.gt, lambda x: x in ['run.initial_file_path',
                                             ]),
    (3,5): (operator.lt, lambda x: x in ['run.py35_pep492_interop',
                                         'run.py35_asyncio_async_def',
                                         'run.mod__spec__',
                                         'run.pep526_variable_annotations',  # typing module
                                         'run.test_exceptions',  # copied from Py3.7+
                                         'run.time_pxd',  # _PyTime_GetSystemClock doesn't exist in 3.4
                                         'run.cpython_capi_py35',
                                         'embedding.embedded',  # From the docs, needs Py_DecodeLocale
                                         ]),
    (3,7): (operator.lt, lambda x: x in ['run.pycontextvar',
                                         'run.pep557_dataclasses',  # dataclasses module
                                         'run.test_dataclasses',
                                         ]),
    (3,8): (operator.lt, lambda x: x in ['run.special_methods_T561_py38',
                                         ]),
    (3,11,999): (operator.gt, lambda x: x in [
        'run.py_unicode_strings',  # Py_UNICODE was removed
        'compile.pylong',  # PyLongObject changed its structure
        'run.longintrepr',  # PyLongObject changed its structure
    ]),
    # See https://github.com/python/cpython/issues/104614 - fixed in Py3.12.0b2, remove eventually.
    (3,12,0,'beta',1): (operator.eq, lambda x: 'cdef_multiple_inheritance' in x or 'pep442' in x),

}

INCLUDE_DIRS = [ d for d in os.getenv('INCLUDE', '').split(os.pathsep) if d ]
CFLAGS = os.getenv('CFLAGS', '').split()
CCACHE = os.getenv('CYTHON_RUNTESTS_CCACHE', '').split()
CDEFS = []
TEST_SUPPORT_DIR = 'testsupport'

BACKENDS = ['c', 'cpp']

UTF8_BOM_BYTES = r'\xef\xbb\xbf'.encode('ISO-8859-1').decode('unicode_escape')


def memoize(f):
    uncomputed = object()
    f._cache = {}
    def func(*args):
        res = f._cache.get(args, uncomputed)
        if res is uncomputed:
            res = f._cache[args] = f(*args)
        return res
    return func


@memoize
def parse_tags(filepath):
    tags = defaultdict(list)
    parse_tag = re.compile(r'#\s*(\w+)\s*:(.*)$').match
    with io_open(filepath, encoding='ISO-8859-1', errors='ignore') as f:
        for line in f:
            # ignore BOM-like bytes and whitespace
            line = line.lstrip(UTF8_BOM_BYTES).strip()
            if not line:
                if tags:
                    break  # assume all tags are in one block
                else:
                    continue
            if line[0] != '#':
                break
            parsed = parse_tag(line)
            if parsed:
                tag, values = parsed.groups()
                if tag in ('coding', 'encoding'):
                    continue
                if tag == 'tags':
                    raise RuntimeError("test tags use the 'tag' directive, not 'tags' (%s)" % filepath)
                if tag not in ('mode', 'tag', 'ticket', 'cython', 'distutils', 'preparse'):
                    print("WARNING: unknown test directive '%s' found (%s)" % (tag, filepath))
                values = values.split(',')
                tags[tag].extend(filter(None, [value.strip() for value in values]))
            elif tags:
                break  # assume all tags are in one block
    return tags


list_unchanging_dir = memoize(lambda x: os.listdir(x))  # needs lambda to set function attribute


@memoize
def _list_pyregr_data_files(test_directory):
    is_data_file = re.compile('(?:[.](txt|pem|db|html)|^bad.*[.]py)$').search
    return ['__init__.py'] + [
        filename for filename in list_unchanging_dir(test_directory)
        if is_data_file(filename)]


def import_module_from_file(module_name, file_path, execute=True):
    import importlib.util
    spec = importlib.util.spec_from_file_location(module_name, file_path)
    m = importlib.util.module_from_spec(spec)
    if execute:
        sys.modules[module_name] = m
        spec.loader.exec_module(m)
    return m


def import_ext(module_name, file_path=None):
    if file_path:
        if sys.version_info >= (3, 5):
            return import_module_from_file(module_name, file_path)
        else:
            import imp
            return imp.load_dynamic(module_name, file_path)
    else:
        try:
            from importlib import invalidate_caches
        except ImportError:
            pass
        else:
            invalidate_caches()
        return __import__(module_name, globals(), locals(), ['*'])


class build_ext(_build_ext):
    def build_extension(self, ext):
        try:
            try: # Py2.7+ & Py3.2+
                compiler_obj = self.compiler_obj
            except AttributeError:
                compiler_obj = self.compiler
            if ext.language == 'c++':
                compiler_obj.compiler_so.remove('-Wstrict-prototypes')
            if CCACHE:
                compiler_obj.compiler_so = CCACHE + compiler_obj.compiler_so
            if getattr(ext, 'openmp', None) and compiler_obj.compiler_type == 'msvc':
                ext.extra_compile_args.append('/openmp')
        except Exception:
            pass
        _build_ext.build_extension(self, ext)


class ErrorWriter(object):
    match_error = re.compile(r'(warning:)?(?:.*:)?\s*([-0-9]+)\s*:\s*([-0-9]+)\s*:\s*(.*)').match

    def __init__(self, encoding=None):
        self.output = []
        self.encoding = encoding

    def write(self, value):
        if self.encoding:
            value = value.encode('ISO-8859-1').decode(self.encoding)
        self.output.append(value)

    def _collect(self):
        s = ''.join(self.output)
        results = {'errors': [], 'warnings': []}
        for line in s.splitlines():
            match = self.match_error(line)
            if match:
                is_warning, line, column, message = match.groups()
                results['warnings' if is_warning else 'errors'].append((int(line), int(column), message.strip()))

        return [["%d:%d: %s" % values for values in sorted(results[key])] for key in ('errors', 'warnings')]

    def geterrors(self):
        return self._collect()[0]

    def getwarnings(self):
        return self._collect()[1]

    def getall(self):
        return self._collect()

    def close(self):
        pass  # ignore, only to match file-like interface


class Stats(object):
    def __init__(self, top_n=8):
        self.top_n = top_n
        self.test_counts = defaultdict(int)
        self.test_times = defaultdict(float)
        self.top_tests = defaultdict(list)

    def add_time(self, name, language, metric, t, count=1):
        self.test_counts[metric] += count
        self.test_times[metric] += t
        top = self.top_tests[metric]
        push = heapq.heappushpop if len(top) >= self.top_n else heapq.heappush
        # min-heap => pop smallest/shortest until longest times remain
        push(top, (t, name, language))

    @contextmanager
    def time(self, name, language, metric):
        t = time.time()
        yield
        t = time.time() - t
        self.add_time(name, language, metric, t)

    def update(self, stats):
        # type: (Stats) -> None
        for metric, t in stats.test_times.items():
            self.test_times[metric] += t
            self.test_counts[metric] += stats.test_counts[metric]
            top = self.top_tests[metric]
            for entry in stats.top_tests[metric]:
                push = heapq.heappushpop if len(top) >= self.top_n else heapq.heappush
                push(top, entry)

    def print_stats(self, out=sys.stderr):
        if not self.test_times:
            return
        lines = ['Times:\n']
        for metric, t in sorted(self.test_times.items(), key=operator.itemgetter(1), reverse=True):
            count = self.test_counts[metric]
            top = self.top_tests[metric]
            lines.append("%-12s: %8.2f sec  (%4d, %6.3f / run) - slowest: %s\n" % (
                metric, t, count, t / count,
                ', '.join("'{2}:{1}' ({0:.2f}s)".format(*item) for item in heapq.nlargest(self.top_n, top))))
        out.write(''.join(lines))


class TestBuilder(object):
    def __init__(self, rootdir, workdir, selectors, exclude_selectors, options,
                 with_pyregr, languages, test_bugs, language_level,
                 common_utility_dir, pythran_dir=None,
                 default_mode='run', stats=None,
                 add_embedded_test=False, add_cython_import=False,
                 add_cpp_locals_extra_tests=False):
        self.rootdir = rootdir
        self.workdir = workdir
        self.selectors = selectors
        self.exclude_selectors = exclude_selectors
        self.shard_num = options.shard_num
        self.annotate = options.annotate_source
        self.cleanup_workdir = options.cleanup_workdir
        self.cleanup_sharedlibs = options.cleanup_sharedlibs
        self.cleanup_failures = options.cleanup_failures
        self.with_pyregr = with_pyregr
        self.cython_only = options.cython_only
        self.test_selector = re.compile(options.only_pattern).search if options.only_pattern else None
        self.languages = languages
        self.test_bugs = test_bugs
        self.fork = options.fork
        self.language_level = language_level
        self.test_determinism = options.test_determinism
        self.common_utility_dir = common_utility_dir
        self.pythran_dir = pythran_dir
        self.default_mode = default_mode
        self.stats = stats
        self.add_embedded_test = add_embedded_test
        self.add_cython_import = add_cython_import
        self.capture = options.capture
        self.add_cpp_locals_extra_tests = add_cpp_locals_extra_tests

    def build_suite(self):
        suite = unittest.TestSuite()
        filenames = os.listdir(self.rootdir)
        filenames.sort()
        # TODO: parallelise I/O with a thread pool for the different directories once we drop Py2 support
        for filename in filenames:
            path = os.path.join(self.rootdir, filename)
            if os.path.isdir(path) and filename != TEST_SUPPORT_DIR:
                if filename == 'pyregr' and not self.with_pyregr:
                    continue
                if filename == 'broken' and not self.test_bugs:
                    continue
                suite.addTest(
                    self.handle_directory(path, filename))
        if (sys.platform not in ['win32'] and self.add_embedded_test
                # the embedding test is currently broken in Py3.8+ and Py2.7, except on Linux.
                and ((3, 0) <= sys.version_info < (3, 8) or sys.platform != 'darwin')):
            # Non-Windows makefile.
            if [1 for selector in self.selectors if selector("embedded")] \
                    and not [1 for selector in self.exclude_selectors if selector("embedded")]:
                suite.addTest(unittest.makeSuite(EmbedTest))
        return suite

    def handle_directory(self, path, context):
        workdir = os.path.join(self.workdir, context)
        if not os.path.exists(workdir):
            os.makedirs(workdir)

        suite = unittest.TestSuite()
        filenames = list_unchanging_dir(path)
        filenames.sort()
        for filename in filenames:
            filepath = os.path.join(path, filename)
            module, ext = os.path.splitext(filename)
            if ext not in ('.py', '.pyx', '.srctree'):
                continue
            if filename.startswith('.'):
                continue # certain emacs backup files
            if context == 'pyregr':
                tags = defaultdict(list)
            else:
                tags = parse_tags(filepath)
            fqmodule = "%s.%s" % (context, module)
            if not [ 1 for match in self.selectors
                     if match(fqmodule, tags) ]:
                continue
            if self.exclude_selectors:
                if [1 for match in self.exclude_selectors
                        if match(fqmodule, tags)]:
                    continue

            mode = self.default_mode
            if tags['mode']:
                mode = tags['mode'][0]
            elif context == 'pyregr':
                mode = 'pyregr'

            if ext == '.srctree':
                if self.cython_only:
                    # EndToEnd tests always execute arbitrary build and test code
                    continue
                if 'cpp' not in tags['tag'] or 'cpp' in self.languages:
                    suite.addTest(EndToEndTest(filepath, workdir,
                             self.cleanup_workdir, stats=self.stats,
                             capture=self.capture, shard_num=self.shard_num))
                continue

            # Choose the test suite.
            if mode == 'pyregr':
                if not filename.startswith('test_'):
                    continue
                test_class = CythonPyregrTestCase
            elif mode == 'run':
                if module.startswith("test_"):
                    test_class = CythonUnitTestCase
                else:
                    test_class = CythonRunTestCase
            elif mode in ['compile', 'error']:
                test_class = CythonCompileTestCase
            else:
                raise KeyError('Invalid test mode: ' + mode)

            for test in self.build_tests(test_class, path, workdir,
                                         module, filepath, mode == 'error', tags):
                suite.addTest(test)

            if mode == 'run' and ext == '.py' and not self.cython_only and not filename.startswith('test_'):
                # additionally test file in real Python
                min_py_ver = [
                    (int(pyver.group(1)), int(pyver.group(2)))
                    for pyver in map(re.compile(r'pure([0-9]+)[.]([0-9]+)').match, tags['tag'])
                    if pyver
                ]
                if not min_py_ver or any(sys.version_info >= min_ver for min_ver in min_py_ver):
                    suite.addTest(PureDoctestTestCase(
                        module, filepath, tags, stats=self.stats, shard_num=self.shard_num))

        return suite

    def build_tests(self, test_class, path, workdir, module, module_path, expect_errors, tags):
        warning_errors = 'werror' in tags['tag']
        expect_warnings = 'warnings' in tags['tag']

        extra_directives_list = [{}]

        if expect_errors:
            if skip_c(tags) and 'cpp' in self.languages:
                languages = ['cpp']
            else:
                languages = self.languages[:1]
        else:
            languages = self.languages

        if 'c' in languages and skip_c(tags):
            languages = list(languages)
            languages.remove('c')
        if 'cpp' in languages and 'no-cpp' in tags['tag']:
            languages = list(languages)
            languages.remove('cpp')
        if (self.add_cpp_locals_extra_tests and 'cpp' in languages and
                'cpp' in tags['tag'] and not 'no-cpp-locals' in tags['tag']):
            extra_directives_list.append({'cpp_locals': True})
        if not languages:
            return []

        language_levels = [2, 3] if 'all_language_levels' in tags['tag'] else [None]

        pythran_dir = self.pythran_dir
        if 'pythran' in tags['tag'] and not pythran_dir and 'cpp' in languages:
            import pythran.config
            try:
                pythran_ext = pythran.config.make_extension(python=True)
            except TypeError:  # old pythran version syntax
                pythran_ext = pythran.config.make_extension()
            pythran_dir = pythran_ext['include_dirs'][0]

        add_cython_import = self.add_cython_import and module_path.endswith('.py')

        preparse_list = tags.get('preparse', ['id'])
        tests = [ self.build_test(test_class, path, workdir, module, module_path,
                                  tags, language, language_level,
                                  expect_errors, expect_warnings, warning_errors, preparse,
                                  pythran_dir if language == "cpp" else None,
                                  add_cython_import=add_cython_import,
                                  extra_directives=extra_directives)
                  for language in languages
                  for preparse in preparse_list
                  for language_level in language_levels
                  for extra_directives in extra_directives_list
        ]
        return tests

    def build_test(self, test_class, path, workdir, module, module_path, tags, language, language_level,
                   expect_errors, expect_warnings, warning_errors, preparse, pythran_dir, add_cython_import,
                   extra_directives):
        language_workdir = os.path.join(workdir, language)
        if not os.path.exists(language_workdir):
            os.makedirs(language_workdir)
        workdir = os.path.join(language_workdir, module)
        if preparse != 'id':
            workdir += '_%s' % (preparse,)
        if language_level:
            workdir += '_cy%d' % (language_level,)
        if extra_directives:
            workdir += ('_directives_'+ '_'.join('%s_%s' % (k, v) for k,v in extra_directives.items()))
        return test_class(path, workdir, module, module_path, tags,
                          language=language,
                          preparse=preparse,
                          expect_errors=expect_errors,
                          expect_warnings=expect_warnings,
                          annotate=self.annotate,
                          cleanup_workdir=self.cleanup_workdir,
                          cleanup_sharedlibs=self.cleanup_sharedlibs,
                          cleanup_failures=self.cleanup_failures,
                          cython_only=self.cython_only,
                          test_selector=self.test_selector,
                          shard_num=self.shard_num,
                          fork=self.fork,
                          language_level=language_level or self.language_level,
                          warning_errors=warning_errors,
                          test_determinism=self.test_determinism,
                          common_utility_dir=self.common_utility_dir,
                          pythran_dir=pythran_dir,
                          stats=self.stats,
                          add_cython_import=add_cython_import,
                          )


def skip_c(tags):
    if 'cpp' in tags['tag']:
        return True

    # We don't want to create a distutils key in the
    # dictionary so we check before looping.
    if 'distutils' in tags:
        for option in tags['distutils']:
            splitted = option.split('=')
            if len(splitted) == 2:
                argument, value = splitted
                if argument.strip() == 'language' and value.strip() == 'c++':
                    return True
    return False


def filter_stderr(stderr_bytes):
    """
    Filter annoying warnings from output.
    """
    if b"Command line warning D9025" in stderr_bytes:
        # MSCV: cl : Command line warning D9025 : overriding '/Ox' with '/Od'
        stderr_bytes = b'\n'.join(
            line for line in stderr_bytes.splitlines()
            if b"Command line warning D9025" not in line)
    return stderr_bytes


def filter_test_suite(test_suite, selector):
    filtered_tests = []
    for test in test_suite._tests:
        if isinstance(test, unittest.TestSuite):
            filter_test_suite(test, selector)
        elif not selector(test.id()):
            continue
        filtered_tests.append(test)
    test_suite._tests[:] = filtered_tests


class CythonCompileTestCase(unittest.TestCase):
    def __init__(self, test_directory, workdir, module, module_path, tags, language='c', preparse='id',
                 expect_errors=False, expect_warnings=False, annotate=False, cleanup_workdir=True,
                 cleanup_sharedlibs=True, cleanup_failures=True, cython_only=False, test_selector=None,
                 fork=True, language_level=2, warning_errors=False,
                 test_determinism=False, shard_num=0,
                 common_utility_dir=None, pythran_dir=None, stats=None, add_cython_import=False,
                 extra_directives=None):
        if extra_directives is None:
            extra_directives = {}
        self.test_directory = test_directory
        self.tags = tags
        self.workdir = workdir
        self.module = module
        self.module_path = module_path
        self.language = language
        self.preparse = preparse
        self.name = module if self.preparse == "id" else "%s_%s" % (module, preparse)
        self.expect_errors = expect_errors
        self.expect_warnings = expect_warnings
        self.annotate = annotate
        self.cleanup_workdir = cleanup_workdir
        self.cleanup_sharedlibs = cleanup_sharedlibs
        self.cleanup_failures = cleanup_failures
        self.cython_only = cython_only
        self.test_selector = test_selector
        self.shard_num = shard_num
        self.fork = fork
        self.language_level = language_level
        self.warning_errors = warning_errors
        self.test_determinism = test_determinism
        self.common_utility_dir = common_utility_dir
        self.pythran_dir = pythran_dir
        self.stats = stats
        self.add_cython_import = add_cython_import
        self.extra_directives = extra_directives
        unittest.TestCase.__init__(self)

    def shortDescription(self):
        return "[%d] compiling (%s%s%s) %s" % (
            self.shard_num,
            self.language,
            "/cy2" if self.language_level == 2 else "/cy3" if self.language_level == 3 else "",
            "/pythran" if self.pythran_dir is not None else "",
            self.description_name()
        )

    def description_name(self):
        return self.name

    def setUp(self):
        from Cython.Compiler import Options
        self._saved_options = [
            (name, getattr(Options, name))
            for name in (
                'warning_errors',
                'clear_to_none',
                'error_on_unknown_names',
                'error_on_uninitialized',
                # 'cache_builtins',  # not currently supported due to incorrect global caching
            )
        ]
        self._saved_default_directives = list(Options.get_directive_defaults().items())
        Options.warning_errors = self.warning_errors
        if sys.version_info >= (3, 4):
            Options._directive_defaults['autotestdict'] = False
        Options._directive_defaults.update(self.extra_directives)

        if not os.path.exists(self.workdir):
            os.makedirs(self.workdir)
        if self.workdir not in sys.path:
            sys.path.insert(0, self.workdir)

        if self.add_cython_import:
            with open(self.module_path, 'rb') as f:
                source = f.read()
                if b'cython.cimports.' in source:
                    from Cython.Shadow import CythonCImports
                    for name in set(re.findall(br"(cython\.cimports(?:\.\w+)+)", source)):
                        name = name.decode()
                        sys.modules[name] = CythonCImports(name)

    def tearDown(self):
        from Cython.Compiler import Options
        for name, value in self._saved_options:
            setattr(Options, name, value)
        Options._directive_defaults = dict(self._saved_default_directives)
        unpatch_inspect_isfunction()

        try:
            sys.path.remove(self.workdir)
        except ValueError:
            pass
        try:
            del sys.modules[self.module]
        except KeyError:
            pass

        # remove any stubs of cimported modules in pure Python mode
        if self.add_cython_import:
            for name in list(sys.modules):
                if name.startswith('cython.cimports.'):
                    del sys.modules[name]

        cleanup = self.cleanup_failures or self.success
        cleanup_c_files = WITH_CYTHON and self.cleanup_workdir and cleanup
        cleanup_lib_files = self.cleanup_sharedlibs and cleanup
        is_cygwin = sys.platform == 'cygwin'

        if os.path.exists(self.workdir):
            if cleanup_c_files and cleanup_lib_files and not is_cygwin:
                shutil.rmtree(self.workdir, ignore_errors=True)
            else:
                for rmfile in os.listdir(self.workdir):
                    ext = os.path.splitext(rmfile)[1]
                    if not cleanup_c_files:
                        # Keep C, C++ files, header files, preprocessed sources
                        # and assembly sources (typically the .i and .s files
                        # are intentionally generated when -save-temps is given)
                        if ext in (".c", ".cpp", ".h", ".i", ".ii", ".s"):
                            continue
                        if ext == ".html" and rmfile.startswith(self.module):
                            continue

                    is_shared_obj = ext in (".so", ".dll")

                    if not cleanup_lib_files and is_shared_obj:
                        continue

                    try:
                        rmfile = os.path.join(self.workdir, rmfile)
                        if os.path.isdir(rmfile):
                            shutil.rmtree(rmfile, ignore_errors=True)
                        elif is_cygwin and is_shared_obj:
                            # Delete later
                            _to_clean.append(rmfile)
                        else:
                            os.remove(rmfile)
                    except IOError:
                        pass

                if cleanup_c_files and cleanup_lib_files and is_cygwin:
                    # Finally, remove the work dir itself
                    _to_clean.append(self.workdir)

        if cleanup_c_files and os.path.exists(self.workdir + '-again'):
            shutil.rmtree(self.workdir + '-again', ignore_errors=True)


    def runTest(self):
        self.success = False
        self.runCompileTest()
        self.success = True

    def runCompileTest(self):
        return self.compile(
            self.test_directory, self.module, self.module_path, self.workdir,
            self.test_directory, self.expect_errors, self.expect_warnings, self.annotate,
            self.add_cython_import)

    def find_module_source_file(self, source_file):
        if not os.path.exists(source_file):
            source_file = source_file[:-1]
        return source_file

    def build_target_filename(self, module_name):
        target = '%s.%s' % (module_name, self.language)
        return target

    def related_files(self, test_directory, module_name):
        is_related = re.compile('%s_.*[.].*' % module_name).match
        return [filename for filename in list_unchanging_dir(test_directory)
                if is_related(filename)]

    def copy_files(self, test_directory, target_directory, file_list):
        if self.preparse and self.preparse != 'id':
            preparse_func = globals()[self.preparse]
            def copy(src, dest):
                with open(src) as fin:
                    with open(dest, 'w') as fout:
                        fout.write(preparse_func(fin.read()))
        else:
            # use symlink on Unix, copy on Windows
            copy = os.symlink if CAN_SYMLINK else shutil.copy

        join = os.path.join
        for filename in file_list:
            file_path = join(test_directory, filename)
            if os.path.exists(file_path):
                copy(file_path, join(target_directory, filename))

    def source_files(self, workdir, module_name, file_list):
        return ([self.build_target_filename(module_name)] +
            [filename for filename in file_list
             if not os.path.isfile(os.path.join(workdir, filename))])

    def split_source_and_output(self, source_file, workdir, add_cython_import=False):
        from Cython.Utils import detect_opened_file_encoding
        with io_open(source_file, 'rb') as f:
            # encoding is passed to ErrorWriter but not used on the source
            # since it is sometimes deliberately wrong
            encoding = detect_opened_file_encoding(f, default=None)

        with io_open(source_file, 'r', encoding='ISO-8859-1') as source_and_output:
            error_writer = warnings_writer = None
            out = io_open(os.path.join(workdir, os.path.basename(source_file)),
                          'w', encoding='ISO-8859-1')
            try:
                for line in source_and_output:
                    if line.startswith(u"_ERRORS"):
                        out.close()
                        out = error_writer = ErrorWriter(encoding=encoding)
                    elif line.startswith(u"_WARNINGS"):
                        out.close()
                        out = warnings_writer = ErrorWriter(encoding=encoding)
                    else:
                        if add_cython_import and line.strip() and not (
                                line.startswith(u'#') or line.startswith(u"from __future__ import ")):
                            # insert "import cython" statement after any directives or future imports
                            if line !=  u"import cython\n":
                                out.write(u"import cython\n")
                            add_cython_import = False
                        out.write(line)
            finally:
                out.close()

        return (error_writer.geterrors() if error_writer else [],
                warnings_writer.geterrors() if warnings_writer else [])

    def run_cython(self, test_directory, module, module_path, targetdir, incdir, annotate,
                   extra_compile_options=None):
        include_dirs = INCLUDE_DIRS + [os.path.join(test_directory, '..', TEST_SUPPORT_DIR)]
        if incdir:
            include_dirs.append(incdir)

        if self.preparse != 'id' and test_directory != targetdir:
            file_name = os.path.basename(module_path)
            self.copy_files(test_directory, targetdir, [file_name])
            module_path = os.path.join(targetdir, file_name)
        target = os.path.join(targetdir, self.build_target_filename(module))

        if extra_compile_options is None:
            extra_compile_options = {}

        if 'allow_unknown_names' in self.tags['tag']:
            from Cython.Compiler import Options
            Options.error_on_unknown_names = False

        try:
            CompilationOptions
        except NameError:
            from Cython.Compiler.Options import CompilationOptions
            from Cython.Compiler.Main import compile as cython_compile
            from Cython.Compiler.Options import default_options
        common_utility_include_dir = self.common_utility_dir

        options = CompilationOptions(
            default_options,
            include_path = include_dirs,
            output_file = target,
            annotate = annotate,
            use_listing_file = False,
            cplus = self.language == 'cpp',
            np_pythran = self.pythran_dir is not None,
            language_level = self.language_level,
            generate_pxi = False,
            evaluate_tree_assertions = True,
            common_utility_include_dir = common_utility_include_dir,
            **extra_compile_options
            )
        cython_compile(module_path, options=options, full_module_name=module)

    def run_distutils(self, test_directory, module, workdir, incdir,
                      extra_extension_args=None):
        cwd = os.getcwd()
        os.chdir(workdir)
        try:
            build_extension = build_ext(get_distutils_distro())
            build_extension.include_dirs = INCLUDE_DIRS[:]
            if incdir:
                build_extension.include_dirs.append(incdir)
            build_extension.finalize_options()
            if COMPILER:
                build_extension.compiler = COMPILER

            ext_compile_flags = CFLAGS[:]
            ext_compile_defines = CDEFS[:]

            if  build_extension.compiler == 'mingw32':
                ext_compile_flags.append('-Wno-format')
            if extra_extension_args is None:
                extra_extension_args = {}

            related_files = self.related_files(test_directory, module)
            self.copy_files(test_directory, workdir, related_files)

            from distutils.core import Extension
            extension = Extension(
                module,
                sources=self.source_files(workdir, module, related_files),
                extra_compile_args=ext_compile_flags,
                define_macros=ext_compile_defines,
                **extra_extension_args
                )

            if self.language == 'cpp':
                # Set the language now as the fixer might need it
                extension.language = 'c++'
                if self.extra_directives.get('cpp_locals'):
                    extension = update_cpp17_extension(extension)
                    if extension is EXCLUDE_EXT:
                        return

            if 'distutils' in self.tags:
                from Cython.Build.Dependencies import DistutilsInfo
                from Cython.Utils import open_source_file
                pyx_path = os.path.join(self.test_directory, self.module + ".pyx")
                with open_source_file(pyx_path) as f:
                    DistutilsInfo(f).apply(extension)

            if self.pythran_dir:
                from Cython.Build.Dependencies import update_pythran_extension
                update_pythran_extension(extension)

            # Compile with -DCYTHON_CLINE_IN_TRACEBACK=1 unless we have
            # the "traceback" tag
            if 'traceback' not in self.tags['tag']:
                extension.define_macros.append(("CYTHON_CLINE_IN_TRACEBACK", 1))

            for matcher, fixer in list(EXT_EXTRAS.items()):
                if isinstance(matcher, str):
                    # lazy init
                    del EXT_EXTRAS[matcher]
                    matcher = string_selector(matcher)
                    EXT_EXTRAS[matcher] = fixer
                if matcher(module, self.tags):
                    newext = fixer(extension)
                    if newext is EXCLUDE_EXT:
                        return skip_test("Test '%s' excluded due to tags '%s'" % (
                            self.name, ', '.join(self.tags.get('tag', ''))))
                    extension = newext or extension
            if self.language == 'cpp':
                extension.language = 'c++'
            if IS_PY2:
                workdir = str(workdir)  # work around type check in distutils that disallows unicode strings

            build_extension.extensions = [extension]
            build_extension.build_temp = workdir
            build_extension.build_lib  = workdir

            from Cython.Utils import captured_fd, prepare_captured
            from distutils.errors import CompileError

            error = None
            with captured_fd(2) as get_stderr:
                try:
                    build_extension.run()
                except CompileError as exc:
                    error = str(exc)
            stderr = get_stderr()
            if stderr and b"Command line warning D9025" in stderr:
                # Manually suppress annoying MSVC warnings about overridden CLI arguments.
                stderr = b''.join([
                    line for line in stderr.splitlines(keepends=True)
                    if b"Command line warning D9025" not in line
                ])
            if stderr:
                # The test module name should always be ASCII, but let's not risk encoding failures.
                output = b"Compiler output for module " + module.encode('utf-8') + b":\n" + stderr + b"\n"
                out = sys.stdout if sys.version_info[0] == 2 else sys.stdout.buffer
                out.write(output)
            if error is not None:
                raise CompileError(u"%s\nCompiler output:\n%s" % (error, prepare_captured(stderr)))
        finally:
            os.chdir(cwd)

        try:
            get_ext_fullpath = build_extension.get_ext_fullpath
        except AttributeError:
            def get_ext_fullpath(ext_name, self=build_extension):
                # copied from distutils.command.build_ext (missing in Py2.[45])
                fullname = self.get_ext_fullname(ext_name)
                modpath = fullname.split('.')
                filename = self.get_ext_filename(modpath[-1])
                if not self.inplace:
                    filename = os.path.join(*modpath[:-1]+[filename])
                    return os.path.join(self.build_lib, filename)
                package = '.'.join(modpath[0:-1])
                build_py = self.get_finalized_command('build_py')
                package_dir = os.path.abspath(build_py.get_package_dir(package))
                return os.path.join(package_dir, filename)

        return get_ext_fullpath(module)

    def compile(self, test_directory, module, module_path, workdir, incdir,
                expect_errors, expect_warnings, annotate, add_cython_import):
        expected_errors = expected_warnings = errors = warnings = ()
        if expect_errors or expect_warnings or add_cython_import:
            expected_errors, expected_warnings = self.split_source_and_output(
                module_path, workdir, add_cython_import)
            test_directory = workdir
            module_path = os.path.join(workdir, os.path.basename(module_path))

        if WITH_CYTHON:
            old_stderr = sys.stderr
            try:
                sys.stderr = ErrorWriter()
                with self.stats.time(self.name, self.language, 'cython'):
                    self.run_cython(test_directory, module, module_path, workdir, incdir, annotate)
                errors, warnings = sys.stderr.getall()
            finally:
                sys.stderr = old_stderr
            if self.test_determinism and not expect_errors:
                workdir2 = workdir + '-again'
                os.mkdir(workdir2)
                self.run_cython(test_directory, module, module_path, workdir2, incdir, annotate)
                diffs = []
                for file in os.listdir(workdir2):
                    with open(os.path.join(workdir, file)) as fid:
                        txt1 = fid.read()
                    with open(os.path.join(workdir2, file)) as fid:
                        txt2 = fid.read()
                    if txt1 != txt2:
                        diffs.append(file)
                        os.system('diff -u %s/%s %s/%s > %s/%s.diff' % (
                            workdir, file,
                            workdir2, file,
                            workdir2, file))
                if diffs:
                    self.fail('Nondeterministic file generation: %s' % ', '.join(diffs))

        tostderr = sys.__stderr__.write
        if expected_warnings or (expect_warnings and warnings):
            self._match_output(expected_warnings, warnings, tostderr)
        if 'cerror' in self.tags['tag']:
            if errors:
                tostderr("\n=== Expected C compile error ===\n")
                tostderr("\n=== Got Cython errors: ===\n")
                tostderr('\n'.join(errors))
                tostderr('\n\n')
                raise RuntimeError('should have generated extension code')
        elif errors or expected_errors:
            self._match_output(expected_errors, errors, tostderr)
            return None

        so_path = None
        if not self.cython_only:
            from Cython.Utils import captured_fd, print_bytes
            from distutils.errors import CompileError, LinkError
            show_output = True
            get_stderr = get_stdout = None
            try:
                with captured_fd(1) as get_stdout:
                    with captured_fd(2) as get_stderr:
                        with self.stats.time(self.name, self.language, 'compile-%s' % self.language):
                            so_path = self.run_distutils(test_directory, module, workdir, incdir)
            except Exception as exc:
                if ('cerror' in self.tags['tag'] and
                    ((get_stderr and get_stderr()) or
                     isinstance(exc, (CompileError, LinkError)))):
                    show_output = False  # expected C compiler failure
                else:
                    raise
            else:
                if 'cerror' in self.tags['tag']:
                    raise RuntimeError('should have failed C compile')
            finally:
                if show_output:
                    stdout = get_stdout and get_stdout().strip()
                    stderr = get_stderr and filter_stderr(get_stderr()).strip()
                    if so_path and not stderr:
                        # normal success case => ignore non-error compiler output
                        stdout = None
                    if stdout:
                        print_bytes(
                            stdout, header_text="\n=== C/C++ compiler output: =========\n",
                            end=None, file=sys.__stderr__)
                    if stderr:
                        print_bytes(
                            stderr, header_text="\n=== C/C++ compiler error output: ===\n",
                            end=None, file=sys.__stderr__)
                    if stdout or stderr:
                        tostderr("\n====================================\n")
        return so_path

    def _match_output(self, expected_output, actual_output, write):
        try:
            for expected, actual in zip(expected_output, actual_output):
                if expected != actual and '\\' in actual and os.sep == '\\' and '/' in expected and '\\' not in expected:
                    expected = expected.replace('/', '\\')
                self.assertEqual(expected, actual)
            if len(actual_output) < len(expected_output):
                expected = expected_output[len(actual_output)]
                self.assertEqual(expected, None)
            elif len(actual_output) > len(expected_output):
                unexpected = actual_output[len(expected_output)]
                self.assertEqual(None, unexpected)
        except AssertionError:
            write("\n=== Expected: ===\n")
            write('\n'.join(expected_output))
            write("\n\n=== Got: ===\n")
            write('\n'.join(actual_output))
            write('\n\n')
            raise


class CythonRunTestCase(CythonCompileTestCase):
    def setUp(self):
        CythonCompileTestCase.setUp(self)
        from Cython.Compiler import Options
        Options.clear_to_none = False

    def description_name(self):
        return self.name if self.cython_only else "and running %s" % self.name

    def run(self, result=None):
        if result is None:
            result = self.defaultTestResult()
        result.startTest(self)
        try:
            self.setUp()
            try:
                self.success = False
                ext_so_path = self.runCompileTest()
                failures, errors, skipped = len(result.failures), len(result.errors), len(result.skipped)
                if not self.cython_only and ext_so_path is not None:
                    self.run_tests(result, ext_so_path)
                if failures == len(result.failures) and errors == len(result.errors):
                    # No new errors...
                    self.success = True
            finally:
                check_thread_termination()
        except SkipTest as exc:
            result.addSkip(self, str(exc))
            result.stopTest(self)
        except Exception:
            result.addError(self, sys.exc_info())
            result.stopTest(self)
        try:
            self.tearDown()
        except Exception:
            pass

    def run_tests(self, result, ext_so_path):
        self.run_doctests(self.module, result, ext_so_path)

    def run_doctests(self, module_or_name, result, ext_so_path):
        def run_test(result):
            if isinstance(module_or_name, basestring):
                with self.stats.time(self.name, self.language, 'import'):
                    module = import_ext(module_or_name, ext_so_path)
            else:
                module = module_or_name
            tests = doctest.DocTestSuite(module)
            if self.test_selector:
                filter_test_suite(tests, self.test_selector)
            with self.stats.time(self.name, self.language, 'run'):
                tests.run(result)
        run_forked_test(result, run_test, self.shortDescription(), self.fork)


def run_forked_test(result, run_func, test_name, fork=True):
    if not fork or sys.version_info[0] >= 3 or not hasattr(os, 'fork'):
        run_func(result)
        sys.stdout.flush()
        sys.stderr.flush()
        gc.collect()
        return

    # fork to make sure we do not keep the tested module loaded
    result_handle, result_file = tempfile.mkstemp()
    os.close(result_handle)
    child_id = os.fork()
    if not child_id:
        result_code = 0
        try:
            try:
                tests = partial_result = None
                try:
                    partial_result = PartialTestResult(result)
                    run_func(partial_result)
                    sys.stdout.flush()
                    sys.stderr.flush()
                    gc.collect()
                except Exception:
                    result_code = 1
                    if partial_result is not None:
                        if tests is None:
                            # importing failed, try to fake a test class
                            tests = _FakeClass(
                                failureException=sys.exc_info()[1],
                                _shortDescription=test_name,
                                module_name=None)
                        partial_result.addError(tests, sys.exc_info())
                if partial_result is not None:
                    with open(result_file, 'wb') as output:
                        pickle.dump(partial_result.data(), output)
            except:
                traceback.print_exc()
        finally:
            try: sys.stderr.flush()
            except: pass
            try: sys.stdout.flush()
            except: pass
            os._exit(result_code)

    try:
        cid, result_code = os.waitpid(child_id, 0)
        module_name = test_name.split()[-1]
        # os.waitpid returns the child's result code in the
        # upper byte of result_code, and the signal it was
        # killed by in the lower byte
        if result_code & 255:
            raise Exception(
                "Tests in module '%s' were unexpectedly killed by signal %d, see test output for details." % (
                    module_name, result_code & 255))
        result_code >>= 8
        if result_code in (0,1):
            try:
                with open(result_file, 'rb') as f:
                    PartialTestResult.join_results(result, pickle.load(f))
            except Exception:
                raise Exception(
                    "Failed to load test result from test in module '%s' after exit status %d,"
                    " see test output for details." % (module_name, result_code))
        if result_code:
            raise Exception(
                "Tests in module '%s' exited with status %d, see test output for details." % (
                    module_name, result_code))
    finally:
        try:
            os.unlink(result_file)
        except:
            pass


class PureDoctestTestCase(unittest.TestCase):
    def __init__(self, module_name, module_path, tags, stats=None, shard_num=0):
        self.tags = tags
        self.module_name = self.name = module_name
        self.module_path = module_path
        self.stats = stats
        self.shard_num = shard_num
        unittest.TestCase.__init__(self, 'run')

    def shortDescription(self):
        return "[%d] running pure doctests in %s" % (
            self.shard_num, self.module_name)

    def run(self, result=None):
        if result is None:
            result = self.defaultTestResult()
        loaded_module_name = 'pure_doctest__' + self.module_name
        result.startTest(self)
        try:
            self.setUp()

            with self.stats.time(self.name, 'py', 'pyimport'):
                if sys.version_info >= (3, 5):
                    m = import_module_from_file(self.module_name, self.module_path)
                else:
                    import imp
                    m = imp.load_source(loaded_module_name, self.module_path)

            try:
                with self.stats.time(self.name, 'py', 'pyrun'):
                    doctest.DocTestSuite(m).run(result)
            finally:
                del m
                if loaded_module_name in sys.modules:
                    del sys.modules[loaded_module_name]
                check_thread_termination()
        except Exception:
            result.addError(self, sys.exc_info())
            result.stopTest(self)
        try:
            self.tearDown()
        except Exception:
            pass

        if 'mypy' in self.tags['tag']:
            try:
                from mypy import api as mypy_api
            except ImportError:
                pass
            else:
                with self.stats.time(self.name, 'py', 'mypy'):
                    mypy_result = mypy_api.run([
                        self.module_path,
                        '--ignore-missing-imports',
                        '--follow-imports', 'skip',
                    ])
                if mypy_result[2]:
                    self.fail(mypy_result[0])


is_private_field = re.compile('^_[^_]').match

class _FakeClass(object):
    def __init__(self, **kwargs):
        self._shortDescription = kwargs.get('module_name')
        self.__dict__.update(kwargs)
    def shortDescription(self):
        return self._shortDescription

from unittest import TextTestResult

class PartialTestResult(TextTestResult):
    def __init__(self, base_result):
        TextTestResult.__init__(
            self, self._StringIO(), True,
            base_result.dots + base_result.showAll*2)

    def strip_error_results(self, results):
        for test_case, error in results:
            for attr_name in filter(is_private_field, dir(test_case)):
                if attr_name == '_dt_test':
                    test_case._dt_test = _FakeClass(
                        name=test_case._dt_test.name)
                elif attr_name != '_shortDescription':
                    setattr(test_case, attr_name, None)

    def data(self):
        self.strip_error_results(self.failures)
        self.strip_error_results(self.errors)
        return (self.failures, self.errors, self.skipped, self.testsRun,
                self.stream.getvalue())

    def join_results(result, data):
        """Static method for merging the result back into the main
        result object.
        """
        failures, errors, skipped, tests_run, output = data
        if output:
            result.stream.write(output)
        result.errors.extend(errors)
        result.skipped.extend(skipped)
        result.failures.extend(failures)
        result.testsRun += tests_run

    join_results = staticmethod(join_results)

    class _StringIO(StringIO):
        def writeln(self, line):
            self.write("%s\n" % line)


class CythonUnitTestCase(CythonRunTestCase):
    def shortDescription(self):
        return "[%d] compiling (%s) tests in %s" % (
            self.shard_num, self.language, self.description_name())

    def run_tests(self, result, ext_so_path):
        with self.stats.time(self.name, self.language, 'import'):
            module = import_ext(self.module, ext_so_path)
        tests = unittest.defaultTestLoader.loadTestsFromModule(module)
        if self.test_selector:
            filter_test_suite(tests, self.test_selector)
        with self.stats.time(self.name, self.language, 'run'):
            tests.run(result)


class CythonPyregrTestCase(CythonRunTestCase):
    def setUp(self):
        CythonRunTestCase.setUp(self)
        from Cython.Compiler import Options
        Options.error_on_unknown_names = False
        Options.error_on_uninitialized = False
        Options._directive_defaults.update(dict(
            binding=True, always_allow_keywords=True,
            set_initial_path="SOURCEFILE"))
        patch_inspect_isfunction()

    def related_files(self, test_directory, module_name):
        return _list_pyregr_data_files(test_directory)

    def _run_unittest(self, result, *classes):
        """Run tests from unittest.TestCase-derived classes."""
        valid_types = (unittest.TestSuite, unittest.TestCase)
        suite = unittest.TestSuite()
        for cls in classes:
            if isinstance(cls, str):
                if cls in sys.modules:
                    suite.addTest(unittest.findTestCases(sys.modules[cls]))
                else:
                    raise ValueError("str arguments must be keys in sys.modules")
            elif isinstance(cls, valid_types):
                suite.addTest(cls)
            else:
                suite.addTest(unittest.makeSuite(cls))
        with self.stats.time(self.name, self.language, 'run'):
            suite.run(result)

    def _run_doctest(self, result, module):
        self.run_doctests(module, result, None)

    def run_tests(self, result, ext_so_path):
        try:
            from test import support
        except ImportError: # Python2.x
            from test import test_support as support

        def run_test(result):
            def run_unittest(*classes):
                return self._run_unittest(result, *classes)
            def run_doctest(module, verbosity=None):
                return self._run_doctest(result, module)

            backup = (support.run_unittest, support.run_doctest)
            support.run_unittest = run_unittest
            support.run_doctest = run_doctest

            try:
                try:
                    sys.stdout.flush() # helps in case of crashes
                    with self.stats.time(self.name, self.language, 'import'):
                        module = import_ext(self.module, ext_so_path)
                    sys.stdout.flush() # helps in case of crashes
                    if hasattr(module, 'test_main'):
                        # help 'doctest.DocFileTest' find the module path through frame inspection
                        fake_caller_module_globals = {
                            'module': module,
                            '__name__': module.__name__,
                        }
                        call_tests = eval(
                            'lambda: module.test_main()',
                            fake_caller_module_globals, fake_caller_module_globals)
                        call_tests()
                        sys.stdout.flush() # helps in case of crashes
                except (unittest.SkipTest, support.ResourceDenied):
                    result.addSkip(self, 'ok')
            finally:
                support.run_unittest, support.run_doctest = backup

        run_forked_test(result, run_test, self.shortDescription(), self.fork)


class TestCodeFormat(unittest.TestCase):

    def __init__(self, cython_dir):
        self.cython_dir = cython_dir
        unittest.TestCase.__init__(self)

    def runTest(self):
        source_dirs = ['Cython', 'Demos', 'docs', 'pyximport', 'tests']

        import pycodestyle
        config_file = os.path.join(self.cython_dir, "setup.cfg")
        if not os.path.exists(config_file):
            config_file = os.path.join(os.path.dirname(__file__), "setup.cfg")
        total_errors = 0

        # checks for .py files
        paths = []
        for codedir in source_dirs:
            paths += glob.glob(os.path.join(self.cython_dir, codedir + "/**/*.py"), recursive=True)
        style = pycodestyle.StyleGuide(config_file=config_file)
        print("")  # Fix the first line of the report.
        result = style.check_files(paths)
        total_errors += result.total_errors

        # checks for non-Python source files
        paths = []
        for codedir in ['Cython', 'Demos', 'pyximport']:  # source_dirs:
            paths += glob.glob(os.path.join(self.cython_dir, codedir + "/**/*.p[yx][xdi]"), recursive=True)
        style = pycodestyle.StyleGuide(config_file=config_file, select=[
            # whitespace
            "W1", "W2", "W3",
            # indentation
            "E101", "E111",
        ])
        print("")  # Fix the first line of the report.
        result = style.check_files(paths)
        total_errors += result.total_errors

        """
        # checks for non-Python test files
        paths = []
        for codedir in ['tests']:
            paths += glob.glob(os.path.join(self.cython_dir, codedir + "/**/*.p[yx][xdi]"), recursive=True)
        style = pycodestyle.StyleGuide(select=[
            # whitespace
            "W1", "W2", "W3",
        ])
        result = style.check_files(paths)
        total_errors += result.total_errors
        """

        self.assertEqual(total_errors, 0, "Found code style errors.")


include_debugger = IS_CPYTHON


def collect_unittests(path, module_prefix, suite, selectors, exclude_selectors):
    def file_matches(filename):
        return filename.startswith("Test") and filename.endswith(".py")

    def package_matches(dirname):
        return dirname == "Tests"

    loader = unittest.TestLoader()

    if include_debugger:
        skipped_dirs = []
    else:
        skipped_dirs = ['Cython' + os.path.sep + 'Debugger' + os.path.sep]

    for dirpath, dirnames, filenames in os.walk(path):
        if dirpath != path and "__init__.py" not in filenames:
            skipped_dirs.append(dirpath + os.path.sep)
            continue
        skip = False
        for dir in skipped_dirs:
            if dirpath.startswith(dir):
                skip = True
        if skip:
            continue
        parentname = os.path.split(dirpath)[-1]
        if package_matches(parentname):
            for f in filenames:
                if file_matches(f):
                    filepath = os.path.join(dirpath, f)[:-len(".py")]
                    modulename = module_prefix + filepath[len(path)+1:].replace(os.path.sep, '.')
                    if not any(1 for match in selectors if match(modulename)):
                        continue
                    if any(1 for match in exclude_selectors if match(modulename)):
                        continue
                    module = __import__(modulename)
                    for x in modulename.split('.')[1:]:
                        module = getattr(module, x)
                    suite.addTests([loader.loadTestsFromModule(module)])


def collect_doctests(path, module_prefix, suite, selectors, exclude_selectors):
    def package_matches(dirname):
        if dirname == 'Debugger' and not include_debugger:
            return False
        return dirname not in ("Mac", "Distutils", "Plex", "Tempita")
    def file_matches(filename):
        filename, ext = os.path.splitext(filename)
        excludelist = ['libcython', 'libpython', 'test_libcython_in_gdb',
                       'TestLibCython']
        return (ext == '.py' and not
                '~' in filename and not
                '#' in filename and not
                filename.startswith('.') and not
                filename in excludelist)
    import doctest
    for dirpath, dirnames, filenames in os.walk(path):
        for dir in list(dirnames):
            if not package_matches(dir):
                dirnames.remove(dir)
        for f in filenames:
            if file_matches(f):
                if not f.endswith('.py'): continue
                filepath = os.path.join(dirpath, f)
                if os.path.getsize(filepath) == 0: continue
                filepath = filepath[:-len(".py")]
                modulename = module_prefix + filepath[len(path)+1:].replace(os.path.sep, '.')
                if not [ 1 for match in selectors if match(modulename) ]:
                    continue
                if [ 1 for match in exclude_selectors if match(modulename) ]:
                    continue
                if 'in_gdb' in modulename:
                    # These should only be imported from gdb.
                    continue
                module = __import__(modulename)
                for x in modulename.split('.')[1:]:
                    module = getattr(module, x)
                if hasattr(module, "__doc__") or hasattr(module, "__test__"):
                    try:
                        suite.addTest(doctest.DocTestSuite(module))
                    except ValueError: # no tests
                        pass


class EndToEndTest(unittest.TestCase):
    """
    This is a test of build/*.srctree files, where srctree defines a full
    directory structure and its header gives a list of commands to run.
    """
    cython_root = os.path.dirname(os.path.abspath(__file__))

    def __init__(self, treefile, workdir, cleanup_workdir=True, stats=None, capture=True, shard_num=0):
        self.name = os.path.splitext(os.path.basename(treefile))[0]
        self.treefile = treefile
        self.workdir = os.path.join(workdir, self.name)
        self.cleanup_workdir = cleanup_workdir
        self.stats = stats
        self.capture = capture
        self.shard_num = shard_num
        cython_syspath = [self.cython_root]
        for path in sys.path:
            if path.startswith(self.cython_root) and path not in cython_syspath:
                # Py3 installation and refnanny build prepend their
                # fixed paths to sys.path => prefer that over the
                # generic one (cython_root itself goes last)
                cython_syspath.append(path)
        self.cython_syspath = os.pathsep.join(cython_syspath[::-1])
        unittest.TestCase.__init__(self)

    def shortDescription(self):
        return "[%d] End-to-end %s" % (
            self.shard_num, self.name)

    def setUp(self):
        from Cython.TestUtils import unpack_source_tree
        _, self.commands = unpack_source_tree(self.treefile, self.workdir, self.cython_root)
        self.old_dir = os.getcwd()
        os.chdir(self.workdir)

    def tearDown(self):
        if self.cleanup_workdir:
            for trial in range(5):
                try:
                    shutil.rmtree(self.workdir)
                except OSError:
                    time.sleep(0.1)
                else:
                    break
        os.chdir(self.old_dir)

    def _try_decode(self, content):
        if not isinstance(content, bytes):
            return content
        try:
            return content.decode()
        except UnicodeDecodeError:
            return content.decode('iso-8859-1')

    def runTest(self):
        self.success = False
        old_path = os.environ.get('PYTHONPATH')
        env = dict(os.environ)
        new_path = self.cython_syspath
        if old_path:
            new_path = new_path + os.pathsep + self.workdir + os.pathsep + old_path
        env['PYTHONPATH'] = new_path
        if not env.get("PYTHONIOENCODING"):
            env["PYTHONIOENCODING"] = sys.stdout.encoding or sys.getdefaultencoding()
        cmd = []
        out = []
        err = []
        for command_no, command in enumerate(self.commands, 1):
            with self.stats.time('%s(%d)' % (self.name, command_no), 'c',
                                 'etoe-build' if 'setup.py' in command else 'etoe-run'):
                if self.capture:
                    p = subprocess.Popen(command, stderr=subprocess.PIPE, stdout=subprocess.PIPE, env=env)
                    _out, _err = p.communicate()
                    res = p.returncode
                else:
                    p = subprocess.call(command, env=env)
                    _out, _err = b'', b''
                    res = p
            cmd.append(command)
            out.append(_out)
            err.append(_err)

            if res == 0 and b'REFNANNY: ' in _out:
                res = -1
            if res != 0:
                for c, o, e in zip(cmd, out, err):
                    sys.stderr.write("[%d] %s\n%s\n%s\n\n" % (
                        self.shard_num, c, self._try_decode(o), self._try_decode(e)))
                sys.stderr.write("Final directory layout of '%s':\n%s\n\n" % (
                    self.name,
                    '\n'.join(os.path.join(dirpath, filename) for dirpath, dirs, files in os.walk(".") for filename in files),
                ))
                self.assertEqual(0, res, "non-zero exit status, last output was:\n%r\n-- stdout:%s\n-- stderr:%s\n" % (
                    ' '.join(command), self._try_decode(out[-1]), self._try_decode(err[-1])))
        self.success = True


# TODO: Support cython_freeze needed here as well.
# TODO: Windows support.

class EmbedTest(unittest.TestCase):

    working_dir = "Demos/embed"

    def setUp(self):
        self.old_dir = os.getcwd()
        os.chdir(self.working_dir)
        os.system(
            "make PYTHON='%s' clean > /dev/null" % sys.executable)

    def tearDown(self):
        try:
            os.system(
                "make PYTHON='%s' clean > /dev/null" % sys.executable)
        except:
            pass
        os.chdir(self.old_dir)

    def test_embed(self):
        libname = sysconfig.get_config_var('LIBRARY')
        libdir = sysconfig.get_config_var('LIBDIR')
        if not os.path.isdir(libdir) or libname not in os.listdir(libdir):
            libdir = os.path.join(os.path.dirname(sys.executable), '..', 'lib')
            if not os.path.isdir(libdir) or libname not in os.listdir(libdir):
                libdir = os.path.join(libdir, 'python%d.%d' % sys.version_info[:2], 'config')
                if not os.path.isdir(libdir) or libname not in os.listdir(libdir):
                    # report the error for the original directory
                    libdir = sysconfig.get_config_var('LIBDIR')
        cython = os.path.abspath(os.path.join('..', '..', 'cython.py'))

        try:
            subprocess.check_output([
                    "make",
                    "PYTHON='%s'" % sys.executable,
                    "CYTHON='%s'" % cython,
                    "LIBDIR1='%s'" % libdir,
                    "paths", "test",
                ],
                stderr=subprocess.STDOUT,
            )
        except subprocess.CalledProcessError as err:
<<<<<<< HEAD
            self.fail("EmbedTest failed: " + err.output.decode().strip())
=======
            if err.output:
                print(err.output.decode())
            raise
>>>>>>> 123aea06
        self.assertTrue(True)  # :)


def load_listfile(filename):
    # just re-use the FileListExclude implementation
    fle = FileListExcluder(filename)
    return list(fle.excludes)

class MissingDependencyExcluder(object):
    def __init__(self, deps):
        # deps: { matcher func : module name }
        self.exclude_matchers = []
        for matcher, module_name in deps.items():
            try:
                module = __import__(module_name)
            except ImportError:
                self.exclude_matchers.append(string_selector(matcher))
                print("Test dependency not found: '%s'" % module_name)
            else:
                version = self.find_dep_version(module_name, module)
                print("Test dependency found: '%s' version %s" % (module_name, version))
        self.tests_missing_deps = []

    def find_dep_version(self, name, module):
        try:
            version = module.__version__
        except AttributeError:
            stdlib_dir = os.path.dirname(shutil.__file__) + os.sep
            module_path = getattr(module, '__file__', stdlib_dir)  # no __file__? => builtin stdlib module
            # GraalPython seems to return None for some unknown reason
            if module_path and module_path.startswith(stdlib_dir):
                # stdlib module
                version = sys.version.partition(' ')[0]
            elif '.' in name:
                # incrementally look for a parent package with version
                name = name.rpartition('.')[0]
                return self.find_dep_version(name, __import__(name))
            else:
                version = '?.?'
        return version

    def __call__(self, testname, tags=None):
        for matcher in self.exclude_matchers:
            if matcher(testname, tags):
                self.tests_missing_deps.append(testname)
                return True
        return False


class VersionDependencyExcluder(object):
    def __init__(self, deps):
        # deps: { version : matcher func }
        from sys import version_info
        self.exclude_matchers = []
        for ver, (compare, matcher) in deps.items():
            if compare(version_info, ver):
                self.exclude_matchers.append(matcher)
        self.tests_missing_deps = []
    def __call__(self, testname, tags=None):
        for matcher in self.exclude_matchers:
            if matcher(testname):
                self.tests_missing_deps.append(testname)
                return True
        return False


class FileListExcluder(object):
    def __init__(self, list_file, verbose=False):
        self.verbose = verbose
        self.excludes = {}
        self._list_file = os.path.relpath(list_file)
        with open(list_file) as f:
            for line in f:
                line = line.strip()
                if line and line[0] != '#':
                    self.excludes[line.split()[0]] = True

    def __call__(self, testname, tags=None):
        exclude = any(string_selector(ex)(testname) for ex in self.excludes)
        if exclude and self.verbose:
            print("Excluding %s because it's listed in %s"
                  % (testname, self._list_file))
        return exclude


class TagsSelector(object):
    def __init__(self, tag, value):
        self.tag = tag
        self.value = value

    def __call__(self, testname, tags=None):
        if tags is None:
            return False
        else:
            return self.value in tags[self.tag]


class RegExSelector(object):
    def __init__(self, pattern_string):
        try:
            self.regex_matches = re.compile(pattern_string, re.I|re.U).search
        except re.error:
            print('Invalid pattern: %r' % pattern_string)
            raise

    def __call__(self, testname, tags=None):
        return self.regex_matches(testname)


def string_selector(s):
    if ':' in s:
        return TagsSelector(*s.split(':', 1))
    else:
        return RegExSelector(s)


class ShardExcludeSelector(object):
    # This is an exclude selector so it can override the (include) selectors.
    # It may not provide uniform distribution (in time or count), but is a
    # determanistic partition of the tests which is important.

    # Random seed to improve the hash distribution.
    _seed = base64.b64decode(b'2ged1EtsGz/GkisJr22UcLeP6n9XIaA5Vby2wM49Wvg=')

    def __init__(self, shard_num, shard_count):
        self.shard_num = shard_num
        self.shard_count = shard_count

    def __call__(self, testname, tags=None, _hash=zlib.crc32, _is_py2=IS_PY2):
        # Cannot use simple hash() here as shard processes might use different hash seeds.
        # CRC32 is fast and simple, but might return negative values in Py2.
        hashval = _hash(self._seed + testname) & 0x7fffffff if _is_py2 else _hash(self._seed + testname.encode())
        return hashval % self.shard_count != self.shard_num


class PendingThreadsError(RuntimeError):
    pass

threads_seen = []

def check_thread_termination(ignore_seen=True):
    if threading is None: # no threading enabled in CPython
        return
    current = threading.current_thread()
    blocking_threads = []
    for t in threading.enumerate():
        if not t.is_alive() or t == current or t.name == 'time_stamper':
            continue
        t.join(timeout=2)
        if t.is_alive():
            if not ignore_seen:
                blocking_threads.append(t)
                continue
            for seen in threads_seen:
                if t is seen:
                    break
            else:
                threads_seen.append(t)
                blocking_threads.append(t)
    if not blocking_threads:
        return
    sys.stderr.write("warning: left-over threads found after running test:\n")
    for t in blocking_threads:
        sys.stderr.write('...%s\n'  % repr(t))
    raise PendingThreadsError("left-over threads found after running test")

def subprocess_output(cmd):
    try:
        p = subprocess.Popen(cmd, stdout=subprocess.PIPE, stderr=subprocess.STDOUT)
        return p.communicate()[0].decode('UTF-8')
    except OSError:
        return ''

def get_version():
    from Cython.Compiler.Version import version as cython_version
    full_version = cython_version
    top = os.path.dirname(os.path.abspath(__file__))
    if os.path.exists(os.path.join(top, '.git')):
        old_dir = os.getcwd()
        try:
            os.chdir(top)
            head_commit = subprocess_output(['git', 'rev-parse', 'HEAD']).strip()
            version_commit = subprocess_output(['git', 'rev-parse', cython_version]).strip()
            diff = subprocess_output(['git', 'diff', '--stat']).strip()
            if head_commit != version_commit:
                full_version += " " + head_commit
            if diff:
                full_version += ' + uncommitted changes'
        finally:
            os.chdir(old_dir)
    return full_version

_orig_stdout, _orig_stderr = sys.stdout, sys.stderr
def flush_and_terminate(status):
    try:
        _orig_stdout.flush()
        _orig_stderr.flush()
    finally:
        os._exit(status)

def main():

    global DISTDIR, WITH_CYTHON

    # Set an environment variable to the top directory
    os.environ['CYTHON_PROJECT_DIR'] = os.path.abspath(os.path.dirname(__file__))

    DISTDIR = os.path.join(os.getcwd(), os.path.dirname(sys.argv[0]))

    from Cython.Compiler import DebugFlags
    args = []
    for arg in sys.argv[1:]:
        if arg.startswith('--debug') and arg[2:].replace('-', '_') in dir(DebugFlags):
            setattr(DebugFlags, arg[2:].replace('-', '_'), True)
        else:
            args.append(arg)

    from optparse import OptionParser
    parser = OptionParser(usage="usage: %prog [options] [selector ...]")
    parser.add_option("--no-cleanup", dest="cleanup_workdir",
                      action="store_false", default=True,
                      help="do not delete the generated C files (allows passing --no-cython on next run)")
    parser.add_option("--no-cleanup-sharedlibs", dest="cleanup_sharedlibs",
                      action="store_false", default=True,
                      help="do not delete the generated shared library files (allows manual module experimentation)")
    parser.add_option("--no-cleanup-failures", dest="cleanup_failures",
                      action="store_false", default=True,
                      help="enable --no-cleanup and --no-cleanup-sharedlibs for failed tests only")
    parser.add_option("--no-cython", dest="with_cython",
                      action="store_false", default=True,
                      help="do not run the Cython compiler, only the C compiler")
    parser.add_option("--compiler", dest="compiler", default=None,
                      help="C compiler type")
    backend_list = ','.join(BACKENDS)
    parser.add_option("--backends", dest="backends", default=backend_list,
                      help="select backends to test (default: %s)" % backend_list)
    parser.add_option("--no-c", dest="use_c",
                      action="store_false", default=True,
                      help="do not test C compilation backend")
    parser.add_option("--no-cpp", dest="use_cpp",
                      action="store_false", default=True,
                      help="do not test C++ compilation backend")
    parser.add_option("--no-cpp-locals", dest="use_cpp_locals",
                      action="store_false", default=True,
                      help="do not rerun select C++ tests with cpp_locals directive")
    parser.add_option("--no-unit", dest="unittests",
                      action="store_false", default=True,
                      help="do not run the unit tests")
    parser.add_option("--no-doctest", dest="doctests",
                      action="store_false", default=True,
                      help="do not run the doctests")
    parser.add_option("--no-file", dest="filetests",
                      action="store_false", default=True,
                      help="do not run the file based tests")
    parser.add_option("--no-pyregr", dest="pyregr",
                      action="store_false", default=True,
                      help="do not run the regression tests of CPython in tests/pyregr/")
    parser.add_option("--no-examples", dest="examples",
                      action="store_false", default=True,
                      help="Do not run the documentation tests in the examples directory.")
    parser.add_option("--no-code-style", dest="code_style",
                      action="store_false", default=True,
                      help="Do not run the code style (PEP8) checks.")
    parser.add_option("--cython-only", dest="cython_only",
                      action="store_true", default=False,
                      help="only compile pyx to c, do not run C compiler or run the tests")
    parser.add_option("--no-refnanny", dest="with_refnanny",
                      action="store_false", default=True,
                      help="do not regression test reference counting")
    parser.add_option("--no-fork", dest="fork",
                      action="store_false", default=True,
                      help="do not fork to run tests")
    parser.add_option("--sys-pyregr", dest="system_pyregr",
                      action="store_true", default=False,
                      help="run the regression tests of the CPython installation")
    parser.add_option("-x", "--exclude", dest="exclude",
                      action="append", metavar="PATTERN",
                      help="exclude tests matching the PATTERN")
    parser.add_option("--listfile", dest="listfile",
                      action="append",
                      help="specify a file containing a list of tests to run")
    parser.add_option("-j", "--shard_count", dest="shard_count", metavar="N",
                      type=int, default=1,
                      help="shard this run into several parallel runs")
    parser.add_option("--shard_num", dest="shard_num", metavar="K",
                      type=int, default=-1,
                      help="test only this single shard")
    parser.add_option("--profile", dest="profile",
                      action="store_true", default=False,
                      help="enable profiling of the tests")
    parser.add_option("-C", "--coverage", dest="coverage",
                      action="store_true", default=False,
                      help="collect source coverage data for the Compiler")
    parser.add_option("--coverage-xml", dest="coverage_xml",
                      action="store_true", default=False,
                      help="collect source coverage data for the Compiler in XML format")
    parser.add_option("--coverage-html", dest="coverage_html",
                      action="store_true", default=False,
                      help="collect source coverage data for the Compiler in HTML format")
    parser.add_option("-A", "--annotate", dest="annotate_source",
                      action="store_true", default=True,
                      help="generate annotated HTML versions of the test source files")
    parser.add_option("--no-annotate", dest="annotate_source",
                      action="store_false",
                      help="do not generate annotated HTML versions of the test source files")
    parser.add_option("-v", "--verbose", dest="verbosity",
                      action="count", default=0,
                      help="display test progress, pass twice to print test names")
    parser.add_option("-T", "--ticket", dest="tickets",
                      action="append",
                      help="a bug ticket number to run the respective test in 'tests/*'")
    parser.add_option("-k", dest="only_pattern",
                      help="a regex pattern for selecting doctests and test functions in the test modules")
    parser.add_option("-3", dest="language_level",
                      action="store_const", const=3, default=2,
                      help="set language level to Python 3 (useful for running the CPython regression tests)'")
    parser.add_option("--xml-output", dest="xml_output_dir", metavar="DIR",
                      help="write test results in XML to directory DIR")
    parser.add_option("--exit-ok", dest="exit_ok", default=False,
                      action="store_true",
                      help="exit without error code even on test failures")
    parser.add_option("--failfast", dest="failfast", default=False,
                      action="store_true",
                      help="stop on first failure or error")
    parser.add_option("--root-dir", dest="root_dir", default=os.path.join(DISTDIR, 'tests'),
                      help=("Directory to look for the file based "
                            "tests (the ones which are deactivated with '--no-file'."))
    parser.add_option("--examples-dir", dest="examples_dir",
                      default=os.path.join(DISTDIR, 'docs', 'examples'),
                      help="Directory to look for documentation example tests")
    parser.add_option("--work-dir", dest="work_dir", default=os.path.join(os.getcwd(), 'TEST_TMP'),
                      help="working directory")
    parser.add_option("--cython-dir", dest="cython_dir", default=os.getcwd(),
                      help="Cython installation directory (default: use local source version)")
    parser.add_option("--debug", dest="for_debugging", default=False, action="store_true",
                      help="configure for easier use with a debugger (e.g. gdb)")
    parser.add_option("--pyximport-py", dest="pyximport_py", default=False, action="store_true",
                      help="use pyximport to automatically compile imported .pyx and .py files")
    parser.add_option("--watermark", dest="watermark", default=None,
                      help="deterministic generated by string")
    parser.add_option("--use_common_utility_dir", default=False, action="store_true")
    parser.add_option("--use_formal_grammar", default=False, action="store_true")
    parser.add_option("--test_determinism", default=False, action="store_true",
                      help="test whether Cython's output is deterministic")
    parser.add_option("--pythran-dir", dest="pythran_dir", default=None,
                      help="specify Pythran include directory. This will run the C++ tests using Pythran backend for Numpy")
    parser.add_option("--no-capture", dest="capture", default=True, action="store_false",
                      help="do not capture stdout, stderr in srctree tests. Makes pdb.set_trace interactive")
    parser.add_option("--limited-api", dest="limited_api", default=False, action="store_true",
                      help="Compiles Cython using CPython's LIMITED_API")

    options, cmd_args = parser.parse_args(args)

    if options.with_cython and sys.version_info[0] >= 3:
        sys.path.insert(0, options.cython_dir)

    # requires glob with the wildcard.
    if sys.version_info < (3, 5) or cmd_args:
        options.code_style = False

    WITH_CYTHON = options.with_cython

    coverage = None
    if options.coverage or options.coverage_xml or options.coverage_html:
        if not WITH_CYTHON:
            options.coverage = options.coverage_xml = options.coverage_html = False
        elif options.shard_num == -1:
            print("Enabling coverage analysis")
            from coverage import coverage as _coverage
            coverage = _coverage(branch=True)
            coverage.erase()
            coverage.start()

    if options.xml_output_dir:
        shutil.rmtree(options.xml_output_dir, ignore_errors=True)

    if options.listfile:
        for listfile in options.listfile:
            cmd_args.extend(load_listfile(listfile))

    if options.capture and not options.for_debugging:
        keep_alive_interval = 10
    else:
        keep_alive_interval = None
    if options.shard_count > 1 and options.shard_num == -1:
        if "PYTHONIOENCODING" not in os.environ:
            # Make sure subprocesses can print() Unicode text.
            os.environ["PYTHONIOENCODING"] = sys.stdout.encoding or sys.getdefaultencoding()
        import multiprocessing
        pool = multiprocessing.Pool(options.shard_count)
        tasks = [(options, cmd_args, shard_num) for shard_num in range(options.shard_count)]
        error_shards = []
        failure_outputs = []
        # NOTE: create process pool before time stamper thread to avoid forking issues.
        total_time = time.time()
        stats = Stats()
        merged_pipeline_stats = defaultdict(lambda: (0, 0))
        with time_stamper_thread(interval=keep_alive_interval):
            for shard_num, shard_stats, pipeline_stats, return_code, failure_output in pool.imap_unordered(runtests_callback, tasks):
                if return_code != 0:
                    error_shards.append(shard_num)
                    failure_outputs.append(failure_output)
                    sys.stderr.write("FAILED (%s/%s)\n" % (shard_num, options.shard_count))
                sys.stderr.write("ALL DONE (%s/%s)\n" % (shard_num, options.shard_count))

                stats.update(shard_stats)
                for stage_name, (stage_time, stage_count) in pipeline_stats.items():
                    old_time, old_count = merged_pipeline_stats[stage_name]
                    merged_pipeline_stats[stage_name] = (old_time + stage_time, old_count + stage_count)

        pool.close()
        pool.join()

        total_time = time.time() - total_time
        sys.stderr.write("Sharded tests run in %d seconds (%.1f minutes)\n" % (round(total_time), total_time / 60.))
        if error_shards:
            sys.stderr.write("Errors found in shards %s\n" % ", ".join([str(e) for e in error_shards]))
            for failure_output in zip(error_shards, failure_outputs):
                sys.stderr.write("\nErrors from shard %s:\n%s" % failure_output)
            return_code = 1
        else:
            return_code = 0
    else:
        with time_stamper_thread(interval=keep_alive_interval):
            _, stats, merged_pipeline_stats, return_code, _ = runtests(options, cmd_args, coverage)

    if coverage:
        if options.shard_count > 1 and options.shard_num == -1:
            coverage.combine()
        coverage.stop()

    def as_msecs(t, unit=1000000):
        # pipeline times are in msecs
        return t // unit + float(t % unit) / unit

    pipeline_stats = [
        (as_msecs(stage_time), as_msecs(stage_time) / stage_count, stage_count, stage_name)
        for stage_name, (stage_time, stage_count) in merged_pipeline_stats.items()
    ]
    pipeline_stats.sort(reverse=True)
    sys.stderr.write("Most expensive pipeline stages: %s\n" % ", ".join(
        "%r: %.2f / %d (%.3f / run)" % (stage_name, total_stage_time, stage_count, stage_time)
        for total_stage_time, stage_time, stage_count, stage_name in pipeline_stats[:10]
    ))

    stats.print_stats(sys.stderr)

    if coverage:
        save_coverage(coverage, options)

    sys.stderr.write("ALL DONE\n")
    sys.stderr.flush()

    try:
        check_thread_termination(ignore_seen=False)
    except PendingThreadsError:
        # normal program exit won't kill the threads, do it the hard way here
        flush_and_terminate(return_code)
    else:
        sys.exit(return_code)


@contextmanager
def time_stamper_thread(interval=10):
    """
    Print regular time stamps into the build logs to find slow tests.
    @param interval: time interval in seconds
    """
    if not interval or interval < 0:
        # Do nothing
        yield
        return

    try:
        _xrange = xrange
    except NameError:
        _xrange = range

    import threading
    import datetime
    from time import sleep

    interval = _xrange(interval * 4)
    now = datetime.datetime.now
    stop = False

    # We capture stderr in some places.
    # => make sure we write to the real (original) stderr of the test runner.
    stderr = os.dup(2)
    def write(s):
        os.write(stderr, s if type(s) is bytes else s.encode('ascii'))

    def time_stamper():
        while True:
            for _ in interval:
                if stop:
                    return
                sleep(1./4)
            write('\n#### %s\n' % now())

    thread = threading.Thread(target=time_stamper, name='time_stamper')
    thread.daemon = True
    thread.start()
    try:
        yield
    finally:
        stop = True
        thread.join()
        os.close(stderr)


def configure_cython(options):
    global CompilationOptions, pyrex_default_options, cython_compile
    from Cython.Compiler.Options import \
        CompilationOptions, \
        default_options as pyrex_default_options
    from Cython.Compiler.Options import _directive_defaults as directive_defaults

    from Cython.Compiler import Errors
    Errors.LEVEL = 0  # show all warnings

    from Cython.Compiler import Options
    Options.generate_cleanup_code = 3  # complete cleanup code

    from Cython.Compiler import DebugFlags
    DebugFlags.debug_temp_code_comments = 1
    DebugFlags.debug_no_exception_intercept = 1  # provide better crash output in CI runs

    pyrex_default_options['formal_grammar'] = options.use_formal_grammar
    if options.profile:
        directive_defaults['profile'] = True
    if options.watermark:
        import Cython.Compiler.Version
        Cython.Compiler.Version.watermark = options.watermark


def save_coverage(coverage, options):
    if options.coverage:
        coverage.report(show_missing=0)
    if options.coverage_xml:
        coverage.xml_report(outfile="coverage-report.xml")
    if options.coverage_html:
        coverage.html_report(directory="coverage-report-html")


def runtests_callback(args):
    options, cmd_args, shard_num = args
    options.shard_num = shard_num
    return runtests(options, cmd_args)


def runtests(options, cmd_args, coverage=None):
    # faulthandler should be able to provide a limited traceback
    # in the event of a segmentation fault. Only available on Python 3.3+
    try:
        import faulthandler
    except ImportError:
        pass  # OK - not essential
    else:
        faulthandler.enable()

    if sys.platform == "win32" and sys.version_info < (3, 6):
        # enable Unicode console output, if possible
        try:
            import win_unicode_console
        except ImportError:
            pass
        else:
            win_unicode_console.enable()

    WITH_CYTHON = options.with_cython
    ROOTDIR = os.path.abspath(options.root_dir)
    WORKDIR = os.path.abspath(options.work_dir)

    if WITH_CYTHON:
        configure_cython(options)

    xml_output_dir = options.xml_output_dir
    if options.shard_num > -1:
        WORKDIR = os.path.join(WORKDIR, str(options.shard_num))
        if xml_output_dir:
            xml_output_dir = os.path.join(xml_output_dir, 'shard-%03d' % options.shard_num)

    # RUN ALL TESTS!
    UNITTEST_MODULE = "Cython"
    UNITTEST_ROOT = os.path.join(os.path.dirname(__file__), UNITTEST_MODULE)
    if WITH_CYTHON:
        if os.path.exists(WORKDIR):
            for path in os.listdir(WORKDIR):
                if path in ("support", "Cy3"): continue
                shutil.rmtree(os.path.join(WORKDIR, path), ignore_errors=True)
    if not os.path.exists(WORKDIR):
        os.makedirs(WORKDIR)

    if options.shard_num <= 0:
        sys.stderr.write("Python %s\n" % sys.version)
        sys.stderr.write("\n")
        if WITH_CYTHON:
            sys.stderr.write("Running tests against Cython %s\n" % get_version())
        else:
            sys.stderr.write("Running tests without Cython.\n")

    if options.for_debugging:
        options.cleanup_workdir = False
        options.cleanup_sharedlibs = False
        options.fork = False
        if WITH_CYTHON and include_debugger:
            from Cython.Compiler.Options import default_options as compiler_default_options
            compiler_default_options['gdb_debug'] = True
            compiler_default_options['output_dir'] = os.getcwd()

    if IS_PYPY:
        if options.with_refnanny:
            sys.stderr.write("Disabling refnanny in PyPy\n")
            options.with_refnanny = False

    if options.with_refnanny:
        from pyximport.pyxbuild import pyx_to_dll
        libpath = pyx_to_dll(os.path.join("Cython", "Runtime", "refnanny.pyx"),
                             build_in_temp=True,
                             pyxbuild_dir=os.path.join(WORKDIR, "support"))
        sys.path.insert(0, os.path.split(libpath)[0])
        CDEFS.append(('CYTHON_REFNANNY', '1'))

    if options.limited_api:
        CFLAGS.append("-DCYTHON_LIMITED_API=1")
        CFLAGS.append('-Wno-unused-function')

    if xml_output_dir and options.fork:
        # doesn't currently work together
        sys.stderr.write("Disabling forked testing to support XML test output\n")
        options.fork = False

    if WITH_CYTHON:
        sys.stderr.write("Using Cython language level %d.\n" % options.language_level)

    test_bugs = False
    if options.tickets:
        for ticket_number in options.tickets:
            test_bugs = True
            cmd_args.append('ticket:%s' % ticket_number)
    if not test_bugs:
        for selector in cmd_args:
            if selector.startswith('bugs'):
                test_bugs = True

    selectors = [ string_selector(r) for r in cmd_args ]
    verbose_excludes = selectors or options.verbosity >= 2
    if not selectors:
        selectors = [ lambda x, tags=None: True ]

    # Check which external modules are not present and exclude tests
    # which depends on them (by prefix)

    missing_dep_excluder = MissingDependencyExcluder(EXT_DEP_MODULES)
    version_dep_excluder = VersionDependencyExcluder(VER_DEP_MODULES)
    exclude_selectors = [missing_dep_excluder, version_dep_excluder] # want to print msg at exit

    try:
        import IPython.core.release
        if list(IPython.core.release._ver) < [1, 0, 0]:
            raise ImportError
    except (ImportError, AttributeError, TypeError):
        exclude_selectors.append(RegExSelector('IPython'))

    try:
        raise ImportError("Jedi typer is currently broken, see GH#1845")
        import jedi
        if not ([0, 9] <= list(map(int, re.findall('[0-9]+', jedi.__version__ or '0')))):
            raise ImportError
    except (ImportError, AttributeError, TypeError):
        exclude_selectors.append(RegExSelector('Jedi'))

    if options.exclude:
        exclude_selectors += [ string_selector(r) for r in options.exclude ]

    if not COMPILER_HAS_INT128:
        exclude_selectors += [RegExSelector('int128')]

    if options.shard_num > -1:
        exclude_selectors.append(ShardExcludeSelector(options.shard_num, options.shard_count))

    if not test_bugs:
        bug_files = [
            ('bugs.txt', True),
            ('pypy_bugs.txt', IS_PYPY),
            ('pypy2_bugs.txt', IS_PYPY and IS_PY2),
            ('pypy_crash_bugs.txt', IS_PYPY),
            ('pypy_implementation_detail_bugs.txt', IS_PYPY),
            ('graal_bugs.txt', IS_GRAAL),
            ('limited_api_bugs.txt', options.limited_api),
            ('windows_bugs.txt', sys.platform == 'win32'),
            ('cygwin_bugs.txt', sys.platform == 'cygwin'),
            ('windows_bugs_39.txt', sys.platform == 'win32' and sys.version_info[:2] == (3, 9))
        ]

        exclude_selectors += [
            FileListExcluder(os.path.join(ROOTDIR, bugs_file_name),
                             verbose=verbose_excludes)
            for bugs_file_name, condition in bug_files if condition
        ]

    global COMPILER
    if options.compiler:
        COMPILER = options.compiler

    selected_backends = [ name.strip() for name in options.backends.split(',') if name.strip() ]
    backends = []
    for backend in selected_backends:
        if backend == 'c' and not options.use_c:
            continue
        elif backend == 'cpp' and not options.use_cpp:
            continue
        elif backend not in BACKENDS:
            sys.stderr.write("Unknown backend requested: '%s' not one of [%s]\n" % (
                backend, ','.join(BACKENDS)))
            sys.exit(1)
        backends.append(backend)
    if options.shard_num <= 0:
        sys.stderr.write("Backends: %s\n" % ','.join(backends))
    languages = backends

    if 'CI' in os.environ and sys.platform == 'darwin' and 'cpp' in languages:
        bugs_file_name = 'macos_cpp_bugs.txt'
        exclude_selectors += [
            FileListExcluder(os.path.join(ROOTDIR, bugs_file_name),
                             verbose=verbose_excludes)
        ]

    if options.use_common_utility_dir:
        common_utility_dir = os.path.join(WORKDIR, 'utility_code')
        if not os.path.exists(common_utility_dir):
            os.makedirs(common_utility_dir)
    else:
        common_utility_dir = None

    sys.stderr.write("\n")

    test_suite = unittest.TestSuite()
    stats = Stats()

    if options.unittests:
        collect_unittests(UNITTEST_ROOT, UNITTEST_MODULE + ".", test_suite, selectors, exclude_selectors)

    if options.doctests:
        collect_doctests(UNITTEST_ROOT, UNITTEST_MODULE + ".", test_suite, selectors, exclude_selectors)

    if options.filetests and languages:
        filetests = TestBuilder(ROOTDIR, WORKDIR, selectors, exclude_selectors,
                                options, options.pyregr, languages, test_bugs,
                                options.language_level, common_utility_dir,
                                options.pythran_dir, add_embedded_test=True, stats=stats,
                                add_cpp_locals_extra_tests=options.use_cpp_locals)
        test_suite.addTest(filetests.build_suite())

    if options.examples and languages:
        examples_workdir = os.path.join(WORKDIR, 'examples')
        for subdirectory in glob.glob(os.path.join(options.examples_dir, "*/")):
            filetests = TestBuilder(subdirectory, examples_workdir, selectors, exclude_selectors,
                                    options, options.pyregr, languages, test_bugs,
                                    options.language_level, common_utility_dir,
                                    options.pythran_dir,
                                    default_mode='compile', stats=stats, add_cython_import=True)
            test_suite.addTest(filetests.build_suite())

    if options.system_pyregr and languages:
        sys_pyregr_dir = os.path.join(sys.prefix, 'lib', 'python'+sys.version[:3], 'test')
        if not os.path.isdir(sys_pyregr_dir):
            sys_pyregr_dir = os.path.join(os.path.dirname(sys.executable), 'Lib', 'test')  # source build
        if os.path.isdir(sys_pyregr_dir):
            filetests = TestBuilder(ROOTDIR, WORKDIR, selectors, exclude_selectors,
                                    options, True, languages, test_bugs,
                                    sys.version_info[0], common_utility_dir, stats=stats)
            sys.stderr.write("Including CPython regression tests in %s\n" % sys_pyregr_dir)
            test_suite.addTest(filetests.handle_directory(sys_pyregr_dir, 'pyregr'))

    if options.code_style and options.shard_num <= 0:
        try:
            import pycodestyle
        except ImportError:
            # Hack to make the exclusion visible.
            missing_dep_excluder.tests_missing_deps.append('TestCodeFormat')
        else:
            test_suite.addTest(TestCodeFormat(options.cython_dir))

    if xml_output_dir:
        from Cython.Tests.xmlrunner import XMLTestRunner
        if not os.path.exists(xml_output_dir):
            try:
                os.makedirs(xml_output_dir)
            except OSError:
                pass  # concurrency issue?
        test_runner = XMLTestRunner(output=xml_output_dir,
                                    verbose=options.verbosity > 0)
        if options.failfast:
            sys.stderr.write("--failfast not supported with XML runner\n")
    else:
        text_runner_options = {}
        if options.failfast:
            text_runner_options['failfast'] = True
        test_runner = unittest.TextTestRunner(verbosity=options.verbosity, **text_runner_options)

    if options.pyximport_py:
        from pyximport import pyximport
        pyximport.install(pyimport=True, build_dir=os.path.join(WORKDIR, '_pyximport'),
                          load_py_module_on_import_failure=True, inplace=True)

    try:
        gc.set_debug(gc.DEBUG_UNCOLLECTABLE)
    except AttributeError:
        pass  # not available on PyPy

    enable_faulthandler = False
    try:
        import faulthandler
    except ImportError:
        pass
    else:
        enable_faulthandler = not faulthandler.is_enabled()
        if enable_faulthandler:
            faulthandler.enable()

    # Run the collected tests.
    try:
        if options.shard_num > -1:
            sys.stderr.write("Tests in shard %d/%d starting\n" % (options.shard_num, options.shard_count))
        result = test_runner.run(test_suite)
    except Exception as exc:
        # Make sure we print exceptions also from shards.
        if options.shard_num > -1:
            sys.stderr.write("Tests in shard %d/%d crashed: %s\n" % (options.shard_num, options.shard_count, exc))
        import traceback
        traceback.print_exc()
        raise
    finally:
        if enable_faulthandler:
            faulthandler.disable()

    if common_utility_dir and options.shard_num < 0 and options.cleanup_workdir:
        shutil.rmtree(common_utility_dir)

    from Cython.Compiler.Pipeline import get_timings
    pipeline_stats = get_timings()

    if missing_dep_excluder.tests_missing_deps:
        sys.stderr.write("Following tests excluded because of missing dependencies on your system:\n")
        for test in missing_dep_excluder.tests_missing_deps:
            sys.stderr.write("   %s\n" % test)

    if options.with_refnanny:
        import refnanny
        sys.stderr.write("\n".join([repr(x) for x in refnanny.reflog]))

    result_code = 0 if options.exit_ok else not result.wasSuccessful()

    if xml_output_dir:
        failure_output = ""
    else:
        failure_output = "".join(collect_failure_output(result))

    return options.shard_num, stats, pipeline_stats, result_code, failure_output


def collect_failure_output(result):
    """Extract test error/failure output from a TextTestResult."""
    failure_output = []
    for flavour, errors in (("ERROR", result.errors), ("FAIL", result.failures)):
        for test, err in errors:
            failure_output.append("%s\n%s: %s\n%s\n%s\n" % (
                result.separator1,
                flavour, result.getDescription(test),
                result.separator2,
                err))
    return failure_output


if __name__ == '__main__':
    try:
        main()
    except Exception:
        traceback.print_exc()
        try:
            check_thread_termination(ignore_seen=False)
        except PendingThreadsError:
            # normal program exit won't kill the threads, do it the hard way here
            flush_and_terminate(1)
        sys.exit(1)<|MERGE_RESOLUTION|>--- conflicted
+++ resolved
@@ -2087,13 +2087,9 @@
                 stderr=subprocess.STDOUT,
             )
         except subprocess.CalledProcessError as err:
-<<<<<<< HEAD
-            self.fail("EmbedTest failed: " + err.output.decode().strip())
-=======
             if err.output:
-                print(err.output.decode())
+                self.fail("EmbedTest failed: " + err.output.decode().strip())
             raise
->>>>>>> 123aea06
         self.assertTrue(True)  # :)
 
 
