--- conflicted
+++ resolved
@@ -95,12 +95,8 @@
     def shortDescription(self):
         return "compiling " + self.module
 
-<<<<<<< HEAD
     def tearDown(self):
         cleanup_c_files = WITH_CYTHON and CLEANUP_WORKDIR
-=======
-    def _tearDown(self):
->>>>>>> bbfbddbc
         if os.path.exists(self.workdir):
             for rmfile in os.listdir(self.workdir):
                 if not cleanup_c_files and rmfile[-2:] in (".c", ".h"):
@@ -252,10 +248,6 @@
     if not os.path.exists(WORKDIR):
         os.makedirs(WORKDIR)
 
-<<<<<<< HEAD
-    if not sys.path or sys.path[0] != WORKDIR:
-        sys.path.insert(0, WORKDIR)
-
     if WITH_CYTHON:
         from Cython.Compiler.Version import version
         from Cython.Compiler.Main import \
@@ -267,11 +259,6 @@
         print("Running tests without Cython.")
     print("Python", sys.version)
     print("")
-=======
-    print "Running tests against Cython %s" % version
-    print "Python", sys.version
-    print
->>>>>>> bbfbddbc
 
     try:
         sys.argv.remove("-C")
