#!/usr/bin/env python

import atexit
import base64
import doctest
import gc
import glob
import heapq
import locale
import math
import operator
import os
import re
import shutil
import subprocess
import sys
import tempfile
import time
import traceback
import unittest
import warnings
import zlib
from collections import defaultdict
from contextlib import contextmanager

try:
    import platform
    IS_PYPY = platform.python_implementation() == 'PyPy'
    IS_CPYTHON = platform.python_implementation() == 'CPython'
    IS_GRAAL = platform.python_implementation() == 'GraalVM'
except (ImportError, AttributeError):
    IS_CPYTHON = True
    IS_PYPY = False
    IS_GRAAL = False

CAN_SYMLINK = sys.platform != 'win32' and hasattr(os, 'symlink')

from io import open as io_open
try:
    from StringIO import StringIO
except ImportError:
    from io import StringIO  # doesn't accept 'str' in Py2

try:
    import cPickle as pickle
except ImportError:
    import pickle

try:
    import threading
except ImportError: # No threads, no problems
    threading = None

try:
    from unittest import SkipTest
except ImportError:
    class SkipTest(Exception):  # don't raise, only provided to allow except-ing it!
        pass
    def skip_test(reason):
        sys.stderr.write("Skipping test: %s\n" % reason)
else:
    def skip_test(reason):
        raise SkipTest(reason)

try:
    basestring
except NameError:
    basestring = str

WITH_CYTHON = True

try:
    # Py3.12+ doesn't have distutils any more and requires setuptools to provide it.
    import setuptools
except ImportError:
    pass

from distutils.command.build_ext import build_ext as _build_ext
from distutils import sysconfig
_to_clean = []

@atexit.register
def _cleanup_files():
    """
    This is only used on Cygwin to clean up shared libraries that are unsafe
    to delete while the test suite is running.
    """

    for filename in _to_clean:
        if os.path.isdir(filename):
            shutil.rmtree(filename, ignore_errors=True)
        else:
            try:
                os.remove(filename)
            except OSError:
                pass


def get_distutils_distro(_cache=[]):
    if _cache:
        return _cache[0]
    # late import to accommodate for setuptools override
    from distutils.dist import Distribution
    distutils_distro = Distribution()

    if sys.platform == 'win32':
        # TODO: Figure out why this hackery (see https://thread.gmane.org/gmane.comp.python.cython.devel/8280/).
        config_files = distutils_distro.find_config_files()
        try:
            config_files.remove('setup.cfg')
        except ValueError:
            pass
        distutils_distro.parse_config_files(config_files)

        cfgfiles = distutils_distro.find_config_files()
        try:
            cfgfiles.remove('setup.cfg')
        except ValueError:
            pass
        distutils_distro.parse_config_files(cfgfiles)
    _cache.append(distutils_distro)
    return distutils_distro


def import_refnanny():
    try:
        # try test copy first
        import refnanny
        return refnanny
    except ImportError:
        pass
    import Cython.Runtime.refnanny
    return Cython.Runtime.refnanny


EXT_DEP_MODULES = {
    'tag:numpy':     'numpy',
    'tag:pythran':  'pythran',
    'tag:setuptools':  'setuptools.sandbox',
    'tag:asyncio':  'asyncio',
    'tag:pstats':   'pstats',
    'tag:posix':    'posix',
    'tag:array':    'array',
    'tag:coverage': 'Cython.Coverage',
    'Coverage':     'Cython.Coverage',
    'tag:ipython':  'IPython.testing.globalipapp',
    'tag:jedi':     'jedi_BROKEN_AND_DISABLED',
    'tag:test.support': 'test.support',  # support module for CPython unit tests
}

def patch_inspect_isfunction():
    import inspect
    orig_isfunction = inspect.isfunction
    def isfunction(obj):
        return orig_isfunction(obj) or type(obj).__name__ == 'cython_function_or_method'
    isfunction._orig_isfunction = orig_isfunction
    inspect.isfunction = isfunction

def unpatch_inspect_isfunction():
    import inspect
    try:
        orig_isfunction = inspect.isfunction._orig_isfunction
    except AttributeError:
        pass
    else:
        inspect.isfunction = orig_isfunction

def def_to_cdef(source):
    '''
    Converts the module-level def methods into cdef methods, i.e.

        @decorator
        def foo([args]):
            """
            [tests]
            """
            [body]

    becomes

        def foo([args]):
            """
            [tests]
            """
            return foo_c([args])

        cdef foo_c([args]):
            [body]
    '''
    output = []
    skip = False
    def_node = re.compile(r'def (\w+)\(([^()*]*)\):').match
    lines = iter(source.split('\n'))
    for line in lines:
        if not line.strip():
            output.append(line)
            continue

        if skip:
            if line[0] != ' ':
                skip = False
            else:
                continue

        if line[0] == '@':
            skip = True
            continue

        m = def_node(line)
        if m:
            name = m.group(1)
            args = m.group(2)
            if args:
                args_no_types = ", ".join(arg.split()[-1] for arg in args.split(','))
            else:
                args_no_types = ""
            output.append("def %s(%s):" % (name, args_no_types))
            line = next(lines)
            if '"""' in line:
                has_docstring = True
                output.append(line)
                for line in lines:
                    output.append(line)
                    if '"""' in line:
                        break
            else:
                has_docstring = False
            output.append("    return %s_c(%s)" % (name, args_no_types))
            output.append('')
            output.append("cdef %s_c(%s):" % (name, args))
            if not has_docstring:
                output.append(line)

        else:
            output.append(line)

    return '\n'.join(output)


def exclude_test_in_pyver(*versions):
    return sys.version_info[:2] in versions


def exclude_test_on_platform(*platforms):
    return sys.platform in platforms


def update_linetrace_extension(ext):
    ext.define_macros.append(('CYTHON_TRACE', 1))
    return ext


def update_numpy_extension(ext, set_api17_macro=True):
    import numpy as np
    # Add paths for npyrandom and npymath libraries:
    lib_path = [
        os.path.abspath(os.path.join(np.get_include(), '..', '..', 'random', 'lib')),
        os.path.abspath(os.path.join(np.get_include(), '..', 'lib'))
    ]
    ext.library_dirs += lib_path
    if sys.platform == "win32":
        ext.libraries += ["npymath"]
    else:
        ext.libraries += ["npymath", "m"]
    ext.include_dirs.append(np.get_include())

    if set_api17_macro and getattr(np, '__version__', '') not in ('1.19.0', '1.19.1'):
        ext.define_macros.append(('NPY_NO_DEPRECATED_API', 'NPY_1_7_API_VERSION'))
    del np

def update_gdb_extension(ext, _has_gdb=[None]):
    # We should probably also check for Python support.
    if not include_debugger:
        _has_gdb[0] = False
    if _has_gdb[0] is None:
        try:
            subprocess.check_call(["gdb", "--version"])
        except (IOError, subprocess.CalledProcessError):
            _has_gdb[0] = False
        else:
            _has_gdb[0] = True
    if not _has_gdb[0]:
        return EXCLUDE_EXT
    return ext


def update_openmp_extension(ext):
    ext.openmp = True
    language = ext.language

    if sys.platform == 'win32' and sys.version_info[:2] == (3,4):
        # OpenMP tests fail in appveyor in Py3.4 -> just ignore them, EoL of Py3.4 is early 2019...
        return EXCLUDE_EXT

    if language == 'cpp':
        flags = OPENMP_CPP_COMPILER_FLAGS
    else:
        flags = OPENMP_C_COMPILER_FLAGS

    if flags:
        compile_flags, link_flags = flags
        ext.extra_compile_args.extend(compile_flags.split())
        ext.extra_link_args.extend(link_flags.split())
        return ext
    elif sys.platform == 'win32':
        return ext

    return EXCLUDE_EXT


def update_cpp_extension(cpp_std, min_gcc_version=None, min_clang_version=None, min_macos_version=None):
    def _update_cpp_extension(ext):
        """
        Update cpp[cpp_std] extensions that will run on minimum versions of gcc / clang / macos.
        """
        # If the extension provides a -std=... option, assume that whatever C compiler we use
        # will probably be ok with it.
        already_has_std = any(
            ca for ca in ext.extra_compile_args
            if "-std" in ca and "-stdlib" not in ca
        )
        use_gcc = use_clang = already_has_std

        # check for a usable gcc version
        gcc_version = get_gcc_version(ext.language)
        if gcc_version:
            if cpp_std >= 17 and sys.version_info[0] < 3:
                # The Python 2.7 headers contain the 'register' modifier
                # which gcc warns about in C++17 mode.
                ext.extra_compile_args.append('-Wno-register')
            if not already_has_std:
                compiler_version = gcc_version.group(1)
                if not min_gcc_version or float(compiler_version) >= float(min_gcc_version):
                    use_gcc = True
                    ext.extra_compile_args.append("-std=c++%s" % cpp_std)

            if use_gcc:
                return ext

        # check for a usable clang version
        clang_version = get_clang_version(ext.language)
        if clang_version:
            if cpp_std >= 17 and sys.version_info[0] < 3:
                # The Python 2.7 headers contain the 'register' modifier
                # which clang warns about in C++17 mode.
                ext.extra_compile_args.append('-Wno-register')
            if not already_has_std:
                compiler_version = clang_version.group(1)
                if not min_clang_version or float(compiler_version) >= float(min_clang_version):
                    use_clang = True
                    ext.extra_compile_args.append("-std=c++%s" % cpp_std)
            if sys.platform == "darwin":
                ext.extra_compile_args.append("-stdlib=libc++")
                if min_macos_version is not None:
                    ext.extra_compile_args.append("-mmacosx-version-min=" + min_macos_version)

            if use_clang:
                return ext

        # no usable C compiler found => exclude the extension
        return EXCLUDE_EXT

    return _update_cpp_extension


def require_gcc(version):
    def check(ext):
        gcc_version = get_gcc_version(ext.language)
        if gcc_version:
            if float(gcc_version.group(1)) >= float(version):
                return ext
        return EXCLUDE_EXT
    return check

def get_cc_version(language):
    """
        finds gcc version using Popen
    """
    cc = ''
    if language == 'cpp':
        cc = os.environ.get('CXX') or sysconfig.get_config_var('CXX')
    if not cc:
        cc = os.environ.get('CC') or sysconfig.get_config_var('CC')
    if not cc:
        from distutils import ccompiler
        cc = ccompiler.get_default_compiler()
    if not cc:
        return ''

    # For some reason, cc can be e.g. 'gcc -pthread'
    cc = cc.split()[0]

    # Force english output
    env = os.environ.copy()
    env['LC_MESSAGES'] = 'C'
    try:
        p = subprocess.Popen([cc, "-v"], stderr=subprocess.PIPE, env=env)
    except EnvironmentError as exc:
        warnings.warn("Unable to find the %s compiler: %s: %s" %
                      (language, os.strerror(exc.errno), cc))
        return ''
    _, output = p.communicate()
    return output.decode(locale.getpreferredencoding() or 'ASCII', 'replace')


def get_gcc_version(language):
    matcher = re.compile(r"gcc version (\d+\.\d+)").search
    return matcher(get_cc_version(language))


def get_clang_version(language):
    matcher = re.compile(r"clang(?:-|\s+version\s+)(\d+\.\d+)").search
    return matcher(get_cc_version(language))


def get_openmp_compiler_flags(language):
    """
    As of gcc 4.2, it supports OpenMP 2.5. Gcc 4.4 implements 3.0. We don't
    (currently) check for other compilers.

    returns a two-tuple of (CFLAGS, LDFLAGS) to build the OpenMP extension
    """
    gcc_version = get_gcc_version(language)

    if not gcc_version:
        if sys.platform == 'win32':
            return '/openmp', ''
        else:
            return None # not gcc - FIXME: do something about other compilers

    # gcc defines "__int128_t", assume that at least all 64 bit architectures have it
    global COMPILER_HAS_INT128
    COMPILER_HAS_INT128 = getattr(sys, 'maxsize', getattr(sys, 'maxint', 0)) > 2**60

    compiler_version = gcc_version.group(1)
    if compiler_version:
        compiler_version = [int(num) for num in compiler_version.split('.')]
        if compiler_version >= [4, 2]:
            return '-fopenmp', '-fopenmp'

try:
    locale.setlocale(locale.LC_ALL, '')
except locale.Error:
    pass

COMPILER = None
COMPILER_HAS_INT128 = False
OPENMP_C_COMPILER_FLAGS = get_openmp_compiler_flags('c')
OPENMP_CPP_COMPILER_FLAGS = get_openmp_compiler_flags('cpp')

# Return this from the EXT_EXTRAS matcher callback to exclude the extension
EXCLUDE_EXT = object()

EXT_EXTRAS = {
    'tag:numpy' : update_numpy_extension,
    'tag:openmp': update_openmp_extension,
    'tag:gdb': update_gdb_extension,
    'tag:cpp11': update_cpp_extension(11, min_gcc_version="4.9", min_macos_version="10.7"),
    'tag:cpp17': update_cpp_extension(17, min_gcc_version="5.0", min_macos_version="10.13"),
    'tag:cpp20': update_cpp_extension(20, min_gcc_version="11.0", min_clang_version="13.0", min_macos_version="10.13"),
    'tag:trace' : update_linetrace_extension,
    'tag:cppexecpolicies': require_gcc("9.1"),
}

TAG_EXCLUDERS = sorted({
    'no-macos':  exclude_test_on_platform('darwin'),
}.items())

# TODO: use tags
VER_DEP_MODULES = {
    # tests are excluded if 'CurrentPythonVersion OP VersionTuple', i.e.
    # (2,4) : (operator.lt, ...) excludes ... when PyVer < 2.4.x

    # FIXME: fix? delete?
    (3,4,999): (operator.gt, lambda x: x in ['run.initial_file_path',
                                             ]),

    (3,8): (operator.lt, lambda x: x in ['run.special_methods_T561_py38',
                                         ]),
    (3,11,999): (operator.gt, lambda x: x in [
        'run.py_unicode_strings',  # Py_UNICODE was removed
        'compile.pylong',  # PyLongObject changed its structure
        'run.longintrepr',  # PyLongObject changed its structure
    ]),
    # Profiling is broken on Python 3.12/3.13alpha
    (3,12): (operator.gt, lambda x: "pstats" in x),
}

INCLUDE_DIRS = [ d for d in os.getenv('INCLUDE', '').split(os.pathsep) if d ]
CFLAGS = os.getenv('CFLAGS', '').split()
CCACHE = os.getenv('CYTHON_RUNTESTS_CCACHE', '').split()
CDEFS = []
TEST_SUPPORT_DIR = 'testsupport'

BACKENDS = ['c', 'cpp']

UTF8_BOM_BYTES = r'\xef\xbb\xbf'.encode('ISO-8859-1').decode('unicode_escape')

# A selector that can be used to determine whether to run with Py_LIMITED_API
# (if run in limited api mode)
limited_api_full_tests = None


def memoize(f):
    uncomputed = object()
    f._cache = {}
    get = f._cache.get
    def func(*args):
        res = get(args, uncomputed)
        if res is uncomputed:
            res = f._cache[args] = f(*args)
        return res
    return func


@memoize
def parse_tags(filepath):
    tags = defaultdict(list)
    parse_tag = re.compile(r'#\s*(\w+)\s*:(.*)$').match
    with io_open(filepath, encoding='ISO-8859-1', errors='ignore') as f:
        for line in f:
            if line[0] != '#':
                # ignore BOM-like bytes and whitespace
                line = line.lstrip(UTF8_BOM_BYTES).strip()
                if not line:
                    if tags:
                        break  # assume all tags are in one block
                    continue
                if line[0] != '#':
                    break
            parsed = parse_tag(line)
            if parsed is not None:
                tag, values = parsed.groups()
                if tag not in ('mode', 'tag', 'ticket', 'cython', 'distutils', 'preparse'):
                    if tag in ('coding', 'encoding'):
                        continue
                    if tag == 'tags':
                        raise RuntimeError("test tags use the 'tag' directive, not 'tags' (%s)" % filepath)
                    print("WARNING: unknown test directive '%s' found (%s)" % (tag, filepath))
                values = values.split(',')
                tags[tag].extend(filter(None, [value.strip() for value in values]))
            elif tags:
                break  # assume all tags are in one block
    return tags


list_unchanging_dir = memoize(lambda x: os.listdir(x))  # needs lambda to set function attribute


@memoize
def _list_pyregr_data_files(test_directory):
    is_data_file = re.compile('(?:[.](txt|pem|db|html)|^bad.*[.]py)$').search
    return ['__init__.py'] + [
        filename for filename in list_unchanging_dir(test_directory)
        if is_data_file(filename)]


def import_module_from_file(module_name, file_path, execute=True):
    import importlib.util
    spec = importlib.util.spec_from_file_location(module_name, file_path)
    m = importlib.util.module_from_spec(spec)
    if execute:
        sys.modules[module_name] = m
        spec.loader.exec_module(m)
    return m


def import_ext(module_name, file_path=None):
    if file_path:
        return import_module_from_file(module_name, file_path)
    else:
        try:
            from importlib import invalidate_caches
        except ImportError:
            pass
        else:
            invalidate_caches()
        return __import__(module_name, globals(), locals(), ['*'])


class build_ext(_build_ext):
    def build_extension(self, ext):
        try:
            try: # Py2.7+ & Py3.2+
                compiler_obj = self.compiler_obj
            except AttributeError:
                compiler_obj = self.compiler
            if ext.language == 'c++':
                compiler_obj.compiler_so.remove('-Wstrict-prototypes')
            if CCACHE:
                compiler_obj.compiler_so = CCACHE + compiler_obj.compiler_so
            if getattr(ext, 'openmp', None) and compiler_obj.compiler_type == 'msvc':
                ext.extra_compile_args.append('/openmp')
        except Exception:
            pass
        _build_ext.build_extension(self, ext)


class ErrorWriter(object):
    match_error = re.compile(
        r'(?:(warning|performance hint):)?(?:.*:)?\s*([-0-9]+)\s*:\s*([-0-9]+)\s*:\s*(.*)').match

    def __init__(self, encoding=None):
        self.output = []
        self.encoding = encoding

    def write(self, value):
        if self.encoding:
            value = value.encode('ISO-8859-1').decode(self.encoding)
        self.output.append(value)

    def _collect(self):
        s = ''.join(self.output)
        results = {'error': [], 'warning': [], 'performance hint': []}
        for line in s.splitlines():
            match = self.match_error(line)
            if match:
                message_type, line, column, message = match.groups()
                results[message_type or 'error'].append((int(line), int(column), message.strip()))

        return [
            ["%d:%d: %s" % values for values in sorted(results[key])]
            for key in ('error', 'warning', 'performance hint')
        ]

    def geterrors(self):
        return self._collect()[0]

    def getall(self):
        return self._collect()

    def close(self):
        pass  # ignore, only to match file-like interface


class Stats(object):
    def __init__(self, top_n=8):
        self.top_n = top_n
        self.test_counts = defaultdict(int)
        self.test_times = defaultdict(float)
        self.top_tests = defaultdict(list)

    def add_time(self, name, language, metric, t, count=1):
        self.test_counts[metric] += count
        self.test_times[metric] += t
        top = self.top_tests[metric]
        push = heapq.heappushpop if len(top) >= self.top_n else heapq.heappush
        # min-heap => pop smallest/shortest until longest times remain
        push(top, (t, name, language))

    @contextmanager
    def time(self, name, language, metric):
        t = time.time()
        yield
        t = time.time() - t
        self.add_time(name, language, metric, t)

    def update(self, stats):
        # type: (Stats) -> None
        for metric, t in stats.test_times.items():
            self.test_times[metric] += t
            self.test_counts[metric] += stats.test_counts[metric]
            top = self.top_tests[metric]
            for entry in stats.top_tests[metric]:
                push = heapq.heappushpop if len(top) >= self.top_n else heapq.heappush
                push(top, entry)

    def print_stats(self, out=sys.stderr):
        if not self.test_times:
            return
        lines = ['Times:\n']
        for metric, t in sorted(self.test_times.items(), key=operator.itemgetter(1), reverse=True):
            count = self.test_counts[metric]
            top = self.top_tests[metric]
            lines.append("%-12s: %8.2f sec  (%4d, %6.3f / run) - slowest: %s\n" % (
                metric, t, count, t / count,
                ', '.join("'{2}:{1}' ({0:.2f}s)".format(*item) for item in heapq.nlargest(self.top_n, top))))
        out.write(''.join(lines))


class TestBuilder(object):
    def __init__(self, rootdir, workdir, selectors, exclude_selectors, options,
                 with_pyregr, languages, test_bugs, language_level,
                 common_utility_dir, pythran_dir=None,
                 default_mode='run', stats=None,
                 add_embedded_test=False, add_cython_import=False,
                 add_cpp_locals_extra_tests=False):
        self.rootdir = rootdir
        self.workdir = workdir
        self.selectors = selectors
        self.exclude_selectors = exclude_selectors
        self.shard_num = options.shard_num
        self.annotate = options.annotate_source
        self.cleanup_workdir = options.cleanup_workdir
        self.cleanup_sharedlibs = options.cleanup_sharedlibs
        self.cleanup_failures = options.cleanup_failures
        self.with_pyregr = with_pyregr
        self.cython_only = options.cython_only
        self.test_selector = re.compile(options.only_pattern).search if options.only_pattern else None
        self.languages = languages
        self.test_bugs = test_bugs
        self.fork = options.fork
        self.language_level = language_level
        self.test_determinism = options.test_determinism
        self.common_utility_dir = common_utility_dir
        self.pythran_dir = pythran_dir
        self.default_mode = default_mode
        self.stats = stats
        self.add_embedded_test = add_embedded_test
        self.add_cython_import = add_cython_import
        self.capture = options.capture
        self.add_cpp_locals_extra_tests = add_cpp_locals_extra_tests

    def build_suite(self):
        suite = unittest.TestSuite()
        filenames = os.listdir(self.rootdir)
        filenames.sort()
        # TODO: parallelise I/O with a thread pool for the different directories once we drop Py2 support
        for filename in filenames:
            path = os.path.join(self.rootdir, filename)
            if os.path.isdir(path) and filename != TEST_SUPPORT_DIR:
                if filename == 'pyregr' and not self.with_pyregr:
                    continue
                if filename == 'broken' and not self.test_bugs:
                    continue
                suite.addTest(
                    self.handle_directory(path, filename))
        if (sys.platform not in ['win32'] and self.add_embedded_test
                # the embedding test is currently broken in Py3.8+ and Py2.7, except on Linux.
                and ((3, 0) <= sys.version_info < (3, 8) or sys.platform != 'darwin')
                # broken on graal too
                and not IS_GRAAL):
            # Non-Windows makefile.
            if [1 for selector in self.selectors if selector("embedded")] \
                    and not [1 for selector in self.exclude_selectors if selector("embedded")]:
                suite.addTest(unittest.TestLoader().loadTestsFromTestCase(EmbedTest))
        return suite

    def handle_directory(self, path, context):
        workdir = os.path.join(self.workdir, context)
        if not os.path.exists(workdir):
            os.makedirs(workdir)

        suite = unittest.TestSuite()
        filenames = list_unchanging_dir(path)
        filenames.sort()
        for filename in filenames:
            filepath = os.path.join(path, filename)
            module, ext = os.path.splitext(filename)
            if ext not in ('.py', '.pyx', '.srctree'):
                continue
            if filename.startswith('.'):
                continue # certain emacs backup files
            if context == 'pyregr':
                tags = defaultdict(list)
            else:
                tags = parse_tags(filepath)
            fqmodule = "%s.%s" % (context, module)
            if not [ 1 for match in self.selectors
                     if match(fqmodule, tags) ]:
                continue
            if self.exclude_selectors:
                if [1 for match in self.exclude_selectors
                        if match(fqmodule, tags)]:
                    continue
            full_limited_api_mode = False
            if limited_api_full_tests and limited_api_full_tests(fqmodule):
                # TODO this (and CYTHON_LIMITED_API) don't yet make it into end-to-end tests
                full_limited_api_mode = True

            mode = self.default_mode
            if tags['mode']:
                mode = tags['mode'][0]
            elif context == 'pyregr':
                mode = 'pyregr'

            if ext == '.srctree':
                if self.cython_only:
                    # EndToEnd tests always execute arbitrary build and test code
                    continue
                if skip_limited(tags):
                    continue
                if 'cpp' not in tags['tag'] or 'cpp' in self.languages:
                    suite.addTest(EndToEndTest(filepath, workdir,
                             self.cleanup_workdir, stats=self.stats,
                             capture=self.capture, shard_num=self.shard_num))
                continue

            # Choose the test suite.
            if mode == 'pyregr':
                if not filename.startswith('test_'):
                    continue
                test_class = CythonPyregrTestCase
            elif mode == 'run':
                if module.startswith("test_"):
                    test_class = CythonUnitTestCase
                else:
                    test_class = CythonRunTestCase
            elif mode in ['compile', 'error']:
                test_class = CythonCompileTestCase
            else:
                raise KeyError('Invalid test mode: ' + mode)

            for test in self.build_tests(test_class, path, workdir,
                                         module, filepath, mode == 'error', tags,
                                         full_limited_api_mode=full_limited_api_mode):
                suite.addTest(test)

            if mode == 'run' and ext == '.py' and not self.cython_only and not filename.startswith('test_'):
                # additionally test file in real Python
                min_py_ver = [
                    (int(pyver.group(1)), int(pyver.group(2)))
                    for pyver in map(re.compile(r'pure([0-9]+)[.]([0-9]+)').match, tags['tag'])
                    if pyver
                ]
                if not min_py_ver or any(sys.version_info >= min_ver for min_ver in min_py_ver):
                    suite.addTest(PureDoctestTestCase(
                        module, filepath, tags, stats=self.stats, shard_num=self.shard_num))

        return suite

    def build_tests(self, test_class, path, workdir, module, module_path, expect_errors, tags, full_limited_api_mode):
        warning_errors = 'werror' in tags['tag']
        expect_log = ("errors",) if expect_errors else ()
        if 'warnings' in tags['tag']:
            expect_log += ("warnings",)
        if "perf_hints" in tags['tag']:
            expect_log += ("perf_hints",)

        extra_directives_list = [{}]

        if expect_errors:
            if skip_c(tags) and 'cpp' in self.languages:
                languages = ['cpp']
            else:
                languages = self.languages[:1]
        else:
            languages = self.languages

        if 'c' in languages and skip_c(tags):
            languages = list(languages)
            languages.remove('c')
        if 'cpp' in languages and 'no-cpp' in tags['tag']:
            languages = list(languages)
            languages.remove('cpp')
        if (self.add_cpp_locals_extra_tests and 'cpp' in languages and
                'cpp' in tags['tag'] and not 'no-cpp-locals' in tags['tag']):
            extra_directives_list.append({'cpp_locals': True})
        if not languages:
            return []
        if skip_limited(tags):
            return []

        language_levels = [2, 3] if 'all_language_levels' in tags['tag'] else [None]

        pythran_dir = self.pythran_dir
        if 'pythran' in tags['tag'] and not pythran_dir and 'cpp' in languages:
            import pythran.config
            try:
                pythran_ext = pythran.config.make_extension(python=True)
            except TypeError:  # old pythran version syntax
                pythran_ext = pythran.config.make_extension()
            pythran_dir = pythran_ext['include_dirs'][0]

        add_cython_import = self.add_cython_import and module_path.endswith('.py')

        preparse_list = tags.get('preparse', ['id'])
        tests = [ self.build_test(test_class, path, workdir, module, module_path,
                                  tags, language, language_level,
                                  expect_log,
                                  warning_errors, preparse,
                                  pythran_dir if language == "cpp" else None,
                                  add_cython_import=add_cython_import,
                                  extra_directives=extra_directives,
                                  full_limited_api_mode=full_limited_api_mode)
                  for language in languages
                  for preparse in preparse_list
                  for language_level in language_levels
                  for extra_directives in extra_directives_list
        ]
        return tests

    def build_test(self, test_class, path, workdir, module, module_path, tags, language, language_level,
                   expect_log, warning_errors, preparse, pythran_dir, add_cython_import,
                   extra_directives, full_limited_api_mode):
        language_workdir = os.path.join(workdir, language)
        if not os.path.exists(language_workdir):
            os.makedirs(language_workdir)
        workdir = os.path.join(language_workdir, module)
        if preparse != 'id':
            workdir += '_%s' % (preparse,)
        if language_level:
            workdir += '_cy%d' % (language_level,)
        if extra_directives:
            workdir += ('_directives_'+ '_'.join('%s_%s' % (k, v) for k,v in extra_directives.items()))
        return test_class(path, workdir, module, module_path, tags,
                          language=language,
                          preparse=preparse,
                          expect_log=expect_log,
                          annotate=self.annotate,
                          cleanup_workdir=self.cleanup_workdir,
                          cleanup_sharedlibs=self.cleanup_sharedlibs,
                          cleanup_failures=self.cleanup_failures,
                          cython_only=self.cython_only,
                          test_selector=self.test_selector,
                          shard_num=self.shard_num,
                          fork=self.fork,
                          language_level=language_level or self.language_level,
                          warning_errors=warning_errors,
                          test_determinism=self.test_determinism,
                          common_utility_dir=self.common_utility_dir,
                          pythran_dir=pythran_dir,
                          stats=self.stats,
                          add_cython_import=add_cython_import,
                          full_limited_api_mode=full_limited_api_mode,
                          )


def skip_c(tags):
    if 'cpp' in tags['tag']:
        return True

    # We don't want to create a distutils key in the
    # dictionary so we check before looping.
    if 'distutils' in tags:
        for option in tags['distutils']:
            split = option.split('=')
            if len(split) == 2:
                argument, value = split
                if argument.strip() == 'language' and value.strip() == 'c++':
                    return True
    return False


def skip_limited(tags):
    if 'limited-api' in tags['tag']:
        # Run limited-api tests only on CPython.
        if sys.implementation.name != 'cpython':
            return True
    return False


def filter_stderr(stderr_bytes):
    """
    Filter annoying warnings from output.
    """
    if b"Command line warning D9025" in stderr_bytes:
        # MSCV: cl : Command line warning D9025 : overriding '/Ox' with '/Od'
        stderr_bytes = b'\n'.join(
            line for line in stderr_bytes.splitlines()
            if b"Command line warning D9025" not in line)
    return stderr_bytes


def filter_test_suite(test_suite, selector):
    filtered_tests = []
    for test in test_suite._tests:
        if isinstance(test, unittest.TestSuite):
            filter_test_suite(test, selector)
        elif not selector(test.id()):
            continue
        filtered_tests.append(test)
    test_suite._tests[:] = filtered_tests


class CythonCompileTestCase(unittest.TestCase):
    def __init__(self, test_directory, workdir, module, module_path, tags, language='c', preparse='id',
                 expect_log=(),
                 annotate=False, cleanup_workdir=True,
                 cleanup_sharedlibs=True, cleanup_failures=True, cython_only=False, test_selector=None,
                 fork=True, language_level=2, warning_errors=False,
                 test_determinism=False, shard_num=0,
                 common_utility_dir=None, pythran_dir=None, stats=None, add_cython_import=False,
                 extra_directives=None, full_limited_api_mode=False):
        if extra_directives is None:
            extra_directives = {}
        self.test_directory = test_directory
        self.tags = tags
        self.workdir = workdir
        self.module = module
        self.module_path = module_path
        self.language = language
        self.preparse = preparse
        self.name = module if self.preparse == "id" else "%s_%s" % (module, preparse)
        self.expect_log = expect_log
        self.annotate = annotate
        self.cleanup_workdir = cleanup_workdir
        self.cleanup_sharedlibs = cleanup_sharedlibs
        self.cleanup_failures = cleanup_failures
        self.cython_only = cython_only
        self.test_selector = test_selector
        self.shard_num = shard_num
        self.fork = fork
        self.language_level = language_level
        self.warning_errors = warning_errors
        self.test_determinism = test_determinism
        self.common_utility_dir = common_utility_dir
        self.pythran_dir = pythran_dir
        self.stats = stats
        self.add_cython_import = add_cython_import
        self.extra_directives = extra_directives
        self.full_limited_api_mode = full_limited_api_mode
        unittest.TestCase.__init__(self)

    def shortDescription(self):
        return "[%d] compiling (%s%s%s) %s" % (
            self.shard_num,
            self.language,
            "/cy2" if self.language_level == 2 else "/cy3" if self.language_level == 3 else "",
            "/pythran" if self.pythran_dir is not None else "",
            self.description_name()
        )

    def description_name(self):
        return self.name

    def setUp(self):
        from Cython.Compiler import Options
        self._saved_options = [
            (name, getattr(Options, name))
            for name in (
                'warning_errors',
                'clear_to_none',
                'error_on_unknown_names',
                'error_on_uninitialized',
                # 'cache_builtins',  # not currently supported due to incorrect global caching
            )
        ]
        self._saved_default_directives = list(Options.get_directive_defaults().items())
        Options.warning_errors = self.warning_errors
        Options._directive_defaults['autotestdict'] = False
        Options._directive_defaults.update(self.extra_directives)

        if not os.path.exists(self.workdir):
            os.makedirs(self.workdir)
        if self.workdir not in sys.path:
            sys.path.insert(0, self.workdir)

        if self.add_cython_import:
            with open(self.module_path, 'rb') as f:
                source = f.read()
                if b'cython.cimports.' in source:
                    from Cython.Shadow import CythonCImports
                    for name in set(re.findall(br"(cython\.cimports(?:\.\w+)+)", source)):
                        name = name.decode()
                        sys.modules[name] = CythonCImports(name)

    def tearDown(self):
        from Cython.Compiler import Options
        for name, value in self._saved_options:
            setattr(Options, name, value)
        Options._directive_defaults = dict(self._saved_default_directives)
        unpatch_inspect_isfunction()

        try:
            sys.path.remove(self.workdir)
        except ValueError:
            pass
        try:
            del sys.modules[self.module]
        except KeyError:
            pass

        # remove any stubs of cimported modules in pure Python mode
        if self.add_cython_import:
            for name in list(sys.modules):
                if name.startswith('cython.cimports.'):
                    del sys.modules[name]

        cleanup = self.cleanup_failures or self.success
        cleanup_c_files = WITH_CYTHON and self.cleanup_workdir and cleanup
        cleanup_lib_files = self.cleanup_sharedlibs and cleanup
        is_cygwin = sys.platform == 'cygwin'

        if os.path.exists(self.workdir):
            if cleanup_c_files and cleanup_lib_files and not is_cygwin:
                shutil.rmtree(self.workdir, ignore_errors=True)
            else:
                for rmfile in os.listdir(self.workdir):
                    ext = os.path.splitext(rmfile)[1]
                    if not cleanup_c_files:
                        # Keep C, C++ files, header files, preprocessed sources
                        # and assembly sources (typically the .i and .s files
                        # are intentionally generated when -save-temps is given)
                        if ext in (".c", ".cpp", ".h", ".i", ".ii", ".s"):
                            continue
                        if ext == ".html" and rmfile.startswith(self.module):
                            continue

                    is_shared_obj = ext in (".so", ".dll")

                    if not cleanup_lib_files and is_shared_obj:
                        continue

                    try:
                        rmfile = os.path.join(self.workdir, rmfile)
                        if os.path.isdir(rmfile):
                            shutil.rmtree(rmfile, ignore_errors=True)
                        elif is_cygwin and is_shared_obj:
                            # Delete later
                            _to_clean.append(rmfile)
                        else:
                            os.remove(rmfile)
                    except IOError:
                        pass

                if cleanup_c_files and cleanup_lib_files and is_cygwin:
                    # Finally, remove the work dir itself
                    _to_clean.append(self.workdir)

        if cleanup_c_files and os.path.exists(self.workdir + '-again'):
            shutil.rmtree(self.workdir + '-again', ignore_errors=True)


    def runTest(self):
        self.success = False
        self.runCompileTest()
        self.success = True

    def runCompileTest(self):
        return self.compile(
            self.test_directory, self.module, self.module_path, self.workdir,
            self.test_directory, self.expect_log,
            self.annotate, self.add_cython_import)

    def find_module_source_file(self, source_file):
        if not os.path.exists(source_file):
            source_file = source_file[:-1]
        return source_file

    def build_target_filename(self, module_name):
        target = '%s.%s' % (module_name, self.language)
        return target

    def related_files(self, test_directory, module_name):
        is_related = re.compile('%s_.*[.].*' % module_name).match
        return [filename for filename in list_unchanging_dir(test_directory)
                if is_related(filename)]

    def copy_files(self, test_directory, target_directory, file_list):
        if self.preparse and self.preparse != 'id':
            preparse_func = globals()[self.preparse]
            def copy(src, dest):
                with open(src) as fin:
                    with open(dest, 'w') as fout:
                        fout.write(preparse_func(fin.read()))
        else:
            # use symlink on Unix, copy on Windows
            copy = os.symlink if CAN_SYMLINK else shutil.copy

        join = os.path.join
        for filename in file_list:
            file_path = join(test_directory, filename)
            if os.path.exists(file_path):
                copy(file_path, join(target_directory, filename))

    def source_files(self, workdir, module_name, file_list):
        return ([self.build_target_filename(module_name)] +
            [filename for filename in file_list
             if not os.path.isfile(os.path.join(workdir, filename))])

    def split_source_and_output(self, source_file, workdir, add_cython_import=False):
        from Cython.Utils import detect_opened_file_encoding
        with io_open(source_file, 'rb') as f:
            # encoding is passed to ErrorWriter but not used on the source
            # since it is sometimes deliberately wrong
            encoding = detect_opened_file_encoding(f, default=None)

        with io_open(source_file, 'r', encoding='ISO-8859-1') as source_and_output:
            error_writer = warnings_writer = perf_hint_writer = None
            out = io_open(os.path.join(workdir, os.path.basename(source_file)),
                          'w', encoding='ISO-8859-1')
            try:
                for line in source_and_output:
                    if line.startswith(u"_ERRORS"):
                        out.close()
                        out = error_writer = ErrorWriter(encoding=encoding)
                    elif line.startswith(u"_WARNINGS"):
                        out.close()
                        out = warnings_writer = ErrorWriter(encoding=encoding)
                    elif line.startswith(u"_PERFORMANCE_HINTS"):
                        out.close()
                        out = perf_hint_writer = ErrorWriter(encoding=encoding)
                    else:
                        if add_cython_import and line.strip() and not (
                                line.startswith(u'#') or line.startswith(u"from __future__ import ")):
                            # insert "import cython" statement after any directives or future imports
                            if line !=  u"import cython\n":
                                out.write(u"import cython\n")
                            add_cython_import = False
                        out.write(line)
            finally:
                out.close()

        return (error_writer.geterrors() if error_writer else [],
                warnings_writer.geterrors() if warnings_writer else [],
                perf_hint_writer.geterrors() if perf_hint_writer else [])

    def run_cython(self, test_directory, module, module_path, targetdir, incdir, annotate,
                   extra_compile_options=None):
        include_dirs = INCLUDE_DIRS + [os.path.join(test_directory, '..', TEST_SUPPORT_DIR)]
        if incdir:
            include_dirs.append(incdir)

        if self.preparse != 'id' and test_directory != targetdir:
            file_name = os.path.basename(module_path)
            self.copy_files(test_directory, targetdir, [file_name])
            module_path = os.path.join(targetdir, file_name)
        target = os.path.join(targetdir, self.build_target_filename(module))

        if extra_compile_options is None:
            extra_compile_options = {}

        if 'allow_unknown_names' in self.tags['tag']:
            from Cython.Compiler import Options
            Options.error_on_unknown_names = False

        try:
            # see configure_cython()
            CompilationOptions, cython_compile, pyrex_default_options
        except NameError:
            from Cython.Compiler.Options import (
                CompilationOptions,
                default_options as pyrex_default_options,
            )
            from Cython.Compiler.Main import compile as cython_compile
        common_utility_include_dir = self.common_utility_dir

        options = CompilationOptions(
            pyrex_default_options,
            include_path = include_dirs,
            output_file = target,
            annotate = annotate,
            use_listing_file = False,
            cplus = self.language == 'cpp',
            np_pythran = self.pythran_dir is not None,
            language_level = self.language_level,
            generate_pxi = False,
            evaluate_tree_assertions = True,
            common_utility_include_dir = common_utility_include_dir,
            c_line_in_traceback = True,
            **extra_compile_options
            )
        cython_compile(module_path, options=options, full_module_name=module)

    def run_distutils(self, test_directory, module, workdir, incdir,
                      extra_extension_args=None):
        cwd = os.getcwd()
        os.chdir(workdir)
        try:
            build_extension = build_ext(get_distutils_distro())
            build_extension.include_dirs = INCLUDE_DIRS[:]
            if incdir:
                build_extension.include_dirs.append(incdir)
            build_extension.finalize_options()
            if COMPILER:
                build_extension.compiler = COMPILER

            ext_compile_flags = CFLAGS[:]
            ext_compile_defines = CDEFS[:]

            if  build_extension.compiler == 'mingw32':
                ext_compile_flags.append('-Wno-format')
            if extra_extension_args is None:
                extra_extension_args = {}

            related_files = self.related_files(test_directory, module)
            self.copy_files(test_directory, workdir, related_files)

            from distutils.core import Extension
            extension = Extension(
                module,
                sources=self.source_files(workdir, module, related_files),
                extra_compile_args=ext_compile_flags,
                define_macros=ext_compile_defines,
                **extra_extension_args
                )

            if self.language == 'cpp':
                # Set the language now as the fixer might need it
                extension.language = 'c++'
                if self.extra_directives.get('cpp_locals'):
                    extension = update_cpp17_extension(extension)
                    if extension is EXCLUDE_EXT:
                        return

            if 'distutils' in self.tags:
                from Cython.Build.Dependencies import DistutilsInfo
                from Cython.Utils import open_source_file
                pyx_path = self.find_module_source_file(
                    os.path.join(self.test_directory, self.module + ".pyx"))
                with open_source_file(pyx_path) as f:
                    DistutilsInfo(f).apply(extension)

            if self.pythran_dir:
                from Cython.Build.Dependencies import update_pythran_extension
                update_pythran_extension(extension)

            # Compile with -DCYTHON_CLINE_IN_TRACEBACK=1 unless we have
            # the "traceback" tag
            if 'traceback' not in self.tags['tag']:
                extension.define_macros.append(("CYTHON_CLINE_IN_TRACEBACK", 1))

            # Allow tests to be incrementally enabled with Py_LIMITED_API set.
            # This is intended to be temporary while limited API support
            # is improved. Eventually we'll want to move to excluding tests
            if self.full_limited_api_mode:
                extension.define_macros.append(("Py_LIMITED_API", 'PY_VERSION_HEX'))

            for matcher, fixer in list(EXT_EXTRAS.items()):
                if isinstance(matcher, str):
                    # lazy init
                    del EXT_EXTRAS[matcher]
                    matcher = string_selector(matcher)
                    EXT_EXTRAS[matcher] = fixer
                if matcher(module, self.tags):
                    newext = fixer(extension)
                    if newext is EXCLUDE_EXT:
                        return skip_test("Test '%s' excluded due to tags '%s'" % (
                            self.name, ', '.join(self.tags.get('tag', ''))))
                    extension = newext or extension
            if self.language == 'cpp':
                extension.language = 'c++'

            build_extension.extensions = [extension]
            build_extension.build_temp = workdir
            build_extension.build_lib  = workdir

            from Cython.Utils import captured_fd, prepare_captured
            from distutils.errors import CCompilerError

            error = None
            with captured_fd(2) as get_stderr:
                try:
                    build_extension.run()
                except CCompilerError as exc:
                    error = str(exc)
            stderr = get_stderr()
            if stderr and b"Command line warning D9025" in stderr:
                # Manually suppress annoying MSVC warnings about overridden CLI arguments.
                stderr = b''.join([
                    line for line in stderr.splitlines(keepends=True)
                    if b"Command line warning D9025" not in line
                ])
            if stderr:
                # The test module name should always be ASCII, but let's not risk encoding failures.
                output = b"Compiler output for module " + module.encode('utf-8') + b":\n" + stderr + b"\n"
                sys.stdout.buffer.write(output)
            if error is not None:
                raise CCompilerError(u"%s\nCompiler output:\n%s" % (error, prepare_captured(stderr)))
        finally:
            os.chdir(cwd)

        try:
            get_ext_fullpath = build_extension.get_ext_fullpath
        except AttributeError:
            def get_ext_fullpath(ext_name, self=build_extension):
                # copied from distutils.command.build_ext (missing in Py2.[45])
                fullname = self.get_ext_fullname(ext_name)
                modpath = fullname.split('.')
                filename = self.get_ext_filename(modpath[-1])
                if not self.inplace:
                    filename = os.path.join(*modpath[:-1]+[filename])
                    return os.path.join(self.build_lib, filename)
                package = '.'.join(modpath[0:-1])
                build_py = self.get_finalized_command('build_py')
                package_dir = os.path.abspath(build_py.get_package_dir(package))
                return os.path.join(package_dir, filename)

        return get_ext_fullpath(module)

    def compile(self, test_directory, module, module_path, workdir, incdir,
                expect_log, annotate, add_cython_import):
        expected_errors = expected_warnings = expected_perf_hints = errors = warnings = perf_hints = ()
        expect_errors = "errors" in expect_log
        expect_warnings = "warnings" in expect_log
        expect_perf_hints = "perf_hints" in expect_log
        if expect_errors or expect_warnings or expect_perf_hints or add_cython_import:
            expected_errors, expected_warnings, expected_perf_hints = self.split_source_and_output(
                module_path, workdir, add_cython_import)
            test_directory = workdir
            module_path = os.path.join(workdir, os.path.basename(module_path))

        if WITH_CYTHON:
            old_stderr = sys.stderr
            try:
                sys.stderr = ErrorWriter()
                with self.stats.time(self.name, self.language, 'cython'):
                    self.run_cython(test_directory, module, module_path, workdir, incdir, annotate)
                errors, warnings, perf_hints = sys.stderr.getall()
            finally:
                sys.stderr = old_stderr
            if self.test_determinism and not expect_errors:
                workdir2 = workdir + '-again'
                os.mkdir(workdir2)
                self.run_cython(test_directory, module, module_path, workdir2, incdir, annotate)
                diffs = []
                for file in os.listdir(workdir2):
                    with open(os.path.join(workdir, file)) as fid:
                        txt1 = fid.read()
                    with open(os.path.join(workdir2, file)) as fid:
                        txt2 = fid.read()
                    if txt1 != txt2:
                        diffs.append(file)
                        os.system('diff -u %s/%s %s/%s > %s/%s.diff' % (
                            workdir, file,
                            workdir2, file,
                            workdir2, file))
                if diffs:
                    self.fail('Nondeterministic file generation: %s' % ', '.join(diffs))

        tostderr = sys.__stderr__.write
        if 'cerror' in self.tags['tag']:
            if errors:
                tostderr("\n=== Expected C compile error ===\n")
                tostderr("\n=== Got Cython errors: ===\n")
                tostderr('\n'.join(errors))
                tostderr('\n\n')
                raise RuntimeError('should have generated extension code')
        elif errors or expected_errors:
            self._match_output(expected_errors, errors, tostderr)
            return None
        if expected_warnings or (expect_warnings and warnings):
            self._match_output(expected_warnings, warnings, tostderr)
        if expected_perf_hints or (expect_perf_hints and perf_hints):
            self._match_output(expected_perf_hints, perf_hints, tostderr)

        so_path = None
        if not self.cython_only:
            from Cython.Utils import captured_fd, print_bytes
            from distutils.errors import CCompilerError
            show_output = True
            get_stderr = get_stdout = None
            try:
                with captured_fd(1) as get_stdout:
                    with captured_fd(2) as get_stderr:
                        with self.stats.time(self.name, self.language, 'compile-%s' % self.language):
                            so_path = self.run_distutils(test_directory, module, workdir, incdir)
            except Exception as exc:
                if ('cerror' in self.tags['tag'] and
                    ((get_stderr and get_stderr()) or
                     isinstance(exc, CCompilerError))):
                    show_output = False  # expected C compiler failure
                else:
                    raise
            else:
                if 'cerror' in self.tags['tag']:
                    raise RuntimeError('should have failed C compile')
            finally:
                if show_output:
                    stdout = get_stdout and get_stdout().strip()
                    stderr = get_stderr and filter_stderr(get_stderr()).strip()
                    if so_path and not stderr:
                        # normal success case => ignore non-error compiler output
                        stdout = None
                    if stdout:
                        print_bytes(
                            stdout, header_text="\n=== C/C++ compiler output: =========\n",
                            end=None, file=sys.__stderr__)
                    if stderr:
                        print_bytes(
                            stderr, header_text="\n=== C/C++ compiler error output: ===\n",
                            end=None, file=sys.__stderr__)
                    if stdout or stderr:
                        tostderr("\n====================================\n")
        return so_path

    def _match_output(self, expected_output, actual_output, write):
        try:
            for expected, actual in zip(expected_output, actual_output):
                if expected != actual and '\\' in actual and os.sep == '\\' and '/' in expected and '\\' not in expected:
                    expected = expected.replace('/', '\\')
                self.assertEqual(expected, actual)
            if len(actual_output) < len(expected_output):
                expected = expected_output[len(actual_output)]
                self.assertEqual(expected, None)
            elif len(actual_output) > len(expected_output):
                unexpected = actual_output[len(expected_output)]
                self.assertEqual(None, unexpected)
        except AssertionError:
            write("\n=== Expected: ===\n")
            write('\n'.join(expected_output))
            write("\n\n=== Got: ===\n")
            write('\n'.join(actual_output))
            write('\n\n')
            raise


class CythonRunTestCase(CythonCompileTestCase):
    def setUp(self):
        CythonCompileTestCase.setUp(self)
        from Cython.Compiler import Options
        Options.clear_to_none = False

    def description_name(self):
        return self.name if self.cython_only else "and running %s" % self.name

    def run(self, result=None):
        if result is None:
            result = self.defaultTestResult()
        result.startTest(self)
        try:
            self.setUp()
            try:
                self.success = False
                ext_so_path = self.runCompileTest()
                failures, errors, skipped = len(result.failures), len(result.errors), len(result.skipped)
                if not self.cython_only and ext_so_path is not None:
                    self.run_tests(result, ext_so_path)
                if failures == len(result.failures) and errors == len(result.errors):
                    # No new errors...
                    self.success = True
            finally:
                check_thread_termination()
        except SkipTest as exc:
            result.addSkip(self, str(exc))
            result.stopTest(self)
        except Exception:
            result.addError(self, sys.exc_info())
            result.stopTest(self)
        try:
            self.tearDown()
        except Exception:
            pass

    def run_tests(self, result, ext_so_path):
        self.run_doctests(self.module, result, ext_so_path)

    def run_doctests(self, module_or_name, result, ext_so_path):
        def run_test(result):
            if isinstance(module_or_name, basestring):
                with self.stats.time(self.name, self.language, 'import'):
                    module = import_ext(module_or_name, ext_so_path)
            else:
                module = module_or_name
            tests = doctest.DocTestSuite(module)
            if self.test_selector:
                filter_test_suite(tests, self.test_selector)
            with self.stats.time(self.name, self.language, 'run'):
                tests.run(result)
        run_forked_test(result, run_test, self.shortDescription(), self.fork)


def run_forked_test(result, run_func, test_name, fork=True):
    if not fork or sys.version_info[0] >= 3 or not hasattr(os, 'fork'):
        run_func(result)
        sys.stdout.flush()
        sys.stderr.flush()
        gc.collect()
        return

    # fork to make sure we do not keep the tested module loaded
    result_handle, result_file = tempfile.mkstemp()
    os.close(result_handle)
    child_id = os.fork()
    if not child_id:
        result_code = 0
        try:
            try:
                tests = partial_result = None
                try:
                    partial_result = PartialTestResult(result)
                    run_func(partial_result)
                    sys.stdout.flush()
                    sys.stderr.flush()
                    gc.collect()
                except Exception:
                    result_code = 1
                    if partial_result is not None:
                        if tests is None:
                            # importing failed, try to fake a test class
                            tests = _FakeClass(
                                failureException=sys.exc_info()[1],
                                _shortDescription=test_name,
                                module_name=None)
                        partial_result.addError(tests, sys.exc_info())
                if partial_result is not None:
                    with open(result_file, 'wb') as output:
                        pickle.dump(partial_result.data(), output)
            except:
                traceback.print_exc()
        finally:
            try: sys.stderr.flush()
            except: pass
            try: sys.stdout.flush()
            except: pass
            os._exit(result_code)

    try:
        cid, result_code = os.waitpid(child_id, 0)
        module_name = test_name.split()[-1]
        # os.waitpid returns the child's result code in the
        # upper byte of result_code, and the signal it was
        # killed by in the lower byte
        if result_code & 255:
            raise Exception(
                "Tests in module '%s' were unexpectedly killed by signal %d, see test output for details." % (
                    module_name, result_code & 255))
        result_code >>= 8
        if result_code in (0,1):
            try:
                with open(result_file, 'rb') as f:
                    PartialTestResult.join_results(result, pickle.load(f))
            except Exception:
                raise Exception(
                    "Failed to load test result from test in module '%s' after exit status %d,"
                    " see test output for details." % (module_name, result_code))
        if result_code:
            raise Exception(
                "Tests in module '%s' exited with status %d, see test output for details." % (
                    module_name, result_code))
    finally:
        try:
            os.unlink(result_file)
        except:
            pass


class PureDoctestTestCase(unittest.TestCase):
    def __init__(self, module_name, module_path, tags, stats=None, shard_num=0):
        self.tags = tags
        self.module_name = self.name = module_name
        self.module_path = module_path
        self.stats = stats
        self.shard_num = shard_num
        unittest.TestCase.__init__(self, 'run')

    def shortDescription(self):
        return "[%d] running pure doctests in %s" % (
            self.shard_num, self.module_name)

    def run(self, result=None):
        if result is None:
            result = self.defaultTestResult()
        loaded_module_name = 'pure_doctest__' + self.module_name
        result.startTest(self)
        try:
            self.setUp()

            with self.stats.time(self.name, 'py', 'pyimport'):
                m = import_module_from_file(self.module_name, self.module_path)

            try:
                with self.stats.time(self.name, 'py', 'pyrun'):
                    doctest.DocTestSuite(m).run(result)
            finally:
                del m
                if loaded_module_name in sys.modules:
                    del sys.modules[loaded_module_name]
                check_thread_termination()
        except Exception:
            result.addError(self, sys.exc_info())
            result.stopTest(self)
        try:
            self.tearDown()
        except Exception:
            pass

        if 'mypy' in self.tags['tag']:
            try:
                from mypy import api as mypy_api
            except ImportError:
                pass
            else:
                with self.stats.time(self.name, 'py', 'mypy'):
                    mypy_result = mypy_api.run([
                        self.module_path,
                        '--ignore-missing-imports',
                        '--follow-imports', 'skip',
                        '--python-version', '3.10',
                    ])
                if mypy_result[2]:
                    self.fail(mypy_result[0])


is_private_field = re.compile('^_[^_]').match

class _FakeClass(object):
    def __init__(self, **kwargs):
        self._shortDescription = kwargs.get('module_name')
        self.__dict__.update(kwargs)
    def shortDescription(self):
        return self._shortDescription

from unittest import TextTestResult

class PartialTestResult(TextTestResult):
    def __init__(self, base_result):
        TextTestResult.__init__(
            self, self._StringIO(), True,
            base_result.dots + base_result.showAll*2)

    def strip_error_results(self, results):
        for test_case, error in results:
            for attr_name in filter(is_private_field, dir(test_case)):
                if attr_name == '_dt_test':
                    test_case._dt_test = _FakeClass(
                        name=test_case._dt_test.name)
                elif attr_name != '_shortDescription':
                    setattr(test_case, attr_name, None)

    def data(self):
        self.strip_error_results(self.failures)
        self.strip_error_results(self.errors)
        return (self.failures, self.errors, self.skipped, self.testsRun,
                self.stream.getvalue())

    def join_results(result, data):
        """Static method for merging the result back into the main
        result object.
        """
        failures, errors, skipped, tests_run, output = data
        if output:
            result.stream.write(output)
        result.errors.extend(errors)
        result.skipped.extend(skipped)
        result.failures.extend(failures)
        result.testsRun += tests_run

    join_results = staticmethod(join_results)

    class _StringIO(StringIO):
        def writeln(self, line):
            self.write("%s\n" % line)


class CythonUnitTestCase(CythonRunTestCase):
    def shortDescription(self):
        return "[%d] compiling (%s) tests in %s" % (
            self.shard_num, self.language, self.description_name())

    def run_tests(self, result, ext_so_path):
        with self.stats.time(self.name, self.language, 'import'):
            module = import_ext(self.module, ext_so_path)
        tests = unittest.defaultTestLoader.loadTestsFromModule(module)
        if self.test_selector:
            filter_test_suite(tests, self.test_selector)
        with self.stats.time(self.name, self.language, 'run'):
            tests.run(result)


class CythonPyregrTestCase(CythonRunTestCase):
    def setUp(self):
        CythonRunTestCase.setUp(self)
        from Cython.Compiler import Options
        Options.error_on_unknown_names = False
        Options.error_on_uninitialized = False
        Options._directive_defaults.update(dict(
            binding=True, always_allow_keywords=True,
            set_initial_path="SOURCEFILE"))
        patch_inspect_isfunction()

    def related_files(self, test_directory, module_name):
        return _list_pyregr_data_files(test_directory)

    def _run_unittest(self, result, *classes):
        """Run tests from unittest.TestCase-derived classes."""
        valid_types = (unittest.TestSuite, unittest.TestCase)
        suite = unittest.TestSuite()
        load_tests = unittest.TestLoader().loadTestsFromTestCase
        for cls in classes:
            if isinstance(cls, str):
                if cls in sys.modules:
                    suite.addTest(unittest.TestLoader().loadTestsFromModule(sys.modules[cls]))
                else:
                    raise ValueError("str arguments must be keys in sys.modules")
            elif isinstance(cls, valid_types):
                suite.addTest(cls)
            else:
                suite.addTest(load_tests(cls))
        with self.stats.time(self.name, self.language, 'run'):
            suite.run(result)

    def _run_doctest(self, result, module):
        self.run_doctests(module, result, None)

    def run_tests(self, result, ext_so_path):
        try:
            from test import support
        except ImportError: # Python2.x
            from test import test_support as support

        def run_test(result):
            def run_unittest(*classes):
                return self._run_unittest(result, *classes)
            def run_doctest(module, verbosity=None):
                return self._run_doctest(result, module)

            backup = (support.run_unittest, support.run_doctest)
            support.run_unittest = run_unittest
            support.run_doctest = run_doctest

            try:
                try:
                    sys.stdout.flush() # helps in case of crashes
                    with self.stats.time(self.name, self.language, 'import'):
                        module = import_ext(self.module, ext_so_path)
                    sys.stdout.flush() # helps in case of crashes
                    if hasattr(module, 'test_main'):
                        # help 'doctest.DocFileTest' find the module path through frame inspection
                        fake_caller_module_globals = {
                            'module': module,
                            '__name__': module.__name__,
                        }
                        call_tests = eval(
                            'lambda: module.test_main()',
                            fake_caller_module_globals, fake_caller_module_globals)
                        call_tests()
                        sys.stdout.flush() # helps in case of crashes
                except (unittest.SkipTest, support.ResourceDenied):
                    result.addSkip(self, 'ok')
            finally:
                support.run_unittest, support.run_doctest = backup

        run_forked_test(result, run_test, self.shortDescription(), self.fork)


class TestCodeFormat(unittest.TestCase):

    def __init__(self, cython_dir):
        self.cython_dir = cython_dir
        unittest.TestCase.__init__(self)

    def runTest(self):
        source_dirs = ['Cython', 'Demos', 'docs', 'pyximport', 'tests']

        import pycodestyle
        config_file = os.path.join(self.cython_dir, "setup.cfg")
        if not os.path.exists(config_file):
            config_file = os.path.join(os.path.dirname(__file__), "setup.cfg")
        total_errors = 0

        # checks for .py files
        paths = []
        for codedir in source_dirs:
            paths += glob.glob(os.path.join(self.cython_dir, codedir + "/**/*.py"), recursive=True)
        style = pycodestyle.StyleGuide(config_file=config_file)
        print("")  # Fix the first line of the report.
        result = style.check_files(paths)
        total_errors += result.total_errors

        # checks for non-Python source files
        paths = []
        for codedir in ['Cython', 'Demos', 'pyximport']:  # source_dirs:
            paths += glob.glob(os.path.join(self.cython_dir, codedir + "/**/*.p[yx][xdi]"), recursive=True)
        style = pycodestyle.StyleGuide(config_file=config_file, select=[
            # whitespace
            "W1", "W2", "W3",
            # indentation
            "E101", "E111",
        ])
        print("")  # Fix the first line of the report.
        result = style.check_files(paths)
        total_errors += result.total_errors

        """
        # checks for non-Python test files
        paths = []
        for codedir in ['tests']:
            paths += glob.glob(os.path.join(self.cython_dir, codedir + "/**/*.p[yx][xdi]"), recursive=True)
        style = pycodestyle.StyleGuide(select=[
            # whitespace
            "W1", "W2", "W3",
        ])
        result = style.check_files(paths)
        total_errors += result.total_errors
        """

        self.assertEqual(total_errors, 0, "Found code style errors.")


include_debugger = IS_CPYTHON


def collect_unittests(path, module_prefix, suite, selectors, exclude_selectors):
    def file_matches(filename):
        return filename.startswith("Test") and filename.endswith(".py")

    def package_matches(dirname):
        return dirname == "Tests"

    loader = unittest.TestLoader()
    from importlib import import_module

    if include_debugger:
        skipped_dirs = []
    else:
        skipped_dirs = ['Cython' + os.path.sep + 'Debugger' + os.path.sep]

    for dirpath, dirnames, filenames in os.walk(path):
        if dirpath != path and "__init__.py" not in filenames:
            skipped_dirs.append(dirpath + os.path.sep)
            continue
        skip = False
        for dir in skipped_dirs:
            if dirpath.startswith(dir):
                skip = True
        if skip:
            continue
        parentname = os.path.split(dirpath)[-1]
        if package_matches(parentname):
            for f in filenames:
                if file_matches(f):
                    filepath = os.path.join(dirpath, f)[:-len(".py")]
                    modulename = module_prefix + filepath[len(path)+1:].replace(os.path.sep, '.')
                    if not any(1 for match in selectors if match(modulename)):
                        continue
                    if any(1 for match in exclude_selectors if match(modulename)):
                        continue
                    module = import_module(modulename)
                    suite.addTests([loader.loadTestsFromModule(module)])


def collect_doctests(path, module_prefix, suite, selectors, exclude_selectors):
    def package_matches(dirname):
        if dirname == 'Debugger' and not include_debugger:
            return False
        return dirname not in ("Mac", "Distutils", "Plex", "Tempita")

    def file_matches(filename):
        filename, ext = os.path.splitext(filename)
        excludelist = ['libcython', 'libpython', 'test_libcython_in_gdb',
                       'TestLibCython']
        return (ext == '.py' and not
                '~' in filename and not
                '#' in filename and not
                filename.startswith('.') and not
                filename in excludelist)

    import doctest
    from importlib import import_module

    for dirpath, dirnames, filenames in os.walk(path):
        for dir in list(dirnames):
            if not package_matches(dir):
                dirnames.remove(dir)
        for f in filenames:
            if file_matches(f):
                if not f.endswith('.py'): continue
                filepath = os.path.join(dirpath, f)
                if os.path.getsize(filepath) == 0: continue
                filepath = filepath[:-len(".py")]
                modulename = module_prefix + filepath[len(path)+1:].replace(os.path.sep, '.')
                if not [ 1 for match in selectors if match(modulename) ]:
                    continue
                if [ 1 for match in exclude_selectors if match(modulename) ]:
                    continue
                if 'in_gdb' in modulename:
                    # These should only be imported from gdb.
                    continue
                module = import_module(modulename)
                if hasattr(module, "__doc__") or hasattr(module, "__test__"):
                    try:
                        suite.addTest(doctest.DocTestSuite(module))
                    except ValueError: # no tests
                        pass


class EndToEndTest(unittest.TestCase):
    """
    This is a test of build/*.srctree files, where srctree defines a full
    directory structure and its header gives a list of commands to run.
    """
    cython_root = os.path.dirname(os.path.abspath(__file__))

    def __init__(self, treefile, workdir, cleanup_workdir=True, stats=None, capture=True, shard_num=0):
        self.name = os.path.splitext(os.path.basename(treefile))[0]
        self.treefile = treefile
        self.workdir = os.path.join(workdir, self.name)
        self.cleanup_workdir = cleanup_workdir
        self.stats = stats
        self.capture = capture
        self.shard_num = shard_num
        cython_syspath = [self.cython_root]
        for path in sys.path:
            if path.startswith(self.cython_root) and path not in cython_syspath:
                # Py3 installation and refnanny build prepend their
                # fixed paths to sys.path => prefer that over the
                # generic one (cython_root itself goes last)
                cython_syspath.append(path)
        self.cython_syspath = os.pathsep.join(cython_syspath[::-1])
        unittest.TestCase.__init__(self)

    def shortDescription(self):
        return "[%d] End-to-end %s" % (
            self.shard_num, self.name)

    def setUp(self):
        from Cython.TestUtils import unpack_source_tree
        _, self.commands = unpack_source_tree(self.treefile, self.workdir, self.cython_root)

    def tearDown(self):
        if self.cleanup_workdir:
            for trial in range(5):
                try:
                    shutil.rmtree(self.workdir)
                except OSError:
                    time.sleep(0.1)
                else:
                    break

    def runTest(self):
        self.success = False
        old_path = os.environ.get('PYTHONPATH')
        new_path = self.cython_syspath
        if old_path:
            new_path = new_path + os.pathsep + self.workdir + os.pathsep + old_path
        env = dict(os.environ, PYTHONPATH=new_path, PYTHONIOENCODING='utf8')
        cmd = []
        out = []
        err = []
        workdir = self.workdir
        for command_no, command in enumerate(self.commands, 1):
            if command[0] == "UNSET":
                try:
                    envvar = command[1]
                except KeyError:
                    envvar = None
                env.pop(envvar, None)
                continue
<<<<<<< HEAD
            elif command[0] == 'CD':
                os.chdir(command[1] if len(command) > 1 else self.workdir)
=======
            elif command[0] == "CD":
                if len(command) == 1:
                    workdir = self.workdir
                else:
                    workdir = os.path.join(workdir, command[1])
>>>>>>> b19e9125
                continue
            time_category = 'etoe-build' if (
                'setup.py' in command or 'cythonize.py' in command or 'cython.py' in command) else 'etoe-run'
            with self.stats.time('%s(%d)' % (self.name, command_no), 'c', time_category):
                if self.capture:
                    p = subprocess.Popen(command, stderr=subprocess.PIPE, stdout=subprocess.PIPE, env=env, cwd=workdir)
                    _out, _err = p.communicate()
                    res = p.returncode
                else:
                    p = subprocess.call(command, env=env, cwd=workdir)
                    _out, _err = b'', b''
                    res = p
            cmd.append(command)
            out.append(_out.decode('utf-8'))
            err.append(_err.decode('utf-8'))

            if res == 0 and b'REFNANNY: ' in _out:
                res = -1
            if res != 0:
                for c, o, e in zip(cmd, out, err):
                    sys.stderr.write("[%d] %s\n%s\n%s\n\n" % (
                        self.shard_num, c, o, e))
                sys.stderr.write("Final directory layout of '%s':\n%s\n\n" % (
                    self.name,
                    '\n'.join(os.path.join(dirpath, filename) for dirpath, dirs, files in os.walk(".") for filename in files),
                ))
                self.assertEqual(0, res, "non-zero exit status, last output was:\n%r\n-- stdout:%s\n-- stderr:%s\n" % (
                    ' '.join(command), out[-1], err[-1]))
        self.success = True


# TODO: Support cython_freeze needed here as well.
# TODO: Windows support.

class EmbedTest(unittest.TestCase):

    working_dir = "Demos/embed"

    def setUp(self):
        self.old_dir = os.getcwd()
        os.chdir(self.working_dir)
        os.system(
            "make PYTHON='%s' clean > /dev/null" % sys.executable)

    def tearDown(self):
        try:
            os.system(
                "make PYTHON='%s' clean > /dev/null" % sys.executable)
        except:
            pass
        os.chdir(self.old_dir)

    def test_embed(self):
        libname = sysconfig.get_config_var('LIBRARY')
        libdir = sysconfig.get_config_var('LIBDIR')
        if not os.path.isdir(libdir) or libname not in os.listdir(libdir):
            libdir = os.path.join(os.path.dirname(sys.executable), '..', 'lib')
            if not os.path.isdir(libdir) or libname not in os.listdir(libdir):
                libdir = os.path.join(libdir, 'python%d.%d' % sys.version_info[:2], 'config')
                if not os.path.isdir(libdir) or libname not in os.listdir(libdir):
                    # report the error for the original directory
                    libdir = sysconfig.get_config_var('LIBDIR')
        cython = os.path.abspath(os.path.join('..', '..', 'cython.py'))

        try:
            subprocess.check_output([
                    "make",
                    "PYTHON='%s'" % sys.executable,
                    "CYTHON='%s'" % cython,
                    "LIBDIR1='%s'" % libdir,
                    "paths", "test",
                ],
                stderr=subprocess.STDOUT,
            )
        except subprocess.CalledProcessError as err:
            if err.output:
                self.fail("EmbedTest failed: " + err.output.decode().strip())
            raise
        self.assertTrue(True)  # :)


def load_listfile(filename):
    # just reuse the FileListExclude implementation
    return list(FileListExcluder(filename))

class MissingDependencyExcluder(object):
    def __init__(self, deps):
        # deps: { matcher func : module name }
        self.exclude_matchers = []
        for matcher, module_name in deps.items():
            try:
                module = __import__(module_name)
            except ImportError:
                self.exclude_matchers.append(string_selector(matcher))
                print("Test dependency not found: '%s'" % module_name)
            else:
                version = self.find_dep_version(module_name, module)
                print("Test dependency found: '%s' version %s" % (module_name, version))
        self.tests_missing_deps = []

    def find_dep_version(self, name, module):
        try:
            version = module.__version__
        except AttributeError:
            stdlib_dir = os.path.dirname(shutil.__file__) + os.sep
            module_path = getattr(module, '__file__', stdlib_dir)  # no __file__? => builtin stdlib module
            # GraalPython seems to return None for some unknown reason
            if module_path and module_path.startswith(stdlib_dir):
                # stdlib module
                version = sys.version.partition(' ')[0]
            elif '.' in name:
                # incrementally look for a parent package with version
                name = name.rpartition('.')[0]
                return self.find_dep_version(name, __import__(name))
            else:
                version = '?.?'
        return version

    def __call__(self, testname, tags=None):
        for matcher in self.exclude_matchers:
            if matcher(testname, tags):
                self.tests_missing_deps.append(testname)
                return True
        return False


class VersionDependencyExcluder(object):
    def __init__(self, deps):
        # deps: { version : matcher func }
        from sys import version_info
        self.exclude_matchers = []
        for ver, (compare, matcher) in deps.items():
            if compare(version_info, ver):
                self.exclude_matchers.append(matcher)
        self.tests_missing_deps = []
    def __call__(self, testname, tags=None):
        for matcher in self.exclude_matchers:
            if matcher(testname):
                self.tests_missing_deps.append(testname)
                return True
        return False


class FileListExcluder(object):
    def __init__(self, list_file, verbose=False):
        self.verbose = verbose
        self.excludes = {}
        self._list_file = os.path.relpath(list_file)
        with open(list_file) as f:
            for line in f:
                line = line.strip()
                if line and line[0] != '#':
                    self.excludes[line.split()[0]] = True

    def __call__(self, testname, tags=None):
        exclude = any(string_selector(ex)(testname) for ex in self.excludes)
        if exclude and self.verbose:
            print("Excluding %s because it's listed in %s"
                  % (testname, self._list_file))
        return exclude


class TagsSelector(object):
    def __init__(self, tag, value):
        self.tag = tag
        self.value = value

    def __call__(self, testname, tags=None):
        if tags is None:
            return False
        else:
            return self.value in tags[self.tag]


class RegExSelector(object):
    def __init__(self, pattern_string):
        try:
            self.regex_matches = re.compile(pattern_string, re.I|re.U).search
        except re.error:
            print('Invalid pattern: %r' % pattern_string)
            raise

    def __call__(self, testname, tags=None):
        return self.regex_matches(testname)


def string_selector(s):
    if ':' in s:
        return TagsSelector(*s.split(':', 1))
    else:
        return RegExSelector(s)


class ShardExcludeSelector(object):
    # This is an exclude selector so it can override the (include) selectors.
    # It may not provide uniform distribution (in time or count), but is a
    # determanistic partition of the tests which is important.

    # Random seed to improve the hash distribution.
    _seed = base64.b64decode(b'2ged1EtsGz/GkisJr22UcLeP6n9XIaA5Vby2wM49Wvg=')

    def __init__(self, shard_num, shard_count):
        self.shard_num = shard_num
        self.shard_count = shard_count

    def __call__(self, testname, tags=None, _hash=zlib.crc32):
        # Cannot use simple hash() here as shard processes might use different hash seeds.
        # CRC32 is fast and simple.
        return _hash(self._seed + testname.encode()) % self.shard_count != self.shard_num


class PendingThreadsError(RuntimeError):
    pass

threads_seen = []

def check_thread_termination(ignore_seen=True):
    if threading is None: # no threading enabled in CPython
        return
    current = threading.current_thread()
    blocking_threads = []
    for t in threading.enumerate():
        if not t.is_alive() or t == current or t.name == 'time_stamper':
            continue
        t.join(timeout=2)
        if t.is_alive():
            if not ignore_seen:
                blocking_threads.append(t)
                continue
            for seen in threads_seen:
                if t is seen:
                    break
            else:
                threads_seen.append(t)
                blocking_threads.append(t)
    if not blocking_threads:
        return
    sys.stderr.write("warning: left-over threads found after running test:\n")
    for t in blocking_threads:
        sys.stderr.write('...%s\n'  % repr(t))
    raise PendingThreadsError("left-over threads found after running test")

def subprocess_output(cmd):
    try:
        p = subprocess.Popen(cmd, stdout=subprocess.PIPE, stderr=subprocess.STDOUT)
        return p.communicate()[0].decode('UTF-8')
    except OSError:
        return ''

def get_version():
    from Cython.Compiler.Version import version as cython_version
    full_version = cython_version
    top = os.path.dirname(os.path.abspath(__file__))
    if os.path.exists(os.path.join(top, '.git')):
        old_dir = os.getcwd()
        try:
            os.chdir(top)
            head_commit = subprocess_output(['git', 'rev-parse', 'HEAD']).strip()
            version_commit = subprocess_output(['git', 'rev-parse', cython_version]).strip()
            diff = subprocess_output(['git', 'diff', '--stat']).strip()
            if head_commit != version_commit:
                full_version += " " + head_commit
            if diff:
                full_version += ' + uncommitted changes'
        finally:
            os.chdir(old_dir)
    return full_version

_orig_stdout, _orig_stderr = sys.stdout, sys.stderr
def flush_and_terminate(status):
    try:
        _orig_stdout.flush()
        _orig_stderr.flush()
    finally:
        os._exit(status)

def main():

    global DISTDIR, WITH_CYTHON

    # Set an environment variable to the top directory
    os.environ['CYTHON_PROJECT_DIR'] = os.path.abspath(os.path.dirname(__file__))

    DISTDIR = os.path.join(os.getcwd(), os.path.dirname(sys.argv[0]))

    from Cython.Compiler import DebugFlags
    args = []
    for arg in sys.argv[1:]:
        if arg.startswith('--debug') and arg[2:].replace('-', '_') in dir(DebugFlags):
            setattr(DebugFlags, arg[2:].replace('-', '_'), True)
        else:
            args.append(arg)

    from optparse import OptionParser
    parser = OptionParser(usage="usage: %prog [options] [selector ...]")
    parser.add_option("--no-cleanup", dest="cleanup_workdir",
                      action="store_false", default=True,
                      help="do not delete the generated C files (allows passing --no-cython on next run)")
    parser.add_option("--no-cleanup-sharedlibs", dest="cleanup_sharedlibs",
                      action="store_false", default=True,
                      help="do not delete the generated shared library files (allows manual module experimentation)")
    parser.add_option("--no-cleanup-failures", dest="cleanup_failures",
                      action="store_false", default=True,
                      help="enable --no-cleanup and --no-cleanup-sharedlibs for failed tests only")
    parser.add_option("--no-cython", dest="with_cython",
                      action="store_false", default=True,
                      help="do not run the Cython compiler, only the C compiler")
    parser.add_option("--compiler", dest="compiler", default=None,
                      help="C compiler type")
    backend_list = ','.join(BACKENDS)
    parser.add_option("--backends", dest="backends", default=backend_list,
                      help="select backends to test (default: %s)" % backend_list)
    parser.add_option("--no-c", dest="use_c",
                      action="store_false", default=True,
                      help="do not test C compilation backend")
    parser.add_option("--no-cpp", dest="use_cpp",
                      action="store_false", default=True,
                      help="do not test C++ compilation backend")
    parser.add_option("--no-cpp-locals", dest="use_cpp_locals",
                      action="store_false", default=True,
                      help="do not rerun select C++ tests with cpp_locals directive")
    parser.add_option("--no-unit", dest="unittests",
                      action="store_false", default=True,
                      help="do not run the unit tests")
    parser.add_option("--no-doctest", dest="doctests",
                      action="store_false", default=True,
                      help="do not run the doctests")
    parser.add_option("--no-file", dest="filetests",
                      action="store_false", default=True,
                      help="do not run the file based tests")
    parser.add_option("--no-pyregr", dest="pyregr",
                      action="store_false", default=True,
                      help="do not run the regression tests of CPython in tests/pyregr/")
    parser.add_option("--no-examples", dest="examples",
                      action="store_false", default=True,
                      help="Do not run the documentation tests in the examples directory.")
    parser.add_option("--no-code-style", dest="code_style",
                      action="store_false", default=True,
                      help="Do not run the code style (PEP8) checks.")
    parser.add_option("--cython-only", dest="cython_only",
                      action="store_true", default=False,
                      help="only compile pyx to c, do not run C compiler or run the tests")
    parser.add_option("--no-refnanny", dest="with_refnanny",
                      action="store_false", default=True,
                      help="do not regression test reference counting")
    parser.add_option("--no-fork", dest="fork",
                      action="store_false", default=True,
                      help="do not fork to run tests")
    parser.add_option("--sys-pyregr", dest="system_pyregr",
                      action="store_true", default=False,
                      help="run the regression tests of the CPython installation")
    parser.add_option("-x", "--exclude", dest="exclude",
                      action="append", metavar="PATTERN",
                      help="exclude tests matching the PATTERN")
    parser.add_option("--listfile", dest="listfile",
                      action="append",
                      help="specify a file containing a list of tests to run")
    parser.add_option("-j", "--shard_count", dest="shard_count", metavar="N",
                      type=int, default=1,
                      help="shard this run into several parallel runs")
    parser.add_option("--shard_num", dest="shard_num", metavar="K",
                      type=int, default=-1,
                      help="test only this single shard")
    parser.add_option("--profile", dest="profile",
                      action="store_true", default=False,
                      help="enable profiling of the tests")
    parser.add_option("-C", "--coverage", dest="coverage",
                      action="store_true", default=False,
                      help="collect source coverage data for the Compiler")
    parser.add_option("--coverage-xml", dest="coverage_xml",
                      action="store_true", default=False,
                      help="collect source coverage data for the Compiler in XML format")
    parser.add_option("--coverage-html", dest="coverage_html",
                      action="store_true", default=False,
                      help="collect source coverage data for the Compiler in HTML format")
    parser.add_option("-A", "--annotate", dest="annotate_source",
                      action="store_true", default=True,
                      help="generate annotated HTML versions of the test source files")
    parser.add_option("--no-annotate", dest="annotate_source",
                      action="store_false",
                      help="do not generate annotated HTML versions of the test source files")
    parser.add_option("-v", "--verbose", dest="verbosity",
                      action="count", default=0,
                      help="display test progress, pass twice to print test names")
    parser.add_option("-T", "--ticket", dest="tickets",
                      action="append",
                      help="a bug ticket number to run the respective test in 'tests/*'")
    parser.add_option("-k", dest="only_pattern",
                      help="a regex pattern for selecting doctests and test functions in the test modules")
    parser.add_option("-3", dest="language_level",
                      action="store_const", const=3, default=2,
                      help="set language level to Python 3 (useful for running the CPython regression tests)'")
    parser.add_option("--xml-output", dest="xml_output_dir", metavar="DIR",
                      help="write test results in XML to directory DIR")
    parser.add_option("--exit-ok", dest="exit_ok", default=False,
                      action="store_true",
                      help="exit without error code even on test failures")
    parser.add_option("--failfast", dest="failfast", default=False,
                      action="store_true",
                      help="stop on first failure or error")
    parser.add_option("--root-dir", dest="root_dir", default=os.path.join(DISTDIR, 'tests'),
                      help=("Directory to look for the file based "
                            "tests (the ones which are deactivated with '--no-file'."))
    parser.add_option("--examples-dir", dest="examples_dir",
                      default=os.path.join(DISTDIR, 'docs', 'examples'),
                      help="Directory to look for documentation example tests")
    parser.add_option("--work-dir", dest="work_dir", default=os.path.join(os.getcwd(), 'TEST_TMP'),
                      help="working directory")
    parser.add_option("--cython-dir", dest="cython_dir", default=os.getcwd(),
                      help="Cython installation directory (default: use local source version)")
    parser.add_option("--debug", dest="for_debugging", default=False, action="store_true",
                      help="configure for easier use with a debugger (e.g. gdb)")
    parser.add_option("--pyximport-py", dest="pyximport_py", default=False, action="store_true",
                      help="use pyximport to automatically compile imported .pyx and .py files")
    parser.add_option("--watermark", dest="watermark", default=None,
                      help="deterministic generated by string")
    parser.add_option("--use_common_utility_dir", default=False, action="store_true")
    parser.add_option("--use_formal_grammar", default=False, action="store_true")
    parser.add_option("--test_determinism", default=False, action="store_true",
                      help="test whether Cython's output is deterministic")
    parser.add_option("--pythran-dir", dest="pythran_dir", default=None,
                      help="specify Pythran include directory. This will run the C++ tests using Pythran backend for Numpy")
    parser.add_option("--no-capture", dest="capture", default=True, action="store_false",
                      help="do not capture stdout, stderr in srctree tests. Makes pdb.set_trace interactive")
    parser.add_option("--limited-api", dest="limited_api", default=False, action="store_true",
                      help="Compiles Cython using CPython's LIMITED_API")

    options, cmd_args = parser.parse_args(args)

    if options.with_cython:
        sys.path.insert(0, options.cython_dir)

    # requires glob with the wildcard.
    if cmd_args:
        options.code_style = False

    WITH_CYTHON = options.with_cython

    coverage = None
    if options.coverage or options.coverage_xml or options.coverage_html:
        if not WITH_CYTHON:
            options.coverage = options.coverage_xml = options.coverage_html = False
        elif options.shard_num == -1:
            print("Enabling coverage analysis")
            from coverage import coverage as _coverage
            coverage = _coverage(branch=True)
            coverage.erase()
            coverage.start()

    if options.xml_output_dir:
        shutil.rmtree(options.xml_output_dir, ignore_errors=True)

    if options.listfile:
        for listfile in options.listfile:
            cmd_args.extend(load_listfile(listfile))

    if options.capture and not options.for_debugging:
        keep_alive_interval = 10
    else:
        keep_alive_interval = None
    if options.shard_count > 1 and options.shard_num == -1:
        if "PYTHONIOENCODING" not in os.environ:
            # Make sure subprocesses can print() Unicode text.
            os.environ["PYTHONIOENCODING"] = sys.stdout.encoding or sys.getdefaultencoding()
        import multiprocessing
        pool = multiprocessing.Pool(options.shard_count)
        tasks = [(options, cmd_args, shard_num) for shard_num in range(options.shard_count)]
        error_shards = []
        failure_outputs = []
        # NOTE: create process pool before time stamper thread to avoid forking issues.
        total_time = time.time()
        stats = Stats()
        merged_pipeline_stats = defaultdict(lambda: (0, 0))
        with time_stamper_thread(interval=keep_alive_interval):
            for shard_num, shard_stats, pipeline_stats, return_code, failure_output in pool.imap_unordered(runtests_callback, tasks):
                if return_code != 0:
                    error_shards.append(shard_num)
                    failure_outputs.append(failure_output)
                    sys.stderr.write("FAILED (%s/%s)\n" % (shard_num, options.shard_count))
                sys.stderr.write("ALL DONE (%s/%s)\n" % (shard_num, options.shard_count))

                stats.update(shard_stats)
                for stage_name, (stage_time, stage_count) in pipeline_stats.items():
                    old_time, old_count = merged_pipeline_stats[stage_name]
                    merged_pipeline_stats[stage_name] = (old_time + stage_time, old_count + stage_count)

        pool.close()
        pool.join()
        pool.terminate()  # graalpy seems happier if we terminate now rather than leaving it to the gc

        total_time = time.time() - total_time
        sys.stderr.write("Sharded tests run in %d seconds (%.1f minutes)\n" % (round(total_time), total_time / 60.))
        if error_shards:
            sys.stderr.write("Errors found in shards %s\n" % ", ".join([str(e) for e in error_shards]))
            for failure_output in zip(error_shards, failure_outputs):
                sys.stderr.write("\nErrors from shard %s:\n%s" % failure_output)
            return_code = 1
        else:
            return_code = 0
    else:
        with time_stamper_thread(interval=keep_alive_interval):
            _, stats, merged_pipeline_stats, return_code, _ = runtests(options, cmd_args, coverage)

    if coverage:
        if options.shard_count > 1 and options.shard_num == -1:
            coverage.combine()
        coverage.stop()

    def as_msecs(t, unit=1000000):
        # pipeline times are in msecs
        return t // unit + float(t % unit) / unit

    pipeline_stats = [
        (as_msecs(stage_time), as_msecs(stage_time) / stage_count, stage_count, stage_name)
        for stage_name, (stage_time, stage_count) in merged_pipeline_stats.items()
    ]
    total_pipeline_time_percent = math.fsum(stats[0] for stats in pipeline_stats) / 100.0
    pipeline_stats.sort(reverse=True)
    sys.stderr.write("Most expensive pipeline stages: %s\n" % ", ".join(
        "%r: %.2f / %d (%.3f / run, %.1f%%)" % (
            stage_name, total_stage_time, stage_count, stage_time, total_stage_time / total_pipeline_time_percent)
        for total_stage_time, stage_time, stage_count, stage_name in pipeline_stats[:10]
    ))

    stats.print_stats(sys.stderr)

    if coverage:
        save_coverage(coverage, options)

    sys.stderr.write("ALL DONE\n")
    sys.stderr.flush()

    try:
        check_thread_termination(ignore_seen=False)
    except PendingThreadsError:
        # normal program exit won't kill the threads, do it the hard way here
        flush_and_terminate(return_code)
    else:
        sys.exit(return_code)


@contextmanager
def time_stamper_thread(interval=10):
    """
    Print regular time stamps into the build logs to find slow tests.
    @param interval: time interval in seconds
    """
    if not interval or interval < 0:
        # Do nothing
        yield
        return

    try:
        _xrange = xrange
    except NameError:
        _xrange = range

    import threading
    import datetime
    from time import sleep

    interval = _xrange(interval * 4)
    now = datetime.datetime.now
    stop = False

    # We capture stderr in some places.
    # => make sure we write to the real (original) stderr of the test runner.
    stderr = os.dup(2)
    def write(s):
        os.write(stderr, s if type(s) is bytes else s.encode('ascii'))

    def time_stamper():
        while True:
            for _ in interval:
                if stop:
                    return
                sleep(1./4)
            write('\n#### %s\n' % now())

    thread = threading.Thread(target=time_stamper, name='time_stamper')
    thread.daemon = True
    thread.start()
    try:
        yield
    finally:
        stop = True
        thread.join()
        os.close(stderr)


def configure_cython(options):
    global CompilationOptions, pyrex_default_options, cython_compile
    from Cython.Compiler.Options import \
        CompilationOptions, \
        default_options as pyrex_default_options
    from Cython.Compiler.Options import _directive_defaults as directive_defaults

    from Cython.Compiler import Errors
    Errors.LEVEL = 0  # show all warnings

    from Cython.Compiler import Options
    Options.generate_cleanup_code = 3  # complete cleanup code

    from Cython.Compiler import DebugFlags
    DebugFlags.debug_temp_code_comments = 1
    DebugFlags.debug_no_exception_intercept = 1  # provide better crash output in CI runs

    pyrex_default_options['formal_grammar'] = options.use_formal_grammar
    if options.profile:
        directive_defaults['profile'] = True
    if options.watermark:
        import Cython.Compiler.Version
        Cython.Compiler.Version.watermark = options.watermark


def save_coverage(coverage, options):
    if options.coverage:
        coverage.report(show_missing=0)
    if options.coverage_xml:
        coverage.xml_report(outfile="coverage-report.xml")
    if options.coverage_html:
        coverage.html_report(directory="coverage-report-html")


def runtests_callback(args):
    options, cmd_args, shard_num = args
    options.shard_num = shard_num

    # Make the shard number visible in faulthandler stack traces in the case of process crashes.
    try:
        runtests.__code__ = runtests.__code__.replace(co_name=f"runtests_SHARD_{shard_num}")
    except (AttributeError, TypeError):
        # No .replace() in Py3.7, 'co_name' might not be replacible, whatever.
        pass

    return runtests(options, cmd_args)


def runtests(options, cmd_args, coverage=None):
    # faulthandler should be able to provide a limited traceback
    # in the event of a segmentation fault. Only available on Python 3.3+
    try:
        import faulthandler
    except ImportError:
        pass  # OK - not essential
    else:
        faulthandler.enable()

    WITH_CYTHON = options.with_cython
    ROOTDIR = os.path.abspath(options.root_dir)
    WORKDIR = os.path.abspath(options.work_dir)

    if WITH_CYTHON:
        configure_cython(options)

    xml_output_dir = options.xml_output_dir
    if options.shard_num > -1:
        WORKDIR = os.path.join(WORKDIR, str(options.shard_num))
        if xml_output_dir:
            xml_output_dir = os.path.join(xml_output_dir, 'shard-%03d' % options.shard_num)

    # RUN ALL TESTS!
    UNITTEST_MODULE = "Cython"
    UNITTEST_ROOT = os.path.join(os.path.dirname(__file__), UNITTEST_MODULE)
    if WITH_CYTHON:
        if os.path.exists(WORKDIR):
            for path in os.listdir(WORKDIR):
                if path in ("support", "Cy3"): continue
                shutil.rmtree(os.path.join(WORKDIR, path), ignore_errors=True)
    if not os.path.exists(WORKDIR):
        os.makedirs(WORKDIR)

    if options.shard_num <= 0:
        sys.stderr.write("Python %s\n" % sys.version)
        sys.stderr.write("\n")
        if WITH_CYTHON:
            sys.stderr.write("Running tests against Cython %s\n" % get_version())
        else:
            sys.stderr.write("Running tests without Cython.\n")

    if options.for_debugging:
        options.cleanup_workdir = False
        options.cleanup_sharedlibs = False
        options.fork = False
        if WITH_CYTHON and include_debugger:
            from Cython.Compiler.Options import default_options as compiler_default_options
            compiler_default_options['gdb_debug'] = True
            compiler_default_options['output_dir'] = os.getcwd()

    if IS_PYPY:
        if options.with_refnanny:
            sys.stderr.write("Disabling refnanny in PyPy\n")
            options.with_refnanny = False

    refnanny = None
    if options.with_refnanny:
        try:
            refnanny = import_refnanny()
        except ImportError:
            from pyximport.pyxbuild import pyx_to_dll
            libpath = pyx_to_dll(os.path.join("Cython", "Runtime", "refnanny.pyx"),
                                build_in_temp=True,
                                pyxbuild_dir=os.path.join(WORKDIR, "support"))
            sys.path.insert(0, os.path.split(libpath)[0])
            refnanny = import_refnanny()
        CDEFS.append(('CYTHON_REFNANNY', '1'))

    if options.limited_api:
        global limited_api_full_tests
        CDEFS.append(('CYTHON_LIMITED_API', '1'))
        CFLAGS.append('-Wno-unused-function')
        # limited_api_full_tests is not actually "excludes" but just reusing the mechanism.
        # These files will be run with Py_LIMITED_API defined
        limited_api_full_tests = FileListExcluder(
            os.path.join(ROOTDIR, "test_in_limited_api.txt"))

    if xml_output_dir and options.fork:
        # doesn't currently work together
        sys.stderr.write("Disabling forked testing to support XML test output\n")
        options.fork = False

    if WITH_CYTHON:
        sys.stderr.write("Using Cython language level %d.\n" % options.language_level)

    test_bugs = False
    if options.tickets:
        for ticket_number in options.tickets:
            test_bugs = True
            cmd_args.append('ticket:%s' % ticket_number)
    if not test_bugs:
        for selector in cmd_args:
            if selector.startswith('bugs'):
                test_bugs = True

    selectors = [ string_selector(r) for r in cmd_args ]
    verbose_excludes = selectors or options.verbosity >= 2
    if not selectors:
        selectors = [ lambda x, tags=None: True ]

    # Check which external modules are not present and exclude tests
    # which depends on them (by prefix)

    missing_dep_excluder = MissingDependencyExcluder(EXT_DEP_MODULES)
    version_dep_excluder = VersionDependencyExcluder(VER_DEP_MODULES)
    exclude_selectors = [missing_dep_excluder, version_dep_excluder] # want to print msg at exit

    try:
        import IPython.core.release
        if list(IPython.core.release._ver) < [1, 0, 0]:
            raise ImportError
    except (ImportError, AttributeError, TypeError):
        exclude_selectors.append(RegExSelector('IPython'))

    try:
        raise ImportError("Jedi typer is currently broken, see GH#1845")
        import jedi
        if not ([0, 9] <= list(map(int, re.findall('[0-9]+', jedi.__version__ or '0')))):
            raise ImportError
    except (ImportError, AttributeError, TypeError):
        exclude_selectors.append(RegExSelector('Jedi'))

    if options.exclude:
        exclude_selectors += [ string_selector(r) for r in options.exclude ]

    if not COMPILER_HAS_INT128:
        exclude_selectors += [RegExSelector('int128')]

    if options.shard_num > -1:
        exclude_selectors.append(ShardExcludeSelector(options.shard_num, options.shard_count))

    if not test_bugs:
        bug_files = [
            ('bugs.txt', True),
            ('pypy_bugs.txt', IS_PYPY),
            ('pypy_crash_bugs.txt', IS_PYPY),
            ('pypy_implementation_detail_bugs.txt', IS_PYPY),
            ('graal_bugs.txt', IS_GRAAL),
            ('limited_api_bugs.txt', options.limited_api),
            ('windows_bugs.txt', sys.platform == 'win32'),
            ('cygwin_bugs.txt', sys.platform == 'cygwin'),
            ('windows_bugs_39.txt', sys.platform == 'win32' and sys.version_info[:2] == (3, 9)),
        ]

        exclude_selectors += [
            FileListExcluder(os.path.join(ROOTDIR, bugs_file_name),
                             verbose=verbose_excludes)
            for bugs_file_name, condition in bug_files if condition
        ]

    if sys.version_info < (3, 11) and options.limited_api:
        # exclude everything with memoryviews in since this is a big
        # missing feature from the limited API in these versions
        exclude_selectors += [
            TagsSelector('tag', 'memoryview'),
            FileListExcluder(os.path.join(ROOTDIR, "memoryview_tests.txt")),
        ]

    exclude_selectors += [TagsSelector('tag', tag) for tag, exclude in TAG_EXCLUDERS if exclude]

    global COMPILER
    if options.compiler:
        COMPILER = options.compiler

    selected_backends = [ name.strip() for name in options.backends.split(',') if name.strip() ]
    backends = []
    for backend in selected_backends:
        if backend == 'c' and not options.use_c:
            continue
        elif backend == 'cpp' and not options.use_cpp:
            continue
        elif backend not in BACKENDS:
            sys.stderr.write("Unknown backend requested: '%s' not one of [%s]\n" % (
                backend, ','.join(BACKENDS)))
            sys.exit(1)
        backends.append(backend)
    if options.shard_num <= 0:
        sys.stderr.write("Backends: %s\n" % ','.join(backends))
    languages = backends

    if 'CI' in os.environ and sys.platform == 'darwin' and 'cpp' in languages:
        bugs_file_name = 'macos_cpp_bugs.txt'
        exclude_selectors += [
            FileListExcluder(os.path.join(ROOTDIR, bugs_file_name),
                             verbose=verbose_excludes)
        ]

    if options.use_common_utility_dir:
        common_utility_dir = os.path.join(WORKDIR, 'utility_code')
        if not os.path.exists(common_utility_dir):
            os.makedirs(common_utility_dir)
    else:
        common_utility_dir = None

    sys.stderr.write("\n")

    test_suite = unittest.TestSuite()
    stats = Stats()

    if options.unittests:
        collect_unittests(UNITTEST_ROOT, UNITTEST_MODULE + ".", test_suite, selectors, exclude_selectors)

    if options.doctests:
        collect_doctests(UNITTEST_ROOT, UNITTEST_MODULE + ".", test_suite, selectors, exclude_selectors)

    if options.filetests and languages:
        filetests = TestBuilder(ROOTDIR, WORKDIR, selectors, exclude_selectors,
                                options, options.pyregr, languages, test_bugs,
                                options.language_level, common_utility_dir,
                                options.pythran_dir, add_embedded_test=True, stats=stats,
                                add_cpp_locals_extra_tests=options.use_cpp_locals)
        test_suite.addTest(filetests.build_suite())

    if options.examples and languages:
        examples_workdir = os.path.join(WORKDIR, 'examples')
        language_level = 3
        for subdirectory in glob.glob(os.path.join(options.examples_dir, "*/")):
            filetests = TestBuilder(subdirectory, examples_workdir, selectors, exclude_selectors,
                                    options, options.pyregr, languages, test_bugs,
                                    language_level, common_utility_dir,
                                    options.pythran_dir,
                                    default_mode='compile', stats=stats, add_cython_import=True)
            test_suite.addTest(filetests.build_suite())

    if options.system_pyregr and languages:
        sys_pyregr_dir = os.path.join(sys.prefix, 'lib', 'python'+sys.version[:3], 'test')
        if not os.path.isdir(sys_pyregr_dir):
            sys_pyregr_dir = os.path.join(os.path.dirname(sys.executable), 'Lib', 'test')  # source build
        if os.path.isdir(sys_pyregr_dir):
            filetests = TestBuilder(ROOTDIR, WORKDIR, selectors, exclude_selectors,
                                    options, True, languages, test_bugs,
                                    sys.version_info[0], common_utility_dir, stats=stats)
            sys.stderr.write("Including CPython regression tests in %s\n" % sys_pyregr_dir)
            test_suite.addTest(filetests.handle_directory(sys_pyregr_dir, 'pyregr'))

    if options.code_style and options.shard_num <= 0:
        try:
            import pycodestyle
        except ImportError:
            # Hack to make the exclusion visible.
            missing_dep_excluder.tests_missing_deps.append('TestCodeFormat')
        else:
            test_suite.addTest(TestCodeFormat(options.cython_dir))

    if xml_output_dir:
        from Cython.Tests.xmlrunner import XMLTestRunner
        if not os.path.exists(xml_output_dir):
            try:
                os.makedirs(xml_output_dir)
            except OSError:
                pass  # concurrency issue?
        test_runner = XMLTestRunner(output=xml_output_dir,
                                    verbose=options.verbosity > 0)
        if options.failfast:
            sys.stderr.write("--failfast not supported with XML runner\n")
    else:
        text_runner_options = {}
        if options.failfast:
            text_runner_options['failfast'] = True
        test_runner = unittest.TextTestRunner(verbosity=options.verbosity, **text_runner_options)

    if options.pyximport_py:
        from pyximport import pyximport
        pyximport.install(pyimport=True, build_dir=os.path.join(WORKDIR, '_pyximport'),
                          load_py_module_on_import_failure=True, inplace=True)

    try:
        gc.set_debug(gc.DEBUG_UNCOLLECTABLE)
    except AttributeError:
        pass  # not available on PyPy

    enable_faulthandler = False
    try:
        import faulthandler
    except ImportError:
        pass
    else:
        enable_faulthandler = not faulthandler.is_enabled()
        if enable_faulthandler:
            faulthandler.enable()

    # Run the collected tests.
    try:
        if options.shard_num > -1:
            thread_id = f" (Thread ID 0x{threading.get_ident():x})" if threading is not None else ""
            sys.stderr.write(f"Tests in shard ({options.shard_num}/{options.shard_count}) starting{thread_id}\n")
        result = test_runner.run(test_suite)
    except Exception as exc:
        # Make sure we print exceptions also from shards.
        if options.shard_num > -1:
            sys.stderr.write(f"Tests in shard ({options.shard_num}/{options.shard_count}) crashed: {exc}\n")
        import traceback
        traceback.print_exc()
        raise
    finally:
        if enable_faulthandler:
            faulthandler.disable()

    if common_utility_dir and options.shard_num < 0 and options.cleanup_workdir:
        shutil.rmtree(common_utility_dir)

    from Cython.Compiler.Pipeline import get_timings
    pipeline_stats = get_timings()

    if missing_dep_excluder.tests_missing_deps:
        sys.stderr.write("Following tests excluded because of missing dependencies on your system:\n")
        for test in missing_dep_excluder.tests_missing_deps:
            sys.stderr.write("   %s\n" % test)

    if options.with_refnanny and refnanny is not None:
        sys.stderr.write("\n".join([repr(x) for x in refnanny.reflog]))

    result_code = 0 if options.exit_ok else not result.wasSuccessful()

    if xml_output_dir:
        failure_output = ""
    else:
        failure_output = "".join(collect_failure_output(result))

    return options.shard_num, stats, pipeline_stats, result_code, failure_output


def collect_failure_output(result):
    """Extract test error/failure output from a TextTestResult."""
    failure_output = []
    for flavour, errors in (("ERROR", result.errors), ("FAIL", result.failures)):
        for test, err in errors:
            failure_output.append("%s\n%s: %s\n%s\n%s\n" % (
                result.separator1,
                flavour, result.getDescription(test),
                result.separator2,
                err))
    return failure_output


if __name__ == '__main__':
    try:
        main()
    except Exception:
        traceback.print_exc()
        try:
            check_thread_termination(ignore_seen=False)
        except PendingThreadsError:
            # normal program exit won't kill the threads, do it the hard way here
            flush_and_terminate(1)
        sys.exit(1)<|MERGE_RESOLUTION|>--- conflicted
+++ resolved
@@ -2018,16 +2018,11 @@
                     envvar = None
                 env.pop(envvar, None)
                 continue
-<<<<<<< HEAD
-            elif command[0] == 'CD':
-                os.chdir(command[1] if len(command) > 1 else self.workdir)
-=======
             elif command[0] == "CD":
                 if len(command) == 1:
                     workdir = self.workdir
                 else:
-                    workdir = os.path.join(workdir, command[1])
->>>>>>> b19e9125
+                    workdir = os.path.normpath(os.path.join(workdir, command[1]))
                 continue
             time_category = 'etoe-build' if (
                 'setup.py' in command or 'cythonize.py' in command or 'cython.py' in command) else 'etoe-run'
