--- conflicted
+++ resolved
@@ -241,21 +241,8 @@
     return sys.version_info[:2] in versions
 
 
-<<<<<<< HEAD
-def extension_needs_pyver(version):
-    def check(ext):
-        return EXCLUDE_EXT if sys.version_info[:2] < version else ext
-    return check
-
-
-def exclude_extension_on_platform(*platforms):
-    def check(ext):
-        return EXCLUDE_EXT if sys.platform in platforms else ext
-    return check
-=======
 def exclude_test_on_platform(*platforms):
     return sys.platform in platforms
->>>>>>> 1d7100d8
 
 
 def update_linetrace_extension(ext):
@@ -479,12 +466,12 @@
     'tag:cpp20': update_cpp_extension(20, min_gcc_version="11.0", min_clang_version="13.0", min_macos_version="10.13"),
     'tag:trace' : update_linetrace_extension,
     'tag:cppexecpolicies': require_gcc("9.1"),
-    'tag:pstats': exclude_extension_in_pyver((3,12)),
-    'tag:coverage': exclude_extension_in_pyver((3,12)),
 }
 
 TAG_EXCLUDERS = sorted({
     'no-macos':  exclude_test_on_platform('darwin'),
+    'pstats': exclude_test_in_pyver((3,12)),
+    'coverage': exclude_test_in_pyver((3,12)),
 }.items())
 
 # TODO: use tags
