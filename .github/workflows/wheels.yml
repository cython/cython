--- conflicted
+++ resolved
@@ -65,11 +65,7 @@
       - uses: actions/checkout@v5
       - name: Install cibuildwheel
         # Nb. keep cibuildwheel version pin consistent with job below
-<<<<<<< HEAD
-        run: pipx install cibuildwheel==3.2.0
-=======
         run: pipx install cibuildwheel==3.2.1
->>>>>>> 5f1fa053
       - id: set-matrix
         run: |
           MATRIX=$(
@@ -112,11 +108,7 @@
 
       - name: Build wheels
         # Nb. keep cibuildwheel version pin consistent with generate-matrix job above
-<<<<<<< HEAD
-        uses: pypa/cibuildwheel@v3.2.0
-=======
         uses: pypa/cibuildwheel@v3.2.1
->>>>>>> 5f1fa053
         with:
           only: ${{ matrix.only }}
 
@@ -143,7 +135,7 @@
     steps:
       - name: Checkout Cython
         uses: actions/checkout@v5
-      
+
       - name: Build wheels
         uses: pypa/cibuildwheel@v3.2.0
         env:
