--- conflicted
+++ resolved
@@ -136,38 +136,12 @@
             python-version: pypy-3.7
             backend: c
             env: { NO_CYTHON_COMPILE: 1 }
-<<<<<<< HEAD
-          # Pypy [allowed-failures] - These specifically test known bugs
-          - os: ubuntu-18.04
-            python-version: pypy-2.7
-            backend: c
-            env:
-              {
-                NO_CYTHON_COMPILE: 1,
-                EXCLUDE: "--listfile=tests/pypy_bugs.txt --listfile=tests/pypy2_bugs.txt bugs",
-              }
-            allowed_failure: true
-            extra_hash: "-allowed_failures"
-          - os: ubuntu-18.04
-            python-version: pypy-3.7
-            backend: c
-            env: { NO_CYTHON_COMPILE: 1, EXCLUDE: "--listfile=tests/pypy_bugs.txt bugs" }
-            allowed_failure: true
-            extra_hash: "-allowed_failures"
           # Coverage
           - os: ubuntu-18.04
-            python-version: 3.7
+            python-version: 3.8
             backend: "c,cpp"
             env: { COVERAGE: 1 }
             extra_hash: '-coverage'
-=======
-          # Coverage - Disabled due to taking too long to run
-          # - os: ubuntu-18.04
-          #   python-version: 3.7
-          #   backend: "c,cpp"
-          #   env: { COVERAGE: 1 }
-          #   extra_hash: '-coverage'
->>>>>>> ed6478f8
 
           # MacOS sub-jobs
           # ==============
