name: CI

on:
  push:
    paths:
      - '**'
      - '!.github/**'
      - '.github/workflows/ci.yml'
  pull_request:
    paths:
      - '**'
      - '!.github/**'
      - '.github/workflows/ci.yml'
  workflow_dispatch:

concurrency:
  group: ${{ github.workflow }}-${{ github.event.pull_request.number || github.sha }}
  cancel-in-progress: true

permissions:
  contents: read # to fetch code (actions/checkout)

jobs:
  ci:
    strategy:
      # Allows for matrix sub-jobs to fail without canceling the rest
      fail-fast: false

      # MATRIX:
      # =======
      # Required parameters:
      #  os                  the os to run on
      #  python-version      the python version to use
      #  backend             the backend to use
      #  env                 any additional env variables. Set to '{}' for none
      # Optional parameters:
      #  allowed_failure     whether the job is allowed to fail
      #  extra_hash          extra hash str to differentiate from other caches with similar name (must always start with '-')
      matrix:
        # Tests [amd64]
        #
        # FIXME: 'cpp' tests seems to fail due to compilation errors (numpy_pythran_unit)
        # in all python versions and test failures (builtin_float) in 3.5<
        os: [ubuntu-22.04, windows-2019, macos-13]
        backend: [c, cpp]
        python-version:
          - "3.8"
          - "3.9"
          - "3.10"
          - "3.11"
          - "3.12"
          - "3.13"
        env: [{}]

        include:
          #- python-version: "3.13"
          #  allowed_failure: true

          # Ubuntu sub-jobs:
          # ================
          # graalpy is really slow...
          - os: ubuntu-22.04
            python-version: graalpy24
            backend: c
            env: { NO_CYTHON_COMPILE: 1 }
            allowed_failure: true
          # GCC 13 (with broad language standards)
          - os: ubuntu-22.04
            python-version: "3.9"
            backend: c
            env: { GCC_VERSION: 13, EXTRA_CFLAGS: "-std=c99" }
            extra_hash: "-c99"
          - os: ubuntu-22.04
            python-version: "3.10"
            backend: c
            env: { GCC_VERSION: 13, EXTRA_CFLAGS: "-std=c17" }
            extra_hash: "-gcc11"
          - os: ubuntu-22.04
            python-version: "3.12"
            backend: c
            env: { GCC_VERSION: 13, EXTRA_CFLAGS: "-std=c17" }
            extra_hash: "-gcc11"
          - os: ubuntu-22.04
            python-version: "3.13"
            backend: cpp
            env: { GCC_VERSION: 13, EXTRA_CFLAGS: "-std=c++20" }
            extra_hash: "-gcc11"
          # compile all modules
<<<<<<< HEAD
          - os: ubuntu-20.04
=======
          - os: ubuntu-22.04
            python-version: "3.7"
            backend: c
            env: { CYTHON_COMPILE_ALL: 1 }
            extra_hash: "-all"
          - os: ubuntu-22.04
            python-version: "3.7"
            backend: cpp
            env: { CYTHON_COMPILE_ALL: 1 }
            extra_hash: "-all"
          - os: ubuntu-22.04
>>>>>>> ad8c9b6b
            python-version: "3.11"
            backend: c
            env: { CYTHON_COMPILE_ALL: 1 }
            extra_hash: "-all"
          - os: ubuntu-22.04
            python-version: "3.11"
            backend: cpp
            env: { CYTHON_COMPILE_ALL: 1 }
            extra_hash: "-all"
          # Linting
          - os: ubuntu-22.04
            python-version: "3.9"
            backend: "c,cpp"
            env: { TEST_CODE_STYLE: 1, NO_CYTHON_COMPILE: 1 }
            extra_hash: "-codestyle"
          # Limited API
<<<<<<< HEAD
          - os: ubuntu-20.04
=======
          - os: ubuntu-22.04
            python-version: "3.7"
            backend: "c,cpp"
            env: { LIMITED_API: "--limited-api", NO_LIMITED_COMPILE: 1, EXCLUDE: "--no-file" }
            extra_hash: "-limited_api"
          - os: ubuntu-22.04
>>>>>>> ad8c9b6b
            python-version: "3.8"
            backend: "c,cpp"
            env: { LIMITED_API: "--limited-api", NO_LIMITED_COMPILE: 1, EXCLUDE: "--no-file" }
            extra_hash: "-limited_api"
          - os: ubuntu-22.04
            python-version: "3.11"
            backend: "c,cpp"
            env: { LIMITED_API: "--limited-api", EXCLUDE: "--no-file" }
            extra_hash: "-limited_api"
          - os: ubuntu-22.04
            python-version: "3.12"
            allowed_failure: true
            backend: "c,cpp"
            env: { LIMITED_API: "--limited-api", EXCLUDE: "--no-file" }
            extra_hash: "-limited_api"
          - os: ubuntu-22.04
            python-version: "3.13"
            allowed_failure: true
            backend: "c,cpp"
            env: { LIMITED_API: "--limited-api", EXCLUDE: "--no-file" }
            extra_hash: "-limited_api"
          # Type specs
          - os: ubuntu-22.04
            python-version: "3.12"
            backend: c
            env: { EXTRA_CFLAGS: "-DCYTHON_USE_TYPE_SPECS=1" }
            extra_hash: "-typespecs"
          - os: ubuntu-22.04
            python-version: "3.9"
            backend: c
            env: { EXTRA_CFLAGS: "-DCYTHON_USE_TYPE_SPECS=1" }
            extra_hash: "-typespecs"
          - os: ubuntu-22.04
            python-version: "3.8"
            backend: c
            env: { EXTRA_CFLAGS: "-DCYTHON_USE_TYPE_SPECS=1" }
            extra_hash: "-typespecs"
<<<<<<< HEAD
=======
          - os: ubuntu-22.04
            python-version: "3.7"
            backend: c
            env: { EXTRA_CFLAGS: "-DCYTHON_USE_TYPE_SPECS=1" }
            extra_hash: "-typespecs"
>>>>>>> ad8c9b6b
          # Stackless
          - os: ubuntu-22.04
            python-version: "3.8"
            backend: c
            env: { STACKLESS: true, PY: 3 }
            extra_hash: "-stackless"
          # Pypy
          - os: ubuntu-22.04
            python-version: pypy-3.9
            backend: c
            env: { NO_CYTHON_COMPILE: 1 }
          - os: ubuntu-22.04
            python-version: pypy-3.10
            backend: c
            env: { NO_CYTHON_COMPILE: 1 }
          # Free-threading
          - os: ubuntu-22.04
            python-version: 3.13-freethreading
            backend: "c,cpp"
            env: {}
            allowed_failure: true

    # This defaults to 360 minutes (6h) which is way too long and if a test gets stuck, it can block other pipelines.
    # From testing, the runs tend to take ~20 minutes for ubuntu / macos and ~40 for windows,
    # so a limit of 80 minutes should be enough. This can always be changed in the future if needed.
    timeout-minutes: 80
    runs-on: ${{ matrix.os }}

    env:
      BACKEND: ${{ matrix.backend }}
      PYTHON_VERSION: ${{ matrix.python-version }}
      MACOSX_DEPLOYMENT_TARGET: "11.0"
      GCC_VERSION: 10
      USE_CCACHE: 1
      CCACHE_SLOPPINESS: "pch_defines,time_macros"
      CCACHE_COMPRESS: 1
      CCACHE_MAXSIZE: "200M"

    steps:
      - name: Checkout repo
        uses: actions/checkout@v4.1.1
        with:
          fetch-depth: 1

      - name: Setup python
        uses: actions/setup-python@v5.0.0
        if: "!endsWith(matrix.python-version, '-freethreading')"
        with:
          python-version: ${{ matrix.python-version }}

      - name: Setup python from deadsnakes
        uses: deadsnakes/action@v3.1.0
        if: "endsWith(matrix.python-version, '-freethreading')"
        with:
          python-version: "3.13"
          nogil: true

      - name: Compilation Cache
        uses: hendrikmuhs/ccache-action@v1.2.12
        with:
          variant: ${{ startsWith(runner.os, 'windows') && 'sccache' || 'ccache' }}  # fake ternary
          key: ${{ runner.os }}-hendrikmuhs-ccache${{ matrix.extra_hash }}-${{ matrix.python-version }}-${{ matrix.backend == 'c' || matrix.backend == 'c,cpp' }}-${{ contains(matrix.backend, 'cpp') }}-${{ hashFiles('test-requirements*.txt', '.github/**/ci.yml', 'Tools/**/ci-run.sh') }}
          max-size: ${{ env.CCACHE_MAXSIZE }}

      - name: Run CI
        continue-on-error: ${{ matrix.allowed_failure || false }}
        env: ${{ matrix.env }}
        run: bash ./Tools/ci-run.sh

      - name: Upload HTML docs
        uses: actions/upload-artifact@v4.3.0
        with:
          name: htmldocs
          path: docs/build/html
          if-no-files-found: ignore

      - name: Upload wheels
        uses: actions/upload-artifact@v4.3.0
        with:
          name: wheels-${{ runner.os }}-${{ matrix.python-version }}${{ matrix.extra_hash }}
          path: dist/*.whl
          if-no-files-found: ignore


  pycoverage:
    runs-on: ubuntu-22.04

    env:
      BACKEND: c,cpp
      OS_NAME: ubuntu-22.04
      PYTHON_VERSION: "3.11"

    steps:
      - name: Checkout repo
        uses: actions/checkout@v4.1.1

      - name: Setup python
        uses: actions/setup-python@v5.0.0
        with:
          python-version: "3.11"

      - name: Run Coverage
        env: { COVERAGE: 1, NO_CYTHON_COMPILE: 1 }
        run: bash ./Tools/ci-run.sh

      - name: Upload Coverage Report
        uses: actions/upload-artifact@v4.3.0
        with:
          name: pycoverage_html
          path: coverage-report-html

  cycoverage:
    runs-on: ubuntu-22.04

    env:
      BACKEND: c,cpp
      OS_NAME: ubuntu-22.04
      PYTHON_VERSION: "3.11"

    steps:
      - name: Checkout repo
        uses: actions/checkout@v4.1.1
        with:
          fetch-depth: 1

      - name: Setup python
        uses: actions/setup-python@v5.0.0
        with:
          python-version: "3.11"

      - name: Run Coverage
        env: { COVERAGE: 1 }
        run: bash ./Tools/ci-run.sh

      - name: Upload Coverage Report
        uses: actions/upload-artifact@v4.3.0
        with:
          name: cycoverage_html
          path: coverage-report-html

  codespell:
    name: Check for spelling errors
    runs-on: ubuntu-latest

    steps:
      - name: Checkout
        uses: actions/checkout@v4.1.1
      - name: Codespell
        uses: codespell-project/actions-codespell@v2<|MERGE_RESOLUTION|>--- conflicted
+++ resolved
@@ -86,21 +86,17 @@
             env: { GCC_VERSION: 13, EXTRA_CFLAGS: "-std=c++20" }
             extra_hash: "-gcc11"
           # compile all modules
-<<<<<<< HEAD
-          - os: ubuntu-20.04
-=======
-          - os: ubuntu-22.04
-            python-version: "3.7"
+          - os: ubuntu-22.04
+            python-version: "3.8"
             backend: c
             env: { CYTHON_COMPILE_ALL: 1 }
             extra_hash: "-all"
           - os: ubuntu-22.04
-            python-version: "3.7"
+            python-version: "3.8"
             backend: cpp
             env: { CYTHON_COMPILE_ALL: 1 }
             extra_hash: "-all"
           - os: ubuntu-22.04
->>>>>>> ad8c9b6b
             python-version: "3.11"
             backend: c
             env: { CYTHON_COMPILE_ALL: 1 }
@@ -117,16 +113,7 @@
             env: { TEST_CODE_STYLE: 1, NO_CYTHON_COMPILE: 1 }
             extra_hash: "-codestyle"
           # Limited API
-<<<<<<< HEAD
-          - os: ubuntu-20.04
-=======
-          - os: ubuntu-22.04
-            python-version: "3.7"
-            backend: "c,cpp"
-            env: { LIMITED_API: "--limited-api", NO_LIMITED_COMPILE: 1, EXCLUDE: "--no-file" }
-            extra_hash: "-limited_api"
-          - os: ubuntu-22.04
->>>>>>> ad8c9b6b
+          - os: ubuntu-22.04
             python-version: "3.8"
             backend: "c,cpp"
             env: { LIMITED_API: "--limited-api", NO_LIMITED_COMPILE: 1, EXCLUDE: "--no-file" }
@@ -164,14 +151,6 @@
             backend: c
             env: { EXTRA_CFLAGS: "-DCYTHON_USE_TYPE_SPECS=1" }
             extra_hash: "-typespecs"
-<<<<<<< HEAD
-=======
-          - os: ubuntu-22.04
-            python-version: "3.7"
-            backend: c
-            env: { EXTRA_CFLAGS: "-DCYTHON_USE_TYPE_SPECS=1" }
-            extra_hash: "-typespecs"
->>>>>>> ad8c9b6b
           # Stackless
           - os: ubuntu-22.04
             python-version: "3.8"
